/*
 * Completely Fair Scheduling (CFS) Class (SCHED_NORMAL/SCHED_BATCH)
 *
 *  Copyright (C) 2007 Red Hat, Inc., Ingo Molnar <mingo@redhat.com>
 *
 *  Interactivity improvements by Mike Galbraith
 *  (C) 2007 Mike Galbraith <efault@gmx.de>
 *
 *  Various enhancements by Dmitry Adamushko.
 *  (C) 2007 Dmitry Adamushko <dmitry.adamushko@gmail.com>
 *
 *  Group scheduling enhancements by Srivatsa Vaddagiri
 *  Copyright IBM Corporation, 2007
 *  Author: Srivatsa Vaddagiri <vatsa@linux.vnet.ibm.com>
 *
 *  Scaled math optimizations by Thomas Gleixner
 *  Copyright (C) 2007, Thomas Gleixner <tglx@linutronix.de>
 *
 *  Adaptive scheduling granularity, math enhancements by Peter Zijlstra
 *  Copyright (C) 2007 Red Hat, Inc., Peter Zijlstra <pzijlstr@redhat.com>
 */

#include <linux/latencytop.h>
#include <linux/sched.h>
#include <linux/cpumask.h>

/*
 * Targeted preemption latency for CPU-bound tasks:
 * (default: 6ms * (1 + ilog(ncpus)), units: nanoseconds)
 *
 * NOTE: this latency value is not the same as the concept of
 * 'timeslice length' - timeslices in CFS are of variable length
 * and have no persistent notion like in traditional, time-slice
 * based scheduling concepts.
 *
 * (to see the precise effective timeslice length of your workload,
 *  run vmstat and monitor the context-switches (cs) field)
 */
unsigned int sysctl_sched_latency = 6000000ULL;
unsigned int normalized_sysctl_sched_latency = 6000000ULL;

/*
 * The initial- and re-scaling of tunables is configurable
 * (default SCHED_TUNABLESCALING_LOG = *(1+ilog(ncpus))
 *
 * Options are:
 * SCHED_TUNABLESCALING_NONE - unscaled, always *1
 * SCHED_TUNABLESCALING_LOG - scaled logarithmical, *1+ilog(ncpus)
 * SCHED_TUNABLESCALING_LINEAR - scaled linear, *ncpus
 */
enum sched_tunable_scaling sysctl_sched_tunable_scaling
	= SCHED_TUNABLESCALING_LOG;

/*
 * Minimal preemption granularity for CPU-bound tasks:
 * (default: 0.75 msec * (1 + ilog(ncpus)), units: nanoseconds)
 */
unsigned int sysctl_sched_min_granularity = 750000ULL;
unsigned int normalized_sysctl_sched_min_granularity = 750000ULL;

/*
 * is kept at sysctl_sched_latency / sysctl_sched_min_granularity
 */
static unsigned int sched_nr_latency = 8;

/*
 * After fork, child runs first. If set to 0 (default) then
 * parent will (try to) run first.
 */
unsigned int sysctl_sched_child_runs_first __read_mostly;

/*
 * SCHED_OTHER wake-up granularity.
 * (default: 1 msec * (1 + ilog(ncpus)), units: nanoseconds)
 *
 * This option delays the preemption effects of decoupled workloads
 * and reduces their over-scheduling. Synchronous workloads will still
 * have immediate wakeup/sleep latencies.
 */
unsigned int sysctl_sched_wakeup_granularity = 1000000UL;
unsigned int normalized_sysctl_sched_wakeup_granularity = 1000000UL;

const_debug unsigned int sysctl_sched_migration_cost = 500000UL;

/*
 * The exponential sliding  window over which load is averaged for shares
 * distribution.
 * (default: 10msec)
 */
unsigned int __read_mostly sysctl_sched_shares_window = 10000000UL;

#ifdef CONFIG_CFS_BANDWIDTH
/*
 * Amount of runtime to allocate from global (tg) to local (per-cfs_rq) pool
 * each time a cfs_rq requests quota.
 *
 * Note: in the case that the slice exceeds the runtime remaining (either due
 * to consumption or the quota being specified to be smaller than the slice)
 * we will always only issue the remaining available time.
 *
 * default: 5 msec, units: microseconds
  */
unsigned int sysctl_sched_cfs_bandwidth_slice = 5000UL;
#endif

static const struct sched_class fair_sched_class;

/**************************************************************
 * CFS operations on generic schedulable entities:
 */

#ifdef CONFIG_FAIR_GROUP_SCHED

/* cpu runqueue to which this cfs_rq is attached */
static inline struct rq *rq_of(struct cfs_rq *cfs_rq)
{
	return cfs_rq->rq;
}

/* An entity is a task if it doesn't "own" a runqueue */
#define entity_is_task(se)	(!se->my_q)

static inline struct task_struct *task_of(struct sched_entity *se)
{
#ifdef CONFIG_SCHED_DEBUG
	WARN_ON_ONCE(!entity_is_task(se));
#endif
	return container_of(se, struct task_struct, se);
}

/* Walk up scheduling entities hierarchy */
#define for_each_sched_entity(se) \
		for (; se; se = se->parent)

static inline struct cfs_rq *task_cfs_rq(struct task_struct *p)
{
	return p->se.cfs_rq;
}

/* runqueue on which this entity is (to be) queued */
static inline struct cfs_rq *cfs_rq_of(struct sched_entity *se)
{
	return se->cfs_rq;
}

/* runqueue "owned" by this group */
static inline struct cfs_rq *group_cfs_rq(struct sched_entity *grp)
{
	return grp->my_q;
}

static inline void list_add_leaf_cfs_rq(struct cfs_rq *cfs_rq)
{
	if (!cfs_rq->on_list) {
		/*
		 * Ensure we either appear before our parent (if already
		 * enqueued) or force our parent to appear after us when it is
		 * enqueued.  The fact that we always enqueue bottom-up
		 * reduces this to two cases.
		 */
		if (cfs_rq->tg->parent &&
		    cfs_rq->tg->parent->cfs_rq[cpu_of(rq_of(cfs_rq))]->on_list) {
			list_add_rcu(&cfs_rq->leaf_cfs_rq_list,
				&rq_of(cfs_rq)->leaf_cfs_rq_list);
		} else {
			list_add_tail_rcu(&cfs_rq->leaf_cfs_rq_list,
				&rq_of(cfs_rq)->leaf_cfs_rq_list);
		}

		cfs_rq->on_list = 1;
	}
}

static inline void list_del_leaf_cfs_rq(struct cfs_rq *cfs_rq)
{
	if (cfs_rq->on_list) {
		list_del_rcu(&cfs_rq->leaf_cfs_rq_list);
		cfs_rq->on_list = 0;
	}
}

/* Iterate thr' all leaf cfs_rq's on a runqueue */
#define for_each_leaf_cfs_rq(rq, cfs_rq) \
	list_for_each_entry_rcu(cfs_rq, &rq->leaf_cfs_rq_list, leaf_cfs_rq_list)

/* Do the two (enqueued) entities belong to the same group ? */
static inline int
is_same_group(struct sched_entity *se, struct sched_entity *pse)
{
	if (se->cfs_rq == pse->cfs_rq)
		return 1;

	return 0;
}

static inline struct sched_entity *parent_entity(struct sched_entity *se)
{
	return se->parent;
}

/* return depth at which a sched entity is present in the hierarchy */
static inline int depth_se(struct sched_entity *se)
{
	int depth = 0;

	for_each_sched_entity(se)
		depth++;

	return depth;
}

static void
find_matching_se(struct sched_entity **se, struct sched_entity **pse)
{
	int se_depth, pse_depth;

	/*
	 * preemption test can be made between sibling entities who are in the
	 * same cfs_rq i.e who have a common parent. Walk up the hierarchy of
	 * both tasks until we find their ancestors who are siblings of common
	 * parent.
	 */

	/* First walk up until both entities are at same depth */
	se_depth = depth_se(*se);
	pse_depth = depth_se(*pse);

	while (se_depth > pse_depth) {
		se_depth--;
		*se = parent_entity(*se);
	}

	while (pse_depth > se_depth) {
		pse_depth--;
		*pse = parent_entity(*pse);
	}

	while (!is_same_group(*se, *pse)) {
		*se = parent_entity(*se);
		*pse = parent_entity(*pse);
	}
}

#else	/* !CONFIG_FAIR_GROUP_SCHED */

static inline struct task_struct *task_of(struct sched_entity *se)
{
	return container_of(se, struct task_struct, se);
}

static inline struct rq *rq_of(struct cfs_rq *cfs_rq)
{
	return container_of(cfs_rq, struct rq, cfs);
}

#define entity_is_task(se)	1

#define for_each_sched_entity(se) \
		for (; se; se = NULL)

static inline struct cfs_rq *task_cfs_rq(struct task_struct *p)
{
	return &task_rq(p)->cfs;
}

static inline struct cfs_rq *cfs_rq_of(struct sched_entity *se)
{
	struct task_struct *p = task_of(se);
	struct rq *rq = task_rq(p);

	return &rq->cfs;
}

/* runqueue "owned" by this group */
static inline struct cfs_rq *group_cfs_rq(struct sched_entity *grp)
{
	return NULL;
}

static inline void list_add_leaf_cfs_rq(struct cfs_rq *cfs_rq)
{
}

static inline void list_del_leaf_cfs_rq(struct cfs_rq *cfs_rq)
{
}

#define for_each_leaf_cfs_rq(rq, cfs_rq) \
		for (cfs_rq = &rq->cfs; cfs_rq; cfs_rq = NULL)

static inline int
is_same_group(struct sched_entity *se, struct sched_entity *pse)
{
	return 1;
}

static inline struct sched_entity *parent_entity(struct sched_entity *se)
{
	return NULL;
}

static inline void
find_matching_se(struct sched_entity **se, struct sched_entity **pse)
{
}

#endif	/* CONFIG_FAIR_GROUP_SCHED */

static void account_cfs_rq_runtime(struct cfs_rq *cfs_rq,
				   unsigned long delta_exec);

/**************************************************************
 * Scheduling class tree data structure manipulation methods:
 */

static inline u64 max_vruntime(u64 min_vruntime, u64 vruntime)
{
	s64 delta = (s64)(vruntime - min_vruntime);
	if (delta > 0)
		min_vruntime = vruntime;

	return min_vruntime;
}

static inline u64 min_vruntime(u64 min_vruntime, u64 vruntime)
{
	s64 delta = (s64)(vruntime - min_vruntime);
	if (delta < 0)
		min_vruntime = vruntime;

	return min_vruntime;
}

static inline int entity_before(struct sched_entity *a,
				struct sched_entity *b)
{
	return (s64)(a->vruntime - b->vruntime) < 0;
}

static void update_min_vruntime(struct cfs_rq *cfs_rq)
{
	u64 vruntime = cfs_rq->min_vruntime;

	if (cfs_rq->curr)
		vruntime = cfs_rq->curr->vruntime;

	if (cfs_rq->rb_leftmost) {
		struct sched_entity *se = rb_entry(cfs_rq->rb_leftmost,
						   struct sched_entity,
						   run_node);

		if (!cfs_rq->curr)
			vruntime = se->vruntime;
		else
			vruntime = min_vruntime(vruntime, se->vruntime);
	}

	cfs_rq->min_vruntime = max_vruntime(cfs_rq->min_vruntime, vruntime);
#ifndef CONFIG_64BIT
	smp_wmb();
	cfs_rq->min_vruntime_copy = cfs_rq->min_vruntime;
#endif
}

/*
 * Enqueue an entity into the rb-tree:
 */
static void __enqueue_entity(struct cfs_rq *cfs_rq, struct sched_entity *se)
{
	struct rb_node **link = &cfs_rq->tasks_timeline.rb_node;
	struct rb_node *parent = NULL;
	struct sched_entity *entry;
	int leftmost = 1;

	/*
	 * Find the right place in the rbtree:
	 */
	while (*link) {
		parent = *link;
		entry = rb_entry(parent, struct sched_entity, run_node);
		/*
		 * We dont care about collisions. Nodes with
		 * the same key stay together.
		 */
		if (entity_before(se, entry)) {
			link = &parent->rb_left;
		} else {
			link = &parent->rb_right;
			leftmost = 0;
		}
	}

	/*
	 * Maintain a cache of leftmost tree entries (it is frequently
	 * used):
	 */
	if (leftmost)
		cfs_rq->rb_leftmost = &se->run_node;

	rb_link_node(&se->run_node, parent, link);
	rb_insert_color(&se->run_node, &cfs_rq->tasks_timeline);
}

static void __dequeue_entity(struct cfs_rq *cfs_rq, struct sched_entity *se)
{
	if (cfs_rq->rb_leftmost == &se->run_node) {
		struct rb_node *next_node;

		next_node = rb_next(&se->run_node);
		cfs_rq->rb_leftmost = next_node;
	}

	rb_erase(&se->run_node, &cfs_rq->tasks_timeline);
}

static struct sched_entity *__pick_first_entity(struct cfs_rq *cfs_rq)
{
	struct rb_node *left = cfs_rq->rb_leftmost;

	if (!left)
		return NULL;

	return rb_entry(left, struct sched_entity, run_node);
}

static struct sched_entity *__pick_next_entity(struct sched_entity *se)
{
	struct rb_node *next = rb_next(&se->run_node);

	if (!next)
		return NULL;

	return rb_entry(next, struct sched_entity, run_node);
}

#ifdef CONFIG_SCHED_DEBUG
static struct sched_entity *__pick_last_entity(struct cfs_rq *cfs_rq)
{
	struct rb_node *last = rb_last(&cfs_rq->tasks_timeline);

	if (!last)
		return NULL;

	return rb_entry(last, struct sched_entity, run_node);
}

/**************************************************************
 * Scheduling class statistics methods:
 */

int sched_proc_update_handler(struct ctl_table *table, int write,
		void __user *buffer, size_t *lenp,
		loff_t *ppos)
{
	int ret = proc_dointvec_minmax(table, write, buffer, lenp, ppos);
	int factor = get_update_sysctl_factor();

	if (ret || !write)
		return ret;

	sched_nr_latency = DIV_ROUND_UP(sysctl_sched_latency,
					sysctl_sched_min_granularity);

#define WRT_SYSCTL(name) \
	(normalized_sysctl_##name = sysctl_##name / (factor))
	WRT_SYSCTL(sched_min_granularity);
	WRT_SYSCTL(sched_latency);
	WRT_SYSCTL(sched_wakeup_granularity);
#undef WRT_SYSCTL

	return 0;
}
#endif

/*
 * delta /= w
 */
static inline unsigned long
calc_delta_fair(unsigned long delta, struct sched_entity *se)
{
	if (unlikely(se->load.weight != NICE_0_LOAD))
		delta = calc_delta_mine(delta, NICE_0_LOAD, &se->load);

	return delta;
}

/*
 * The idea is to set a period in which each task runs once.
 *
 * When there are too many tasks (sysctl_sched_nr_latency) we have to stretch
 * this period because otherwise the slices get too small.
 *
 * p = (nr <= nl) ? l : l*nr/nl
 */
static u64 __sched_period(unsigned long nr_running)
{
	u64 period = sysctl_sched_latency;
	unsigned long nr_latency = sched_nr_latency;

	if (unlikely(nr_running > nr_latency)) {
		period = sysctl_sched_min_granularity;
		period *= nr_running;
	}

	return period;
}

/*
 * We calculate the wall-time slice from the period by taking a part
 * proportional to the weight.
 *
 * s = p*P[w/rw]
 */
static u64 sched_slice(struct cfs_rq *cfs_rq, struct sched_entity *se)
{
	u64 slice = __sched_period(cfs_rq->nr_running + !se->on_rq);

	for_each_sched_entity(se) {
		struct load_weight *load;
		struct load_weight lw;

		cfs_rq = cfs_rq_of(se);
		load = &cfs_rq->load;

		if (unlikely(!se->on_rq)) {
			lw = cfs_rq->load;

			update_load_add(&lw, se->load.weight);
			load = &lw;
		}
		slice = calc_delta_mine(slice, se->load.weight, load);
	}
	return slice;
}

/*
 * We calculate the vruntime slice of a to be inserted task
 *
 * vs = s/w
 */
static u64 sched_vslice(struct cfs_rq *cfs_rq, struct sched_entity *se)
{
	return calc_delta_fair(sched_slice(cfs_rq, se), se);
}

static void update_cfs_load(struct cfs_rq *cfs_rq, int global_update);
static void update_cfs_shares(struct cfs_rq *cfs_rq);

/*
 * Update the current task's runtime statistics. Skip current tasks that
 * are not in our scheduling class.
 */
static inline void
__update_curr(struct cfs_rq *cfs_rq, struct sched_entity *curr,
	      unsigned long delta_exec)
{
	unsigned long delta_exec_weighted;

	schedstat_set(curr->statistics.exec_max,
		      max((u64)delta_exec, curr->statistics.exec_max));

	curr->sum_exec_runtime += delta_exec;
	schedstat_add(cfs_rq, exec_clock, delta_exec);
	delta_exec_weighted = calc_delta_fair(delta_exec, curr);

	curr->vruntime += delta_exec_weighted;
	update_min_vruntime(cfs_rq);

#if defined CONFIG_SMP && defined CONFIG_FAIR_GROUP_SCHED
	cfs_rq->load_unacc_exec_time += delta_exec;
#endif
}

static void update_curr(struct cfs_rq *cfs_rq)
{
	struct sched_entity *curr = cfs_rq->curr;
	u64 now = rq_of(cfs_rq)->clock_task;
	unsigned long delta_exec;

	if (unlikely(!curr))
		return;

	/*
	 * Get the amount of time the current task was running
	 * since the last time we changed load (this cannot
	 * overflow on 32 bits):
	 */
	delta_exec = (unsigned long)(now - curr->exec_start);
	if (!delta_exec)
		return;

	__update_curr(cfs_rq, curr, delta_exec);
	curr->exec_start = now;

	if (entity_is_task(curr)) {
		struct task_struct *curtask = task_of(curr);

		trace_sched_stat_runtime(curtask, delta_exec, curr->vruntime);
		cpuacct_charge(curtask, delta_exec);
		account_group_exec_runtime(curtask, delta_exec);
	}

	account_cfs_rq_runtime(cfs_rq, delta_exec);
}

static inline void
update_stats_wait_start(struct cfs_rq *cfs_rq, struct sched_entity *se)
{
	schedstat_set(se->statistics.wait_start, rq_of(cfs_rq)->clock);
}

/*
 * Task is being enqueued - update stats:
 */
static void update_stats_enqueue(struct cfs_rq *cfs_rq, struct sched_entity *se)
{
	/*
	 * Are we enqueueing a waiting task? (for current tasks
	 * a dequeue/enqueue event is a NOP)
	 */
	if (se != cfs_rq->curr)
		update_stats_wait_start(cfs_rq, se);
}

static void
update_stats_wait_end(struct cfs_rq *cfs_rq, struct sched_entity *se)
{
	schedstat_set(se->statistics.wait_max, max(se->statistics.wait_max,
			rq_of(cfs_rq)->clock - se->statistics.wait_start));
	schedstat_set(se->statistics.wait_count, se->statistics.wait_count + 1);
	schedstat_set(se->statistics.wait_sum, se->statistics.wait_sum +
			rq_of(cfs_rq)->clock - se->statistics.wait_start);
#ifdef CONFIG_SCHEDSTATS
	if (entity_is_task(se)) {
		trace_sched_stat_wait(task_of(se),
			rq_of(cfs_rq)->clock - se->statistics.wait_start);
	}
#endif
	schedstat_set(se->statistics.wait_start, 0);
}

static inline void
update_stats_dequeue(struct cfs_rq *cfs_rq, struct sched_entity *se)
{
	/*
	 * Mark the end of the wait period if dequeueing a
	 * waiting task:
	 */
	if (se != cfs_rq->curr)
		update_stats_wait_end(cfs_rq, se);
}

/*
 * We are picking a new current task - update its stats:
 */
static inline void
update_stats_curr_start(struct cfs_rq *cfs_rq, struct sched_entity *se)
{
	/*
	 * We are starting a new run period:
	 */
	se->exec_start = rq_of(cfs_rq)->clock_task;
}

/**************************************************
 * Scheduling class queueing methods:
 */

#if defined CONFIG_SMP && defined CONFIG_FAIR_GROUP_SCHED
static void
add_cfs_task_weight(struct cfs_rq *cfs_rq, unsigned long weight)
{
	cfs_rq->task_weight += weight;
}
#else
static inline void
add_cfs_task_weight(struct cfs_rq *cfs_rq, unsigned long weight)
{
}
#endif

static void
account_entity_enqueue(struct cfs_rq *cfs_rq, struct sched_entity *se)
{
	update_load_add(&cfs_rq->load, se->load.weight);
	if (!parent_entity(se))
		inc_cpu_load(rq_of(cfs_rq), se->load.weight);
	if (entity_is_task(se)) {
		add_cfs_task_weight(cfs_rq, se->load.weight);
		list_add(&se->group_node, &cfs_rq->tasks);
	}
	cfs_rq->nr_running++;
}

static void
account_entity_dequeue(struct cfs_rq *cfs_rq, struct sched_entity *se)
{
	update_load_sub(&cfs_rq->load, se->load.weight);
	if (!parent_entity(se))
		dec_cpu_load(rq_of(cfs_rq), se->load.weight);
	if (entity_is_task(se)) {
		add_cfs_task_weight(cfs_rq, -se->load.weight);
		list_del_init(&se->group_node);
	}
	cfs_rq->nr_running--;
}

#ifdef CONFIG_FAIR_GROUP_SCHED
/* we need this in update_cfs_load and load-balance functions below */
static inline int throttled_hierarchy(struct cfs_rq *cfs_rq);
# ifdef CONFIG_SMP
static void update_cfs_rq_load_contribution(struct cfs_rq *cfs_rq,
					    int global_update)
{
	struct task_group *tg = cfs_rq->tg;
	long load_avg;

	load_avg = div64_u64(cfs_rq->load_avg, cfs_rq->load_period+1);
	load_avg -= cfs_rq->load_contribution;

	if (global_update || abs(load_avg) > cfs_rq->load_contribution / 8) {
		atomic_add(load_avg, &tg->load_weight);
		cfs_rq->load_contribution += load_avg;
	}
}

static void update_cfs_load(struct cfs_rq *cfs_rq, int global_update)
{
	u64 period = sysctl_sched_shares_window;
	u64 now, delta;
	unsigned long load = cfs_rq->load.weight;

	if (cfs_rq->tg == &root_task_group || throttled_hierarchy(cfs_rq))
		return;

	now = rq_of(cfs_rq)->clock_task;
	delta = now - cfs_rq->load_stamp;

	/* truncate load history at 4 idle periods */
	if (cfs_rq->load_stamp > cfs_rq->load_last &&
	    now - cfs_rq->load_last > 4 * period) {
		cfs_rq->load_period = 0;
		cfs_rq->load_avg = 0;
		delta = period - 1;
	}

	cfs_rq->load_stamp = now;
	cfs_rq->load_unacc_exec_time = 0;
	cfs_rq->load_period += delta;
	if (load) {
		cfs_rq->load_last = now;
		cfs_rq->load_avg += delta * load;
	}

	/* consider updating load contribution on each fold or truncate */
	if (global_update || cfs_rq->load_period > period
	    || !cfs_rq->load_period)
		update_cfs_rq_load_contribution(cfs_rq, global_update);

	while (cfs_rq->load_period > period) {
		/*
		 * Inline assembly required to prevent the compiler
		 * optimising this loop into a divmod call.
		 * See __iter_div_u64_rem() for another example of this.
		 */
		asm("" : "+rm" (cfs_rq->load_period));
		cfs_rq->load_period /= 2;
		cfs_rq->load_avg /= 2;
	}

	if (!cfs_rq->curr && !cfs_rq->nr_running && !cfs_rq->load_avg)
		list_del_leaf_cfs_rq(cfs_rq);
}

static inline long calc_tg_weight(struct task_group *tg, struct cfs_rq *cfs_rq)
{
	long tg_weight;

	/*
	 * Use this CPU's actual weight instead of the last load_contribution
	 * to gain a more accurate current total weight. See
	 * update_cfs_rq_load_contribution().
	 */
	tg_weight = atomic_read(&tg->load_weight);
	tg_weight -= cfs_rq->load_contribution;
	tg_weight += cfs_rq->load.weight;

	return tg_weight;
}

static long calc_cfs_shares(struct cfs_rq *cfs_rq, struct task_group *tg)
{
	long tg_weight, load, shares;

	tg_weight = calc_tg_weight(tg, cfs_rq);
	load = cfs_rq->load.weight;

	shares = (tg->shares * load);
	if (tg_weight)
		shares /= tg_weight;

	if (shares < MIN_SHARES)
		shares = MIN_SHARES;
	if (shares > tg->shares)
		shares = tg->shares;

	return shares;
}

static void update_entity_shares_tick(struct cfs_rq *cfs_rq)
{
	if (cfs_rq->load_unacc_exec_time > sysctl_sched_shares_window) {
		update_cfs_load(cfs_rq, 0);
		update_cfs_shares(cfs_rq);
	}
}
# else /* CONFIG_SMP */
static void update_cfs_load(struct cfs_rq *cfs_rq, int global_update)
{
}

static inline long calc_cfs_shares(struct cfs_rq *cfs_rq, struct task_group *tg)
{
	return tg->shares;
}

static inline void update_entity_shares_tick(struct cfs_rq *cfs_rq)
{
}
# endif /* CONFIG_SMP */
static void reweight_entity(struct cfs_rq *cfs_rq, struct sched_entity *se,
			    unsigned long weight)
{
	if (se->on_rq) {
		/* commit outstanding execution time */
		if (cfs_rq->curr == se)
			update_curr(cfs_rq);
		account_entity_dequeue(cfs_rq, se);
	}

	update_load_set(&se->load, weight);

	if (se->on_rq)
		account_entity_enqueue(cfs_rq, se);
}

static void update_cfs_shares(struct cfs_rq *cfs_rq)
{
	struct task_group *tg;
	struct sched_entity *se;
	long shares;

	tg = cfs_rq->tg;
	se = tg->se[cpu_of(rq_of(cfs_rq))];
	if (!se || throttled_hierarchy(cfs_rq))
		return;
#ifndef CONFIG_SMP
	if (likely(se->load.weight == tg->shares))
		return;
#endif
	shares = calc_cfs_shares(cfs_rq, tg);

	reweight_entity(cfs_rq_of(se), se, shares);
}
#else /* CONFIG_FAIR_GROUP_SCHED */
static void update_cfs_load(struct cfs_rq *cfs_rq, int global_update)
{
}

static inline void update_cfs_shares(struct cfs_rq *cfs_rq)
{
}

static inline void update_entity_shares_tick(struct cfs_rq *cfs_rq)
{
}
#endif /* CONFIG_FAIR_GROUP_SCHED */

static void enqueue_sleeper(struct cfs_rq *cfs_rq, struct sched_entity *se)
{
#ifdef CONFIG_SCHEDSTATS
	struct task_struct *tsk = NULL;

	if (entity_is_task(se))
		tsk = task_of(se);

	if (se->statistics.sleep_start) {
		u64 delta = rq_of(cfs_rq)->clock - se->statistics.sleep_start;

		if ((s64)delta < 0)
			delta = 0;

		if (unlikely(delta > se->statistics.sleep_max))
			se->statistics.sleep_max = delta;

		se->statistics.sleep_start = 0;
		se->statistics.sum_sleep_runtime += delta;

		if (tsk) {
			account_scheduler_latency(tsk, delta >> 10, 1);
			trace_sched_stat_sleep(tsk, delta);
		}
	}
	if (se->statistics.block_start) {
		u64 delta = rq_of(cfs_rq)->clock - se->statistics.block_start;

		if ((s64)delta < 0)
			delta = 0;

		if (unlikely(delta > se->statistics.block_max))
			se->statistics.block_max = delta;

		se->statistics.block_start = 0;
		se->statistics.sum_sleep_runtime += delta;

		if (tsk) {
			if (tsk->in_iowait) {
				se->statistics.iowait_sum += delta;
				se->statistics.iowait_count++;
				trace_sched_stat_iowait(tsk, delta);
			}

			/*
			 * Blocking time is in units of nanosecs, so shift by
			 * 20 to get a milliseconds-range estimation of the
			 * amount of time that the task spent sleeping:
			 */
			if (unlikely(prof_on == SLEEP_PROFILING)) {
				profile_hits(SLEEP_PROFILING,
						(void *)get_wchan(tsk),
						delta >> 20);
			}
			account_scheduler_latency(tsk, delta >> 10, 0);
		}
	}
#endif
}

static void check_spread(struct cfs_rq *cfs_rq, struct sched_entity *se)
{
#ifdef CONFIG_SCHED_DEBUG
	s64 d = se->vruntime - cfs_rq->min_vruntime;

	if (d < 0)
		d = -d;

	if (d > 3*sysctl_sched_latency)
		schedstat_inc(cfs_rq, nr_spread_over);
#endif
}

static void
place_entity(struct cfs_rq *cfs_rq, struct sched_entity *se, int initial)
{
	u64 vruntime = cfs_rq->min_vruntime;

	/*
	 * The 'current' period is already promised to the current tasks,
	 * however the extra weight of the new task will slow them down a
	 * little, place the new task so that it fits in the slot that
	 * stays open at the end.
	 */
	if (initial && sched_feat(START_DEBIT))
		vruntime += sched_vslice(cfs_rq, se);

	/* sleeps up to a single latency don't count. */
	if (!initial) {
		unsigned long thresh = sysctl_sched_latency;

		/*
		 * Halve their sleep time's effect, to allow
		 * for a gentler effect of sleepers:
		 */
		if (sched_feat(GENTLE_FAIR_SLEEPERS))
			thresh >>= 1;

		vruntime -= thresh;
	}

	/* ensure we never gain time by being placed backwards. */
	vruntime = max_vruntime(se->vruntime, vruntime);

	se->vruntime = vruntime;
}

static void check_enqueue_throttle(struct cfs_rq *cfs_rq);

static void
enqueue_entity(struct cfs_rq *cfs_rq, struct sched_entity *se, int flags)
{
	/*
	 * Update the normalized vruntime before updating min_vruntime
	 * through callig update_curr().
	 */
	if (!(flags & ENQUEUE_WAKEUP) || (flags & ENQUEUE_WAKING))
		se->vruntime += cfs_rq->min_vruntime;

	/*
	 * Update run-time statistics of the 'current'.
	 */
	update_curr(cfs_rq);
	update_cfs_load(cfs_rq, 0);
	account_entity_enqueue(cfs_rq, se);
	update_cfs_shares(cfs_rq);

	if (flags & ENQUEUE_WAKEUP) {
		place_entity(cfs_rq, se, 0);
		enqueue_sleeper(cfs_rq, se);
	}

	update_stats_enqueue(cfs_rq, se);
	check_spread(cfs_rq, se);
	if (se != cfs_rq->curr)
		__enqueue_entity(cfs_rq, se);
	se->on_rq = 1;

	if (cfs_rq->nr_running == 1) {
		list_add_leaf_cfs_rq(cfs_rq);
		check_enqueue_throttle(cfs_rq);
	}
}

static void __clear_buddies_last(struct sched_entity *se)
{
	for_each_sched_entity(se) {
		struct cfs_rq *cfs_rq = cfs_rq_of(se);
		if (cfs_rq->last == se)
			cfs_rq->last = NULL;
		else
			break;
	}
}

static void __clear_buddies_next(struct sched_entity *se)
{
	for_each_sched_entity(se) {
		struct cfs_rq *cfs_rq = cfs_rq_of(se);
		if (cfs_rq->next == se)
			cfs_rq->next = NULL;
		else
			break;
	}
}

static void __clear_buddies_skip(struct sched_entity *se)
{
	for_each_sched_entity(se) {
		struct cfs_rq *cfs_rq = cfs_rq_of(se);
		if (cfs_rq->skip == se)
			cfs_rq->skip = NULL;
		else
			break;
	}
}

static void clear_buddies(struct cfs_rq *cfs_rq, struct sched_entity *se)
{
	if (cfs_rq->last == se)
		__clear_buddies_last(se);

	if (cfs_rq->next == se)
		__clear_buddies_next(se);

	if (cfs_rq->skip == se)
		__clear_buddies_skip(se);
}

static void return_cfs_rq_runtime(struct cfs_rq *cfs_rq);

static void
dequeue_entity(struct cfs_rq *cfs_rq, struct sched_entity *se, int flags)
{
	/*
	 * Update run-time statistics of the 'current'.
	 */
	update_curr(cfs_rq);

	update_stats_dequeue(cfs_rq, se);
	if (flags & DEQUEUE_SLEEP) {
#ifdef CONFIG_SCHEDSTATS
		if (entity_is_task(se)) {
			struct task_struct *tsk = task_of(se);

			if (tsk->state & TASK_INTERRUPTIBLE)
				se->statistics.sleep_start = rq_of(cfs_rq)->clock;
			if (tsk->state & TASK_UNINTERRUPTIBLE)
				se->statistics.block_start = rq_of(cfs_rq)->clock;
		}
#endif
	}

	clear_buddies(cfs_rq, se);

	if (se != cfs_rq->curr)
		__dequeue_entity(cfs_rq, se);
	se->on_rq = 0;
	update_cfs_load(cfs_rq, 0);
	account_entity_dequeue(cfs_rq, se);

	/*
	 * Normalize the entity after updating the min_vruntime because the
	 * update can refer to the ->curr item and we need to reflect this
	 * movement in our normalized position.
	 */
	if (!(flags & DEQUEUE_SLEEP))
		se->vruntime -= cfs_rq->min_vruntime;

	/* return excess runtime on last dequeue */
	return_cfs_rq_runtime(cfs_rq);

	update_min_vruntime(cfs_rq);
	update_cfs_shares(cfs_rq);
}

/*
 * Preempt the current task with a newly woken task if needed:
 */
static void
check_preempt_tick(struct cfs_rq *cfs_rq, struct sched_entity *curr)
{
	unsigned long ideal_runtime, delta_exec;
	struct sched_entity *se;
	s64 delta;

	ideal_runtime = sched_slice(cfs_rq, curr);
	delta_exec = curr->sum_exec_runtime - curr->prev_sum_exec_runtime;
	if (delta_exec > ideal_runtime) {
		resched_task(rq_of(cfs_rq)->curr);
		/*
		 * The current task ran long enough, ensure it doesn't get
		 * re-elected due to buddy favours.
		 */
		clear_buddies(cfs_rq, curr);
		return;
	}

	/*
	 * Ensure that a task that missed wakeup preemption by a
	 * narrow margin doesn't have to wait for a full slice.
	 * This also mitigates buddy induced latencies under load.
	 */
	if (delta_exec < sysctl_sched_min_granularity)
		return;

	se = __pick_first_entity(cfs_rq);
	delta = curr->vruntime - se->vruntime;

	if (delta < 0)
		return;

	if (delta > ideal_runtime)
		resched_task(rq_of(cfs_rq)->curr);
}

static void
set_next_entity(struct cfs_rq *cfs_rq, struct sched_entity *se)
{
	/* 'current' is not kept within the tree. */
	if (se->on_rq) {
		/*
		 * Any task has to be enqueued before it get to execute on
		 * a CPU. So account for the time it spent waiting on the
		 * runqueue.
		 */
		update_stats_wait_end(cfs_rq, se);
		__dequeue_entity(cfs_rq, se);
	}

	update_stats_curr_start(cfs_rq, se);
	cfs_rq->curr = se;
#ifdef CONFIG_SCHEDSTATS
	/*
	 * Track our maximum slice length, if the CPU's load is at
	 * least twice that of our own weight (i.e. dont track it
	 * when there are only lesser-weight tasks around):
	 */
	if (rq_of(cfs_rq)->load.weight >= 2*se->load.weight) {
		se->statistics.slice_max = max(se->statistics.slice_max,
			se->sum_exec_runtime - se->prev_sum_exec_runtime);
	}
#endif
	se->prev_sum_exec_runtime = se->sum_exec_runtime;
}

static int
wakeup_preempt_entity(struct sched_entity *curr, struct sched_entity *se);

/*
 * Pick the next process, keeping these things in mind, in this order:
 * 1) keep things fair between processes/task groups
 * 2) pick the "next" process, since someone really wants that to run
 * 3) pick the "last" process, for cache locality
 * 4) do not run the "skip" process, if something else is available
 */
static struct sched_entity *pick_next_entity(struct cfs_rq *cfs_rq)
{
	struct sched_entity *se = __pick_first_entity(cfs_rq);
	struct sched_entity *left = se;

	/*
	 * Avoid running the skip buddy, if running something else can
	 * be done without getting too unfair.
	 */
	if (cfs_rq->skip == se) {
		struct sched_entity *second = __pick_next_entity(se);
		if (second && wakeup_preempt_entity(second, left) < 1)
			se = second;
	}

	/*
	 * Prefer last buddy, try to return the CPU to a preempted task.
	 */
	if (cfs_rq->last && wakeup_preempt_entity(cfs_rq->last, left) < 1)
		se = cfs_rq->last;

	/*
	 * Someone really wants this to run. If it's not unfair, run it.
	 */
	if (cfs_rq->next && wakeup_preempt_entity(cfs_rq->next, left) < 1)
		se = cfs_rq->next;

	clear_buddies(cfs_rq, se);

	return se;
}

static void check_cfs_rq_runtime(struct cfs_rq *cfs_rq);

static void put_prev_entity(struct cfs_rq *cfs_rq, struct sched_entity *prev)
{
	/*
	 * If still on the runqueue then deactivate_task()
	 * was not called and update_curr() has to be done:
	 */
	if (prev->on_rq)
		update_curr(cfs_rq);

	/* throttle cfs_rqs exceeding runtime */
	check_cfs_rq_runtime(cfs_rq);

	check_spread(cfs_rq, prev);
	if (prev->on_rq) {
		update_stats_wait_start(cfs_rq, prev);
		/* Put 'current' back into the tree. */
		__enqueue_entity(cfs_rq, prev);
	}
	cfs_rq->curr = NULL;
}

static void
entity_tick(struct cfs_rq *cfs_rq, struct sched_entity *curr, int queued)
{
	/*
	 * Update run-time statistics of the 'current'.
	 */
	update_curr(cfs_rq);

	/*
	 * Update share accounting for long-running entities.
	 */
	update_entity_shares_tick(cfs_rq);

#ifdef CONFIG_SCHED_HRTICK
	/*
	 * queued ticks are scheduled to match the slice, so don't bother
	 * validating it and just reschedule.
	 */
	if (queued) {
		resched_task(rq_of(cfs_rq)->curr);
		return;
	}
	/*
	 * don't let the period tick interfere with the hrtick preemption
	 */
	if (!sched_feat(DOUBLE_TICK) &&
			hrtimer_active(&rq_of(cfs_rq)->hrtick_timer))
		return;
#endif

	if (cfs_rq->nr_running > 1)
		check_preempt_tick(cfs_rq, curr);
}


/**************************************************
 * CFS bandwidth control machinery
 */

#ifdef CONFIG_CFS_BANDWIDTH
/*
 * default period for cfs group bandwidth.
 * default: 0.1s, units: nanoseconds
 */
static inline u64 default_cfs_period(void)
{
	return 100000000ULL;
}

static inline u64 sched_cfs_bandwidth_slice(void)
{
	return (u64)sysctl_sched_cfs_bandwidth_slice * NSEC_PER_USEC;
}

/*
 * Replenish runtime according to assigned quota and update expiration time.
 * We use sched_clock_cpu directly instead of rq->clock to avoid adding
 * additional synchronization around rq->lock.
 *
 * requires cfs_b->lock
 */
static void __refill_cfs_bandwidth_runtime(struct cfs_bandwidth *cfs_b)
{
	u64 now;

	if (cfs_b->quota == RUNTIME_INF)
		return;

	now = sched_clock_cpu(smp_processor_id());
	cfs_b->runtime = cfs_b->quota;
	cfs_b->runtime_expires = now + ktime_to_ns(cfs_b->period);
}

/* returns 0 on failure to allocate runtime */
static int assign_cfs_rq_runtime(struct cfs_rq *cfs_rq)
{
	struct task_group *tg = cfs_rq->tg;
	struct cfs_bandwidth *cfs_b = tg_cfs_bandwidth(tg);
	u64 amount = 0, min_amount, expires;

	/* note: this is a positive sum as runtime_remaining <= 0 */
	min_amount = sched_cfs_bandwidth_slice() - cfs_rq->runtime_remaining;

	raw_spin_lock(&cfs_b->lock);
	if (cfs_b->quota == RUNTIME_INF)
		amount = min_amount;
	else {
		/*
		 * If the bandwidth pool has become inactive, then at least one
		 * period must have elapsed since the last consumption.
		 * Refresh the global state and ensure bandwidth timer becomes
		 * active.
		 */
		if (!cfs_b->timer_active) {
			__refill_cfs_bandwidth_runtime(cfs_b);
			__start_cfs_bandwidth(cfs_b);
		}

		if (cfs_b->runtime > 0) {
			amount = min(cfs_b->runtime, min_amount);
			cfs_b->runtime -= amount;
			cfs_b->idle = 0;
		}
	}
	expires = cfs_b->runtime_expires;
	raw_spin_unlock(&cfs_b->lock);

	cfs_rq->runtime_remaining += amount;
	/*
	 * we may have advanced our local expiration to account for allowed
	 * spread between our sched_clock and the one on which runtime was
	 * issued.
	 */
	if ((s64)(expires - cfs_rq->runtime_expires) > 0)
		cfs_rq->runtime_expires = expires;

	return cfs_rq->runtime_remaining > 0;
}

/*
 * Note: This depends on the synchronization provided by sched_clock and the
 * fact that rq->clock snapshots this value.
 */
static void expire_cfs_rq_runtime(struct cfs_rq *cfs_rq)
{
	struct cfs_bandwidth *cfs_b = tg_cfs_bandwidth(cfs_rq->tg);
	struct rq *rq = rq_of(cfs_rq);

	/* if the deadline is ahead of our clock, nothing to do */
	if (likely((s64)(rq->clock - cfs_rq->runtime_expires) < 0))
		return;

	if (cfs_rq->runtime_remaining < 0)
		return;

	/*
	 * If the local deadline has passed we have to consider the
	 * possibility that our sched_clock is 'fast' and the global deadline
	 * has not truly expired.
	 *
	 * Fortunately we can check determine whether this the case by checking
	 * whether the global deadline has advanced.
	 */

	if ((s64)(cfs_rq->runtime_expires - cfs_b->runtime_expires) >= 0) {
		/* extend local deadline, drift is bounded above by 2 ticks */
		cfs_rq->runtime_expires += TICK_NSEC;
	} else {
		/* global deadline is ahead, expiration has passed */
		cfs_rq->runtime_remaining = 0;
	}
}

static void __account_cfs_rq_runtime(struct cfs_rq *cfs_rq,
				     unsigned long delta_exec)
{
	/* dock delta_exec before expiring quota (as it could span periods) */
	cfs_rq->runtime_remaining -= delta_exec;
	expire_cfs_rq_runtime(cfs_rq);

	if (likely(cfs_rq->runtime_remaining > 0))
		return;

	/*
	 * if we're unable to extend our runtime we resched so that the active
	 * hierarchy can be throttled
	 */
	if (!assign_cfs_rq_runtime(cfs_rq) && likely(cfs_rq->curr))
		resched_task(rq_of(cfs_rq)->curr);
}

static __always_inline void account_cfs_rq_runtime(struct cfs_rq *cfs_rq,
						   unsigned long delta_exec)
{
	if (!cfs_rq->runtime_enabled)
		return;

	__account_cfs_rq_runtime(cfs_rq, delta_exec);
}

static inline int cfs_rq_throttled(struct cfs_rq *cfs_rq)
{
	return cfs_rq->throttled;
}

/* check whether cfs_rq, or any parent, is throttled */
static inline int throttled_hierarchy(struct cfs_rq *cfs_rq)
{
	return cfs_rq->throttle_count;
}

/*
 * Ensure that neither of the group entities corresponding to src_cpu or
 * dest_cpu are members of a throttled hierarchy when performing group
 * load-balance operations.
 */
static inline int throttled_lb_pair(struct task_group *tg,
				    int src_cpu, int dest_cpu)
{
	struct cfs_rq *src_cfs_rq, *dest_cfs_rq;

	src_cfs_rq = tg->cfs_rq[src_cpu];
	dest_cfs_rq = tg->cfs_rq[dest_cpu];

	return throttled_hierarchy(src_cfs_rq) ||
	       throttled_hierarchy(dest_cfs_rq);
}

/* updated child weight may affect parent so we have to do this bottom up */
static int tg_unthrottle_up(struct task_group *tg, void *data)
{
	struct rq *rq = data;
	struct cfs_rq *cfs_rq = tg->cfs_rq[cpu_of(rq)];

	cfs_rq->throttle_count--;
#ifdef CONFIG_SMP
	if (!cfs_rq->throttle_count) {
		u64 delta = rq->clock_task - cfs_rq->load_stamp;

		/* leaving throttled state, advance shares averaging windows */
		cfs_rq->load_stamp += delta;
		cfs_rq->load_last += delta;

		/* update entity weight now that we are on_rq again */
		update_cfs_shares(cfs_rq);
	}
#endif

	return 0;
}

static int tg_throttle_down(struct task_group *tg, void *data)
{
	struct rq *rq = data;
	struct cfs_rq *cfs_rq = tg->cfs_rq[cpu_of(rq)];

	/* group is entering throttled state, record last load */
	if (!cfs_rq->throttle_count)
		update_cfs_load(cfs_rq, 0);
	cfs_rq->throttle_count++;

	return 0;
}

static void throttle_cfs_rq(struct cfs_rq *cfs_rq)
{
	struct rq *rq = rq_of(cfs_rq);
	struct cfs_bandwidth *cfs_b = tg_cfs_bandwidth(cfs_rq->tg);
	struct sched_entity *se;
	long task_delta, dequeue = 1;

	se = cfs_rq->tg->se[cpu_of(rq_of(cfs_rq))];

	/* account load preceding throttle */
	rcu_read_lock();
	walk_tg_tree_from(cfs_rq->tg, tg_throttle_down, tg_nop, (void *)rq);
	rcu_read_unlock();

	task_delta = cfs_rq->h_nr_running;
	for_each_sched_entity(se) {
		struct cfs_rq *qcfs_rq = cfs_rq_of(se);
		/* throttled entity or throttle-on-deactivate */
		if (!se->on_rq)
			break;

		if (dequeue)
			dequeue_entity(qcfs_rq, se, DEQUEUE_SLEEP);
		qcfs_rq->h_nr_running -= task_delta;

		if (qcfs_rq->load.weight)
			dequeue = 0;
	}

	if (!se)
		rq->nr_running -= task_delta;

	cfs_rq->throttled = 1;
	cfs_rq->throttled_timestamp = rq->clock;
	raw_spin_lock(&cfs_b->lock);
	list_add_tail_rcu(&cfs_rq->throttled_list, &cfs_b->throttled_cfs_rq);
	raw_spin_unlock(&cfs_b->lock);
}

static void unthrottle_cfs_rq(struct cfs_rq *cfs_rq)
{
	struct rq *rq = rq_of(cfs_rq);
	struct cfs_bandwidth *cfs_b = tg_cfs_bandwidth(cfs_rq->tg);
	struct sched_entity *se;
	int enqueue = 1;
	long task_delta;

	se = cfs_rq->tg->se[cpu_of(rq_of(cfs_rq))];

	cfs_rq->throttled = 0;
	raw_spin_lock(&cfs_b->lock);
	cfs_b->throttled_time += rq->clock - cfs_rq->throttled_timestamp;
	list_del_rcu(&cfs_rq->throttled_list);
	raw_spin_unlock(&cfs_b->lock);
	cfs_rq->throttled_timestamp = 0;

	update_rq_clock(rq);
	/* update hierarchical throttle state */
	walk_tg_tree_from(cfs_rq->tg, tg_nop, tg_unthrottle_up, (void *)rq);

	if (!cfs_rq->load.weight)
		return;

	task_delta = cfs_rq->h_nr_running;
	for_each_sched_entity(se) {
		if (se->on_rq)
			enqueue = 0;

		cfs_rq = cfs_rq_of(se);
		if (enqueue)
			enqueue_entity(cfs_rq, se, ENQUEUE_WAKEUP);
		cfs_rq->h_nr_running += task_delta;

		if (cfs_rq_throttled(cfs_rq))
			break;
	}

	if (!se)
		rq->nr_running += task_delta;

	/* determine whether we need to wake up potentially idle cpu */
	if (rq->curr == rq->idle && rq->cfs.nr_running)
		resched_task(rq->curr);
}

static u64 distribute_cfs_runtime(struct cfs_bandwidth *cfs_b,
		u64 remaining, u64 expires)
{
	struct cfs_rq *cfs_rq;
	u64 runtime = remaining;

	rcu_read_lock();
	list_for_each_entry_rcu(cfs_rq, &cfs_b->throttled_cfs_rq,
				throttled_list) {
		struct rq *rq = rq_of(cfs_rq);

		raw_spin_lock(&rq->lock);
		if (!cfs_rq_throttled(cfs_rq))
			goto next;

		runtime = -cfs_rq->runtime_remaining + 1;
		if (runtime > remaining)
			runtime = remaining;
		remaining -= runtime;

		cfs_rq->runtime_remaining += runtime;
		cfs_rq->runtime_expires = expires;

		/* we check whether we're throttled above */
		if (cfs_rq->runtime_remaining > 0)
			unthrottle_cfs_rq(cfs_rq);

next:
		raw_spin_unlock(&rq->lock);

		if (!remaining)
			break;
	}
	rcu_read_unlock();

	return remaining;
}

/*
 * Responsible for refilling a task_group's bandwidth and unthrottling its
 * cfs_rqs as appropriate. If there has been no activity within the last
 * period the timer is deactivated until scheduling resumes; cfs_b->idle is
 * used to track this state.
 */
static int do_sched_cfs_period_timer(struct cfs_bandwidth *cfs_b, int overrun)
{
	u64 runtime, runtime_expires;
	int idle = 1, throttled;

	raw_spin_lock(&cfs_b->lock);
	/* no need to continue the timer with no bandwidth constraint */
	if (cfs_b->quota == RUNTIME_INF)
		goto out_unlock;

	throttled = !list_empty(&cfs_b->throttled_cfs_rq);
	/* idle depends on !throttled (for the case of a large deficit) */
	idle = cfs_b->idle && !throttled;
	cfs_b->nr_periods += overrun;

	/* if we're going inactive then everything else can be deferred */
	if (idle)
		goto out_unlock;

	__refill_cfs_bandwidth_runtime(cfs_b);

	if (!throttled) {
		/* mark as potentially idle for the upcoming period */
		cfs_b->idle = 1;
		goto out_unlock;
	}

	/* account preceding periods in which throttling occurred */
	cfs_b->nr_throttled += overrun;

	/*
	 * There are throttled entities so we must first use the new bandwidth
	 * to unthrottle them before making it generally available.  This
	 * ensures that all existing debts will be paid before a new cfs_rq is
	 * allowed to run.
	 */
	runtime = cfs_b->runtime;
	runtime_expires = cfs_b->runtime_expires;
	cfs_b->runtime = 0;

	/*
	 * This check is repeated as we are holding onto the new bandwidth
	 * while we unthrottle.  This can potentially race with an unthrottled
	 * group trying to acquire new bandwidth from the global pool.
	 */
	while (throttled && runtime > 0) {
		raw_spin_unlock(&cfs_b->lock);
		/* we can't nest cfs_b->lock while distributing bandwidth */
		runtime = distribute_cfs_runtime(cfs_b, runtime,
						 runtime_expires);
		raw_spin_lock(&cfs_b->lock);

		throttled = !list_empty(&cfs_b->throttled_cfs_rq);
	}

	/* return (any) remaining runtime */
	cfs_b->runtime = runtime;
	/*
	 * While we are ensured activity in the period following an
	 * unthrottle, this also covers the case in which the new bandwidth is
	 * insufficient to cover the existing bandwidth deficit.  (Forcing the
	 * timer to remain active while there are any throttled entities.)
	 */
	cfs_b->idle = 0;
out_unlock:
	if (idle)
		cfs_b->timer_active = 0;
	raw_spin_unlock(&cfs_b->lock);

	return idle;
}

/* a cfs_rq won't donate quota below this amount */
static const u64 min_cfs_rq_runtime = 1 * NSEC_PER_MSEC;
/* minimum remaining period time to redistribute slack quota */
static const u64 min_bandwidth_expiration = 2 * NSEC_PER_MSEC;
/* how long we wait to gather additional slack before distributing */
static const u64 cfs_bandwidth_slack_period = 5 * NSEC_PER_MSEC;

/* are we near the end of the current quota period? */
static int runtime_refresh_within(struct cfs_bandwidth *cfs_b, u64 min_expire)
{
	struct hrtimer *refresh_timer = &cfs_b->period_timer;
	u64 remaining;

	/* if the call-back is running a quota refresh is already occurring */
	if (hrtimer_callback_running(refresh_timer))
		return 1;

	/* is a quota refresh about to occur? */
	remaining = ktime_to_ns(hrtimer_expires_remaining(refresh_timer));
	if (remaining < min_expire)
		return 1;

	return 0;
}

static void start_cfs_slack_bandwidth(struct cfs_bandwidth *cfs_b)
{
	u64 min_left = cfs_bandwidth_slack_period + min_bandwidth_expiration;

	/* if there's a quota refresh soon don't bother with slack */
	if (runtime_refresh_within(cfs_b, min_left))
		return;

	start_bandwidth_timer(&cfs_b->slack_timer,
				ns_to_ktime(cfs_bandwidth_slack_period));
}

/* we know any runtime found here is valid as update_curr() precedes return */
static void __return_cfs_rq_runtime(struct cfs_rq *cfs_rq)
{
	struct cfs_bandwidth *cfs_b = tg_cfs_bandwidth(cfs_rq->tg);
	s64 slack_runtime = cfs_rq->runtime_remaining - min_cfs_rq_runtime;

	if (slack_runtime <= 0)
		return;

	raw_spin_lock(&cfs_b->lock);
	if (cfs_b->quota != RUNTIME_INF &&
	    cfs_rq->runtime_expires == cfs_b->runtime_expires) {
		cfs_b->runtime += slack_runtime;

		/* we are under rq->lock, defer unthrottling using a timer */
		if (cfs_b->runtime > sched_cfs_bandwidth_slice() &&
		    !list_empty(&cfs_b->throttled_cfs_rq))
			start_cfs_slack_bandwidth(cfs_b);
	}
	raw_spin_unlock(&cfs_b->lock);

	/* even if it's not valid for return we don't want to try again */
	cfs_rq->runtime_remaining -= slack_runtime;
}

static __always_inline void return_cfs_rq_runtime(struct cfs_rq *cfs_rq)
{
	if (!cfs_rq->runtime_enabled || cfs_rq->nr_running)
		return;

	__return_cfs_rq_runtime(cfs_rq);
}

/*
 * This is done with a timer (instead of inline with bandwidth return) since
 * it's necessary to juggle rq->locks to unthrottle their respective cfs_rqs.
 */
static void do_sched_cfs_slack_timer(struct cfs_bandwidth *cfs_b)
{
	u64 runtime = 0, slice = sched_cfs_bandwidth_slice();
	u64 expires;

	/* confirm we're still not at a refresh boundary */
	if (runtime_refresh_within(cfs_b, min_bandwidth_expiration))
		return;

	raw_spin_lock(&cfs_b->lock);
	if (cfs_b->quota != RUNTIME_INF && cfs_b->runtime > slice) {
		runtime = cfs_b->runtime;
		cfs_b->runtime = 0;
	}
	expires = cfs_b->runtime_expires;
	raw_spin_unlock(&cfs_b->lock);

	if (!runtime)
		return;

	runtime = distribute_cfs_runtime(cfs_b, runtime, expires);

	raw_spin_lock(&cfs_b->lock);
	if (expires == cfs_b->runtime_expires)
		cfs_b->runtime = runtime;
	raw_spin_unlock(&cfs_b->lock);
}

/*
 * When a group wakes up we want to make sure that its quota is not already
 * expired/exceeded, otherwise it may be allowed to steal additional ticks of
 * runtime as update_curr() throttling can not not trigger until it's on-rq.
 */
static void check_enqueue_throttle(struct cfs_rq *cfs_rq)
{
	/* an active group must be handled by the update_curr()->put() path */
	if (!cfs_rq->runtime_enabled || cfs_rq->curr)
		return;

	/* ensure the group is not already throttled */
	if (cfs_rq_throttled(cfs_rq))
		return;

	/* update runtime allocation */
	account_cfs_rq_runtime(cfs_rq, 0);
	if (cfs_rq->runtime_remaining <= 0)
		throttle_cfs_rq(cfs_rq);
}

/* conditionally throttle active cfs_rq's from put_prev_entity() */
static void check_cfs_rq_runtime(struct cfs_rq *cfs_rq)
{
	if (likely(!cfs_rq->runtime_enabled || cfs_rq->runtime_remaining > 0))
		return;

	/*
	 * it's possible for a throttled entity to be forced into a running
	 * state (e.g. set_curr_task), in this case we're finished.
	 */
	if (cfs_rq_throttled(cfs_rq))
		return;

	throttle_cfs_rq(cfs_rq);
}
#else
static void account_cfs_rq_runtime(struct cfs_rq *cfs_rq,
				     unsigned long delta_exec) {}
static void check_cfs_rq_runtime(struct cfs_rq *cfs_rq) {}
static void check_enqueue_throttle(struct cfs_rq *cfs_rq) {}
static void return_cfs_rq_runtime(struct cfs_rq *cfs_rq) {}

static inline int cfs_rq_throttled(struct cfs_rq *cfs_rq)
{
	return 0;
}

static inline int throttled_hierarchy(struct cfs_rq *cfs_rq)
{
	return 0;
}

static inline int throttled_lb_pair(struct task_group *tg,
				    int src_cpu, int dest_cpu)
{
	return 0;
}
#endif

/**************************************************
 * CFS operations on tasks:
 */

#ifdef CONFIG_SCHED_HRTICK
static void hrtick_start_fair(struct rq *rq, struct task_struct *p)
{
	struct sched_entity *se = &p->se;
	struct cfs_rq *cfs_rq = cfs_rq_of(se);

	WARN_ON(task_rq(p) != rq);

	if (hrtick_enabled(rq) && cfs_rq->nr_running > 1) {
		u64 slice = sched_slice(cfs_rq, se);
		u64 ran = se->sum_exec_runtime - se->prev_sum_exec_runtime;
		s64 delta = slice - ran;

		if (delta < 0) {
			if (rq->curr == p)
				resched_task(p);
			return;
		}

		/*
		 * Don't schedule slices shorter than 10000ns, that just
		 * doesn't make sense. Rely on vruntime for fairness.
		 */
		if (rq->curr != p)
			delta = max_t(s64, 10000LL, delta);

		hrtick_start(rq, delta);
	}
}

/*
 * called from enqueue/dequeue and updates the hrtick when the
 * current task is from our class and nr_running is low enough
 * to matter.
 */
static void hrtick_update(struct rq *rq)
{
	struct task_struct *curr = rq->curr;

	if (curr->sched_class != &fair_sched_class)
		return;

	if (cfs_rq_of(&curr->se)->nr_running < sched_nr_latency)
		hrtick_start_fair(rq, curr);
}
#else /* !CONFIG_SCHED_HRTICK */
static inline void
hrtick_start_fair(struct rq *rq, struct task_struct *p)
{
}

static inline void hrtick_update(struct rq *rq)
{
}
#endif

/*
 * The enqueue_task method is called before nr_running is
 * increased. Here we update the fair scheduling stats and
 * then put the task into the rbtree:
 */
static void
enqueue_task_fair(struct rq *rq, struct task_struct *p, int flags)
{
	struct cfs_rq *cfs_rq;
	struct sched_entity *se = &p->se;

	for_each_sched_entity(se) {
		if (se->on_rq)
			break;
		cfs_rq = cfs_rq_of(se);
		enqueue_entity(cfs_rq, se, flags);

		/*
		 * end evaluation on encountering a throttled cfs_rq
		 *
		 * note: in the case of encountering a throttled cfs_rq we will
		 * post the final h_nr_running increment below.
		*/
		if (cfs_rq_throttled(cfs_rq))
			break;
		cfs_rq->h_nr_running++;

		flags = ENQUEUE_WAKEUP;
	}

	for_each_sched_entity(se) {
		cfs_rq = cfs_rq_of(se);
		cfs_rq->h_nr_running++;

		if (cfs_rq_throttled(cfs_rq))
			break;

		update_cfs_load(cfs_rq, 0);
		update_cfs_shares(cfs_rq);
	}

	if (!se)
		inc_nr_running(rq);
	hrtick_update(rq);
}

static void set_next_buddy(struct sched_entity *se);

/*
 * The dequeue_task method is called before nr_running is
 * decreased. We remove the task from the rbtree and
 * update the fair scheduling stats:
 */
static void dequeue_task_fair(struct rq *rq, struct task_struct *p, int flags)
{
	struct cfs_rq *cfs_rq;
	struct sched_entity *se = &p->se;
	int task_sleep = flags & DEQUEUE_SLEEP;

	for_each_sched_entity(se) {
		cfs_rq = cfs_rq_of(se);
		dequeue_entity(cfs_rq, se, flags);

		/*
		 * end evaluation on encountering a throttled cfs_rq
		 *
		 * note: in the case of encountering a throttled cfs_rq we will
		 * post the final h_nr_running decrement below.
		*/
		if (cfs_rq_throttled(cfs_rq))
			break;
		cfs_rq->h_nr_running--;

		/* Don't dequeue parent if it has other entities besides us */
		if (cfs_rq->load.weight) {
			/*
			 * Bias pick_next to pick a task from this cfs_rq, as
			 * p is sleeping when it is within its sched_slice.
			 */
			if (task_sleep && parent_entity(se))
				set_next_buddy(parent_entity(se));

			/* avoid re-evaluating load for this entity */
			se = parent_entity(se);
			break;
		}
		flags |= DEQUEUE_SLEEP;
	}

	for_each_sched_entity(se) {
		cfs_rq = cfs_rq_of(se);
		cfs_rq->h_nr_running--;

		if (cfs_rq_throttled(cfs_rq))
			break;

		update_cfs_load(cfs_rq, 0);
		update_cfs_shares(cfs_rq);
	}

	if (!se)
		dec_nr_running(rq);
	hrtick_update(rq);
}

#ifdef CONFIG_SMP

static void task_waking_fair(struct task_struct *p)
{
	struct sched_entity *se = &p->se;
	struct cfs_rq *cfs_rq = cfs_rq_of(se);
	u64 min_vruntime;

#ifndef CONFIG_64BIT
	u64 min_vruntime_copy;

	do {
		min_vruntime_copy = cfs_rq->min_vruntime_copy;
		smp_rmb();
		min_vruntime = cfs_rq->min_vruntime;
	} while (min_vruntime != min_vruntime_copy);
#else
	min_vruntime = cfs_rq->min_vruntime;
#endif

	se->vruntime -= min_vruntime;
}

#ifdef CONFIG_FAIR_GROUP_SCHED
/*
 * effective_load() calculates the load change as seen from the root_task_group
 *
 * Adding load to a group doesn't make a group heavier, but can cause movement
 * of group shares between cpus. Assuming the shares were perfectly aligned one
 * can calculate the shift in shares.
 *
 * Calculate the effective load difference if @wl is added (subtracted) to @tg
 * on this @cpu and results in a total addition (subtraction) of @wg to the
 * total group weight.
 *
 * Given a runqueue weight distribution (rw_i) we can compute a shares
 * distribution (s_i) using:
 *
 *   s_i = rw_i / \Sum rw_j						(1)
 *
 * Suppose we have 4 CPUs and our @tg is a direct child of the root group and
 * has 7 equal weight tasks, distributed as below (rw_i), with the resulting
 * shares distribution (s_i):
 *
 *   rw_i = {   2,   4,   1,   0 }
 *   s_i  = { 2/7, 4/7, 1/7,   0 }
 *
 * As per wake_affine() we're interested in the load of two CPUs (the CPU the
 * task used to run on and the CPU the waker is running on), we need to
 * compute the effect of waking a task on either CPU and, in case of a sync
 * wakeup, compute the effect of the current task going to sleep.
 *
 * So for a change of @wl to the local @cpu with an overall group weight change
 * of @wl we can compute the new shares distribution (s'_i) using:
 *
 *   s'_i = (rw_i + @wl) / (@wg + \Sum rw_j)				(2)
 *
 * Suppose we're interested in CPUs 0 and 1, and want to compute the load
 * differences in waking a task to CPU 0. The additional task changes the
 * weight and shares distributions like:
 *
 *   rw'_i = {   3,   4,   1,   0 }
 *   s'_i  = { 3/8, 4/8, 1/8,   0 }
 *
 * We can then compute the difference in effective weight by using:
 *
 *   dw_i = S * (s'_i - s_i)						(3)
 *
 * Where 'S' is the group weight as seen by its parent.
 *
 * Therefore the effective change in loads on CPU 0 would be 5/56 (3/8 - 2/7)
 * times the weight of the group. The effect on CPU 1 would be -4/56 (4/8 -
 * 4/7) times the weight of the group.
 */
static long effective_load(struct task_group *tg, int cpu, long wl, long wg)
{
	struct sched_entity *se = tg->se[cpu];

	if (!tg->parent)	/* the trivial, non-cgroup case */
		return wl;

	for_each_sched_entity(se) {
		long w, W;

		tg = se->my_q->tg;

		/*
		 * W = @wg + \Sum rw_j
		 */
		W = wg + calc_tg_weight(tg, se->my_q);

		/*
		 * w = rw_i + @wl
		 */
		w = se->my_q->load.weight + wl;

		/*
		 * wl = S * s'_i; see (2)
		 */
		if (W > 0 && w < W)
			wl = (w * tg->shares) / W;
		else
			wl = tg->shares;

		/*
		 * Per the above, wl is the new se->load.weight value; since
		 * those are clipped to [MIN_SHARES, ...) do so now. See
		 * calc_cfs_shares().
		 */
		if (wl < MIN_SHARES)
			wl = MIN_SHARES;

		/*
		 * wl = dw_i = S * (s'_i - s_i); see (3)
		 */
		wl -= se->load.weight;

		/*
		 * Recursively apply this logic to all parent groups to compute
		 * the final effective load change on the root group. Since
		 * only the @tg group gets extra weight, all parent groups can
		 * only redistribute existing shares. @wl is the shift in shares
		 * resulting from this level per the above.
		 */
		wg = 0;
	}

	return wl;
}
#else

static inline unsigned long effective_load(struct task_group *tg, int cpu,
		unsigned long wl, unsigned long wg)
{
	return wl;
}

#endif

static int wake_affine(struct sched_domain *sd, struct task_struct *p, int sync)
{
	s64 this_load, load;
	int idx, this_cpu, prev_cpu;
	unsigned long tl_per_task;
	struct task_group *tg;
	unsigned long weight;
	int balanced;

	idx	  = sd->wake_idx;
	this_cpu  = smp_processor_id();
	prev_cpu  = task_cpu(p);
	load	  = source_load(prev_cpu, idx);
	this_load = target_load(this_cpu, idx);

	/*
	 * If sync wakeup then subtract the (maximum possible)
	 * effect of the currently running task from the load
	 * of the current CPU:
	 */
	if (sync) {
		tg = task_group(current);
		weight = current->se.load.weight;

		this_load += effective_load(tg, this_cpu, -weight, -weight);
		load += effective_load(tg, prev_cpu, 0, -weight);
	}

	tg = task_group(p);
	weight = p->se.load.weight;

	/*
	 * In low-load situations, where prev_cpu is idle and this_cpu is idle
	 * due to the sync cause above having dropped this_load to 0, we'll
	 * always have an imbalance, but there's really nothing you can do
	 * about that, so that's good too.
	 *
	 * Otherwise check if either cpus are near enough in load to allow this
	 * task to be woken on this_cpu.
	 */
	if (this_load > 0) {
		s64 this_eff_load, prev_eff_load;

		this_eff_load = 100;
		this_eff_load *= power_of(prev_cpu);
		this_eff_load *= this_load +
			effective_load(tg, this_cpu, weight, weight);

		prev_eff_load = 100 + (sd->imbalance_pct - 100) / 2;
		prev_eff_load *= power_of(this_cpu);
		prev_eff_load *= load + effective_load(tg, prev_cpu, 0, weight);

		balanced = this_eff_load <= prev_eff_load;
	} else
		balanced = true;

	/*
	 * If the currently running task will sleep within
	 * a reasonable amount of time then attract this newly
	 * woken task:
	 */
	if (sync && balanced)
		return 1;

	schedstat_inc(p, se.statistics.nr_wakeups_affine_attempts);
	tl_per_task = cpu_avg_load_per_task(this_cpu);

	if (balanced ||
	    (this_load <= load &&
	     this_load + target_load(prev_cpu, idx) <= tl_per_task)) {
		/*
		 * This domain has SD_WAKE_AFFINE and
		 * p is cache cold in this domain, and
		 * there is no bad imbalance.
		 */
		schedstat_inc(sd, ttwu_move_affine);
		schedstat_inc(p, se.statistics.nr_wakeups_affine);

		return 1;
	}
	return 0;
}

/*
 * find_idlest_group finds and returns the least busy CPU group within the
 * domain.
 */
static struct sched_group *
find_idlest_group(struct sched_domain *sd, struct task_struct *p,
		  int this_cpu, int load_idx)
{
	struct sched_group *idlest = NULL, *group = sd->groups;
	unsigned long min_load = ULONG_MAX, this_load = 0;
	int imbalance = 100 + (sd->imbalance_pct-100)/2;

	do {
		unsigned long load, avg_load;
		int local_group;
		int i;

		/* Skip over this group if it has no CPUs allowed */
		if (!cpumask_intersects(sched_group_cpus(group),
					tsk_cpus_allowed(p)))
			continue;

		local_group = cpumask_test_cpu(this_cpu,
					       sched_group_cpus(group));

		/* Tally up the load of all CPUs in the group */
		avg_load = 0;

		for_each_cpu(i, sched_group_cpus(group)) {
			/* Bias balancing toward cpus of our domain */
			if (local_group)
				load = source_load(i, load_idx);
			else
				load = target_load(i, load_idx);

			avg_load += load;
		}

		/* Adjust by relative CPU power of the group */
		avg_load = (avg_load * SCHED_POWER_SCALE) / group->sgp->power;

		if (local_group) {
			this_load = avg_load;
		} else if (avg_load < min_load) {
			min_load = avg_load;
			idlest = group;
		}
	} while (group = group->next, group != sd->groups);

	if (!idlest || 100*this_load < imbalance*min_load)
		return NULL;
	return idlest;
}

/*
 * find_idlest_cpu - find the idlest cpu among the cpus in group.
 */
static int
find_idlest_cpu(struct sched_group *group, struct task_struct *p, int this_cpu)
{
	unsigned long load, min_load = ULONG_MAX;
	int idlest = -1;
	int i;

	/* Traverse only the allowed CPUs */
	for_each_cpu_and(i, sched_group_cpus(group), tsk_cpus_allowed(p)) {
		load = weighted_cpuload(i);

		if (load < min_load || (load == min_load && i == this_cpu)) {
			min_load = load;
			idlest = i;
		}
	}

	return idlest;
}

/*
 * Try and locate an idle CPU in the sched_domain.
 */
static int select_idle_sibling(struct task_struct *p, int target)
{
	int cpu = smp_processor_id();
	int prev_cpu = task_cpu(p);
	struct sched_domain *sd;
	struct sched_group *sg;
	int i, smt = 0;

	/*
	 * If the task is going to be woken-up on this cpu and if it is
	 * already idle, then it is the right target.
	 */
	if (target == cpu && idle_cpu(cpu))
		return cpu;

	/*
	 * If the task is going to be woken-up on the cpu where it previously
	 * ran and if it is currently idle, then it the right target.
	 */
	if (target == prev_cpu && idle_cpu(prev_cpu))
		return prev_cpu;

	/*
	 * Otherwise, iterate the domains and find an elegible idle cpu.
	 */
	rcu_read_lock();
again:
	for_each_domain(target, sd) {
		if (!smt && (sd->flags & SD_SHARE_CPUPOWER))
			continue;
<<<<<<< HEAD

		if (!(sd->flags & SD_SHARE_PKG_RESOURCES)) {
			if (!smt) {
				smt = 1;
				goto again;
			}
			break;
		}

		sg = sd->groups;
		do {
			if (!cpumask_intersects(sched_group_cpus(sg),
						tsk_cpus_allowed(p)))
				goto next;

			for_each_cpu(i, sched_group_cpus(sg)) {
				if (!idle_cpu(i))
					goto next;
			}

=======

		if (smt && !(sd->flags & SD_SHARE_CPUPOWER))
			break;

		if (!(sd->flags & SD_SHARE_PKG_RESOURCES))
			break;

		sg = sd->groups;
		do {
			if (!cpumask_intersects(sched_group_cpus(sg),
						tsk_cpus_allowed(p)))
				goto next;

			for_each_cpu(i, sched_group_cpus(sg)) {
				if (!idle_cpu(i))
					goto next;
			}

>>>>>>> 59b5e67e
			target = cpumask_first_and(sched_group_cpus(sg),
					tsk_cpus_allowed(p));
			goto done;
next:
			sg = sg->next;
		} while (sg != sd->groups);
<<<<<<< HEAD
=======
	}
	if (!smt) {
		smt = 1;
		goto again;
>>>>>>> 59b5e67e
	}
done:
	rcu_read_unlock();

	return target;
}

/*
 * sched_balance_self: balance the current task (running on cpu) in domains
 * that have the 'flag' flag set. In practice, this is SD_BALANCE_FORK and
 * SD_BALANCE_EXEC.
 *
 * Balance, ie. select the least loaded group.
 *
 * Returns the target CPU number, or the same CPU if no balancing is needed.
 *
 * preempt must be disabled.
 */
static int
select_task_rq_fair(struct task_struct *p, int sd_flag, int wake_flags)
{
	struct sched_domain *tmp, *affine_sd = NULL, *sd = NULL;
	int cpu = smp_processor_id();
	int prev_cpu = task_cpu(p);
	int new_cpu = cpu;
	int want_affine = 0;
	int want_sd = 1;
	int sync = wake_flags & WF_SYNC;

	if (sd_flag & SD_BALANCE_WAKE) {
		if (cpumask_test_cpu(cpu, tsk_cpus_allowed(p)))
			want_affine = 1;
		new_cpu = prev_cpu;
	}

	rcu_read_lock();
	for_each_domain(cpu, tmp) {
		if (!(tmp->flags & SD_LOAD_BALANCE))
			continue;

		/*
		 * If power savings logic is enabled for a domain, see if we
		 * are not overloaded, if so, don't balance wider.
		 */
		if (tmp->flags & (SD_POWERSAVINGS_BALANCE|SD_PREFER_LOCAL)) {
			unsigned long power = 0;
			unsigned long nr_running = 0;
			unsigned long capacity;
			int i;

			for_each_cpu(i, sched_domain_span(tmp)) {
				power += power_of(i);
				nr_running += cpu_rq(i)->cfs.nr_running;
			}

			capacity = DIV_ROUND_CLOSEST(power, SCHED_POWER_SCALE);

			if (tmp->flags & SD_POWERSAVINGS_BALANCE)
				nr_running /= 2;

			if (nr_running < capacity)
				want_sd = 0;
		}

		/*
		 * If both cpu and prev_cpu are part of this domain,
		 * cpu is a valid SD_WAKE_AFFINE target.
		 */
		if (want_affine && (tmp->flags & SD_WAKE_AFFINE) &&
		    cpumask_test_cpu(prev_cpu, sched_domain_span(tmp))) {
			affine_sd = tmp;
			want_affine = 0;
		}

		if (!want_sd && !want_affine)
			break;

		if (!(tmp->flags & sd_flag))
			continue;

		if (want_sd)
			sd = tmp;
	}

	if (affine_sd) {
		if (cpu == prev_cpu || wake_affine(affine_sd, p, sync))
			prev_cpu = cpu;

		new_cpu = select_idle_sibling(p, prev_cpu);
		goto unlock;
	}

	while (sd) {
		int load_idx = sd->forkexec_idx;
		struct sched_group *group;
		int weight;

		if (!(sd->flags & sd_flag)) {
			sd = sd->child;
			continue;
		}

		if (sd_flag & SD_BALANCE_WAKE)
			load_idx = sd->wake_idx;

		group = find_idlest_group(sd, p, cpu, load_idx);
		if (!group) {
			sd = sd->child;
			continue;
		}

		new_cpu = find_idlest_cpu(group, p, cpu);
		if (new_cpu == -1 || new_cpu == cpu) {
			/* Now try balancing at a lower domain level of cpu */
			sd = sd->child;
			continue;
		}

		/* Now try balancing at a lower domain level of new_cpu */
		cpu = new_cpu;
		weight = sd->span_weight;
		sd = NULL;
		for_each_domain(cpu, tmp) {
			if (weight <= tmp->span_weight)
				break;
			if (tmp->flags & sd_flag)
				sd = tmp;
		}
		/* while loop will break here if sd == NULL */
	}
unlock:
	rcu_read_unlock();

	return new_cpu;
}
#endif /* CONFIG_SMP */

static unsigned long
wakeup_gran(struct sched_entity *curr, struct sched_entity *se)
{
	unsigned long gran = sysctl_sched_wakeup_granularity;

	/*
	 * Since its curr running now, convert the gran from real-time
	 * to virtual-time in his units.
	 *
	 * By using 'se' instead of 'curr' we penalize light tasks, so
	 * they get preempted easier. That is, if 'se' < 'curr' then
	 * the resulting gran will be larger, therefore penalizing the
	 * lighter, if otoh 'se' > 'curr' then the resulting gran will
	 * be smaller, again penalizing the lighter task.
	 *
	 * This is especially important for buddies when the leftmost
	 * task is higher priority than the buddy.
	 */
	return calc_delta_fair(gran, se);
}

/*
 * Should 'se' preempt 'curr'.
 *
 *             |s1
 *        |s2
 *   |s3
 *         g
 *      |<--->|c
 *
 *  w(c, s1) = -1
 *  w(c, s2) =  0
 *  w(c, s3) =  1
 *
 */
static int
wakeup_preempt_entity(struct sched_entity *curr, struct sched_entity *se)
{
	s64 gran, vdiff = curr->vruntime - se->vruntime;

	if (vdiff <= 0)
		return -1;

	gran = wakeup_gran(curr, se);
	if (vdiff > gran)
		return 1;

	return 0;
}

static void set_last_buddy(struct sched_entity *se)
{
	if (entity_is_task(se) && unlikely(task_of(se)->policy == SCHED_IDLE))
		return;

	for_each_sched_entity(se)
		cfs_rq_of(se)->last = se;
}

static void set_next_buddy(struct sched_entity *se)
{
	if (entity_is_task(se) && unlikely(task_of(se)->policy == SCHED_IDLE))
		return;

	for_each_sched_entity(se)
		cfs_rq_of(se)->next = se;
}

static void set_skip_buddy(struct sched_entity *se)
{
	for_each_sched_entity(se)
		cfs_rq_of(se)->skip = se;
}

/*
 * Preempt the current task with a newly woken task if needed:
 */
static void check_preempt_wakeup(struct rq *rq, struct task_struct *p, int wake_flags)
{
	struct task_struct *curr = rq->curr;
	struct sched_entity *se = &curr->se, *pse = &p->se;
	struct cfs_rq *cfs_rq = task_cfs_rq(curr);
	int scale = cfs_rq->nr_running >= sched_nr_latency;
	int next_buddy_marked = 0;

	if (unlikely(se == pse))
		return;

	/*
	 * This is possible from callers such as pull_task(), in which we
	 * unconditionally check_prempt_curr() after an enqueue (which may have
	 * lead to a throttle).  This both saves work and prevents false
	 * next-buddy nomination below.
	 */
	if (unlikely(throttled_hierarchy(cfs_rq_of(pse))))
		return;

	if (sched_feat(NEXT_BUDDY) && scale && !(wake_flags & WF_FORK)) {
		set_next_buddy(pse);
		next_buddy_marked = 1;
	}

	/*
	 * We can come here with TIF_NEED_RESCHED already set from new task
	 * wake up path.
	 *
	 * Note: this also catches the edge-case of curr being in a throttled
	 * group (e.g. via set_curr_task), since update_curr() (in the
	 * enqueue of curr) will have resulted in resched being set.  This
	 * prevents us from potentially nominating it as a false LAST_BUDDY
	 * below.
	 */
	if (test_tsk_need_resched(curr))
		return;

	/* Idle tasks are by definition preempted by non-idle tasks. */
	if (unlikely(curr->policy == SCHED_IDLE) &&
	    likely(p->policy != SCHED_IDLE))
		goto preempt;

	/*
	 * Batch and idle tasks do not preempt non-idle tasks (their preemption
	 * is driven by the tick):
	 */
	if (unlikely(p->policy != SCHED_NORMAL))
		return;

	find_matching_se(&se, &pse);
	update_curr(cfs_rq_of(se));
	BUG_ON(!pse);
	if (wakeup_preempt_entity(se, pse) == 1) {
		/*
		 * Bias pick_next to pick the sched entity that is
		 * triggering this preemption.
		 */
		if (!next_buddy_marked)
			set_next_buddy(pse);
		goto preempt;
	}

	return;

preempt:
	resched_task(curr);
	/*
	 * Only set the backward buddy when the current task is still
	 * on the rq. This can happen when a wakeup gets interleaved
	 * with schedule on the ->pre_schedule() or idle_balance()
	 * point, either of which can * drop the rq lock.
	 *
	 * Also, during early boot the idle thread is in the fair class,
	 * for obvious reasons its a bad idea to schedule back to it.
	 */
	if (unlikely(!se->on_rq || curr == rq->idle))
		return;

	if (sched_feat(LAST_BUDDY) && scale && entity_is_task(se))
		set_last_buddy(se);
}

static struct task_struct *pick_next_task_fair(struct rq *rq)
{
	struct task_struct *p;
	struct cfs_rq *cfs_rq = &rq->cfs;
	struct sched_entity *se;

	if (!cfs_rq->nr_running)
		return NULL;

	do {
		se = pick_next_entity(cfs_rq);
		set_next_entity(cfs_rq, se);
		cfs_rq = group_cfs_rq(se);
	} while (cfs_rq);

	p = task_of(se);
	hrtick_start_fair(rq, p);

	return p;
}

/*
 * Account for a descheduled task:
 */
static void put_prev_task_fair(struct rq *rq, struct task_struct *prev)
{
	struct sched_entity *se = &prev->se;
	struct cfs_rq *cfs_rq;

	for_each_sched_entity(se) {
		cfs_rq = cfs_rq_of(se);
		put_prev_entity(cfs_rq, se);
	}
}

/*
 * sched_yield() is very simple
 *
 * The magic of dealing with the ->skip buddy is in pick_next_entity.
 */
static void yield_task_fair(struct rq *rq)
{
	struct task_struct *curr = rq->curr;
	struct cfs_rq *cfs_rq = task_cfs_rq(curr);
	struct sched_entity *se = &curr->se;

	/*
	 * Are we the only task in the tree?
	 */
	if (unlikely(rq->nr_running == 1))
		return;

	clear_buddies(cfs_rq, se);

	if (curr->policy != SCHED_BATCH) {
		update_rq_clock(rq);
		/*
		 * Update run-time statistics of the 'current'.
		 */
		update_curr(cfs_rq);
	}

	set_skip_buddy(se);
}

static bool yield_to_task_fair(struct rq *rq, struct task_struct *p, bool preempt)
{
	struct sched_entity *se = &p->se;

	/* throttled hierarchies are not runnable */
	if (!se->on_rq || throttled_hierarchy(cfs_rq_of(se)))
		return false;

	/* Tell the scheduler that we'd really like pse to run next. */
	set_next_buddy(se);

	yield_task_fair(rq);

	return true;
}

#ifdef CONFIG_SMP
/**************************************************
 * Fair scheduling class load-balancing methods:
 */

/*
 * pull_task - move a task from a remote runqueue to the local runqueue.
 * Both runqueues must be locked.
 */
static void pull_task(struct rq *src_rq, struct task_struct *p,
		      struct rq *this_rq, int this_cpu)
{
	deactivate_task(src_rq, p, 0);
	set_task_cpu(p, this_cpu);
	activate_task(this_rq, p, 0);
	check_preempt_curr(this_rq, p, 0);
}

/*
 * can_migrate_task - may task p from runqueue rq be migrated to this_cpu?
 */
static
int can_migrate_task(struct task_struct *p, struct rq *rq, int this_cpu,
		     struct sched_domain *sd, enum cpu_idle_type idle,
		     int *all_pinned)
{
	int tsk_cache_hot = 0;
	/*
	 * We do not migrate tasks that are:
	 * 1) running (obviously), or
	 * 2) cannot be migrated to this CPU due to cpus_allowed, or
	 * 3) are cache-hot on their current CPU.
	 */
	if (!cpumask_test_cpu(this_cpu, tsk_cpus_allowed(p))) {
		schedstat_inc(p, se.statistics.nr_failed_migrations_affine);
		return 0;
	}
	*all_pinned = 0;

	if (task_running(rq, p)) {
		schedstat_inc(p, se.statistics.nr_failed_migrations_running);
		return 0;
	}

	/*
	 * Aggressive migration if:
	 * 1) task is cache cold, or
	 * 2) too many balance attempts have failed.
	 */

	tsk_cache_hot = task_hot(p, rq->clock_task, sd);
	if (!tsk_cache_hot ||
		sd->nr_balance_failed > sd->cache_nice_tries) {
#ifdef CONFIG_SCHEDSTATS
		if (tsk_cache_hot) {
			schedstat_inc(sd, lb_hot_gained[idle]);
			schedstat_inc(p, se.statistics.nr_forced_migrations);
		}
#endif
		return 1;
	}

	if (tsk_cache_hot) {
		schedstat_inc(p, se.statistics.nr_failed_migrations_hot);
		return 0;
	}
	return 1;
}

/*
 * move_one_task tries to move exactly one task from busiest to this_rq, as
 * part of active balancing operations within "domain".
 * Returns 1 if successful and 0 otherwise.
 *
 * Called with both runqueues locked.
 */
static int
move_one_task(struct rq *this_rq, int this_cpu, struct rq *busiest,
	      struct sched_domain *sd, enum cpu_idle_type idle)
{
	struct task_struct *p, *n;
	struct cfs_rq *cfs_rq;
	int pinned = 0;

	for_each_leaf_cfs_rq(busiest, cfs_rq) {
		list_for_each_entry_safe(p, n, &cfs_rq->tasks, se.group_node) {
			if (throttled_lb_pair(task_group(p),
					      busiest->cpu, this_cpu))
				break;

			if (!can_migrate_task(p, busiest, this_cpu,
						sd, idle, &pinned))
				continue;

			pull_task(busiest, p, this_rq, this_cpu);
			/*
			 * Right now, this is only the second place pull_task()
			 * is called, so we can safely collect pull_task()
			 * stats here rather than inside pull_task().
			 */
			schedstat_inc(sd, lb_gained[idle]);
			return 1;
		}
	}

	return 0;
}

static unsigned long
balance_tasks(struct rq *this_rq, int this_cpu, struct rq *busiest,
	      unsigned long max_load_move, struct sched_domain *sd,
	      enum cpu_idle_type idle, int *all_pinned,
	      struct cfs_rq *busiest_cfs_rq)
{
	int loops = 0, pulled = 0;
	long rem_load_move = max_load_move;
	struct task_struct *p, *n;

	if (max_load_move == 0)
		goto out;

	list_for_each_entry_safe(p, n, &busiest_cfs_rq->tasks, se.group_node) {
		if (loops++ > sysctl_sched_nr_migrate)
			break;

		if ((p->se.load.weight >> 1) > rem_load_move ||
		    !can_migrate_task(p, busiest, this_cpu, sd, idle,
				      all_pinned))
			continue;

		pull_task(busiest, p, this_rq, this_cpu);
		pulled++;
		rem_load_move -= p->se.load.weight;

#ifdef CONFIG_PREEMPT
		/*
		 * NEWIDLE balancing is a source of latency, so preemptible
		 * kernels will stop after the first task is pulled to minimize
		 * the critical section.
		 */
		if (idle == CPU_NEWLY_IDLE)
			break;
#endif

		/*
		 * We only want to steal up to the prescribed amount of
		 * weighted load.
		 */
		if (rem_load_move <= 0)
			break;
	}
out:
	/*
	 * Right now, this is one of only two places pull_task() is called,
	 * so we can safely collect pull_task() stats here rather than
	 * inside pull_task().
	 */
	schedstat_add(sd, lb_gained[idle], pulled);

	return max_load_move - rem_load_move;
}

#ifdef CONFIG_FAIR_GROUP_SCHED
/*
 * update tg->load_weight by folding this cpu's load_avg
 */
static int update_shares_cpu(struct task_group *tg, int cpu)
{
	struct cfs_rq *cfs_rq;
	unsigned long flags;
	struct rq *rq;

	if (!tg->se[cpu])
		return 0;

	rq = cpu_rq(cpu);
	cfs_rq = tg->cfs_rq[cpu];

	raw_spin_lock_irqsave(&rq->lock, flags);

	update_rq_clock(rq);
	update_cfs_load(cfs_rq, 1);

	/*
	 * We need to update shares after updating tg->load_weight in
	 * order to adjust the weight of groups with long running tasks.
	 */
	update_cfs_shares(cfs_rq);

	raw_spin_unlock_irqrestore(&rq->lock, flags);

	return 0;
}

static void update_shares(int cpu)
{
	struct cfs_rq *cfs_rq;
	struct rq *rq = cpu_rq(cpu);

	rcu_read_lock();
	/*
	 * Iterates the task_group tree in a bottom up fashion, see
	 * list_add_leaf_cfs_rq() for details.
	 */
	for_each_leaf_cfs_rq(rq, cfs_rq) {
		/* throttled entities do not contribute to load */
		if (throttled_hierarchy(cfs_rq))
			continue;

		update_shares_cpu(cfs_rq->tg, cpu);
	}
	rcu_read_unlock();
}

/*
 * Compute the cpu's hierarchical load factor for each task group.
 * This needs to be done in a top-down fashion because the load of a child
 * group is a fraction of its parents load.
 */
static int tg_load_down(struct task_group *tg, void *data)
{
	unsigned long load;
	long cpu = (long)data;

	if (!tg->parent) {
		load = cpu_rq(cpu)->load.weight;
	} else {
		load = tg->parent->cfs_rq[cpu]->h_load;
		load *= tg->se[cpu]->load.weight;
		load /= tg->parent->cfs_rq[cpu]->load.weight + 1;
	}

	tg->cfs_rq[cpu]->h_load = load;

	return 0;
}

static void update_h_load(long cpu)
{
	walk_tg_tree(tg_load_down, tg_nop, (void *)cpu);
}

static unsigned long
load_balance_fair(struct rq *this_rq, int this_cpu, struct rq *busiest,
		  unsigned long max_load_move,
		  struct sched_domain *sd, enum cpu_idle_type idle,
		  int *all_pinned)
{
	long rem_load_move = max_load_move;
	struct cfs_rq *busiest_cfs_rq;

	rcu_read_lock();
	update_h_load(cpu_of(busiest));

	for_each_leaf_cfs_rq(busiest, busiest_cfs_rq) {
		unsigned long busiest_h_load = busiest_cfs_rq->h_load;
		unsigned long busiest_weight = busiest_cfs_rq->load.weight;
		u64 rem_load, moved_load;

		/*
		 * empty group or part of a throttled hierarchy
		 */
		if (!busiest_cfs_rq->task_weight ||
		    throttled_lb_pair(busiest_cfs_rq->tg, cpu_of(busiest), this_cpu))
			continue;

		rem_load = (u64)rem_load_move * busiest_weight;
		rem_load = div_u64(rem_load, busiest_h_load + 1);

		moved_load = balance_tasks(this_rq, this_cpu, busiest,
				rem_load, sd, idle, all_pinned,
				busiest_cfs_rq);

		if (!moved_load)
			continue;

		moved_load *= busiest_h_load;
		moved_load = div_u64(moved_load, busiest_weight + 1);

		rem_load_move -= moved_load;
		if (rem_load_move < 0)
			break;
	}
	rcu_read_unlock();

	return max_load_move - rem_load_move;
}
#else
static inline void update_shares(int cpu)
{
}

static unsigned long
load_balance_fair(struct rq *this_rq, int this_cpu, struct rq *busiest,
		  unsigned long max_load_move,
		  struct sched_domain *sd, enum cpu_idle_type idle,
		  int *all_pinned)
{
	return balance_tasks(this_rq, this_cpu, busiest,
			max_load_move, sd, idle, all_pinned,
			&busiest->cfs);
}
#endif

/*
 * move_tasks tries to move up to max_load_move weighted load from busiest to
 * this_rq, as part of a balancing operation within domain "sd".
 * Returns 1 if successful and 0 otherwise.
 *
 * Called with both runqueues locked.
 */
static int move_tasks(struct rq *this_rq, int this_cpu, struct rq *busiest,
		      unsigned long max_load_move,
		      struct sched_domain *sd, enum cpu_idle_type idle,
		      int *all_pinned)
{
	unsigned long total_load_moved = 0, load_moved;

	do {
		load_moved = load_balance_fair(this_rq, this_cpu, busiest,
				max_load_move - total_load_moved,
				sd, idle, all_pinned);

		total_load_moved += load_moved;

#ifdef CONFIG_PREEMPT
		/*
		 * NEWIDLE balancing is a source of latency, so preemptible
		 * kernels will stop after the first task is pulled to minimize
		 * the critical section.
		 */
		if (idle == CPU_NEWLY_IDLE && this_rq->nr_running)
			break;

		if (raw_spin_is_contended(&this_rq->lock) ||
				raw_spin_is_contended(&busiest->lock))
			break;
#endif
	} while (load_moved && max_load_move > total_load_moved);

	return total_load_moved > 0;
}

/********** Helpers for find_busiest_group ************************/
/*
 * sd_lb_stats - Structure to store the statistics of a sched_domain
 * 		during load balancing.
 */
struct sd_lb_stats {
	struct sched_group *busiest; /* Busiest group in this sd */
	struct sched_group *this;  /* Local group in this sd */
	unsigned long total_load;  /* Total load of all groups in sd */
	unsigned long total_pwr;   /*	Total power of all groups in sd */
	unsigned long avg_load;	   /* Average load across all groups in sd */

	/** Statistics of this group */
	unsigned long this_load;
	unsigned long this_load_per_task;
	unsigned long this_nr_running;
	unsigned long this_has_capacity;
	unsigned int  this_idle_cpus;

	/* Statistics of the busiest group */
	unsigned int  busiest_idle_cpus;
	unsigned long max_load;
	unsigned long busiest_load_per_task;
	unsigned long busiest_nr_running;
	unsigned long busiest_group_capacity;
	unsigned long busiest_has_capacity;
	unsigned int  busiest_group_weight;

	int group_imb; /* Is there imbalance in this sd */
#if defined(CONFIG_SCHED_MC) || defined(CONFIG_SCHED_SMT)
	int power_savings_balance; /* Is powersave balance needed for this sd */
	struct sched_group *group_min; /* Least loaded group in sd */
	struct sched_group *group_leader; /* Group which relieves group_min */
	unsigned long min_load_per_task; /* load_per_task in group_min */
	unsigned long leader_nr_running; /* Nr running of group_leader */
	unsigned long min_nr_running; /* Nr running of group_min */
#endif
};

/*
 * sg_lb_stats - stats of a sched_group required for load_balancing
 */
struct sg_lb_stats {
	unsigned long avg_load; /*Avg load across the CPUs of the group */
	unsigned long group_load; /* Total load over the CPUs of the group */
	unsigned long sum_nr_running; /* Nr tasks running in the group */
	unsigned long sum_weighted_load; /* Weighted load of group's tasks */
	unsigned long group_capacity;
	unsigned long idle_cpus;
	unsigned long group_weight;
	int group_imb; /* Is there an imbalance in the group ? */
	int group_has_capacity; /* Is there extra capacity in the group? */
};

/**
 * group_first_cpu - Returns the first cpu in the cpumask of a sched_group.
 * @group: The group whose first cpu is to be returned.
 */
static inline unsigned int group_first_cpu(struct sched_group *group)
{
	return cpumask_first(sched_group_cpus(group));
}

/**
 * get_sd_load_idx - Obtain the load index for a given sched domain.
 * @sd: The sched_domain whose load_idx is to be obtained.
 * @idle: The Idle status of the CPU for whose sd load_icx is obtained.
 */
static inline int get_sd_load_idx(struct sched_domain *sd,
					enum cpu_idle_type idle)
{
	int load_idx;

	switch (idle) {
	case CPU_NOT_IDLE:
		load_idx = sd->busy_idx;
		break;

	case CPU_NEWLY_IDLE:
		load_idx = sd->newidle_idx;
		break;
	default:
		load_idx = sd->idle_idx;
		break;
	}

	return load_idx;
}


#if defined(CONFIG_SCHED_MC) || defined(CONFIG_SCHED_SMT)
/**
 * init_sd_power_savings_stats - Initialize power savings statistics for
 * the given sched_domain, during load balancing.
 *
 * @sd: Sched domain whose power-savings statistics are to be initialized.
 * @sds: Variable containing the statistics for sd.
 * @idle: Idle status of the CPU at which we're performing load-balancing.
 */
static inline void init_sd_power_savings_stats(struct sched_domain *sd,
	struct sd_lb_stats *sds, enum cpu_idle_type idle)
{
	/*
	 * Busy processors will not participate in power savings
	 * balance.
	 */
	if (idle == CPU_NOT_IDLE || !(sd->flags & SD_POWERSAVINGS_BALANCE))
		sds->power_savings_balance = 0;
	else {
		sds->power_savings_balance = 1;
		sds->min_nr_running = ULONG_MAX;
		sds->leader_nr_running = 0;
	}
}

/**
 * update_sd_power_savings_stats - Update the power saving stats for a
 * sched_domain while performing load balancing.
 *
 * @group: sched_group belonging to the sched_domain under consideration.
 * @sds: Variable containing the statistics of the sched_domain
 * @local_group: Does group contain the CPU for which we're performing
 * 		load balancing ?
 * @sgs: Variable containing the statistics of the group.
 */
static inline void update_sd_power_savings_stats(struct sched_group *group,
	struct sd_lb_stats *sds, int local_group, struct sg_lb_stats *sgs)
{

	if (!sds->power_savings_balance)
		return;

	/*
	 * If the local group is idle or completely loaded
	 * no need to do power savings balance at this domain
	 */
	if (local_group && (sds->this_nr_running >= sgs->group_capacity ||
				!sds->this_nr_running))
		sds->power_savings_balance = 0;

	/*
	 * If a group is already running at full capacity or idle,
	 * don't include that group in power savings calculations
	 */
	if (!sds->power_savings_balance ||
		sgs->sum_nr_running >= sgs->group_capacity ||
		!sgs->sum_nr_running)
		return;

	/*
	 * Calculate the group which has the least non-idle load.
	 * This is the group from where we need to pick up the load
	 * for saving power
	 */
	if ((sgs->sum_nr_running < sds->min_nr_running) ||
	    (sgs->sum_nr_running == sds->min_nr_running &&
	     group_first_cpu(group) > group_first_cpu(sds->group_min))) {
		sds->group_min = group;
		sds->min_nr_running = sgs->sum_nr_running;
		sds->min_load_per_task = sgs->sum_weighted_load /
						sgs->sum_nr_running;
	}

	/*
	 * Calculate the group which is almost near its
	 * capacity but still has some space to pick up some load
	 * from other group and save more power
	 */
	if (sgs->sum_nr_running + 1 > sgs->group_capacity)
		return;

	if (sgs->sum_nr_running > sds->leader_nr_running ||
	    (sgs->sum_nr_running == sds->leader_nr_running &&
	     group_first_cpu(group) < group_first_cpu(sds->group_leader))) {
		sds->group_leader = group;
		sds->leader_nr_running = sgs->sum_nr_running;
	}
}

/**
 * check_power_save_busiest_group - see if there is potential for some power-savings balance
 * @sds: Variable containing the statistics of the sched_domain
 *	under consideration.
 * @this_cpu: Cpu at which we're currently performing load-balancing.
 * @imbalance: Variable to store the imbalance.
 *
 * Description:
 * Check if we have potential to perform some power-savings balance.
 * If yes, set the busiest group to be the least loaded group in the
 * sched_domain, so that it's CPUs can be put to idle.
 *
 * Returns 1 if there is potential to perform power-savings balance.
 * Else returns 0.
 */
static inline int check_power_save_busiest_group(struct sd_lb_stats *sds,
					int this_cpu, unsigned long *imbalance)
{
	if (!sds->power_savings_balance)
		return 0;

	if (sds->this != sds->group_leader ||
			sds->group_leader == sds->group_min)
		return 0;

	*imbalance = sds->min_load_per_task;
	sds->busiest = sds->group_min;

	return 1;

}
#else /* CONFIG_SCHED_MC || CONFIG_SCHED_SMT */
static inline void init_sd_power_savings_stats(struct sched_domain *sd,
	struct sd_lb_stats *sds, enum cpu_idle_type idle)
{
	return;
}

static inline void update_sd_power_savings_stats(struct sched_group *group,
	struct sd_lb_stats *sds, int local_group, struct sg_lb_stats *sgs)
{
	return;
}

static inline int check_power_save_busiest_group(struct sd_lb_stats *sds,
					int this_cpu, unsigned long *imbalance)
{
	return 0;
}
#endif /* CONFIG_SCHED_MC || CONFIG_SCHED_SMT */


unsigned long default_scale_freq_power(struct sched_domain *sd, int cpu)
{
	return SCHED_POWER_SCALE;
}

unsigned long __weak arch_scale_freq_power(struct sched_domain *sd, int cpu)
{
	return default_scale_freq_power(sd, cpu);
}

unsigned long default_scale_smt_power(struct sched_domain *sd, int cpu)
{
	unsigned long weight = sd->span_weight;
	unsigned long smt_gain = sd->smt_gain;

	smt_gain /= weight;

	return smt_gain;
}

unsigned long __weak arch_scale_smt_power(struct sched_domain *sd, int cpu)
{
	return default_scale_smt_power(sd, cpu);
}

unsigned long scale_rt_power(int cpu)
{
	struct rq *rq = cpu_rq(cpu);
	u64 total, available;

	total = sched_avg_period() + (rq->clock - rq->age_stamp);

	if (unlikely(total < rq->rt_avg)) {
		/* Ensures that power won't end up being negative */
		available = 0;
	} else {
		available = total - rq->rt_avg;
	}

	if (unlikely((s64)total < SCHED_POWER_SCALE))
		total = SCHED_POWER_SCALE;

	total >>= SCHED_POWER_SHIFT;

	return div_u64(available, total);
}

static void update_cpu_power(struct sched_domain *sd, int cpu)
{
	unsigned long weight = sd->span_weight;
	unsigned long power = SCHED_POWER_SCALE;
	struct sched_group *sdg = sd->groups;

	if ((sd->flags & SD_SHARE_CPUPOWER) && weight > 1) {
		if (sched_feat(ARCH_POWER))
			power *= arch_scale_smt_power(sd, cpu);
		else
			power *= default_scale_smt_power(sd, cpu);

		power >>= SCHED_POWER_SHIFT;
	}

	sdg->sgp->power_orig = power;

	if (sched_feat(ARCH_POWER))
		power *= arch_scale_freq_power(sd, cpu);
	else
		power *= default_scale_freq_power(sd, cpu);

	power >>= SCHED_POWER_SHIFT;

	power *= scale_rt_power(cpu);
	power >>= SCHED_POWER_SHIFT;

	if (!power)
		power = 1;

	cpu_rq(cpu)->cpu_power = power;
	sdg->sgp->power = power;
}

static void update_group_power(struct sched_domain *sd, int cpu)
{
	struct sched_domain *child = sd->child;
	struct sched_group *group, *sdg = sd->groups;
	unsigned long power;

	if (!child) {
		update_cpu_power(sd, cpu);
		return;
	}

	power = 0;

	group = child->groups;
	do {
		power += group->sgp->power;
		group = group->next;
	} while (group != child->groups);

	sdg->sgp->power = power;
}

/*
 * Try and fix up capacity for tiny siblings, this is needed when
 * things like SD_ASYM_PACKING need f_b_g to select another sibling
 * which on its own isn't powerful enough.
 *
 * See update_sd_pick_busiest() and check_asym_packing().
 */
static inline int
fix_small_capacity(struct sched_domain *sd, struct sched_group *group)
{
	/*
	 * Only siblings can have significantly less than SCHED_POWER_SCALE
	 */
	if (!(sd->flags & SD_SHARE_CPUPOWER))
		return 0;

	/*
	 * If ~90% of the cpu_power is still there, we're good.
	 */
	if (group->sgp->power * 32 > group->sgp->power_orig * 29)
		return 1;

	return 0;
}

/**
 * update_sg_lb_stats - Update sched_group's statistics for load balancing.
 * @sd: The sched_domain whose statistics are to be updated.
 * @group: sched_group whose statistics are to be updated.
 * @this_cpu: Cpu for which load balance is currently performed.
 * @idle: Idle status of this_cpu
 * @load_idx: Load index of sched_domain of this_cpu for load calc.
 * @local_group: Does group contain this_cpu.
 * @cpus: Set of cpus considered for load balancing.
 * @balance: Should we balance.
 * @sgs: variable to hold the statistics for this group.
 */
static inline void update_sg_lb_stats(struct sched_domain *sd,
			struct sched_group *group, int this_cpu,
			enum cpu_idle_type idle, int load_idx,
			int local_group, const struct cpumask *cpus,
			int *balance, struct sg_lb_stats *sgs)
{
	unsigned long load, max_cpu_load, min_cpu_load, max_nr_running;
	int i;
	unsigned int balance_cpu = -1, first_idle_cpu = 0;
	unsigned long avg_load_per_task = 0;

	if (local_group)
		balance_cpu = group_first_cpu(group);

	/* Tally up the load of all CPUs in the group */
	max_cpu_load = 0;
	min_cpu_load = ~0UL;
	max_nr_running = 0;

	for_each_cpu_and(i, sched_group_cpus(group), cpus) {
		struct rq *rq = cpu_rq(i);

		/* Bias balancing toward cpus of our domain */
		if (local_group) {
			if (idle_cpu(i) && !first_idle_cpu) {
				first_idle_cpu = 1;
				balance_cpu = i;
			}

			load = target_load(i, load_idx);
		} else {
			load = source_load(i, load_idx);
			if (load > max_cpu_load) {
				max_cpu_load = load;
				max_nr_running = rq->nr_running;
			}
			if (min_cpu_load > load)
				min_cpu_load = load;
		}

		sgs->group_load += load;
		sgs->sum_nr_running += rq->nr_running;
		sgs->sum_weighted_load += weighted_cpuload(i);
		if (idle_cpu(i))
			sgs->idle_cpus++;
	}

	/*
	 * First idle cpu or the first cpu(busiest) in this sched group
	 * is eligible for doing load balancing at this and above
	 * domains. In the newly idle case, we will allow all the cpu's
	 * to do the newly idle load balance.
	 */
	if (idle != CPU_NEWLY_IDLE && local_group) {
		if (balance_cpu != this_cpu) {
			*balance = 0;
			return;
		}
		update_group_power(sd, this_cpu);
	}

	/* Adjust by relative CPU power of the group */
	sgs->avg_load = (sgs->group_load*SCHED_POWER_SCALE) / group->sgp->power;

	/*
	 * Consider the group unbalanced when the imbalance is larger
	 * than the average weight of a task.
	 *
	 * APZ: with cgroup the avg task weight can vary wildly and
	 *      might not be a suitable number - should we keep a
	 *      normalized nr_running number somewhere that negates
	 *      the hierarchy?
	 */
	if (sgs->sum_nr_running)
		avg_load_per_task = sgs->sum_weighted_load / sgs->sum_nr_running;

	if ((max_cpu_load - min_cpu_load) >= avg_load_per_task && max_nr_running > 1)
		sgs->group_imb = 1;

	sgs->group_capacity = DIV_ROUND_CLOSEST(group->sgp->power,
						SCHED_POWER_SCALE);
	if (!sgs->group_capacity)
		sgs->group_capacity = fix_small_capacity(sd, group);
	sgs->group_weight = group->group_weight;

	if (sgs->group_capacity > sgs->sum_nr_running)
		sgs->group_has_capacity = 1;
}

/**
 * update_sd_pick_busiest - return 1 on busiest group
 * @sd: sched_domain whose statistics are to be checked
 * @sds: sched_domain statistics
 * @sg: sched_group candidate to be checked for being the busiest
 * @sgs: sched_group statistics
 * @this_cpu: the current cpu
 *
 * Determine if @sg is a busier group than the previously selected
 * busiest group.
 */
static bool update_sd_pick_busiest(struct sched_domain *sd,
				   struct sd_lb_stats *sds,
				   struct sched_group *sg,
				   struct sg_lb_stats *sgs,
				   int this_cpu)
{
	if (sgs->avg_load <= sds->max_load)
		return false;

	if (sgs->sum_nr_running > sgs->group_capacity)
		return true;

	if (sgs->group_imb)
		return true;

	/*
	 * ASYM_PACKING needs to move all the work to the lowest
	 * numbered CPUs in the group, therefore mark all groups
	 * higher than ourself as busy.
	 */
	if ((sd->flags & SD_ASYM_PACKING) && sgs->sum_nr_running &&
	    this_cpu < group_first_cpu(sg)) {
		if (!sds->busiest)
			return true;

		if (group_first_cpu(sds->busiest) > group_first_cpu(sg))
			return true;
	}

	return false;
}

/**
 * update_sd_lb_stats - Update sched_domain's statistics for load balancing.
 * @sd: sched_domain whose statistics are to be updated.
 * @this_cpu: Cpu for which load balance is currently performed.
 * @idle: Idle status of this_cpu
 * @cpus: Set of cpus considered for load balancing.
 * @balance: Should we balance.
 * @sds: variable to hold the statistics for this sched_domain.
 */
static inline void update_sd_lb_stats(struct sched_domain *sd, int this_cpu,
			enum cpu_idle_type idle, const struct cpumask *cpus,
			int *balance, struct sd_lb_stats *sds)
{
	struct sched_domain *child = sd->child;
	struct sched_group *sg = sd->groups;
	struct sg_lb_stats sgs;
	int load_idx, prefer_sibling = 0;

	if (child && child->flags & SD_PREFER_SIBLING)
		prefer_sibling = 1;

	init_sd_power_savings_stats(sd, sds, idle);
	load_idx = get_sd_load_idx(sd, idle);

	do {
		int local_group;

		local_group = cpumask_test_cpu(this_cpu, sched_group_cpus(sg));
		memset(&sgs, 0, sizeof(sgs));
		update_sg_lb_stats(sd, sg, this_cpu, idle, load_idx,
				local_group, cpus, balance, &sgs);

		if (local_group && !(*balance))
			return;

		sds->total_load += sgs.group_load;
		sds->total_pwr += sg->sgp->power;

		/*
		 * In case the child domain prefers tasks go to siblings
		 * first, lower the sg capacity to one so that we'll try
		 * and move all the excess tasks away. We lower the capacity
		 * of a group only if the local group has the capacity to fit
		 * these excess tasks, i.e. nr_running < group_capacity. The
		 * extra check prevents the case where you always pull from the
		 * heaviest group when it is already under-utilized (possible
		 * with a large weight task outweighs the tasks on the system).
		 */
		if (prefer_sibling && !local_group && sds->this_has_capacity)
			sgs.group_capacity = min(sgs.group_capacity, 1UL);

		if (local_group) {
			sds->this_load = sgs.avg_load;
			sds->this = sg;
			sds->this_nr_running = sgs.sum_nr_running;
			sds->this_load_per_task = sgs.sum_weighted_load;
			sds->this_has_capacity = sgs.group_has_capacity;
			sds->this_idle_cpus = sgs.idle_cpus;
		} else if (update_sd_pick_busiest(sd, sds, sg, &sgs, this_cpu)) {
			sds->max_load = sgs.avg_load;
			sds->busiest = sg;
			sds->busiest_nr_running = sgs.sum_nr_running;
			sds->busiest_idle_cpus = sgs.idle_cpus;
			sds->busiest_group_capacity = sgs.group_capacity;
			sds->busiest_load_per_task = sgs.sum_weighted_load;
			sds->busiest_has_capacity = sgs.group_has_capacity;
			sds->busiest_group_weight = sgs.group_weight;
			sds->group_imb = sgs.group_imb;
		}

		update_sd_power_savings_stats(sg, sds, local_group, &sgs);
		sg = sg->next;
	} while (sg != sd->groups);
}

int __weak arch_sd_sibling_asym_packing(void)
{
       return 0*SD_ASYM_PACKING;
}

/**
 * check_asym_packing - Check to see if the group is packed into the
 *			sched doman.
 *
 * This is primarily intended to used at the sibling level.  Some
 * cores like POWER7 prefer to use lower numbered SMT threads.  In the
 * case of POWER7, it can move to lower SMT modes only when higher
 * threads are idle.  When in lower SMT modes, the threads will
 * perform better since they share less core resources.  Hence when we
 * have idle threads, we want them to be the higher ones.
 *
 * This packing function is run on idle threads.  It checks to see if
 * the busiest CPU in this domain (core in the P7 case) has a higher
 * CPU number than the packing function is being run on.  Here we are
 * assuming lower CPU number will be equivalent to lower a SMT thread
 * number.
 *
 * Returns 1 when packing is required and a task should be moved to
 * this CPU.  The amount of the imbalance is returned in *imbalance.
 *
 * @sd: The sched_domain whose packing is to be checked.
 * @sds: Statistics of the sched_domain which is to be packed
 * @this_cpu: The cpu at whose sched_domain we're performing load-balance.
 * @imbalance: returns amount of imbalanced due to packing.
 */
static int check_asym_packing(struct sched_domain *sd,
			      struct sd_lb_stats *sds,
			      int this_cpu, unsigned long *imbalance)
{
	int busiest_cpu;

	if (!(sd->flags & SD_ASYM_PACKING))
		return 0;

	if (!sds->busiest)
		return 0;

	busiest_cpu = group_first_cpu(sds->busiest);
	if (this_cpu > busiest_cpu)
		return 0;

	*imbalance = DIV_ROUND_CLOSEST(sds->max_load * sds->busiest->sgp->power,
				       SCHED_POWER_SCALE);
	return 1;
}

/**
 * fix_small_imbalance - Calculate the minor imbalance that exists
 *			amongst the groups of a sched_domain, during
 *			load balancing.
 * @sds: Statistics of the sched_domain whose imbalance is to be calculated.
 * @this_cpu: The cpu at whose sched_domain we're performing load-balance.
 * @imbalance: Variable to store the imbalance.
 */
static inline void fix_small_imbalance(struct sd_lb_stats *sds,
				int this_cpu, unsigned long *imbalance)
{
	unsigned long tmp, pwr_now = 0, pwr_move = 0;
	unsigned int imbn = 2;
	unsigned long scaled_busy_load_per_task;

	if (sds->this_nr_running) {
		sds->this_load_per_task /= sds->this_nr_running;
		if (sds->busiest_load_per_task >
				sds->this_load_per_task)
			imbn = 1;
	} else
		sds->this_load_per_task =
			cpu_avg_load_per_task(this_cpu);

	scaled_busy_load_per_task = sds->busiest_load_per_task
					 * SCHED_POWER_SCALE;
	scaled_busy_load_per_task /= sds->busiest->sgp->power;

	if (sds->max_load - sds->this_load + scaled_busy_load_per_task >=
			(scaled_busy_load_per_task * imbn)) {
		*imbalance = sds->busiest_load_per_task;
		return;
	}

	/*
	 * OK, we don't have enough imbalance to justify moving tasks,
	 * however we may be able to increase total CPU power used by
	 * moving them.
	 */

	pwr_now += sds->busiest->sgp->power *
			min(sds->busiest_load_per_task, sds->max_load);
	pwr_now += sds->this->sgp->power *
			min(sds->this_load_per_task, sds->this_load);
	pwr_now /= SCHED_POWER_SCALE;

	/* Amount of load we'd subtract */
	tmp = (sds->busiest_load_per_task * SCHED_POWER_SCALE) /
		sds->busiest->sgp->power;
	if (sds->max_load > tmp)
		pwr_move += sds->busiest->sgp->power *
			min(sds->busiest_load_per_task, sds->max_load - tmp);

	/* Amount of load we'd add */
	if (sds->max_load * sds->busiest->sgp->power <
		sds->busiest_load_per_task * SCHED_POWER_SCALE)
		tmp = (sds->max_load * sds->busiest->sgp->power) /
			sds->this->sgp->power;
	else
		tmp = (sds->busiest_load_per_task * SCHED_POWER_SCALE) /
			sds->this->sgp->power;
	pwr_move += sds->this->sgp->power *
			min(sds->this_load_per_task, sds->this_load + tmp);
	pwr_move /= SCHED_POWER_SCALE;

	/* Move if we gain throughput */
	if (pwr_move > pwr_now)
		*imbalance = sds->busiest_load_per_task;
}

/**
 * calculate_imbalance - Calculate the amount of imbalance present within the
 *			 groups of a given sched_domain during load balance.
 * @sds: statistics of the sched_domain whose imbalance is to be calculated.
 * @this_cpu: Cpu for which currently load balance is being performed.
 * @imbalance: The variable to store the imbalance.
 */
static inline void calculate_imbalance(struct sd_lb_stats *sds, int this_cpu,
		unsigned long *imbalance)
{
	unsigned long max_pull, load_above_capacity = ~0UL;

	sds->busiest_load_per_task /= sds->busiest_nr_running;
	if (sds->group_imb) {
		sds->busiest_load_per_task =
			min(sds->busiest_load_per_task, sds->avg_load);
	}

	/*
	 * In the presence of smp nice balancing, certain scenarios can have
	 * max load less than avg load(as we skip the groups at or below
	 * its cpu_power, while calculating max_load..)
	 */
	if (sds->max_load < sds->avg_load) {
		*imbalance = 0;
		return fix_small_imbalance(sds, this_cpu, imbalance);
	}

	if (!sds->group_imb) {
		/*
		 * Don't want to pull so many tasks that a group would go idle.
		 */
		load_above_capacity = (sds->busiest_nr_running -
						sds->busiest_group_capacity);

		load_above_capacity *= (SCHED_LOAD_SCALE * SCHED_POWER_SCALE);

		load_above_capacity /= sds->busiest->sgp->power;
	}

	/*
	 * We're trying to get all the cpus to the average_load, so we don't
	 * want to push ourselves above the average load, nor do we wish to
	 * reduce the max loaded cpu below the average load. At the same time,
	 * we also don't want to reduce the group load below the group capacity
	 * (so that we can implement power-savings policies etc). Thus we look
	 * for the minimum possible imbalance.
	 * Be careful of negative numbers as they'll appear as very large values
	 * with unsigned longs.
	 */
	max_pull = min(sds->max_load - sds->avg_load, load_above_capacity);

	/* How much load to actually move to equalise the imbalance */
	*imbalance = min(max_pull * sds->busiest->sgp->power,
		(sds->avg_load - sds->this_load) * sds->this->sgp->power)
			/ SCHED_POWER_SCALE;

	/*
	 * if *imbalance is less than the average load per runnable task
	 * there is no guarantee that any tasks will be moved so we'll have
	 * a think about bumping its value to force at least one task to be
	 * moved
	 */
	if (*imbalance < sds->busiest_load_per_task)
		return fix_small_imbalance(sds, this_cpu, imbalance);

}

/******* find_busiest_group() helpers end here *********************/

/**
 * find_busiest_group - Returns the busiest group within the sched_domain
 * if there is an imbalance. If there isn't an imbalance, and
 * the user has opted for power-savings, it returns a group whose
 * CPUs can be put to idle by rebalancing those tasks elsewhere, if
 * such a group exists.
 *
 * Also calculates the amount of weighted load which should be moved
 * to restore balance.
 *
 * @sd: The sched_domain whose busiest group is to be returned.
 * @this_cpu: The cpu for which load balancing is currently being performed.
 * @imbalance: Variable which stores amount of weighted load which should
 *		be moved to restore balance/put a group to idle.
 * @idle: The idle status of this_cpu.
 * @cpus: The set of CPUs under consideration for load-balancing.
 * @balance: Pointer to a variable indicating if this_cpu
 *	is the appropriate cpu to perform load balancing at this_level.
 *
 * Returns:	- the busiest group if imbalance exists.
 *		- If no imbalance and user has opted for power-savings balance,
 *		   return the least loaded group whose CPUs can be
 *		   put to idle by rebalancing its tasks onto our group.
 */
static struct sched_group *
find_busiest_group(struct sched_domain *sd, int this_cpu,
		   unsigned long *imbalance, enum cpu_idle_type idle,
		   const struct cpumask *cpus, int *balance)
{
	struct sd_lb_stats sds;

	memset(&sds, 0, sizeof(sds));

	/*
	 * Compute the various statistics relavent for load balancing at
	 * this level.
	 */
	update_sd_lb_stats(sd, this_cpu, idle, cpus, balance, &sds);

	/*
	 * this_cpu is not the appropriate cpu to perform load balancing at
	 * this level.
	 */
	if (!(*balance))
		goto ret;

	if ((idle == CPU_IDLE || idle == CPU_NEWLY_IDLE) &&
	    check_asym_packing(sd, &sds, this_cpu, imbalance))
		return sds.busiest;

	/* There is no busy sibling group to pull tasks from */
	if (!sds.busiest || sds.busiest_nr_running == 0)
		goto out_balanced;

	sds.avg_load = (SCHED_POWER_SCALE * sds.total_load) / sds.total_pwr;

	/*
	 * If the busiest group is imbalanced the below checks don't
	 * work because they assumes all things are equal, which typically
	 * isn't true due to cpus_allowed constraints and the like.
	 */
	if (sds.group_imb)
		goto force_balance;

	/* SD_BALANCE_NEWIDLE trumps SMP nice when underutilized */
	if (idle == CPU_NEWLY_IDLE && sds.this_has_capacity &&
			!sds.busiest_has_capacity)
		goto force_balance;

	/*
	 * If the local group is more busy than the selected busiest group
	 * don't try and pull any tasks.
	 */
	if (sds.this_load >= sds.max_load)
		goto out_balanced;

	/*
	 * Don't pull any tasks if this group is already above the domain
	 * average load.
	 */
	if (sds.this_load >= sds.avg_load)
		goto out_balanced;

	if (idle == CPU_IDLE) {
		/*
		 * This cpu is idle. If the busiest group load doesn't
		 * have more tasks than the number of available cpu's and
		 * there is no imbalance between this and busiest group
		 * wrt to idle cpu's, it is balanced.
		 */
		if ((sds.this_idle_cpus <= sds.busiest_idle_cpus + 1) &&
		    sds.busiest_nr_running <= sds.busiest_group_weight)
			goto out_balanced;
	} else {
		/*
		 * In the CPU_NEWLY_IDLE, CPU_NOT_IDLE cases, use
		 * imbalance_pct to be conservative.
		 */
		if (100 * sds.max_load <= sd->imbalance_pct * sds.this_load)
			goto out_balanced;
	}

force_balance:
	/* Looks like there is an imbalance. Compute it */
	calculate_imbalance(&sds, this_cpu, imbalance);
	return sds.busiest;

out_balanced:
	/*
	 * There is no obvious imbalance. But check if we can do some balancing
	 * to save power.
	 */
	if (check_power_save_busiest_group(&sds, this_cpu, imbalance))
		return sds.busiest;
ret:
	*imbalance = 0;
	return NULL;
}

/*
 * find_busiest_queue - find the busiest runqueue among the cpus in group.
 */
static struct rq *
find_busiest_queue(struct sched_domain *sd, struct sched_group *group,
		   enum cpu_idle_type idle, unsigned long imbalance,
		   const struct cpumask *cpus)
{
	struct rq *busiest = NULL, *rq;
	unsigned long max_load = 0;
	int i;

	for_each_cpu(i, sched_group_cpus(group)) {
		unsigned long power = power_of(i);
		unsigned long capacity = DIV_ROUND_CLOSEST(power,
							   SCHED_POWER_SCALE);
		unsigned long wl;

		if (!capacity)
			capacity = fix_small_capacity(sd, group);

		if (!cpumask_test_cpu(i, cpus))
			continue;

		rq = cpu_rq(i);
		wl = weighted_cpuload(i);

		/*
		 * When comparing with imbalance, use weighted_cpuload()
		 * which is not scaled with the cpu power.
		 */
		if (capacity && rq->nr_running == 1 && wl > imbalance)
			continue;

		/*
		 * For the load comparisons with the other cpu's, consider
		 * the weighted_cpuload() scaled with the cpu power, so that
		 * the load can be moved away from the cpu that is potentially
		 * running at a lower capacity.
		 */
		wl = (wl * SCHED_POWER_SCALE) / power;

		if (wl > max_load) {
			max_load = wl;
			busiest = rq;
		}
	}

	return busiest;
}

/*
 * Max backoff if we encounter pinned tasks. Pretty arbitrary value, but
 * so long as it is large enough.
 */
#define MAX_PINNED_INTERVAL	512

/* Working cpumask for load_balance and load_balance_newidle. */
static DEFINE_PER_CPU(cpumask_var_t, load_balance_tmpmask);

static int need_active_balance(struct sched_domain *sd, int idle,
			       int busiest_cpu, int this_cpu)
{
	if (idle == CPU_NEWLY_IDLE) {

		/*
		 * ASYM_PACKING needs to force migrate tasks from busy but
		 * higher numbered CPUs in order to pack all tasks in the
		 * lowest numbered CPUs.
		 */
		if ((sd->flags & SD_ASYM_PACKING) && busiest_cpu > this_cpu)
			return 1;

		/*
		 * The only task running in a non-idle cpu can be moved to this
		 * cpu in an attempt to completely freeup the other CPU
		 * package.
		 *
		 * The package power saving logic comes from
		 * find_busiest_group(). If there are no imbalance, then
		 * f_b_g() will return NULL. However when sched_mc={1,2} then
		 * f_b_g() will select a group from which a running task may be
		 * pulled to this cpu in order to make the other package idle.
		 * If there is no opportunity to make a package idle and if
		 * there are no imbalance, then f_b_g() will return NULL and no
		 * action will be taken in load_balance_newidle().
		 *
		 * Under normal task pull operation due to imbalance, there
		 * will be more than one task in the source run queue and
		 * move_tasks() will succeed.  ld_moved will be true and this
		 * active balance code will not be triggered.
		 */
		if (sched_mc_power_savings < POWERSAVINGS_BALANCE_WAKEUP)
			return 0;
	}

	return unlikely(sd->nr_balance_failed > sd->cache_nice_tries+2);
}

static int active_load_balance_cpu_stop(void *data);

/*
 * Check this_cpu to ensure it is balanced within domain. Attempt to move
 * tasks if there is an imbalance.
 */
static int load_balance(int this_cpu, struct rq *this_rq,
			struct sched_domain *sd, enum cpu_idle_type idle,
			int *balance)
{
	int ld_moved, all_pinned = 0, active_balance = 0;
	struct sched_group *group;
	unsigned long imbalance;
	struct rq *busiest;
	unsigned long flags;
	struct cpumask *cpus = __get_cpu_var(load_balance_tmpmask);

	cpumask_copy(cpus, cpu_active_mask);

	schedstat_inc(sd, lb_count[idle]);

redo:
	group = find_busiest_group(sd, this_cpu, &imbalance, idle,
				   cpus, balance);

	if (*balance == 0)
		goto out_balanced;

	if (!group) {
		schedstat_inc(sd, lb_nobusyg[idle]);
		goto out_balanced;
	}

	busiest = find_busiest_queue(sd, group, idle, imbalance, cpus);
	if (!busiest) {
		schedstat_inc(sd, lb_nobusyq[idle]);
		goto out_balanced;
	}

	BUG_ON(busiest == this_rq);

	schedstat_add(sd, lb_imbalance[idle], imbalance);

	ld_moved = 0;
	if (busiest->nr_running > 1) {
		/*
		 * Attempt to move tasks. If find_busiest_group has found
		 * an imbalance but busiest->nr_running <= 1, the group is
		 * still unbalanced. ld_moved simply stays zero, so it is
		 * correctly treated as an imbalance.
		 */
		all_pinned = 1;
		local_irq_save(flags);
		double_rq_lock(this_rq, busiest);
		ld_moved = move_tasks(this_rq, this_cpu, busiest,
				      imbalance, sd, idle, &all_pinned);
		double_rq_unlock(this_rq, busiest);
		local_irq_restore(flags);

		/*
		 * some other cpu did the load balance for us.
		 */
		if (ld_moved && this_cpu != smp_processor_id())
			resched_cpu(this_cpu);

		/* All tasks on this runqueue were pinned by CPU affinity */
		if (unlikely(all_pinned)) {
			cpumask_clear_cpu(cpu_of(busiest), cpus);
			if (!cpumask_empty(cpus))
				goto redo;
			goto out_balanced;
		}
	}

	if (!ld_moved) {
		schedstat_inc(sd, lb_failed[idle]);
		/*
		 * Increment the failure counter only on periodic balance.
		 * We do not want newidle balance, which can be very
		 * frequent, pollute the failure counter causing
		 * excessive cache_hot migrations and active balances.
		 */
		if (idle != CPU_NEWLY_IDLE)
			sd->nr_balance_failed++;

		if (need_active_balance(sd, idle, cpu_of(busiest), this_cpu)) {
			raw_spin_lock_irqsave(&busiest->lock, flags);

			/* don't kick the active_load_balance_cpu_stop,
			 * if the curr task on busiest cpu can't be
			 * moved to this_cpu
			 */
			if (!cpumask_test_cpu(this_cpu,
					tsk_cpus_allowed(busiest->curr))) {
				raw_spin_unlock_irqrestore(&busiest->lock,
							    flags);
				all_pinned = 1;
				goto out_one_pinned;
			}

			/*
			 * ->active_balance synchronizes accesses to
			 * ->active_balance_work.  Once set, it's cleared
			 * only after active load balance is finished.
			 */
			if (!busiest->active_balance) {
				busiest->active_balance = 1;
				busiest->push_cpu = this_cpu;
				active_balance = 1;
			}
			raw_spin_unlock_irqrestore(&busiest->lock, flags);

			if (active_balance)
				stop_one_cpu_nowait(cpu_of(busiest),
					active_load_balance_cpu_stop, busiest,
					&busiest->active_balance_work);

			/*
			 * We've kicked active balancing, reset the failure
			 * counter.
			 */
			sd->nr_balance_failed = sd->cache_nice_tries+1;
		}
	} else
		sd->nr_balance_failed = 0;

	if (likely(!active_balance)) {
		/* We were unbalanced, so reset the balancing interval */
		sd->balance_interval = sd->min_interval;
	} else {
		/*
		 * If we've begun active balancing, start to back off. This
		 * case may not be covered by the all_pinned logic if there
		 * is only 1 task on the busy runqueue (because we don't call
		 * move_tasks).
		 */
		if (sd->balance_interval < sd->max_interval)
			sd->balance_interval *= 2;
	}

	goto out;

out_balanced:
	schedstat_inc(sd, lb_balanced[idle]);

	sd->nr_balance_failed = 0;

out_one_pinned:
	/* tune up the balancing interval */
	if ((all_pinned && sd->balance_interval < MAX_PINNED_INTERVAL) ||
			(sd->balance_interval < sd->max_interval))
		sd->balance_interval *= 2;

	ld_moved = 0;
out:
	return ld_moved;
}

/*
 * idle_balance is called by schedule() if this_cpu is about to become
 * idle. Attempts to pull tasks from other CPUs.
 */
static void idle_balance(int this_cpu, struct rq *this_rq)
{
	struct sched_domain *sd;
	int pulled_task = 0;
	unsigned long next_balance = jiffies + HZ;

	this_rq->idle_stamp = this_rq->clock;

	if (this_rq->avg_idle < sysctl_sched_migration_cost)
		return;

	/*
	 * Drop the rq->lock, but keep IRQ/preempt disabled.
	 */
	raw_spin_unlock(&this_rq->lock);

	update_shares(this_cpu);
	rcu_read_lock();
	for_each_domain(this_cpu, sd) {
		unsigned long interval;
		int balance = 1;

		if (!(sd->flags & SD_LOAD_BALANCE))
			continue;

		if (sd->flags & SD_BALANCE_NEWIDLE) {
			/* If we've pulled tasks over stop searching: */
			pulled_task = load_balance(this_cpu, this_rq,
						   sd, CPU_NEWLY_IDLE, &balance);
		}

		interval = msecs_to_jiffies(sd->balance_interval);
		if (time_after(next_balance, sd->last_balance + interval))
			next_balance = sd->last_balance + interval;
		if (pulled_task) {
			this_rq->idle_stamp = 0;
			break;
		}
	}
	rcu_read_unlock();

	raw_spin_lock(&this_rq->lock);

	if (pulled_task || time_after(jiffies, this_rq->next_balance)) {
		/*
		 * We are going idle. next_balance may be set based on
		 * a busy processor. So reset next_balance.
		 */
		this_rq->next_balance = next_balance;
	}
}

/*
 * active_load_balance_cpu_stop is run by cpu stopper. It pushes
 * running tasks off the busiest CPU onto idle CPUs. It requires at
 * least 1 task to be running on each physical CPU where possible, and
 * avoids physical / logical imbalances.
 */
static int active_load_balance_cpu_stop(void *data)
{
	struct rq *busiest_rq = data;
	int busiest_cpu = cpu_of(busiest_rq);
	int target_cpu = busiest_rq->push_cpu;
	struct rq *target_rq = cpu_rq(target_cpu);
	struct sched_domain *sd;

	raw_spin_lock_irq(&busiest_rq->lock);

	/* make sure the requested cpu hasn't gone down in the meantime */
	if (unlikely(busiest_cpu != smp_processor_id() ||
		     !busiest_rq->active_balance))
		goto out_unlock;

	/* Is there any task to move? */
	if (busiest_rq->nr_running <= 1)
		goto out_unlock;

	/*
	 * This condition is "impossible", if it occurs
	 * we need to fix it. Originally reported by
	 * Bjorn Helgaas on a 128-cpu setup.
	 */
	BUG_ON(busiest_rq == target_rq);

	/* move a task from busiest_rq to target_rq */
	double_lock_balance(busiest_rq, target_rq);

	/* Search for an sd spanning us and the target CPU. */
	rcu_read_lock();
	for_each_domain(target_cpu, sd) {
		if ((sd->flags & SD_LOAD_BALANCE) &&
		    cpumask_test_cpu(busiest_cpu, sched_domain_span(sd)))
				break;
	}

	if (likely(sd)) {
		schedstat_inc(sd, alb_count);

		if (move_one_task(target_rq, target_cpu, busiest_rq,
				  sd, CPU_IDLE))
			schedstat_inc(sd, alb_pushed);
		else
			schedstat_inc(sd, alb_failed);
	}
	rcu_read_unlock();
	double_unlock_balance(busiest_rq, target_rq);
out_unlock:
	busiest_rq->active_balance = 0;
	raw_spin_unlock_irq(&busiest_rq->lock);
	return 0;
}

#ifdef CONFIG_NO_HZ
/*
 * idle load balancing details
 * - One of the idle CPUs nominates itself as idle load_balancer, while
 *   entering idle.
 * - This idle load balancer CPU will also go into tickless mode when
 *   it is idle, just like all other idle CPUs
 * - When one of the busy CPUs notice that there may be an idle rebalancing
 *   needed, they will kick the idle load balancer, which then does idle
 *   load balancing for all the idle CPUs.
 */
static struct {
	atomic_t load_balancer;
	atomic_t first_pick_cpu;
	atomic_t second_pick_cpu;
	cpumask_var_t idle_cpus_mask;
	cpumask_var_t grp_idle_mask;
	unsigned long next_balance;     /* in jiffy units */
} nohz ____cacheline_aligned;

int get_nohz_load_balancer(void)
{
	return atomic_read(&nohz.load_balancer);
}

#if defined(CONFIG_SCHED_MC) || defined(CONFIG_SCHED_SMT)
/**
 * lowest_flag_domain - Return lowest sched_domain containing flag.
 * @cpu:	The cpu whose lowest level of sched domain is to
 *		be returned.
 * @flag:	The flag to check for the lowest sched_domain
 *		for the given cpu.
 *
 * Returns the lowest sched_domain of a cpu which contains the given flag.
 */
static inline struct sched_domain *lowest_flag_domain(int cpu, int flag)
{
	struct sched_domain *sd;

	for_each_domain(cpu, sd)
		if (sd->flags & flag)
			break;

	return sd;
}

/**
 * for_each_flag_domain - Iterates over sched_domains containing the flag.
 * @cpu:	The cpu whose domains we're iterating over.
 * @sd:		variable holding the value of the power_savings_sd
 *		for cpu.
 * @flag:	The flag to filter the sched_domains to be iterated.
 *
 * Iterates over all the scheduler domains for a given cpu that has the 'flag'
 * set, starting from the lowest sched_domain to the highest.
 */
#define for_each_flag_domain(cpu, sd, flag) \
	for (sd = lowest_flag_domain(cpu, flag); \
		(sd && (sd->flags & flag)); sd = sd->parent)

/**
 * is_semi_idle_group - Checks if the given sched_group is semi-idle.
 * @ilb_group:	group to be checked for semi-idleness
 *
 * Returns:	1 if the group is semi-idle. 0 otherwise.
 *
 * We define a sched_group to be semi idle if it has atleast one idle-CPU
 * and atleast one non-idle CPU. This helper function checks if the given
 * sched_group is semi-idle or not.
 */
static inline int is_semi_idle_group(struct sched_group *ilb_group)
{
	cpumask_and(nohz.grp_idle_mask, nohz.idle_cpus_mask,
					sched_group_cpus(ilb_group));

	/*
	 * A sched_group is semi-idle when it has atleast one busy cpu
	 * and atleast one idle cpu.
	 */
	if (cpumask_empty(nohz.grp_idle_mask))
		return 0;

	if (cpumask_equal(nohz.grp_idle_mask, sched_group_cpus(ilb_group)))
		return 0;

	return 1;
}
/**
 * find_new_ilb - Finds the optimum idle load balancer for nomination.
 * @cpu:	The cpu which is nominating a new idle_load_balancer.
 *
 * Returns:	Returns the id of the idle load balancer if it exists,
 *		Else, returns >= nr_cpu_ids.
 *
 * This algorithm picks the idle load balancer such that it belongs to a
 * semi-idle powersavings sched_domain. The idea is to try and avoid
 * completely idle packages/cores just for the purpose of idle load balancing
 * when there are other idle cpu's which are better suited for that job.
 */
static int find_new_ilb(int cpu)
{
	struct sched_domain *sd;
	struct sched_group *ilb_group;
	int ilb = nr_cpu_ids;

	/*
	 * Have idle load balancer selection from semi-idle packages only
	 * when power-aware load balancing is enabled
	 */
	if (!(sched_smt_power_savings || sched_mc_power_savings))
		goto out_done;

	/*
	 * Optimize for the case when we have no idle CPUs or only one
	 * idle CPU. Don't walk the sched_domain hierarchy in such cases
	 */
	if (cpumask_weight(nohz.idle_cpus_mask) < 2)
		goto out_done;

	rcu_read_lock();
	for_each_flag_domain(cpu, sd, SD_POWERSAVINGS_BALANCE) {
		ilb_group = sd->groups;

		do {
			if (is_semi_idle_group(ilb_group)) {
				ilb = cpumask_first(nohz.grp_idle_mask);
				goto unlock;
			}

			ilb_group = ilb_group->next;

		} while (ilb_group != sd->groups);
	}
unlock:
	rcu_read_unlock();

out_done:
	return ilb;
}
#else /*  (CONFIG_SCHED_MC || CONFIG_SCHED_SMT) */
static inline int find_new_ilb(int call_cpu)
{
	return nr_cpu_ids;
}
#endif

/*
 * Kick a CPU to do the nohz balancing, if it is time for it. We pick the
 * nohz_load_balancer CPU (if there is one) otherwise fallback to any idle
 * CPU (if there is one).
 */
static void nohz_balancer_kick(int cpu)
{
	int ilb_cpu;

	nohz.next_balance++;

	ilb_cpu = get_nohz_load_balancer();

	if (ilb_cpu >= nr_cpu_ids) {
		ilb_cpu = cpumask_first(nohz.idle_cpus_mask);
		if (ilb_cpu >= nr_cpu_ids)
			return;
	}

	if (!cpu_rq(ilb_cpu)->nohz_balance_kick) {
		cpu_rq(ilb_cpu)->nohz_balance_kick = 1;

		smp_mb();
		/*
		 * Use smp_send_reschedule() instead of resched_cpu().
		 * This way we generate a sched IPI on the target cpu which
		 * is idle. And the softirq performing nohz idle load balance
		 * will be run before returning from the IPI.
		 */
		smp_send_reschedule(ilb_cpu);
	}
	return;
}

/*
 * This routine will try to nominate the ilb (idle load balancing)
 * owner among the cpus whose ticks are stopped. ilb owner will do the idle
 * load balancing on behalf of all those cpus.
 *
 * When the ilb owner becomes busy, we will not have new ilb owner until some
 * idle CPU wakes up and goes back to idle or some busy CPU tries to kick
 * idle load balancing by kicking one of the idle CPUs.
 *
 * Ticks are stopped for the ilb owner as well, with busy CPU kicking this
 * ilb owner CPU in future (when there is a need for idle load balancing on
 * behalf of all idle CPUs).
 */
void select_nohz_load_balancer(int stop_tick)
{
	int cpu = smp_processor_id();

	if (stop_tick) {
		if (!cpu_active(cpu)) {
			if (atomic_read(&nohz.load_balancer) != cpu)
				return;

			/*
			 * If we are going offline and still the leader,
			 * give up!
			 */
			if (atomic_cmpxchg(&nohz.load_balancer, cpu,
					   nr_cpu_ids) != cpu)
				BUG();

			return;
		}

		cpumask_set_cpu(cpu, nohz.idle_cpus_mask);

		if (atomic_read(&nohz.first_pick_cpu) == cpu)
			atomic_cmpxchg(&nohz.first_pick_cpu, cpu, nr_cpu_ids);
		if (atomic_read(&nohz.second_pick_cpu) == cpu)
			atomic_cmpxchg(&nohz.second_pick_cpu, cpu, nr_cpu_ids);

		if (atomic_read(&nohz.load_balancer) >= nr_cpu_ids) {
			int new_ilb;

			/* make me the ilb owner */
			if (atomic_cmpxchg(&nohz.load_balancer, nr_cpu_ids,
					   cpu) != nr_cpu_ids)
				return;

			/*
			 * Check to see if there is a more power-efficient
			 * ilb.
			 */
			new_ilb = find_new_ilb(cpu);
			if (new_ilb < nr_cpu_ids && new_ilb != cpu) {
				atomic_set(&nohz.load_balancer, nr_cpu_ids);
				resched_cpu(new_ilb);
				return;
			}
			return;
		}
	} else {
		if (!cpumask_test_cpu(cpu, nohz.idle_cpus_mask))
			return;

		cpumask_clear_cpu(cpu, nohz.idle_cpus_mask);

		if (atomic_read(&nohz.load_balancer) == cpu)
			if (atomic_cmpxchg(&nohz.load_balancer, cpu,
					   nr_cpu_ids) != cpu)
				BUG();
	}
	return;
}
#endif

static DEFINE_SPINLOCK(balancing);

static unsigned long __read_mostly max_load_balance_interval = HZ/10;

/*
 * Scale the max load_balance interval with the number of CPUs in the system.
 * This trades load-balance latency on larger machines for less cross talk.
 */
static void update_max_interval(void)
{
	max_load_balance_interval = HZ*num_online_cpus()/10;
}

/*
 * It checks each scheduling domain to see if it is due to be balanced,
 * and initiates a balancing operation if so.
 *
 * Balancing parameters are set up in arch_init_sched_domains.
 */
static void rebalance_domains(int cpu, enum cpu_idle_type idle)
{
	int balance = 1;
	struct rq *rq = cpu_rq(cpu);
	unsigned long interval;
	struct sched_domain *sd;
	/* Earliest time when we have to do rebalance again */
	unsigned long next_balance = jiffies + 60*HZ;
	int update_next_balance = 0;
	int need_serialize;

	update_shares(cpu);

	rcu_read_lock();
	for_each_domain(cpu, sd) {
		if (!(sd->flags & SD_LOAD_BALANCE))
			continue;

		interval = sd->balance_interval;
		if (idle != CPU_IDLE)
			interval *= sd->busy_factor;

		/* scale ms to jiffies */
		interval = msecs_to_jiffies(interval);
		interval = clamp(interval, 1UL, max_load_balance_interval);

		need_serialize = sd->flags & SD_SERIALIZE;

		if (need_serialize) {
			if (!spin_trylock(&balancing))
				goto out;
		}

		if (time_after_eq(jiffies, sd->last_balance + interval)) {
			if (load_balance(cpu, rq, sd, idle, &balance)) {
				/*
				 * We've pulled tasks over so either we're no
				 * longer idle.
				 */
				idle = CPU_NOT_IDLE;
			}
			sd->last_balance = jiffies;
		}
		if (need_serialize)
			spin_unlock(&balancing);
out:
		if (time_after(next_balance, sd->last_balance + interval)) {
			next_balance = sd->last_balance + interval;
			update_next_balance = 1;
		}

		/*
		 * Stop the load balance at this level. There is another
		 * CPU in our sched group which is doing load balancing more
		 * actively.
		 */
		if (!balance)
			break;
	}
	rcu_read_unlock();

	/*
	 * next_balance will be updated only when there is a need.
	 * When the cpu is attached to null domain for ex, it will not be
	 * updated.
	 */
	if (likely(update_next_balance))
		rq->next_balance = next_balance;
}

#ifdef CONFIG_NO_HZ
/*
 * In CONFIG_NO_HZ case, the idle balance kickee will do the
 * rebalancing for all the cpus for whom scheduler ticks are stopped.
 */
static void nohz_idle_balance(int this_cpu, enum cpu_idle_type idle)
{
	struct rq *this_rq = cpu_rq(this_cpu);
	struct rq *rq;
	int balance_cpu;

	if (idle != CPU_IDLE || !this_rq->nohz_balance_kick)
		return;

	for_each_cpu(balance_cpu, nohz.idle_cpus_mask) {
		if (balance_cpu == this_cpu)
			continue;

		/*
		 * If this cpu gets work to do, stop the load balancing
		 * work being done for other cpus. Next load
		 * balancing owner will pick it up.
		 */
		if (need_resched()) {
			this_rq->nohz_balance_kick = 0;
			break;
		}

		raw_spin_lock_irq(&this_rq->lock);
		update_rq_clock(this_rq);
		update_cpu_load(this_rq);
		raw_spin_unlock_irq(&this_rq->lock);

		rebalance_domains(balance_cpu, CPU_IDLE);

		rq = cpu_rq(balance_cpu);
		if (time_after(this_rq->next_balance, rq->next_balance))
			this_rq->next_balance = rq->next_balance;
	}
	nohz.next_balance = this_rq->next_balance;
	this_rq->nohz_balance_kick = 0;
}

/*
 * Current heuristic for kicking the idle load balancer
 * - first_pick_cpu is the one of the busy CPUs. It will kick
 *   idle load balancer when it has more than one process active. This
 *   eliminates the need for idle load balancing altogether when we have
 *   only one running process in the system (common case).
 * - If there are more than one busy CPU, idle load balancer may have
 *   to run for active_load_balance to happen (i.e., two busy CPUs are
 *   SMT or core siblings and can run better if they move to different
 *   physical CPUs). So, second_pick_cpu is the second of the busy CPUs
 *   which will kick idle load balancer as soon as it has any load.
 */
static inline int nohz_kick_needed(struct rq *rq, int cpu)
{
	unsigned long now = jiffies;
	int ret;
	int first_pick_cpu, second_pick_cpu;

	if (time_before(now, nohz.next_balance))
		return 0;

	if (idle_cpu(cpu))
		return 0;

	first_pick_cpu = atomic_read(&nohz.first_pick_cpu);
	second_pick_cpu = atomic_read(&nohz.second_pick_cpu);

	if (first_pick_cpu < nr_cpu_ids && first_pick_cpu != cpu &&
	    second_pick_cpu < nr_cpu_ids && second_pick_cpu != cpu)
		return 0;

	ret = atomic_cmpxchg(&nohz.first_pick_cpu, nr_cpu_ids, cpu);
	if (ret == nr_cpu_ids || ret == cpu) {
		atomic_cmpxchg(&nohz.second_pick_cpu, cpu, nr_cpu_ids);
		if (rq->nr_running > 1)
			return 1;
	} else {
		ret = atomic_cmpxchg(&nohz.second_pick_cpu, nr_cpu_ids, cpu);
		if (ret == nr_cpu_ids || ret == cpu) {
			if (rq->nr_running)
				return 1;
		}
	}
	return 0;
}
#else
static void nohz_idle_balance(int this_cpu, enum cpu_idle_type idle) { }
#endif

/*
 * run_rebalance_domains is triggered when needed from the scheduler tick.
 * Also triggered for nohz idle balancing (with nohz_balancing_kick set).
 */
static void run_rebalance_domains(struct softirq_action *h)
{
	int this_cpu = smp_processor_id();
	struct rq *this_rq = cpu_rq(this_cpu);
	enum cpu_idle_type idle = this_rq->idle_balance ?
						CPU_IDLE : CPU_NOT_IDLE;

	rebalance_domains(this_cpu, idle);

	/*
	 * If this cpu has a pending nohz_balance_kick, then do the
	 * balancing on behalf of the other idle cpus whose ticks are
	 * stopped.
	 */
	nohz_idle_balance(this_cpu, idle);
}

static inline int on_null_domain(int cpu)
{
	return !rcu_dereference_sched(cpu_rq(cpu)->sd);
}

/*
 * Trigger the SCHED_SOFTIRQ if it is time to do periodic load balancing.
 */
static inline void trigger_load_balance(struct rq *rq, int cpu)
{
	/* Don't need to rebalance while attached to NULL domain */
	if (time_after_eq(jiffies, rq->next_balance) &&
	    likely(!on_null_domain(cpu)))
		raise_softirq(SCHED_SOFTIRQ);
#ifdef CONFIG_NO_HZ
	else if (nohz_kick_needed(rq, cpu) && likely(!on_null_domain(cpu)))
		nohz_balancer_kick(cpu);
#endif
}

static void rq_online_fair(struct rq *rq)
{
	update_sysctl();
}

static void rq_offline_fair(struct rq *rq)
{
	update_sysctl();
}

#else	/* CONFIG_SMP */

/*
 * on UP we do not need to balance between CPUs:
 */
static inline void idle_balance(int cpu, struct rq *rq)
{
}

#endif /* CONFIG_SMP */

/*
 * scheduler tick hitting a task of our scheduling class:
 */
static void task_tick_fair(struct rq *rq, struct task_struct *curr, int queued)
{
	struct cfs_rq *cfs_rq;
	struct sched_entity *se = &curr->se;

	for_each_sched_entity(se) {
		cfs_rq = cfs_rq_of(se);
		entity_tick(cfs_rq, se, queued);
	}
}

/*
 * called on fork with the child task as argument from the parent's context
 *  - child not yet on the tasklist
 *  - preemption disabled
 */
static void task_fork_fair(struct task_struct *p)
{
	struct cfs_rq *cfs_rq = task_cfs_rq(current);
	struct sched_entity *se = &p->se, *curr = cfs_rq->curr;
	int this_cpu = smp_processor_id();
	struct rq *rq = this_rq();
	unsigned long flags;

	raw_spin_lock_irqsave(&rq->lock, flags);

	update_rq_clock(rq);

	if (unlikely(task_cpu(p) != this_cpu)) {
		rcu_read_lock();
		__set_task_cpu(p, this_cpu);
		rcu_read_unlock();
	}

	update_curr(cfs_rq);

	if (curr)
		se->vruntime = curr->vruntime;
	place_entity(cfs_rq, se, 1);

	if (sysctl_sched_child_runs_first && curr && entity_before(curr, se)) {
		/*
		 * Upon rescheduling, sched_class::put_prev_task() will place
		 * 'current' within the tree based on its new key value.
		 */
		swap(curr->vruntime, se->vruntime);
		resched_task(rq->curr);
	}

	se->vruntime -= cfs_rq->min_vruntime;

	raw_spin_unlock_irqrestore(&rq->lock, flags);
}

/*
 * Priority of the task has changed. Check to see if we preempt
 * the current task.
 */
static void
prio_changed_fair(struct rq *rq, struct task_struct *p, int oldprio)
{
	if (!p->se.on_rq)
		return;

	/*
	 * Reschedule if we are currently running on this runqueue and
	 * our priority decreased, or if we are not currently running on
	 * this runqueue and our priority is higher than the current's
	 */
	if (rq->curr == p) {
		if (p->prio > oldprio)
			resched_task(rq->curr);
	} else
		check_preempt_curr(rq, p, 0);
}

static void switched_from_fair(struct rq *rq, struct task_struct *p)
{
	struct sched_entity *se = &p->se;
	struct cfs_rq *cfs_rq = cfs_rq_of(se);

	/*
	 * Ensure the task's vruntime is normalized, so that when its
	 * switched back to the fair class the enqueue_entity(.flags=0) will
	 * do the right thing.
	 *
	 * If it was on_rq, then the dequeue_entity(.flags=0) will already
	 * have normalized the vruntime, if it was !on_rq, then only when
	 * the task is sleeping will it still have non-normalized vruntime.
	 */
	if (!se->on_rq && p->state != TASK_RUNNING) {
		/*
		 * Fix up our vruntime so that the current sleep doesn't
		 * cause 'unlimited' sleep bonus.
		 */
		place_entity(cfs_rq, se, 0);
		se->vruntime -= cfs_rq->min_vruntime;
	}
}

/*
 * We switched to the sched_fair class.
 */
static void switched_to_fair(struct rq *rq, struct task_struct *p)
{
	if (!p->se.on_rq)
		return;

	/*
	 * We were most likely switched from sched_rt, so
	 * kick off the schedule if running, otherwise just see
	 * if we can still preempt the current task.
	 */
	if (rq->curr == p)
		resched_task(rq->curr);
	else
		check_preempt_curr(rq, p, 0);
}

/* Account for a task changing its policy or group.
 *
 * This routine is mostly called to set cfs_rq->curr field when a task
 * migrates between groups/classes.
 */
static void set_curr_task_fair(struct rq *rq)
{
	struct sched_entity *se = &rq->curr->se;

	for_each_sched_entity(se) {
		struct cfs_rq *cfs_rq = cfs_rq_of(se);

		set_next_entity(cfs_rq, se);
		/* ensure bandwidth has been allocated on our new cfs_rq */
		account_cfs_rq_runtime(cfs_rq, 0);
	}
}

#ifdef CONFIG_FAIR_GROUP_SCHED
static void task_move_group_fair(struct task_struct *p, int on_rq)
{
	/*
	 * If the task was not on the rq at the time of this cgroup movement
	 * it must have been asleep, sleeping tasks keep their ->vruntime
	 * absolute on their old rq until wakeup (needed for the fair sleeper
	 * bonus in place_entity()).
	 *
	 * If it was on the rq, we've just 'preempted' it, which does convert
	 * ->vruntime to a relative base.
	 *
	 * Make sure both cases convert their relative position when migrating
	 * to another cgroup's rq. This does somewhat interfere with the
	 * fair sleeper stuff for the first placement, but who cares.
	 */
	if (!on_rq)
		p->se.vruntime -= cfs_rq_of(&p->se)->min_vruntime;
	set_task_rq(p, task_cpu(p));
	if (!on_rq)
		p->se.vruntime += cfs_rq_of(&p->se)->min_vruntime;
}
#endif

static unsigned int get_rr_interval_fair(struct rq *rq, struct task_struct *task)
{
	struct sched_entity *se = &task->se;
	unsigned int rr_interval = 0;

	/*
	 * Time slice is 0 for SCHED_OTHER tasks that are on an otherwise
	 * idle runqueue:
	 */
	if (rq->cfs.load.weight)
		rr_interval = NS_TO_JIFFIES(sched_slice(&rq->cfs, se));

	return rr_interval;
}

/*
 * All the scheduling class methods:
 */
static const struct sched_class fair_sched_class = {
	.next			= &idle_sched_class,
	.enqueue_task		= enqueue_task_fair,
	.dequeue_task		= dequeue_task_fair,
	.yield_task		= yield_task_fair,
	.yield_to_task		= yield_to_task_fair,

	.check_preempt_curr	= check_preempt_wakeup,

	.pick_next_task		= pick_next_task_fair,
	.put_prev_task		= put_prev_task_fair,

#ifdef CONFIG_SMP
	.select_task_rq		= select_task_rq_fair,

	.rq_online		= rq_online_fair,
	.rq_offline		= rq_offline_fair,

	.task_waking		= task_waking_fair,
#endif

	.set_curr_task          = set_curr_task_fair,
	.task_tick		= task_tick_fair,
	.task_fork		= task_fork_fair,

	.prio_changed		= prio_changed_fair,
	.switched_from		= switched_from_fair,
	.switched_to		= switched_to_fair,

	.get_rr_interval	= get_rr_interval_fair,

#ifdef CONFIG_FAIR_GROUP_SCHED
	.task_move_group	= task_move_group_fair,
#endif
};

#ifdef CONFIG_SCHED_DEBUG
static void print_cfs_stats(struct seq_file *m, int cpu)
{
	struct cfs_rq *cfs_rq;

	rcu_read_lock();
	for_each_leaf_cfs_rq(cpu_rq(cpu), cfs_rq)
		print_cfs_rq(m, cpu, cfs_rq);
	rcu_read_unlock();
}
#endif<|MERGE_RESOLUTION|>--- conflicted
+++ resolved
@@ -2351,15 +2351,12 @@
 	for_each_domain(target, sd) {
 		if (!smt && (sd->flags & SD_SHARE_CPUPOWER))
 			continue;
-<<<<<<< HEAD
-
-		if (!(sd->flags & SD_SHARE_PKG_RESOURCES)) {
-			if (!smt) {
-				smt = 1;
-				goto again;
-			}
+
+		if (smt && !(sd->flags & SD_SHARE_CPUPOWER))
 			break;
-		}
+
+		if (!(sd->flags & SD_SHARE_PKG_RESOURCES))
+			break;
 
 		sg = sd->groups;
 		do {
@@ -2372,39 +2369,16 @@
 					goto next;
 			}
 
-=======
-
-		if (smt && !(sd->flags & SD_SHARE_CPUPOWER))
-			break;
-
-		if (!(sd->flags & SD_SHARE_PKG_RESOURCES))
-			break;
-
-		sg = sd->groups;
-		do {
-			if (!cpumask_intersects(sched_group_cpus(sg),
-						tsk_cpus_allowed(p)))
-				goto next;
-
-			for_each_cpu(i, sched_group_cpus(sg)) {
-				if (!idle_cpu(i))
-					goto next;
-			}
-
->>>>>>> 59b5e67e
 			target = cpumask_first_and(sched_group_cpus(sg),
 					tsk_cpus_allowed(p));
 			goto done;
 next:
 			sg = sg->next;
 		} while (sg != sd->groups);
-<<<<<<< HEAD
-=======
 	}
 	if (!smt) {
 		smt = 1;
 		goto again;
->>>>>>> 59b5e67e
 	}
 done:
 	rcu_read_unlock();
