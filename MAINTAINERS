--- conflicted
+++ resolved
@@ -1106,10 +1106,7 @@
 ARM/SAMSUNG S5P SERIES Multi Format Codec (MFC) SUPPORT
 M:	Kyungmin Park <kyungmin.park@samsung.com>
 M:	Kamil Debski <k.debski@samsung.com>
-<<<<<<< HEAD
-=======
 M:     Jeongtae Park <jtp.park@samsung.com>
->>>>>>> e3738781
 L:	linux-arm-kernel@lists.infradead.org
 L:	linux-media@vger.kernel.org
 S:	Maintained
