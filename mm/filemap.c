--- conflicted
+++ resolved
@@ -857,10 +857,7 @@
 			 * here as an exceptional entry: so skip over it -
 			 * we only reach this from invalidate_mapping_pages().
 			 */
-<<<<<<< HEAD
-=======
 			nr_skip++;
->>>>>>> d93dc5c4
 			continue;
 		}
 
