/*
 * mm/page-writeback.c
 *
 * Copyright (C) 2002, Linus Torvalds.
 * Copyright (C) 2007 Red Hat, Inc., Peter Zijlstra <pzijlstr@redhat.com>
 *
 * Contains functions related to writing back dirty pages at the
 * address_space level.
 *
 * 10Apr2002	Andrew Morton
 *		Initial version
 */

#include <linux/kernel.h>
#include <linux/export.h>
#include <linux/spinlock.h>
#include <linux/fs.h>
#include <linux/mm.h>
#include <linux/swap.h>
#include <linux/slab.h>
#include <linux/pagemap.h>
#include <linux/writeback.h>
#include <linux/init.h>
#include <linux/backing-dev.h>
#include <linux/task_io_accounting_ops.h>
#include <linux/blkdev.h>
#include <linux/mpage.h>
#include <linux/rmap.h>
#include <linux/percpu.h>
#include <linux/notifier.h>
#include <linux/smp.h>
#include <linux/sysctl.h>
#include <linux/cpu.h>
#include <linux/syscalls.h>
#include <linux/buffer_head.h>
#include <linux/pagevec.h>
#include <trace/events/writeback.h>

/*
 * Sleep at most 200ms at a time in balance_dirty_pages().
 */
#define MAX_PAUSE		max(HZ/5, 1)

/*
 * Estimate write bandwidth at 200ms intervals.
 */
#define BANDWIDTH_INTERVAL	max(HZ/5, 1)

#define RATELIMIT_CALC_SHIFT	10

/*
 * After a CPU has dirtied this many pages, balance_dirty_pages_ratelimited
 * will look to see if it needs to force writeback or throttling.
 */
static long ratelimit_pages = 32;

/* The following parameters are exported via /proc/sys/vm */

/*
 * Start background writeback (via writeback threads) at this percentage
 */
int dirty_background_ratio = 10;

/*
 * dirty_background_bytes starts at 0 (disabled) so that it is a function of
 * dirty_background_ratio * the amount of dirtyable memory
 */
unsigned long dirty_background_bytes;

/*
 * free highmem will not be subtracted from the total free memory
 * for calculating free ratios if vm_highmem_is_dirtyable is true
 */
int vm_highmem_is_dirtyable;

/*
 * The generator of dirty data starts writeback at this percentage
 */
int vm_dirty_ratio = 20;

/*
 * vm_dirty_bytes starts at 0 (disabled) so that it is a function of
 * vm_dirty_ratio * the amount of dirtyable memory
 */
unsigned long vm_dirty_bytes;

/*
 * The interval between `kupdate'-style writebacks
 */
unsigned int dirty_writeback_interval = 5 * 100; /* centiseconds */

/*
 * The longest time for which data is allowed to remain dirty
 */
unsigned int dirty_expire_interval = 30 * 100; /* centiseconds */

/*
 * Flag that makes the machine dump writes/reads and block dirtyings.
 */
int block_dump;

/*
 * Flag that puts the machine in "laptop mode". Doubles as a timeout in jiffies:
 * a full sync is triggered after this time elapses without any disk activity.
 */
int laptop_mode;

EXPORT_SYMBOL(laptop_mode);

/* End of sysctl-exported parameters */

unsigned long global_dirty_limit;

/*
 * Scale the writeback cache size proportional to the relative writeout speeds.
 *
 * We do this by keeping a floating proportion between BDIs, based on page
 * writeback completions [end_page_writeback()]. Those devices that write out
 * pages fastest will get the larger share, while the slower will get a smaller
 * share.
 *
 * We use page writeout completions because we are interested in getting rid of
 * dirty pages. Having them written out is the primary goal.
 *
 * We introduce a concept of time, a period over which we measure these events,
 * because demand can/will vary over time. The length of this period itself is
 * measured in page writeback completions.
 *
 */
static struct prop_descriptor vm_completions;

/*
 * couple the period to the dirty_ratio:
 *
 *   period/2 ~ roundup_pow_of_two(dirty limit)
 */
static int calc_period_shift(void)
{
	unsigned long dirty_total;

	if (vm_dirty_bytes)
		dirty_total = vm_dirty_bytes / PAGE_SIZE;
	else
		dirty_total = (vm_dirty_ratio * determine_dirtyable_memory()) /
				100;
	return 2 + ilog2(dirty_total - 1);
}

/*
 * update the period when the dirty threshold changes.
 */
static void update_completion_period(void)
{
	int shift = calc_period_shift();
	prop_change_shift(&vm_completions, shift);

	writeback_set_ratelimit();
}

int dirty_background_ratio_handler(struct ctl_table *table, int write,
		void __user *buffer, size_t *lenp,
		loff_t *ppos)
{
	int ret;

	ret = proc_dointvec_minmax(table, write, buffer, lenp, ppos);
	if (ret == 0 && write)
		dirty_background_bytes = 0;
	return ret;
}

int dirty_background_bytes_handler(struct ctl_table *table, int write,
		void __user *buffer, size_t *lenp,
		loff_t *ppos)
{
	int ret;

	ret = proc_doulongvec_minmax(table, write, buffer, lenp, ppos);
	if (ret == 0 && write)
		dirty_background_ratio = 0;
	return ret;
}

int dirty_ratio_handler(struct ctl_table *table, int write,
		void __user *buffer, size_t *lenp,
		loff_t *ppos)
{
	int old_ratio = vm_dirty_ratio;
	int ret;

	ret = proc_dointvec_minmax(table, write, buffer, lenp, ppos);
	if (ret == 0 && write && vm_dirty_ratio != old_ratio) {
		update_completion_period();
		vm_dirty_bytes = 0;
	}
	return ret;
}


int dirty_bytes_handler(struct ctl_table *table, int write,
		void __user *buffer, size_t *lenp,
		loff_t *ppos)
{
	unsigned long old_bytes = vm_dirty_bytes;
	int ret;

	ret = proc_doulongvec_minmax(table, write, buffer, lenp, ppos);
	if (ret == 0 && write && vm_dirty_bytes != old_bytes) {
		update_completion_period();
		vm_dirty_ratio = 0;
	}
	return ret;
}

/*
 * Increment the BDI's writeout completion count and the global writeout
 * completion count. Called from test_clear_page_writeback().
 */
static inline void __bdi_writeout_inc(struct backing_dev_info *bdi)
{
	__inc_bdi_stat(bdi, BDI_WRITTEN);
	__prop_inc_percpu_max(&vm_completions, &bdi->completions,
			      bdi->max_prop_frac);
}

void bdi_writeout_inc(struct backing_dev_info *bdi)
{
	unsigned long flags;

	local_irq_save(flags);
	__bdi_writeout_inc(bdi);
	local_irq_restore(flags);
}
EXPORT_SYMBOL_GPL(bdi_writeout_inc);

/*
 * Obtain an accurate fraction of the BDI's portion.
 */
static void bdi_writeout_fraction(struct backing_dev_info *bdi,
		long *numerator, long *denominator)
{
	prop_fraction_percpu(&vm_completions, &bdi->completions,
				numerator, denominator);
}

/*
 * bdi_min_ratio keeps the sum of the minimum dirty shares of all
 * registered backing devices, which, for obvious reasons, can not
 * exceed 100%.
 */
static unsigned int bdi_min_ratio;

int bdi_set_min_ratio(struct backing_dev_info *bdi, unsigned int min_ratio)
{
	int ret = 0;

	spin_lock_bh(&bdi_lock);
	if (min_ratio > bdi->max_ratio) {
		ret = -EINVAL;
	} else {
		min_ratio -= bdi->min_ratio;
		if (bdi_min_ratio + min_ratio < 100) {
			bdi_min_ratio += min_ratio;
			bdi->min_ratio += min_ratio;
		} else {
			ret = -EINVAL;
		}
	}
	spin_unlock_bh(&bdi_lock);

	return ret;
}

int bdi_set_max_ratio(struct backing_dev_info *bdi, unsigned max_ratio)
{
	int ret = 0;

	if (max_ratio > 100)
		return -EINVAL;

	spin_lock_bh(&bdi_lock);
	if (bdi->min_ratio > max_ratio) {
		ret = -EINVAL;
	} else {
		bdi->max_ratio = max_ratio;
		bdi->max_prop_frac = (PROP_FRAC_BASE * max_ratio) / 100;
	}
	spin_unlock_bh(&bdi_lock);

	return ret;
}
EXPORT_SYMBOL(bdi_set_max_ratio);

/*
 * Work out the current dirty-memory clamping and background writeout
 * thresholds.
 *
 * The main aim here is to lower them aggressively if there is a lot of mapped
 * memory around.  To avoid stressing page reclaim with lots of unreclaimable
 * pages.  It is better to clamp down on writers than to start swapping, and
 * performing lots of scanning.
 *
 * We only allow 1/2 of the currently-unmapped memory to be dirtied.
 *
 * We don't permit the clamping level to fall below 5% - that is getting rather
 * excessive.
 *
 * We make sure that the background writeout level is below the adjusted
 * clamping level.
 */

static unsigned long highmem_dirtyable_memory(unsigned long total)
{
#ifdef CONFIG_HIGHMEM
	int node;
	unsigned long x = 0;

	for_each_node_state(node, N_HIGH_MEMORY) {
		struct zone *z =
			&NODE_DATA(node)->node_zones[ZONE_HIGHMEM];

		x += zone_page_state(z, NR_FREE_PAGES) +
		     zone_reclaimable_pages(z);
	}
	/*
	 * Make sure that the number of highmem pages is never larger
	 * than the number of the total dirtyable memory. This can only
	 * occur in very strange VM situations but we want to make sure
	 * that this does not occur.
	 */
	return min(x, total);
#else
	return 0;
#endif
}

/**
 * determine_dirtyable_memory - amount of memory that may be used
 *
 * Returns the numebr of pages that can currently be freed and used
 * by the kernel for direct mappings.
 */
unsigned long determine_dirtyable_memory(void)
{
	unsigned long x;

	x = global_page_state(NR_FREE_PAGES) + global_reclaimable_pages();

	if (!vm_highmem_is_dirtyable)
		x -= highmem_dirtyable_memory(x);

	return x + 1;	/* Ensure that we never return 0 */
}

static unsigned long dirty_freerun_ceiling(unsigned long thresh,
					   unsigned long bg_thresh)
{
	return (thresh + bg_thresh) / 2;
}

static unsigned long hard_dirty_limit(unsigned long thresh)
{
	return max(thresh, global_dirty_limit);
}

/*
 * global_dirty_limits - background-writeback and dirty-throttling thresholds
 *
 * Calculate the dirty thresholds based on sysctl parameters
 * - vm.dirty_background_ratio  or  vm.dirty_background_bytes
 * - vm.dirty_ratio             or  vm.dirty_bytes
 * The dirty limits will be lifted by 1/4 for PF_LESS_THROTTLE (ie. nfsd) and
 * real-time tasks.
 */
void global_dirty_limits(unsigned long *pbackground, unsigned long *pdirty)
{
	unsigned long background;
	unsigned long dirty;
	unsigned long uninitialized_var(available_memory);
	struct task_struct *tsk;

	if (!vm_dirty_bytes || !dirty_background_bytes)
		available_memory = determine_dirtyable_memory();

	if (vm_dirty_bytes)
		dirty = DIV_ROUND_UP(vm_dirty_bytes, PAGE_SIZE);
	else
		dirty = (vm_dirty_ratio * available_memory) / 100;

	if (dirty_background_bytes)
		background = DIV_ROUND_UP(dirty_background_bytes, PAGE_SIZE);
	else
		background = (dirty_background_ratio * available_memory) / 100;

	if (background >= dirty)
		background = dirty / 2;
	tsk = current;
	if (tsk->flags & PF_LESS_THROTTLE || rt_task(tsk)) {
		background += background / 4;
		dirty += dirty / 4;
	}
	*pbackground = background;
	*pdirty = dirty;
	trace_global_dirty_state(background, dirty);
}

/**
 * bdi_dirty_limit - @bdi's share of dirty throttling threshold
 * @bdi: the backing_dev_info to query
 * @dirty: global dirty limit in pages
 *
 * Returns @bdi's dirty limit in pages. The term "dirty" in the context of
 * dirty balancing includes all PG_dirty, PG_writeback and NFS unstable pages.
 *
 * Note that balance_dirty_pages() will only seriously take it as a hard limit
 * when sleeping max_pause per page is not enough to keep the dirty pages under
 * control. For example, when the device is completely stalled due to some error
 * conditions, or when there are 1000 dd tasks writing to a slow 10MB/s USB key.
 * In the other normal situations, it acts more gently by throttling the tasks
 * more (rather than completely block them) when the bdi dirty pages go high.
 *
 * It allocates high/low dirty limits to fast/slow devices, in order to prevent
 * - starving fast devices
 * - piling up dirty pages (that will take long time to sync) on slow devices
 *
 * The bdi's share of dirty limit will be adapting to its throughput and
 * bounded by the bdi->min_ratio and/or bdi->max_ratio parameters, if set.
 */
unsigned long bdi_dirty_limit(struct backing_dev_info *bdi, unsigned long dirty)
{
	u64 bdi_dirty;
	long numerator, denominator;

	/*
	 * Calculate this BDI's share of the dirty ratio.
	 */
	bdi_writeout_fraction(bdi, &numerator, &denominator);

	bdi_dirty = (dirty * (100 - bdi_min_ratio)) / 100;
	bdi_dirty *= numerator;
	do_div(bdi_dirty, denominator);

	bdi_dirty += (dirty * bdi->min_ratio) / 100;
	if (bdi_dirty > (dirty * bdi->max_ratio) / 100)
		bdi_dirty = dirty * bdi->max_ratio / 100;

	return bdi_dirty;
}

/*
 * Dirty position control.
 *
 * (o) global/bdi setpoints
 *
 * We want the dirty pages be balanced around the global/bdi setpoints.
 * When the number of dirty pages is higher/lower than the setpoint, the
 * dirty position control ratio (and hence task dirty ratelimit) will be
 * decreased/increased to bring the dirty pages back to the setpoint.
 *
 *     pos_ratio = 1 << RATELIMIT_CALC_SHIFT
 *
 *     if (dirty < setpoint) scale up   pos_ratio
 *     if (dirty > setpoint) scale down pos_ratio
 *
 *     if (bdi_dirty < bdi_setpoint) scale up   pos_ratio
 *     if (bdi_dirty > bdi_setpoint) scale down pos_ratio
 *
 *     task_ratelimit = dirty_ratelimit * pos_ratio >> RATELIMIT_CALC_SHIFT
 *
 * (o) global control line
 *
 *     ^ pos_ratio
 *     |
 *     |            |<===== global dirty control scope ======>|
 * 2.0 .............*
 *     |            .*
 *     |            . *
 *     |            .   *
 *     |            .     *
 *     |            .        *
 *     |            .            *
 * 1.0 ................................*
 *     |            .                  .     *
 *     |            .                  .          *
 *     |            .                  .              *
 *     |            .                  .                 *
 *     |            .                  .                    *
 *   0 +------------.------------------.----------------------*------------->
 *           freerun^          setpoint^                 limit^   dirty pages
 *
 * (o) bdi control line
 *
 *     ^ pos_ratio
 *     |
 *     |            *
 *     |              *
 *     |                *
 *     |                  *
 *     |                    * |<=========== span ============>|
 * 1.0 .......................*
 *     |                      . *
 *     |                      .   *
 *     |                      .     *
 *     |                      .       *
 *     |                      .         *
 *     |                      .           *
 *     |                      .             *
 *     |                      .               *
 *     |                      .                 *
 *     |                      .                   *
 *     |                      .                     *
 * 1/4 ...............................................* * * * * * * * * * * *
 *     |                      .                         .
 *     |                      .                           .
 *     |                      .                             .
 *   0 +----------------------.-------------------------------.------------->
 *                bdi_setpoint^                    x_intercept^
 *
 * The bdi control line won't drop below pos_ratio=1/4, so that bdi_dirty can
 * be smoothly throttled down to normal if it starts high in situations like
 * - start writing to a slow SD card and a fast disk at the same time. The SD
 *   card's bdi_dirty may rush to many times higher than bdi_setpoint.
 * - the bdi dirty thresh drops quickly due to change of JBOD workload
 */
static unsigned long bdi_position_ratio(struct backing_dev_info *bdi,
					unsigned long thresh,
					unsigned long bg_thresh,
					unsigned long dirty,
					unsigned long bdi_thresh,
					unsigned long bdi_dirty)
{
	unsigned long write_bw = bdi->avg_write_bandwidth;
	unsigned long freerun = dirty_freerun_ceiling(thresh, bg_thresh);
	unsigned long limit = hard_dirty_limit(thresh);
	unsigned long x_intercept;
	unsigned long setpoint;		/* dirty pages' target balance point */
	unsigned long bdi_setpoint;
	unsigned long span;
	long long pos_ratio;		/* for scaling up/down the rate limit */
	long x;

	if (unlikely(dirty >= limit))
		return 0;

	/*
	 * global setpoint
	 *
	 *                           setpoint - dirty 3
	 *        f(dirty) := 1.0 + (----------------)
	 *                           limit - setpoint
	 *
	 * it's a 3rd order polynomial that subjects to
	 *
	 * (1) f(freerun)  = 2.0 => rampup dirty_ratelimit reasonably fast
	 * (2) f(setpoint) = 1.0 => the balance point
	 * (3) f(limit)    = 0   => the hard limit
	 * (4) df/dx      <= 0	 => negative feedback control
	 * (5) the closer to setpoint, the smaller |df/dx| (and the reverse)
	 *     => fast response on large errors; small oscillation near setpoint
	 */
	setpoint = (freerun + limit) / 2;
	x = div_s64((setpoint - dirty) << RATELIMIT_CALC_SHIFT,
		    limit - setpoint + 1);
	pos_ratio = x;
	pos_ratio = pos_ratio * x >> RATELIMIT_CALC_SHIFT;
	pos_ratio = pos_ratio * x >> RATELIMIT_CALC_SHIFT;
	pos_ratio += 1 << RATELIMIT_CALC_SHIFT;

	/*
	 * We have computed basic pos_ratio above based on global situation. If
	 * the bdi is over/under its share of dirty pages, we want to scale
	 * pos_ratio further down/up. That is done by the following mechanism.
	 */

	/*
	 * bdi setpoint
	 *
	 *        f(bdi_dirty) := 1.0 + k * (bdi_dirty - bdi_setpoint)
	 *
	 *                        x_intercept - bdi_dirty
	 *                     := --------------------------
	 *                        x_intercept - bdi_setpoint
	 *
	 * The main bdi control line is a linear function that subjects to
	 *
	 * (1) f(bdi_setpoint) = 1.0
	 * (2) k = - 1 / (8 * write_bw)  (in single bdi case)
	 *     or equally: x_intercept = bdi_setpoint + 8 * write_bw
	 *
	 * For single bdi case, the dirty pages are observed to fluctuate
	 * regularly within range
	 *        [bdi_setpoint - write_bw/2, bdi_setpoint + write_bw/2]
	 * for various filesystems, where (2) can yield in a reasonable 12.5%
	 * fluctuation range for pos_ratio.
	 *
	 * For JBOD case, bdi_thresh (not bdi_dirty!) could fluctuate up to its
	 * own size, so move the slope over accordingly and choose a slope that
	 * yields 100% pos_ratio fluctuation on suddenly doubled bdi_thresh.
	 */
	if (unlikely(bdi_thresh > thresh))
		bdi_thresh = thresh;
	/*
	 * It's very possible that bdi_thresh is close to 0 not because the
	 * device is slow, but that it has remained inactive for long time.
	 * Honour such devices a reasonable good (hopefully IO efficient)
	 * threshold, so that the occasional writes won't be blocked and active
	 * writes can rampup the threshold quickly.
	 */
	bdi_thresh = max(bdi_thresh, (limit - dirty) / 8);
	/*
	 * scale global setpoint to bdi's:
	 *	bdi_setpoint = setpoint * bdi_thresh / thresh
	 */
	x = div_u64((u64)bdi_thresh << 16, thresh + 1);
	bdi_setpoint = setpoint * (u64)x >> 16;
	/*
	 * Use span=(8*write_bw) in single bdi case as indicated by
	 * (thresh - bdi_thresh ~= 0) and transit to bdi_thresh in JBOD case.
	 *
	 *        bdi_thresh                    thresh - bdi_thresh
	 * span = ---------- * (8 * write_bw) + ------------------- * bdi_thresh
	 *          thresh                            thresh
	 */
	span = (thresh - bdi_thresh + 8 * write_bw) * (u64)x >> 16;
	x_intercept = bdi_setpoint + span;

	if (bdi_dirty < x_intercept - span / 4) {
		pos_ratio = div_u64(pos_ratio * (x_intercept - bdi_dirty),
				    x_intercept - bdi_setpoint + 1);
	} else
		pos_ratio /= 4;

	/*
	 * bdi reserve area, safeguard against dirty pool underrun and disk idle
	 * It may push the desired control point of global dirty pages higher
	 * than setpoint.
	 */
	x_intercept = bdi_thresh / 2;
	if (bdi_dirty < x_intercept) {
		if (bdi_dirty > x_intercept / 8)
			pos_ratio = div_u64(pos_ratio * x_intercept, bdi_dirty);
		else
			pos_ratio *= 8;
	}

	return pos_ratio;
}

static void bdi_update_write_bandwidth(struct backing_dev_info *bdi,
				       unsigned long elapsed,
				       unsigned long written)
{
	const unsigned long period = roundup_pow_of_two(3 * HZ);
	unsigned long avg = bdi->avg_write_bandwidth;
	unsigned long old = bdi->write_bandwidth;
	u64 bw;

	/*
	 * bw = written * HZ / elapsed
	 *
	 *                   bw * elapsed + write_bandwidth * (period - elapsed)
	 * write_bandwidth = ---------------------------------------------------
	 *                                          period
	 */
	bw = written - bdi->written_stamp;
	bw *= HZ;
	if (unlikely(elapsed > period)) {
		do_div(bw, elapsed);
		avg = bw;
		goto out;
	}
	bw += (u64)bdi->write_bandwidth * (period - elapsed);
	bw >>= ilog2(period);

	/*
	 * one more level of smoothing, for filtering out sudden spikes
	 */
	if (avg > old && old >= (unsigned long)bw)
		avg -= (avg - old) >> 3;

	if (avg < old && old <= (unsigned long)bw)
		avg += (old - avg) >> 3;

out:
	bdi->write_bandwidth = bw;
	bdi->avg_write_bandwidth = avg;
}

/*
 * The global dirtyable memory and dirty threshold could be suddenly knocked
 * down by a large amount (eg. on the startup of KVM in a swapless system).
 * This may throw the system into deep dirty exceeded state and throttle
 * heavy/light dirtiers alike. To retain good responsiveness, maintain
 * global_dirty_limit for tracking slowly down to the knocked down dirty
 * threshold.
 */
static void update_dirty_limit(unsigned long thresh, unsigned long dirty)
{
	unsigned long limit = global_dirty_limit;

	/*
	 * Follow up in one step.
	 */
	if (limit < thresh) {
		limit = thresh;
		goto update;
	}

	/*
	 * Follow down slowly. Use the higher one as the target, because thresh
	 * may drop below dirty. This is exactly the reason to introduce
	 * global_dirty_limit which is guaranteed to lie above the dirty pages.
	 */
	thresh = max(thresh, dirty);
	if (limit > thresh) {
		limit -= (limit - thresh) >> 5;
		goto update;
	}
	return;
update:
	global_dirty_limit = limit;
}

static void global_update_bandwidth(unsigned long thresh,
				    unsigned long dirty,
				    unsigned long now)
{
	static DEFINE_SPINLOCK(dirty_lock);
	static unsigned long update_time;

	/*
	 * check locklessly first to optimize away locking for the most time
	 */
	if (time_before(now, update_time + BANDWIDTH_INTERVAL))
		return;

	spin_lock(&dirty_lock);
	if (time_after_eq(now, update_time + BANDWIDTH_INTERVAL)) {
		update_dirty_limit(thresh, dirty);
		update_time = now;
	}
	spin_unlock(&dirty_lock);
}

/*
 * Maintain bdi->dirty_ratelimit, the base dirty throttle rate.
 *
 * Normal bdi tasks will be curbed at or below it in long term.
 * Obviously it should be around (write_bw / N) when there are N dd tasks.
 */
static void bdi_update_dirty_ratelimit(struct backing_dev_info *bdi,
				       unsigned long thresh,
				       unsigned long bg_thresh,
				       unsigned long dirty,
				       unsigned long bdi_thresh,
				       unsigned long bdi_dirty,
				       unsigned long dirtied,
				       unsigned long elapsed)
{
	unsigned long freerun = dirty_freerun_ceiling(thresh, bg_thresh);
	unsigned long limit = hard_dirty_limit(thresh);
	unsigned long setpoint = (freerun + limit) / 2;
	unsigned long write_bw = bdi->avg_write_bandwidth;
	unsigned long dirty_ratelimit = bdi->dirty_ratelimit;
	unsigned long dirty_rate;
	unsigned long task_ratelimit;
	unsigned long balanced_dirty_ratelimit;
	unsigned long pos_ratio;
	unsigned long step;
	unsigned long x;

	/*
	 * The dirty rate will match the writeout rate in long term, except
	 * when dirty pages are truncated by userspace or re-dirtied by FS.
	 */
	dirty_rate = (dirtied - bdi->dirtied_stamp) * HZ / elapsed;

	pos_ratio = bdi_position_ratio(bdi, thresh, bg_thresh, dirty,
				       bdi_thresh, bdi_dirty);
	/*
	 * task_ratelimit reflects each dd's dirty rate for the past 200ms.
	 */
	task_ratelimit = (u64)dirty_ratelimit *
					pos_ratio >> RATELIMIT_CALC_SHIFT;
	task_ratelimit++; /* it helps rampup dirty_ratelimit from tiny values */

	/*
	 * A linear estimation of the "balanced" throttle rate. The theory is,
	 * if there are N dd tasks, each throttled at task_ratelimit, the bdi's
	 * dirty_rate will be measured to be (N * task_ratelimit). So the below
	 * formula will yield the balanced rate limit (write_bw / N).
	 *
	 * Note that the expanded form is not a pure rate feedback:
	 *	rate_(i+1) = rate_(i) * (write_bw / dirty_rate)		     (1)
	 * but also takes pos_ratio into account:
	 *	rate_(i+1) = rate_(i) * (write_bw / dirty_rate) * pos_ratio  (2)
	 *
	 * (1) is not realistic because pos_ratio also takes part in balancing
	 * the dirty rate.  Consider the state
	 *	pos_ratio = 0.5						     (3)
	 *	rate = 2 * (write_bw / N)				     (4)
	 * If (1) is used, it will stuck in that state! Because each dd will
	 * be throttled at
	 *	task_ratelimit = pos_ratio * rate = (write_bw / N)	     (5)
	 * yielding
	 *	dirty_rate = N * task_ratelimit = write_bw		     (6)
	 * put (6) into (1) we get
	 *	rate_(i+1) = rate_(i)					     (7)
	 *
	 * So we end up using (2) to always keep
	 *	rate_(i+1) ~= (write_bw / N)				     (8)
	 * regardless of the value of pos_ratio. As long as (8) is satisfied,
	 * pos_ratio is able to drive itself to 1.0, which is not only where
	 * the dirty count meet the setpoint, but also where the slope of
	 * pos_ratio is most flat and hence task_ratelimit is least fluctuated.
	 */
	balanced_dirty_ratelimit = div_u64((u64)task_ratelimit * write_bw,
					   dirty_rate | 1);

	/*
	 * We could safely do this and return immediately:
	 *
	 *	bdi->dirty_ratelimit = balanced_dirty_ratelimit;
	 *
	 * However to get a more stable dirty_ratelimit, the below elaborated
	 * code makes use of task_ratelimit to filter out sigular points and
	 * limit the step size.
	 *
	 * The below code essentially only uses the relative value of
	 *
	 *	task_ratelimit - dirty_ratelimit
	 *	= (pos_ratio - 1) * dirty_ratelimit
	 *
	 * which reflects the direction and size of dirty position error.
	 */

	/*
	 * dirty_ratelimit will follow balanced_dirty_ratelimit iff
	 * task_ratelimit is on the same side of dirty_ratelimit, too.
	 * For example, when
	 * - dirty_ratelimit > balanced_dirty_ratelimit
	 * - dirty_ratelimit > task_ratelimit (dirty pages are above setpoint)
	 * lowering dirty_ratelimit will help meet both the position and rate
	 * control targets. Otherwise, don't update dirty_ratelimit if it will
	 * only help meet the rate target. After all, what the users ultimately
	 * feel and care are stable dirty rate and small position error.
	 *
	 * |task_ratelimit - dirty_ratelimit| is used to limit the step size
	 * and filter out the sigular points of balanced_dirty_ratelimit. Which
	 * keeps jumping around randomly and can even leap far away at times
	 * due to the small 200ms estimation period of dirty_rate (we want to
	 * keep that period small to reduce time lags).
	 */
	step = 0;
	if (dirty < setpoint) {
		x = min(bdi->balanced_dirty_ratelimit,
			 min(balanced_dirty_ratelimit, task_ratelimit));
		if (dirty_ratelimit < x)
			step = x - dirty_ratelimit;
	} else {
		x = max(bdi->balanced_dirty_ratelimit,
			 max(balanced_dirty_ratelimit, task_ratelimit));
		if (dirty_ratelimit > x)
			step = dirty_ratelimit - x;
	}

	/*
	 * Don't pursue 100% rate matching. It's impossible since the balanced
	 * rate itself is constantly fluctuating. So decrease the track speed
	 * when it gets close to the target. Helps eliminate pointless tremors.
	 */
	step >>= dirty_ratelimit / (2 * step + 1);
	/*
	 * Limit the tracking speed to avoid overshooting.
	 */
	step = (step + 7) / 8;

	if (dirty_ratelimit < balanced_dirty_ratelimit)
		dirty_ratelimit += step;
	else
		dirty_ratelimit -= step;

	bdi->dirty_ratelimit = max(dirty_ratelimit, 1UL);
	bdi->balanced_dirty_ratelimit = balanced_dirty_ratelimit;

	trace_bdi_dirty_ratelimit(bdi, dirty_rate, task_ratelimit);
}

void __bdi_update_bandwidth(struct backing_dev_info *bdi,
			    unsigned long thresh,
			    unsigned long bg_thresh,
			    unsigned long dirty,
			    unsigned long bdi_thresh,
			    unsigned long bdi_dirty,
			    unsigned long start_time)
{
	unsigned long now = jiffies;
	unsigned long elapsed = now - bdi->bw_time_stamp;
	unsigned long dirtied;
	unsigned long written;

	/*
	 * rate-limit, only update once every 200ms.
	 */
	if (elapsed < BANDWIDTH_INTERVAL)
		return;

	dirtied = percpu_counter_read(&bdi->bdi_stat[BDI_DIRTIED]);
	written = percpu_counter_read(&bdi->bdi_stat[BDI_WRITTEN]);

	/*
	 * Skip quiet periods when disk bandwidth is under-utilized.
	 * (at least 1s idle time between two flusher runs)
	 */
	if (elapsed > HZ && time_before(bdi->bw_time_stamp, start_time))
		goto snapshot;

	if (thresh) {
		global_update_bandwidth(thresh, dirty, now);
		bdi_update_dirty_ratelimit(bdi, thresh, bg_thresh, dirty,
					   bdi_thresh, bdi_dirty,
					   dirtied, elapsed);
	}
	bdi_update_write_bandwidth(bdi, elapsed, written);

snapshot:
	bdi->dirtied_stamp = dirtied;
	bdi->written_stamp = written;
	bdi->bw_time_stamp = now;
}

static void bdi_update_bandwidth(struct backing_dev_info *bdi,
				 unsigned long thresh,
				 unsigned long bg_thresh,
				 unsigned long dirty,
				 unsigned long bdi_thresh,
				 unsigned long bdi_dirty,
				 unsigned long start_time)
{
	if (time_is_after_eq_jiffies(bdi->bw_time_stamp + BANDWIDTH_INTERVAL))
		return;
	spin_lock(&bdi->wb.list_lock);
	__bdi_update_bandwidth(bdi, thresh, bg_thresh, dirty,
			       bdi_thresh, bdi_dirty, start_time);
	spin_unlock(&bdi->wb.list_lock);
}

/*
 * After a task dirtied this many pages, balance_dirty_pages_ratelimited_nr()
 * will look to see if it needs to start dirty throttling.
 *
 * If dirty_poll_interval is too low, big NUMA machines will call the expensive
 * global_page_state() too often. So scale it near-sqrt to the safety margin
 * (the number of pages we may dirty without exceeding the dirty limits).
 */
static unsigned long dirty_poll_interval(unsigned long dirty,
					 unsigned long thresh)
{
	if (thresh > dirty)
		return 1UL << (ilog2(thresh - dirty) >> 1);

	return 1;
}

static unsigned long bdi_max_pause(struct backing_dev_info *bdi,
				   unsigned long bdi_dirty)
{
	unsigned long bw = bdi->avg_write_bandwidth;
	unsigned long hi = ilog2(bw);
	unsigned long lo = ilog2(bdi->dirty_ratelimit);
	unsigned long t;

	/* target for 20ms max pause on 1-dd case */
	t = HZ / 50;

	/*
	 * Scale up pause time for concurrent dirtiers in order to reduce CPU
	 * overheads.
	 *
	 * (N * 20ms) on 2^N concurrent tasks.
	 */
	if (hi > lo)
		t += (hi - lo) * (20 * HZ) / 1024;

	/*
	 * Limit pause time for small memory systems. If sleeping for too long
	 * time, a small pool of dirty/writeback pages may go empty and disk go
	 * idle.
	 *
	 * 8 serves as the safety ratio.
	 */
	t = min(t, bdi_dirty * HZ / (8 * bw + 1));

	/*
	 * The pause time will be settled within range (max_pause/4, max_pause).
	 * Apply a minimal value of 4 to get a non-zero max_pause/4.
	 */
	return clamp_val(t, 4, MAX_PAUSE);
}

/*
 * balance_dirty_pages() must be called by processes which are generating dirty
 * data.  It looks at the number of dirty pages in the machine and will force
 * the caller to wait once crossing the (background_thresh + dirty_thresh) / 2.
 * If we're over `background_thresh' then the writeback threads are woken to
 * perform some writeout.
 */
static void balance_dirty_pages(struct address_space *mapping,
				unsigned long pages_dirtied)
{
	unsigned long nr_reclaimable;	/* = file_dirty + unstable_nfs */
	unsigned long bdi_reclaimable;
	unsigned long nr_dirty;  /* = file_dirty + writeback + unstable_nfs */
	unsigned long bdi_dirty;
	unsigned long freerun;
	unsigned long background_thresh;
	unsigned long dirty_thresh;
	unsigned long bdi_thresh;
	long pause = 0;
	long uninitialized_var(max_pause);
	bool dirty_exceeded = false;
	unsigned long task_ratelimit;
	unsigned long uninitialized_var(dirty_ratelimit);
	unsigned long pos_ratio;
	struct backing_dev_info *bdi = mapping->backing_dev_info;
	unsigned long start_time = jiffies;

	for (;;) {
		/*
		 * Unstable writes are a feature of certain networked
		 * filesystems (i.e. NFS) in which data may have been
		 * written to the server's write cache, but has not yet
		 * been flushed to permanent storage.
		 */
		nr_reclaimable = global_page_state(NR_FILE_DIRTY) +
					global_page_state(NR_UNSTABLE_NFS);
		nr_dirty = nr_reclaimable + global_page_state(NR_WRITEBACK);

		global_dirty_limits(&background_thresh, &dirty_thresh);

		/*
		 * Throttle it only when the background writeback cannot
		 * catch-up. This avoids (excessively) small writeouts
		 * when the bdi limits are ramping up.
		 */
		freerun = dirty_freerun_ceiling(dirty_thresh,
						background_thresh);
		if (nr_dirty <= freerun)
			break;

		if (unlikely(!writeback_in_progress(bdi)))
			bdi_start_background_writeback(bdi);

		/*
		 * bdi_thresh is not treated as some limiting factor as
		 * dirty_thresh, due to reasons
		 * - in JBOD setup, bdi_thresh can fluctuate a lot
		 * - in a system with HDD and USB key, the USB key may somehow
		 *   go into state (bdi_dirty >> bdi_thresh) either because
		 *   bdi_dirty starts high, or because bdi_thresh drops low.
		 *   In this case we don't want to hard throttle the USB key
		 *   dirtiers for 100 seconds until bdi_dirty drops under
		 *   bdi_thresh. Instead the auxiliary bdi control line in
		 *   bdi_position_ratio() will let the dirtier task progress
		 *   at some rate <= (write_bw / 2) for bringing down bdi_dirty.
		 */
		bdi_thresh = bdi_dirty_limit(bdi, dirty_thresh);

		/*
		 * In order to avoid the stacked BDI deadlock we need
		 * to ensure we accurately count the 'dirty' pages when
		 * the threshold is low.
		 *
		 * Otherwise it would be possible to get thresh+n pages
		 * reported dirty, even though there are thresh-m pages
		 * actually dirty; with m+n sitting in the percpu
		 * deltas.
		 */
		if (bdi_thresh < 2 * bdi_stat_error(bdi)) {
			bdi_reclaimable = bdi_stat_sum(bdi, BDI_RECLAIMABLE);
			bdi_dirty = bdi_reclaimable +
				    bdi_stat_sum(bdi, BDI_WRITEBACK);
		} else {
			bdi_reclaimable = bdi_stat(bdi, BDI_RECLAIMABLE);
			bdi_dirty = bdi_reclaimable +
				    bdi_stat(bdi, BDI_WRITEBACK);
		}

		dirty_exceeded = (bdi_dirty > bdi_thresh) ||
				  (nr_dirty > dirty_thresh);
		if (dirty_exceeded && !bdi->dirty_exceeded)
			bdi->dirty_exceeded = 1;

		bdi_update_bandwidth(bdi, dirty_thresh, background_thresh,
				     nr_dirty, bdi_thresh, bdi_dirty,
				     start_time);

		max_pause = bdi_max_pause(bdi, bdi_dirty);

		dirty_ratelimit = bdi->dirty_ratelimit;
		pos_ratio = bdi_position_ratio(bdi, dirty_thresh,
					       background_thresh, nr_dirty,
					       bdi_thresh, bdi_dirty);
		task_ratelimit = ((u64)dirty_ratelimit * pos_ratio) >>
							RATELIMIT_CALC_SHIFT;
		if (unlikely(task_ratelimit == 0)) {
			pause = max_pause;
			goto pause;
		}
		pause = HZ * pages_dirtied / task_ratelimit;
		if (unlikely(pause <= 0)) {
			trace_balance_dirty_pages(bdi,
						  dirty_thresh,
						  background_thresh,
						  nr_dirty,
						  bdi_thresh,
						  bdi_dirty,
						  dirty_ratelimit,
						  task_ratelimit,
						  pages_dirtied,
						  pause,
						  start_time);
			pause = 1; /* avoid resetting nr_dirtied_pause below */
			break;
		}
		pause = min(pause, max_pause);

pause:
		trace_balance_dirty_pages(bdi,
					  dirty_thresh,
					  background_thresh,
					  nr_dirty,
					  bdi_thresh,
					  bdi_dirty,
					  dirty_ratelimit,
					  task_ratelimit,
					  pages_dirtied,
					  pause,
					  start_time);
		__set_current_state(TASK_KILLABLE);
		io_schedule_timeout(pause);

		/*
		 * This is typically equal to (nr_dirty < dirty_thresh) and can
		 * also keep "1000+ dd on a slow USB stick" under control.
		 */
		if (task_ratelimit)
			break;

<<<<<<< HEAD
=======
		/*
		 * In the case of an unresponding NFS server and the NFS dirty
		 * pages exceeds dirty_thresh, give the other good bdi's a pipe
		 * to go through, so that tasks on them still remain responsive.
		 *
		 * In theory 1 page is enough to keep the comsumer-producer
		 * pipe going: the flusher cleans 1 page => the task dirties 1
		 * more page. However bdi_dirty has accounting errors.  So use
		 * the larger and more IO friendly bdi_stat_error.
		 */
		if (bdi_dirty <= bdi_stat_error(bdi))
			break;

>>>>>>> 59b5e67e
		if (fatal_signal_pending(current))
			break;
	}

	if (!dirty_exceeded && bdi->dirty_exceeded)
		bdi->dirty_exceeded = 0;

	current->nr_dirtied = 0;
	if (pause == 0) { /* in freerun area */
		current->nr_dirtied_pause =
				dirty_poll_interval(nr_dirty, dirty_thresh);
	} else if (pause <= max_pause / 4 &&
		   pages_dirtied >= current->nr_dirtied_pause) {
		current->nr_dirtied_pause = clamp_val(
					dirty_ratelimit * (max_pause / 2) / HZ,
					pages_dirtied + pages_dirtied / 8,
					pages_dirtied * 4);
	} else if (pause >= max_pause) {
		current->nr_dirtied_pause = 1 | clamp_val(
					dirty_ratelimit * (max_pause / 2) / HZ,
					pages_dirtied / 4,
					pages_dirtied - pages_dirtied / 8);
	}

	if (writeback_in_progress(bdi))
		return;

	/*
	 * In laptop mode, we wait until hitting the higher threshold before
	 * starting background writeout, and then write out all the way down
	 * to the lower threshold.  So slow writers cause minimal disk activity.
	 *
	 * In normal mode, we start background writeout at the lower
	 * background_thresh, to keep the amount of dirty memory low.
	 */
	if (laptop_mode)
		return;

	if (nr_reclaimable > background_thresh)
		bdi_start_background_writeback(bdi);
}

void set_page_dirty_balance(struct page *page, int page_mkwrite)
{
	if (set_page_dirty(page) || page_mkwrite) {
		struct address_space *mapping = page_mapping(page);

		if (mapping)
			balance_dirty_pages_ratelimited(mapping);
	}
}

static DEFINE_PER_CPU(int, bdp_ratelimits);

/**
 * balance_dirty_pages_ratelimited_nr - balance dirty memory state
 * @mapping: address_space which was dirtied
 * @nr_pages_dirtied: number of pages which the caller has just dirtied
 *
 * Processes which are dirtying memory should call in here once for each page
 * which was newly dirtied.  The function will periodically check the system's
 * dirty state and will initiate writeback if needed.
 *
 * On really big machines, get_writeback_state is expensive, so try to avoid
 * calling it too often (ratelimiting).  But once we're over the dirty memory
 * limit we decrease the ratelimiting by a lot, to prevent individual processes
 * from overshooting the limit by (ratelimit_pages) each.
 */
void balance_dirty_pages_ratelimited_nr(struct address_space *mapping,
					unsigned long nr_pages_dirtied)
{
	struct backing_dev_info *bdi = mapping->backing_dev_info;
	int ratelimit;
	int *p;

	if (!bdi_cap_account_dirty(bdi))
		return;

	ratelimit = current->nr_dirtied_pause;
	if (bdi->dirty_exceeded)
		ratelimit = min(ratelimit, 32 >> (PAGE_SHIFT - 10));

	current->nr_dirtied += nr_pages_dirtied;

	preempt_disable();
	/*
	 * This prevents one CPU to accumulate too many dirtied pages without
	 * calling into balance_dirty_pages(), which can happen when there are
	 * 1000+ tasks, all of them start dirtying pages at exactly the same
	 * time, hence all honoured too large initial task->nr_dirtied_pause.
	 */
	p =  &__get_cpu_var(bdp_ratelimits);
	if (unlikely(current->nr_dirtied >= ratelimit))
		*p = 0;
	else {
		*p += nr_pages_dirtied;
		if (unlikely(*p >= ratelimit_pages)) {
			*p = 0;
			ratelimit = 0;
		}
	}
	preempt_enable();

	if (unlikely(current->nr_dirtied >= ratelimit))
		balance_dirty_pages(mapping, current->nr_dirtied);
}
EXPORT_SYMBOL(balance_dirty_pages_ratelimited_nr);

void throttle_vm_writeout(gfp_t gfp_mask)
{
	unsigned long background_thresh;
	unsigned long dirty_thresh;

        for ( ; ; ) {
		global_dirty_limits(&background_thresh, &dirty_thresh);

                /*
                 * Boost the allowable dirty threshold a bit for page
                 * allocators so they don't get DoS'ed by heavy writers
                 */
                dirty_thresh += dirty_thresh / 10;      /* wheeee... */

                if (global_page_state(NR_UNSTABLE_NFS) +
			global_page_state(NR_WRITEBACK) <= dirty_thresh)
                        	break;
                congestion_wait(BLK_RW_ASYNC, HZ/10);

		/*
		 * The caller might hold locks which can prevent IO completion
		 * or progress in the filesystem.  So we cannot just sit here
		 * waiting for IO to complete.
		 */
		if ((gfp_mask & (__GFP_FS|__GFP_IO)) != (__GFP_FS|__GFP_IO))
			break;
        }
}

/*
 * sysctl handler for /proc/sys/vm/dirty_writeback_centisecs
 */
int dirty_writeback_centisecs_handler(ctl_table *table, int write,
	void __user *buffer, size_t *length, loff_t *ppos)
{
	proc_dointvec(table, write, buffer, length, ppos);
	bdi_arm_supers_timer();
	return 0;
}

#ifdef CONFIG_BLOCK
void laptop_mode_timer_fn(unsigned long data)
{
	struct request_queue *q = (struct request_queue *)data;
	int nr_pages = global_page_state(NR_FILE_DIRTY) +
		global_page_state(NR_UNSTABLE_NFS);

	/*
	 * We want to write everything out, not just down to the dirty
	 * threshold
	 */
	if (bdi_has_dirty_io(&q->backing_dev_info))
		bdi_start_writeback(&q->backing_dev_info, nr_pages,
					WB_REASON_LAPTOP_TIMER);
}

/*
 * We've spun up the disk and we're in laptop mode: schedule writeback
 * of all dirty data a few seconds from now.  If the flush is already scheduled
 * then push it back - the user is still using the disk.
 */
void laptop_io_completion(struct backing_dev_info *info)
{
	mod_timer(&info->laptop_mode_wb_timer, jiffies + laptop_mode);
}

/*
 * We're in laptop mode and we've just synced. The sync's writes will have
 * caused another writeback to be scheduled by laptop_io_completion.
 * Nothing needs to be written back anymore, so we unschedule the writeback.
 */
void laptop_sync_completion(void)
{
	struct backing_dev_info *bdi;

	rcu_read_lock();

	list_for_each_entry_rcu(bdi, &bdi_list, bdi_list)
		del_timer(&bdi->laptop_mode_wb_timer);

	rcu_read_unlock();
}
#endif

/*
 * If ratelimit_pages is too high then we can get into dirty-data overload
 * if a large number of processes all perform writes at the same time.
 * If it is too low then SMP machines will call the (expensive)
 * get_writeback_state too often.
 *
 * Here we set ratelimit_pages to a level which ensures that when all CPUs are
 * dirtying in parallel, we cannot go more than 3% (1/32) over the dirty memory
 * thresholds.
 */

void writeback_set_ratelimit(void)
{
	unsigned long background_thresh;
	unsigned long dirty_thresh;
	global_dirty_limits(&background_thresh, &dirty_thresh);
	ratelimit_pages = dirty_thresh / (num_online_cpus() * 32);
	if (ratelimit_pages < 16)
		ratelimit_pages = 16;
}

static int __cpuinit
ratelimit_handler(struct notifier_block *self, unsigned long u, void *v)
{
	writeback_set_ratelimit();
	return NOTIFY_DONE;
}

static struct notifier_block __cpuinitdata ratelimit_nb = {
	.notifier_call	= ratelimit_handler,
	.next		= NULL,
};

/*
 * Called early on to tune the page writeback dirty limits.
 *
 * We used to scale dirty pages according to how total memory
 * related to pages that could be allocated for buffers (by
 * comparing nr_free_buffer_pages() to vm_total_pages.
 *
 * However, that was when we used "dirty_ratio" to scale with
 * all memory, and we don't do that any more. "dirty_ratio"
 * is now applied to total non-HIGHPAGE memory (by subtracting
 * totalhigh_pages from vm_total_pages), and as such we can't
 * get into the old insane situation any more where we had
 * large amounts of dirty pages compared to a small amount of
 * non-HIGHMEM memory.
 *
 * But we might still want to scale the dirty_ratio by how
 * much memory the box has..
 */
void __init page_writeback_init(void)
{
	int shift;

	writeback_set_ratelimit();
	register_cpu_notifier(&ratelimit_nb);

	shift = calc_period_shift();
	prop_descriptor_init(&vm_completions, shift);
}

/**
 * tag_pages_for_writeback - tag pages to be written by write_cache_pages
 * @mapping: address space structure to write
 * @start: starting page index
 * @end: ending page index (inclusive)
 *
 * This function scans the page range from @start to @end (inclusive) and tags
 * all pages that have DIRTY tag set with a special TOWRITE tag. The idea is
 * that write_cache_pages (or whoever calls this function) will then use
 * TOWRITE tag to identify pages eligible for writeback.  This mechanism is
 * used to avoid livelocking of writeback by a process steadily creating new
 * dirty pages in the file (thus it is important for this function to be quick
 * so that it can tag pages faster than a dirtying process can create them).
 */
/*
 * We tag pages in batches of WRITEBACK_TAG_BATCH to reduce tree_lock latency.
 */
void tag_pages_for_writeback(struct address_space *mapping,
			     pgoff_t start, pgoff_t end)
{
#define WRITEBACK_TAG_BATCH 4096
	unsigned long tagged;

	do {
		spin_lock_irq(&mapping->tree_lock);
		tagged = radix_tree_range_tag_if_tagged(&mapping->page_tree,
				&start, end, WRITEBACK_TAG_BATCH,
				PAGECACHE_TAG_DIRTY, PAGECACHE_TAG_TOWRITE);
		spin_unlock_irq(&mapping->tree_lock);
		WARN_ON_ONCE(tagged > WRITEBACK_TAG_BATCH);
		cond_resched();
		/* We check 'start' to handle wrapping when end == ~0UL */
	} while (tagged >= WRITEBACK_TAG_BATCH && start);
}
EXPORT_SYMBOL(tag_pages_for_writeback);

/**
 * write_cache_pages - walk the list of dirty pages of the given address space and write all of them.
 * @mapping: address space structure to write
 * @wbc: subtract the number of written pages from *@wbc->nr_to_write
 * @writepage: function called for each page
 * @data: data passed to writepage function
 *
 * If a page is already under I/O, write_cache_pages() skips it, even
 * if it's dirty.  This is desirable behaviour for memory-cleaning writeback,
 * but it is INCORRECT for data-integrity system calls such as fsync().  fsync()
 * and msync() need to guarantee that all the data which was dirty at the time
 * the call was made get new I/O started against them.  If wbc->sync_mode is
 * WB_SYNC_ALL then we were called for data integrity and we must wait for
 * existing IO to complete.
 *
 * To avoid livelocks (when other process dirties new pages), we first tag
 * pages which should be written back with TOWRITE tag and only then start
 * writing them. For data-integrity sync we have to be careful so that we do
 * not miss some pages (e.g., because some other process has cleared TOWRITE
 * tag we set). The rule we follow is that TOWRITE tag can be cleared only
 * by the process clearing the DIRTY tag (and submitting the page for IO).
 */
int write_cache_pages(struct address_space *mapping,
		      struct writeback_control *wbc, writepage_t writepage,
		      void *data)
{
	int ret = 0;
	int done = 0;
	struct pagevec pvec;
	int nr_pages;
	pgoff_t uninitialized_var(writeback_index);
	pgoff_t index;
	pgoff_t end;		/* Inclusive */
	pgoff_t done_index;
	int cycled;
	int range_whole = 0;
	int tag;

	pagevec_init(&pvec, 0);
	if (wbc->range_cyclic) {
		writeback_index = mapping->writeback_index; /* prev offset */
		index = writeback_index;
		if (index == 0)
			cycled = 1;
		else
			cycled = 0;
		end = -1;
	} else {
		index = wbc->range_start >> PAGE_CACHE_SHIFT;
		end = wbc->range_end >> PAGE_CACHE_SHIFT;
		if (wbc->range_start == 0 && wbc->range_end == LLONG_MAX)
			range_whole = 1;
		cycled = 1; /* ignore range_cyclic tests */
	}
	if (wbc->sync_mode == WB_SYNC_ALL || wbc->tagged_writepages)
		tag = PAGECACHE_TAG_TOWRITE;
	else
		tag = PAGECACHE_TAG_DIRTY;
retry:
	if (wbc->sync_mode == WB_SYNC_ALL || wbc->tagged_writepages)
		tag_pages_for_writeback(mapping, index, end);
	done_index = index;
	while (!done && (index <= end)) {
		int i;

		nr_pages = pagevec_lookup_tag(&pvec, mapping, &index, tag,
			      min(end - index, (pgoff_t)PAGEVEC_SIZE-1) + 1);
		if (nr_pages == 0)
			break;

		for (i = 0; i < nr_pages; i++) {
			struct page *page = pvec.pages[i];

			/*
			 * At this point, the page may be truncated or
			 * invalidated (changing page->mapping to NULL), or
			 * even swizzled back from swapper_space to tmpfs file
			 * mapping. However, page->index will not change
			 * because we have a reference on the page.
			 */
			if (page->index > end) {
				/*
				 * can't be range_cyclic (1st pass) because
				 * end == -1 in that case.
				 */
				done = 1;
				break;
			}

			done_index = page->index;

			lock_page(page);

			/*
			 * Page truncated or invalidated. We can freely skip it
			 * then, even for data integrity operations: the page
			 * has disappeared concurrently, so there could be no
			 * real expectation of this data interity operation
			 * even if there is now a new, dirty page at the same
			 * pagecache address.
			 */
			if (unlikely(page->mapping != mapping)) {
continue_unlock:
				unlock_page(page);
				continue;
			}

			if (!PageDirty(page)) {
				/* someone wrote it for us */
				goto continue_unlock;
			}

			if (PageWriteback(page)) {
				if (wbc->sync_mode != WB_SYNC_NONE)
					wait_on_page_writeback(page);
				else
					goto continue_unlock;
			}

			BUG_ON(PageWriteback(page));
			if (!clear_page_dirty_for_io(page))
				goto continue_unlock;

			trace_wbc_writepage(wbc, mapping->backing_dev_info);
			ret = (*writepage)(page, wbc, data);
			if (unlikely(ret)) {
				if (ret == AOP_WRITEPAGE_ACTIVATE) {
					unlock_page(page);
					ret = 0;
				} else {
					/*
					 * done_index is set past this page,
					 * so media errors will not choke
					 * background writeout for the entire
					 * file. This has consequences for
					 * range_cyclic semantics (ie. it may
					 * not be suitable for data integrity
					 * writeout).
					 */
					done_index = page->index + 1;
					done = 1;
					break;
				}
			}

			/*
			 * We stop writing back only if we are not doing
			 * integrity sync. In case of integrity sync we have to
			 * keep going until we have written all the pages
			 * we tagged for writeback prior to entering this loop.
			 */
			if (--wbc->nr_to_write <= 0 &&
			    wbc->sync_mode == WB_SYNC_NONE) {
				done = 1;
				break;
			}
		}
		pagevec_release(&pvec);
		cond_resched();
	}
	if (!cycled && !done) {
		/*
		 * range_cyclic:
		 * We hit the last page and there is more work to be done: wrap
		 * back to the start of the file
		 */
		cycled = 1;
		index = 0;
		end = writeback_index - 1;
		goto retry;
	}
	if (wbc->range_cyclic || (range_whole && wbc->nr_to_write > 0))
		mapping->writeback_index = done_index;

	return ret;
}
EXPORT_SYMBOL(write_cache_pages);

/*
 * Function used by generic_writepages to call the real writepage
 * function and set the mapping flags on error
 */
static int __writepage(struct page *page, struct writeback_control *wbc,
		       void *data)
{
	struct address_space *mapping = data;
	int ret = mapping->a_ops->writepage(page, wbc);
	mapping_set_error(mapping, ret);
	return ret;
}

/**
 * generic_writepages - walk the list of dirty pages of the given address space and writepage() all of them.
 * @mapping: address space structure to write
 * @wbc: subtract the number of written pages from *@wbc->nr_to_write
 *
 * This is a library function, which implements the writepages()
 * address_space_operation.
 */
int generic_writepages(struct address_space *mapping,
		       struct writeback_control *wbc)
{
	struct blk_plug plug;
	int ret;

	/* deal with chardevs and other special file */
	if (!mapping->a_ops->writepage)
		return 0;

	blk_start_plug(&plug);
	ret = write_cache_pages(mapping, wbc, __writepage, mapping);
	blk_finish_plug(&plug);
	return ret;
}

EXPORT_SYMBOL(generic_writepages);

int do_writepages(struct address_space *mapping, struct writeback_control *wbc)
{
	int ret;

	if (wbc->nr_to_write <= 0)
		return 0;
	if (mapping->a_ops->writepages)
		ret = mapping->a_ops->writepages(mapping, wbc);
	else
		ret = generic_writepages(mapping, wbc);
	return ret;
}

/**
 * write_one_page - write out a single page and optionally wait on I/O
 * @page: the page to write
 * @wait: if true, wait on writeout
 *
 * The page must be locked by the caller and will be unlocked upon return.
 *
 * write_one_page() returns a negative error code if I/O failed.
 */
int write_one_page(struct page *page, int wait)
{
	struct address_space *mapping = page->mapping;
	int ret = 0;
	struct writeback_control wbc = {
		.sync_mode = WB_SYNC_ALL,
		.nr_to_write = 1,
	};

	BUG_ON(!PageLocked(page));

	if (wait)
		wait_on_page_writeback(page);

	if (clear_page_dirty_for_io(page)) {
		page_cache_get(page);
		ret = mapping->a_ops->writepage(page, &wbc);
		if (ret == 0 && wait) {
			wait_on_page_writeback(page);
			if (PageError(page))
				ret = -EIO;
		}
		page_cache_release(page);
	} else {
		unlock_page(page);
	}
	return ret;
}
EXPORT_SYMBOL(write_one_page);

/*
 * For address_spaces which do not use buffers nor write back.
 */
int __set_page_dirty_no_writeback(struct page *page)
{
	if (!PageDirty(page))
		return !TestSetPageDirty(page);
	return 0;
}

/*
 * Helper function for set_page_dirty family.
 * NOTE: This relies on being atomic wrt interrupts.
 */
void account_page_dirtied(struct page *page, struct address_space *mapping)
{
	if (mapping_cap_account_dirty(mapping)) {
		__inc_zone_page_state(page, NR_FILE_DIRTY);
		__inc_zone_page_state(page, NR_DIRTIED);
		__inc_bdi_stat(mapping->backing_dev_info, BDI_RECLAIMABLE);
		__inc_bdi_stat(mapping->backing_dev_info, BDI_DIRTIED);
		task_io_account_write(PAGE_CACHE_SIZE);
	}
}
EXPORT_SYMBOL(account_page_dirtied);

/*
 * Helper function for set_page_writeback family.
 * NOTE: Unlike account_page_dirtied this does not rely on being atomic
 * wrt interrupts.
 */
void account_page_writeback(struct page *page)
{
	inc_zone_page_state(page, NR_WRITEBACK);
}
EXPORT_SYMBOL(account_page_writeback);

/*
 * For address_spaces which do not use buffers.  Just tag the page as dirty in
 * its radix tree.
 *
 * This is also used when a single buffer is being dirtied: we want to set the
 * page dirty in that case, but not all the buffers.  This is a "bottom-up"
 * dirtying, whereas __set_page_dirty_buffers() is a "top-down" dirtying.
 *
 * Most callers have locked the page, which pins the address_space in memory.
 * But zap_pte_range() does not lock the page, however in that case the
 * mapping is pinned by the vma's ->vm_file reference.
 *
 * We take care to handle the case where the page was truncated from the
 * mapping by re-checking page_mapping() inside tree_lock.
 */
int __set_page_dirty_nobuffers(struct page *page)
{
	if (!TestSetPageDirty(page)) {
		struct address_space *mapping = page_mapping(page);
		struct address_space *mapping2;

		if (!mapping)
			return 1;

		spin_lock_irq(&mapping->tree_lock);
		mapping2 = page_mapping(page);
		if (mapping2) { /* Race with truncate? */
			BUG_ON(mapping2 != mapping);
			WARN_ON_ONCE(!PagePrivate(page) && !PageUptodate(page));
			account_page_dirtied(page, mapping);
			radix_tree_tag_set(&mapping->page_tree,
				page_index(page), PAGECACHE_TAG_DIRTY);
		}
		spin_unlock_irq(&mapping->tree_lock);
		if (mapping->host) {
			/* !PageAnon && !swapper_space */
			__mark_inode_dirty(mapping->host, I_DIRTY_PAGES);
		}
		return 1;
	}
	return 0;
}
EXPORT_SYMBOL(__set_page_dirty_nobuffers);

/*
 * When a writepage implementation decides that it doesn't want to write this
 * page for some reason, it should redirty the locked page via
 * redirty_page_for_writepage() and it should then unlock the page and return 0
 */
int redirty_page_for_writepage(struct writeback_control *wbc, struct page *page)
{
	wbc->pages_skipped++;
	return __set_page_dirty_nobuffers(page);
}
EXPORT_SYMBOL(redirty_page_for_writepage);

/*
 * Dirty a page.
 *
 * For pages with a mapping this should be done under the page lock
 * for the benefit of asynchronous memory errors who prefer a consistent
 * dirty state. This rule can be broken in some special cases,
 * but should be better not to.
 *
 * If the mapping doesn't provide a set_page_dirty a_op, then
 * just fall through and assume that it wants buffer_heads.
 */
int set_page_dirty(struct page *page)
{
	struct address_space *mapping = page_mapping(page);

	if (likely(mapping)) {
		int (*spd)(struct page *) = mapping->a_ops->set_page_dirty;
		/*
		 * readahead/lru_deactivate_page could remain
		 * PG_readahead/PG_reclaim due to race with end_page_writeback
		 * About readahead, if the page is written, the flags would be
		 * reset. So no problem.
		 * About lru_deactivate_page, if the page is redirty, the flag
		 * will be reset. So no problem. but if the page is used by readahead
		 * it will confuse readahead and make it restart the size rampup
		 * process. But it's a trivial problem.
		 */
		ClearPageReclaim(page);
#ifdef CONFIG_BLOCK
		if (!spd)
			spd = __set_page_dirty_buffers;
#endif
		return (*spd)(page);
	}
	if (!PageDirty(page)) {
		if (!TestSetPageDirty(page))
			return 1;
	}
	return 0;
}
EXPORT_SYMBOL(set_page_dirty);

/*
 * set_page_dirty() is racy if the caller has no reference against
 * page->mapping->host, and if the page is unlocked.  This is because another
 * CPU could truncate the page off the mapping and then free the mapping.
 *
 * Usually, the page _is_ locked, or the caller is a user-space process which
 * holds a reference on the inode by having an open file.
 *
 * In other cases, the page should be locked before running set_page_dirty().
 */
int set_page_dirty_lock(struct page *page)
{
	int ret;

	lock_page(page);
	ret = set_page_dirty(page);
	unlock_page(page);
	return ret;
}
EXPORT_SYMBOL(set_page_dirty_lock);

/*
 * Clear a page's dirty flag, while caring for dirty memory accounting.
 * Returns true if the page was previously dirty.
 *
 * This is for preparing to put the page under writeout.  We leave the page
 * tagged as dirty in the radix tree so that a concurrent write-for-sync
 * can discover it via a PAGECACHE_TAG_DIRTY walk.  The ->writepage
 * implementation will run either set_page_writeback() or set_page_dirty(),
 * at which stage we bring the page's dirty flag and radix-tree dirty tag
 * back into sync.
 *
 * This incoherency between the page's dirty flag and radix-tree tag is
 * unfortunate, but it only exists while the page is locked.
 */
int clear_page_dirty_for_io(struct page *page)
{
	struct address_space *mapping = page_mapping(page);

	BUG_ON(!PageLocked(page));

	if (mapping && mapping_cap_account_dirty(mapping)) {
		/*
		 * Yes, Virginia, this is indeed insane.
		 *
		 * We use this sequence to make sure that
		 *  (a) we account for dirty stats properly
		 *  (b) we tell the low-level filesystem to
		 *      mark the whole page dirty if it was
		 *      dirty in a pagetable. Only to then
		 *  (c) clean the page again and return 1 to
		 *      cause the writeback.
		 *
		 * This way we avoid all nasty races with the
		 * dirty bit in multiple places and clearing
		 * them concurrently from different threads.
		 *
		 * Note! Normally the "set_page_dirty(page)"
		 * has no effect on the actual dirty bit - since
		 * that will already usually be set. But we
		 * need the side effects, and it can help us
		 * avoid races.
		 *
		 * We basically use the page "master dirty bit"
		 * as a serialization point for all the different
		 * threads doing their things.
		 */
		if (page_mkclean(page))
			set_page_dirty(page);
		/*
		 * We carefully synchronise fault handlers against
		 * installing a dirty pte and marking the page dirty
		 * at this point. We do this by having them hold the
		 * page lock at some point after installing their
		 * pte, but before marking the page dirty.
		 * Pages are always locked coming in here, so we get
		 * the desired exclusion. See mm/memory.c:do_wp_page()
		 * for more comments.
		 */
		if (TestClearPageDirty(page)) {
			dec_zone_page_state(page, NR_FILE_DIRTY);
			dec_bdi_stat(mapping->backing_dev_info,
					BDI_RECLAIMABLE);
			return 1;
		}
		return 0;
	}
	return TestClearPageDirty(page);
}
EXPORT_SYMBOL(clear_page_dirty_for_io);

int test_clear_page_writeback(struct page *page)
{
	struct address_space *mapping = page_mapping(page);
	int ret;

	if (mapping) {
		struct backing_dev_info *bdi = mapping->backing_dev_info;
		unsigned long flags;

		spin_lock_irqsave(&mapping->tree_lock, flags);
		ret = TestClearPageWriteback(page);
		if (ret) {
			radix_tree_tag_clear(&mapping->page_tree,
						page_index(page),
						PAGECACHE_TAG_WRITEBACK);
			if (bdi_cap_account_writeback(bdi)) {
				__dec_bdi_stat(bdi, BDI_WRITEBACK);
				__bdi_writeout_inc(bdi);
			}
		}
		spin_unlock_irqrestore(&mapping->tree_lock, flags);
	} else {
		ret = TestClearPageWriteback(page);
	}
	if (ret) {
		dec_zone_page_state(page, NR_WRITEBACK);
		inc_zone_page_state(page, NR_WRITTEN);
	}
	return ret;
}

int test_set_page_writeback(struct page *page)
{
	struct address_space *mapping = page_mapping(page);
	int ret;

	if (mapping) {
		struct backing_dev_info *bdi = mapping->backing_dev_info;
		unsigned long flags;

		spin_lock_irqsave(&mapping->tree_lock, flags);
		ret = TestSetPageWriteback(page);
		if (!ret) {
			radix_tree_tag_set(&mapping->page_tree,
						page_index(page),
						PAGECACHE_TAG_WRITEBACK);
			if (bdi_cap_account_writeback(bdi))
				__inc_bdi_stat(bdi, BDI_WRITEBACK);
		}
		if (!PageDirty(page))
			radix_tree_tag_clear(&mapping->page_tree,
						page_index(page),
						PAGECACHE_TAG_DIRTY);
		radix_tree_tag_clear(&mapping->page_tree,
				     page_index(page),
				     PAGECACHE_TAG_TOWRITE);
		spin_unlock_irqrestore(&mapping->tree_lock, flags);
	} else {
		ret = TestSetPageWriteback(page);
	}
	if (!ret)
		account_page_writeback(page);
	return ret;

}
EXPORT_SYMBOL(test_set_page_writeback);

/*
 * Return true if any of the pages in the mapping are marked with the
 * passed tag.
 */
int mapping_tagged(struct address_space *mapping, int tag)
{
	return radix_tree_tagged(&mapping->page_tree, tag);
}
EXPORT_SYMBOL(mapping_tagged);<|MERGE_RESOLUTION|>--- conflicted
+++ resolved
@@ -1147,8 +1147,6 @@
 		if (task_ratelimit)
 			break;
 
-<<<<<<< HEAD
-=======
 		/*
 		 * In the case of an unresponding NFS server and the NFS dirty
 		 * pages exceeds dirty_thresh, give the other good bdi's a pipe
@@ -1162,7 +1160,6 @@
 		if (bdi_dirty <= bdi_stat_error(bdi))
 			break;
 
->>>>>>> 59b5e67e
 		if (fatal_signal_pending(current))
 			break;
 	}
