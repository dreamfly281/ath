--- conflicted
+++ resolved
@@ -1112,20 +1112,13 @@
 	int force_flush = 0;
 	int rss[NR_MM_COUNTERS];
 	spinlock_t *ptl;
-<<<<<<< HEAD
-=======
 	pte_t *start_pte;
->>>>>>> 56299378
 	pte_t *pte;
 
 again:
 	init_rss_vec(rss);
-<<<<<<< HEAD
-	pte = pte_offset_map_lock(mm, pmd, addr, &ptl);
-=======
 	start_pte = pte_offset_map_lock(mm, pmd, addr, &ptl);
 	pte = start_pte;
->>>>>>> 56299378
 	arch_enter_lazy_mmu_mode();
 	do {
 		pte_t ptent = *pte;
@@ -1219,18 +1212,6 @@
 			goto again;
 	}
 
-	/*
-	 * mmu_gather ran out of room to batch pages, we break out of
-	 * the PTE lock to avoid doing the potential expensive TLB invalidate
-	 * and page-free while holding it.
-	 */
-	if (force_flush) {
-		force_flush = 0;
-		tlb_flush_mmu(tlb);
-		if (addr != end)
-			goto again;
-	}
-
 	return addr;
 }
 
