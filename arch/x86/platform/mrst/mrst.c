/*
 * mrst.c: Intel Moorestown platform specific setup code
 *
 * (C) Copyright 2008 Intel Corporation
 * Author: Jacob Pan (jacob.jun.pan@intel.com)
 *
 * This program is free software; you can redistribute it and/or
 * modify it under the terms of the GNU General Public License
 * as published by the Free Software Foundation; version 2
 * of the License.
 */

#define pr_fmt(fmt) "mrst: " fmt

#include <linux/init.h>
#include <linux/kernel.h>
#include <linux/interrupt.h>
#include <linux/scatterlist.h>
#include <linux/sfi.h>
#include <linux/intel_pmic_gpio.h>
#include <linux/spi/spi.h>
#include <linux/i2c.h>
#include <linux/i2c/pca953x.h>
#include <linux/gpio_keys.h>
#include <linux/input.h>
#include <linux/platform_device.h>
#include <linux/irq.h>
#include <linux/module.h>
#include <linux/notifier.h>
#include <linux/mfd/intel_msic.h>

#include <asm/setup.h>
#include <asm/mpspec_def.h>
#include <asm/hw_irq.h>
#include <asm/apic.h>
#include <asm/io_apic.h>
#include <asm/mrst.h>
#include <asm/mrst-vrtc.h>
#include <asm/io.h>
#include <asm/i8259.h>
#include <asm/intel_scu_ipc.h>
#include <asm/apb_timer.h>
#include <asm/reboot.h>

/*
 * the clockevent devices on Moorestown/Medfield can be APBT or LAPIC clock,
 * cmdline option x86_mrst_timer can be used to override the configuration
 * to prefer one or the other.
 * at runtime, there are basically three timer configurations:
 * 1. per cpu apbt clock only
 * 2. per cpu always-on lapic clocks only, this is Penwell/Medfield only
 * 3. per cpu lapic clock (C3STOP) and one apbt clock, with broadcast.
 *
 * by default (without cmdline option), platform code first detects cpu type
 * to see if we are on lincroft or penwell, then set up both lapic or apbt
 * clocks accordingly.
 * i.e. by default, medfield uses configuration #2, moorestown uses #1.
 * config #3 is supported but not recommended on medfield.
 *
 * rating and feature summary:
 * lapic (with C3STOP) --------- 100
 * apbt (always-on) ------------ 110
 * lapic (always-on,ARAT) ------ 150
 */

__cpuinitdata enum mrst_timer_options mrst_timer_options;

static u32 sfi_mtimer_usage[SFI_MTMR_MAX_NUM];
static struct sfi_timer_table_entry sfi_mtimer_array[SFI_MTMR_MAX_NUM];
enum mrst_cpu_type __mrst_cpu_chip;
EXPORT_SYMBOL_GPL(__mrst_cpu_chip);

int sfi_mtimer_num;

struct sfi_rtc_table_entry sfi_mrtc_array[SFI_MRTC_MAX];
EXPORT_SYMBOL_GPL(sfi_mrtc_array);
int sfi_mrtc_num;

static void mrst_power_off(void)
{
	if (__mrst_cpu_chip == MRST_CPU_CHIP_LINCROFT)
		intel_scu_ipc_simple_command(IPCMSG_COLD_RESET, 1);
}

static void mrst_reboot(void)
{
	if (__mrst_cpu_chip == MRST_CPU_CHIP_LINCROFT)
		intel_scu_ipc_simple_command(IPCMSG_COLD_RESET, 0);
	else
		intel_scu_ipc_simple_command(IPCMSG_COLD_BOOT, 0);
}

/* parse all the mtimer info to a static mtimer array */
static int __init sfi_parse_mtmr(struct sfi_table_header *table)
{
	struct sfi_table_simple *sb;
	struct sfi_timer_table_entry *pentry;
	struct mpc_intsrc mp_irq;
	int totallen;

	sb = (struct sfi_table_simple *)table;
	if (!sfi_mtimer_num) {
		sfi_mtimer_num = SFI_GET_NUM_ENTRIES(sb,
					struct sfi_timer_table_entry);
		pentry = (struct sfi_timer_table_entry *) sb->pentry;
		totallen = sfi_mtimer_num * sizeof(*pentry);
		memcpy(sfi_mtimer_array, pentry, totallen);
	}

	pr_debug("SFI MTIMER info (num = %d):\n", sfi_mtimer_num);
	pentry = sfi_mtimer_array;
	for (totallen = 0; totallen < sfi_mtimer_num; totallen++, pentry++) {
		pr_debug("timer[%d]: paddr = 0x%08x, freq = %dHz,"
			" irq = %d\n", totallen, (u32)pentry->phys_addr,
			pentry->freq_hz, pentry->irq);
			if (!pentry->irq)
				continue;
			mp_irq.type = MP_INTSRC;
			mp_irq.irqtype = mp_INT;
/* triggering mode edge bit 2-3, active high polarity bit 0-1 */
			mp_irq.irqflag = 5;
			mp_irq.srcbus = MP_BUS_ISA;
			mp_irq.srcbusirq = pentry->irq;	/* IRQ */
			mp_irq.dstapic = MP_APIC_ALL;
			mp_irq.dstirq = pentry->irq;
			mp_save_irq(&mp_irq);
	}

	return 0;
}

struct sfi_timer_table_entry *sfi_get_mtmr(int hint)
{
	int i;
	if (hint < sfi_mtimer_num) {
		if (!sfi_mtimer_usage[hint]) {
			pr_debug("hint taken for timer %d irq %d\n",\
				hint, sfi_mtimer_array[hint].irq);
			sfi_mtimer_usage[hint] = 1;
			return &sfi_mtimer_array[hint];
		}
	}
	/* take the first timer available */
	for (i = 0; i < sfi_mtimer_num;) {
		if (!sfi_mtimer_usage[i]) {
			sfi_mtimer_usage[i] = 1;
			return &sfi_mtimer_array[i];
		}
		i++;
	}
	return NULL;
}

void sfi_free_mtmr(struct sfi_timer_table_entry *mtmr)
{
	int i;
	for (i = 0; i < sfi_mtimer_num;) {
		if (mtmr->irq == sfi_mtimer_array[i].irq) {
			sfi_mtimer_usage[i] = 0;
			return;
		}
		i++;
	}
}

/* parse all the mrtc info to a global mrtc array */
int __init sfi_parse_mrtc(struct sfi_table_header *table)
{
	struct sfi_table_simple *sb;
	struct sfi_rtc_table_entry *pentry;
	struct mpc_intsrc mp_irq;

	int totallen;

	sb = (struct sfi_table_simple *)table;
	if (!sfi_mrtc_num) {
		sfi_mrtc_num = SFI_GET_NUM_ENTRIES(sb,
						struct sfi_rtc_table_entry);
		pentry = (struct sfi_rtc_table_entry *)sb->pentry;
		totallen = sfi_mrtc_num * sizeof(*pentry);
		memcpy(sfi_mrtc_array, pentry, totallen);
	}

	pr_debug("SFI RTC info (num = %d):\n", sfi_mrtc_num);
	pentry = sfi_mrtc_array;
	for (totallen = 0; totallen < sfi_mrtc_num; totallen++, pentry++) {
		pr_debug("RTC[%d]: paddr = 0x%08x, irq = %d\n",
			totallen, (u32)pentry->phys_addr, pentry->irq);
		mp_irq.type = MP_INTSRC;
		mp_irq.irqtype = mp_INT;
		mp_irq.irqflag = 0xf;	/* level trigger and active low */
		mp_irq.srcbus = MP_BUS_ISA;
		mp_irq.srcbusirq = pentry->irq;	/* IRQ */
		mp_irq.dstapic = MP_APIC_ALL;
		mp_irq.dstirq = pentry->irq;
		mp_save_irq(&mp_irq);
	}
	return 0;
}

static unsigned long __init mrst_calibrate_tsc(void)
{
	unsigned long flags, fast_calibrate;
	if (__mrst_cpu_chip == MRST_CPU_CHIP_PENWELL) {
		u32 lo, hi, ratio, fsb;

		rdmsr(MSR_IA32_PERF_STATUS, lo, hi);
		pr_debug("IA32 perf status is 0x%x, 0x%0x\n", lo, hi);
		ratio = (hi >> 8) & 0x1f;
		pr_debug("ratio is %d\n", ratio);
		if (!ratio) {
			pr_err("read a zero ratio, should be incorrect!\n");
			pr_err("force tsc ratio to 16 ...\n");
			ratio = 16;
		}
		rdmsr(MSR_FSB_FREQ, lo, hi);
		if ((lo & 0x7) == 0x7)
			fsb = PENWELL_FSB_FREQ_83SKU;
		else
			fsb = PENWELL_FSB_FREQ_100SKU;
		fast_calibrate = ratio * fsb;
		pr_debug("read penwell tsc %lu khz\n", fast_calibrate);
		lapic_timer_frequency = fsb * 1000 / HZ;
		/* mark tsc clocksource as reliable */
		set_cpu_cap(&boot_cpu_data, X86_FEATURE_TSC_RELIABLE);
	} else {
		local_irq_save(flags);
		fast_calibrate = apbt_quick_calibrate();
		local_irq_restore(flags);
	}
	
	if (fast_calibrate)
		return fast_calibrate;

	return 0;
}

static void __init mrst_time_init(void)
{
	sfi_table_parse(SFI_SIG_MTMR, NULL, NULL, sfi_parse_mtmr);
	switch (mrst_timer_options) {
	case MRST_TIMER_APBT_ONLY:
		break;
	case MRST_TIMER_LAPIC_APBT:
		x86_init.timers.setup_percpu_clockev = setup_boot_APIC_clock;
		x86_cpuinit.setup_percpu_clockev = setup_secondary_APIC_clock;
		break;
	default:
		if (!boot_cpu_has(X86_FEATURE_ARAT))
			break;
		x86_init.timers.setup_percpu_clockev = setup_boot_APIC_clock;
		x86_cpuinit.setup_percpu_clockev = setup_secondary_APIC_clock;
		return;
	}
	/* we need at least one APB timer */
	pre_init_apic_IRQ0();
	apbt_time_init();
}

static void __cpuinit mrst_arch_setup(void)
{
	if (boot_cpu_data.x86 == 6 && boot_cpu_data.x86_model == 0x27)
		__mrst_cpu_chip = MRST_CPU_CHIP_PENWELL;
	else if (boot_cpu_data.x86 == 6 && boot_cpu_data.x86_model == 0x26)
		__mrst_cpu_chip = MRST_CPU_CHIP_LINCROFT;
	else {
		pr_err("Unknown Moorestown CPU (%d:%d), default to Lincroft\n",
			boot_cpu_data.x86, boot_cpu_data.x86_model);
		__mrst_cpu_chip = MRST_CPU_CHIP_LINCROFT;
	}
	pr_debug("Moorestown CPU %s identified\n",
		(__mrst_cpu_chip == MRST_CPU_CHIP_LINCROFT) ?
		"Lincroft" : "Penwell");
}

/* MID systems don't have i8042 controller */
static int mrst_i8042_detect(void)
{
	return 0;
}

/*
 * Moorestown does not have external NMI source nor port 0x61 to report
 * NMI status. The possible NMI sources are from pmu as a result of NMI
 * watchdog or lock debug. Reading io port 0x61 results in 0xff which
 * misled NMI handler.
 */
static unsigned char mrst_get_nmi_reason(void)
{
	return 0;
}

/*
 * Moorestown does not have external NMI source nor port 0x61 to report
 * NMI status. The possible NMI sources are from pmu as a result of NMI
 * watchdog or lock debug. Reading io port 0x61 results in 0xff which
 * misled NMI handler.
 */
static unsigned char mrst_get_nmi_reason(void)
{
	return 0;
}

/*
 * Moorestown specific x86_init function overrides and early setup
 * calls.
 */
void __init x86_mrst_early_setup(void)
{
	x86_init.resources.probe_roms = x86_init_noop;
	x86_init.resources.reserve_resources = x86_init_noop;

	x86_init.timers.timer_init = mrst_time_init;
	x86_init.timers.setup_percpu_clockev = x86_init_noop;

	x86_init.irqs.pre_vector_init = x86_init_noop;

	x86_init.oem.arch_setup = mrst_arch_setup;

	x86_cpuinit.setup_percpu_clockev = apbt_setup_secondary_clock;

	x86_platform.calibrate_tsc = mrst_calibrate_tsc;
	x86_platform.i8042_detect = mrst_i8042_detect;
	x86_init.timers.wallclock_init = mrst_rtc_init;
	x86_platform.get_nmi_reason = mrst_get_nmi_reason;

	x86_init.pci.init = pci_mrst_init;
	x86_init.pci.fixup_irqs = x86_init_noop;

	legacy_pic = &null_legacy_pic;

	/* Moorestown specific power_off/restart method */
	pm_power_off = mrst_power_off;
	machine_ops.emergency_restart  = mrst_reboot;

	/* Avoid searching for BIOS MP tables */
	x86_init.mpparse.find_smp_config = x86_init_noop;
	x86_init.mpparse.get_smp_config = x86_init_uint_noop;
	set_bit(MP_BUS_ISA, mp_bus_not_pci);
}

/*
 * if user does not want to use per CPU apb timer, just give it a lower rating
 * than local apic timer and skip the late per cpu timer init.
 */
static inline int __init setup_x86_mrst_timer(char *arg)
{
	if (!arg)
		return -EINVAL;

	if (strcmp("apbt_only", arg) == 0)
		mrst_timer_options = MRST_TIMER_APBT_ONLY;
	else if (strcmp("lapic_and_apbt", arg) == 0)
		mrst_timer_options = MRST_TIMER_LAPIC_APBT;
	else {
		pr_warning("X86 MRST timer option %s not recognised"
			   " use x86_mrst_timer=apbt_only or lapic_and_apbt\n",
			   arg);
		return -EINVAL;
	}
	return 0;
}
__setup("x86_mrst_timer=", setup_x86_mrst_timer);

/*
 * Parsing GPIO table first, since the DEVS table will need this table
 * to map the pin name to the actual pin.
 */
static struct sfi_gpio_table_entry *gpio_table;
static int gpio_num_entry;

static int __init sfi_parse_gpio(struct sfi_table_header *table)
{
	struct sfi_table_simple *sb;
	struct sfi_gpio_table_entry *pentry;
	int num, i;

	if (gpio_table)
		return 0;
	sb = (struct sfi_table_simple *)table;
	num = SFI_GET_NUM_ENTRIES(sb, struct sfi_gpio_table_entry);
	pentry = (struct sfi_gpio_table_entry *)sb->pentry;

	gpio_table = (struct sfi_gpio_table_entry *)
				kmalloc(num * sizeof(*pentry), GFP_KERNEL);
	if (!gpio_table)
		return -1;
	memcpy(gpio_table, pentry, num * sizeof(*pentry));
	gpio_num_entry = num;

	pr_debug("GPIO pin info:\n");
	for (i = 0; i < num; i++, pentry++)
		pr_debug("info[%2d]: controller = %16.16s, pin_name = %16.16s,"
		" pin = %d\n", i,
			pentry->controller_name,
			pentry->pin_name,
			pentry->pin_no);
	return 0;
}

static int get_gpio_by_name(const char *name)
{
	struct sfi_gpio_table_entry *pentry = gpio_table;
	int i;

	if (!pentry)
		return -1;
	for (i = 0; i < gpio_num_entry; i++, pentry++) {
		if (!strncmp(name, pentry->pin_name, SFI_NAME_LEN))
			return pentry->pin_no;
	}
	return -1;
}

/*
 * Here defines the array of devices platform data that IAFW would export
 * through SFI "DEVS" table, we use name and type to match the device and
 * its platform data.
 */
struct devs_id {
	char name[SFI_NAME_LEN + 1];
	u8 type;
	u8 delay;
	void *(*get_platform_data)(void *info);
};

/* the offset for the mapping of global gpio pin to irq */
#define MRST_IRQ_OFFSET 0x100

static void __init *pmic_gpio_platform_data(void *info)
{
	static struct intel_pmic_gpio_platform_data pmic_gpio_pdata;
	int gpio_base = get_gpio_by_name("pmic_gpio_base");

	if (gpio_base == -1)
		gpio_base = 64;
	pmic_gpio_pdata.gpio_base = gpio_base;
	pmic_gpio_pdata.irq_base = gpio_base + MRST_IRQ_OFFSET;
	pmic_gpio_pdata.gpiointr = 0xffffeff8;

	return &pmic_gpio_pdata;
}

static void __init *max3111_platform_data(void *info)
{
	struct spi_board_info *spi_info = info;
	int intr = get_gpio_by_name("max3111_int");

	spi_info->mode = SPI_MODE_0;
	if (intr == -1)
		return NULL;
	spi_info->irq = intr + MRST_IRQ_OFFSET;
	return NULL;
}

/* we have multiple max7315 on the board ... */
#define MAX7315_NUM 2
static void __init *max7315_platform_data(void *info)
{
	static struct pca953x_platform_data max7315_pdata[MAX7315_NUM];
	static int nr;
	struct pca953x_platform_data *max7315 = &max7315_pdata[nr];
	struct i2c_board_info *i2c_info = info;
	int gpio_base, intr;
	char base_pin_name[SFI_NAME_LEN + 1];
	char intr_pin_name[SFI_NAME_LEN + 1];

	if (nr == MAX7315_NUM) {
		pr_err("too many max7315s, we only support %d\n",
				MAX7315_NUM);
		return NULL;
	}
	/* we have several max7315 on the board, we only need load several
	 * instances of the same pca953x driver to cover them
	 */
	strcpy(i2c_info->type, "max7315");
	if (nr++) {
		sprintf(base_pin_name, "max7315_%d_base", nr);
		sprintf(intr_pin_name, "max7315_%d_int", nr);
	} else {
		strcpy(base_pin_name, "max7315_base");
		strcpy(intr_pin_name, "max7315_int");
	}

	gpio_base = get_gpio_by_name(base_pin_name);
	intr = get_gpio_by_name(intr_pin_name);

	if (gpio_base == -1)
		return NULL;
	max7315->gpio_base = gpio_base;
	if (intr != -1) {
		i2c_info->irq = intr + MRST_IRQ_OFFSET;
		max7315->irq_base = gpio_base + MRST_IRQ_OFFSET;
	} else {
		i2c_info->irq = -1;
		max7315->irq_base = -1;
	}
	return max7315;
}

static void *tca6416_platform_data(void *info)
{
	static struct pca953x_platform_data tca6416;
	struct i2c_board_info *i2c_info = info;
	int gpio_base, intr;
	char base_pin_name[SFI_NAME_LEN + 1];
	char intr_pin_name[SFI_NAME_LEN + 1];

	strcpy(i2c_info->type, "tca6416");
	strcpy(base_pin_name, "tca6416_base");
	strcpy(intr_pin_name, "tca6416_int");

	gpio_base = get_gpio_by_name(base_pin_name);
	intr = get_gpio_by_name(intr_pin_name);

	if (gpio_base == -1)
		return NULL;
	tca6416.gpio_base = gpio_base;
	if (intr != -1) {
		i2c_info->irq = intr + MRST_IRQ_OFFSET;
		tca6416.irq_base = gpio_base + MRST_IRQ_OFFSET;
	} else {
		i2c_info->irq = -1;
		tca6416.irq_base = -1;
	}
	return &tca6416;
}

static void *mpu3050_platform_data(void *info)
{
	struct i2c_board_info *i2c_info = info;
	int intr = get_gpio_by_name("mpu3050_int");

	if (intr == -1)
		return NULL;

	i2c_info->irq = intr + MRST_IRQ_OFFSET;
	return NULL;
}

static void __init *emc1403_platform_data(void *info)
{
	static short intr2nd_pdata;
	struct i2c_board_info *i2c_info = info;
	int intr = get_gpio_by_name("thermal_int");
	int intr2nd = get_gpio_by_name("thermal_alert");

	if (intr == -1 || intr2nd == -1)
		return NULL;

	i2c_info->irq = intr + MRST_IRQ_OFFSET;
	intr2nd_pdata = intr2nd + MRST_IRQ_OFFSET;

	return &intr2nd_pdata;
}

static void __init *lis331dl_platform_data(void *info)
{
	static short intr2nd_pdata;
	struct i2c_board_info *i2c_info = info;
	int intr = get_gpio_by_name("accel_int");
	int intr2nd = get_gpio_by_name("accel_2");

	if (intr == -1 || intr2nd == -1)
		return NULL;

	i2c_info->irq = intr + MRST_IRQ_OFFSET;
	intr2nd_pdata = intr2nd + MRST_IRQ_OFFSET;

	return &intr2nd_pdata;
}

static void __init *no_platform_data(void *info)
{
	return NULL;
}

static struct resource msic_resources[] = {
	{
		.start	= INTEL_MSIC_IRQ_PHYS_BASE,
		.end	= INTEL_MSIC_IRQ_PHYS_BASE + 64 - 1,
		.flags	= IORESOURCE_MEM,
	},
};

static struct intel_msic_platform_data msic_pdata;

static struct platform_device msic_device = {
	.name		= "intel_msic",
	.id		= -1,
	.dev		= {
		.platform_data	= &msic_pdata,
	},
	.num_resources	= ARRAY_SIZE(msic_resources),
	.resource	= msic_resources,
};

static inline bool mrst_has_msic(void)
{
	return mrst_identify_cpu() == MRST_CPU_CHIP_PENWELL;
}

static int msic_scu_status_change(struct notifier_block *nb,
				  unsigned long code, void *data)
{
	if (code == SCU_DOWN) {
		platform_device_unregister(&msic_device);
		return 0;
	}

	return platform_device_register(&msic_device);
}

static int __init msic_init(void)
{
	static struct notifier_block msic_scu_notifier = {
		.notifier_call	= msic_scu_status_change,
	};

	/*
	 * We need to be sure that the SCU IPC is ready before MSIC device
	 * can be registered.
	 */
	if (mrst_has_msic())
		intel_scu_notifier_add(&msic_scu_notifier);

	return 0;
}
arch_initcall(msic_init);

/*
 * msic_generic_platform_data - sets generic platform data for the block
 * @info: pointer to the SFI device table entry for this block
 * @block: MSIC block
 *
 * Function sets IRQ number from the SFI table entry for given device to
 * the MSIC platform data.
 */
static void *msic_generic_platform_data(void *info, enum intel_msic_block block)
{
	struct sfi_device_table_entry *entry = info;

	BUG_ON(block < 0 || block >= INTEL_MSIC_BLOCK_LAST);
	msic_pdata.irq[block] = entry->irq;

	return no_platform_data(info);
}

static void *msic_battery_platform_data(void *info)
{
	return msic_generic_platform_data(info, INTEL_MSIC_BLOCK_BATTERY);
}

static void *msic_gpio_platform_data(void *info)
{
	static struct intel_msic_gpio_pdata pdata;
	int gpio = get_gpio_by_name("msic_gpio_base");

	if (gpio < 0)
		return NULL;

	pdata.gpio_base = gpio;
	msic_pdata.gpio = &pdata;

	return msic_generic_platform_data(info, INTEL_MSIC_BLOCK_GPIO);
}

static void *msic_audio_platform_data(void *info)
{
	struct platform_device *pdev;

	pdev = platform_device_register_simple("sst-platform", -1, NULL, 0);
	if (IS_ERR(pdev)) {
		pr_err("failed to create audio platform device\n");
		return NULL;
	}

	return msic_generic_platform_data(info, INTEL_MSIC_BLOCK_AUDIO);
}

static void *msic_power_btn_platform_data(void *info)
{
	return msic_generic_platform_data(info, INTEL_MSIC_BLOCK_POWER_BTN);
}

static void *msic_ocd_platform_data(void *info)
{
	static struct intel_msic_ocd_pdata pdata;
	int gpio = get_gpio_by_name("ocd_gpio");

	if (gpio < 0)
		return NULL;

	pdata.gpio = gpio;
	msic_pdata.ocd = &pdata;

	return msic_generic_platform_data(info, INTEL_MSIC_BLOCK_OCD);
}

static const struct devs_id __initconst device_ids[] = {
	{"bma023", SFI_DEV_TYPE_I2C, 1, &no_platform_data},
	{"pmic_gpio", SFI_DEV_TYPE_SPI, 1, &pmic_gpio_platform_data},
	{"pmic_gpio", SFI_DEV_TYPE_IPC, 1, &pmic_gpio_platform_data},
	{"spi_max3111", SFI_DEV_TYPE_SPI, 0, &max3111_platform_data},
	{"i2c_max7315", SFI_DEV_TYPE_I2C, 1, &max7315_platform_data},
	{"i2c_max7315_2", SFI_DEV_TYPE_I2C, 1, &max7315_platform_data},
	{"tca6416", SFI_DEV_TYPE_I2C, 1, &tca6416_platform_data},
	{"emc1403", SFI_DEV_TYPE_I2C, 1, &emc1403_platform_data},
	{"i2c_accel", SFI_DEV_TYPE_I2C, 0, &lis331dl_platform_data},
	{"pmic_audio", SFI_DEV_TYPE_IPC, 1, &no_platform_data},
<<<<<<< HEAD
=======
	{"mpu3050", SFI_DEV_TYPE_I2C, 1, &mpu3050_platform_data},
>>>>>>> dc47ce90

	/* MSIC subdevices */
	{"msic_battery", SFI_DEV_TYPE_IPC, 1, &msic_battery_platform_data},
	{"msic_gpio", SFI_DEV_TYPE_IPC, 1, &msic_gpio_platform_data},
	{"msic_audio", SFI_DEV_TYPE_IPC, 1, &msic_audio_platform_data},
	{"msic_power_btn", SFI_DEV_TYPE_IPC, 1, &msic_power_btn_platform_data},
	{"msic_ocd", SFI_DEV_TYPE_IPC, 1, &msic_ocd_platform_data},

	{},
};

#define MAX_IPCDEVS	24
static struct platform_device *ipc_devs[MAX_IPCDEVS];
static int ipc_next_dev;

#define MAX_SCU_SPI	24
static struct spi_board_info *spi_devs[MAX_SCU_SPI];
static int spi_next_dev;

#define MAX_SCU_I2C	24
static struct i2c_board_info *i2c_devs[MAX_SCU_I2C];
static int i2c_bus[MAX_SCU_I2C];
static int i2c_next_dev;

static void __init intel_scu_device_register(struct platform_device *pdev)
{
	if(ipc_next_dev == MAX_IPCDEVS)
		pr_err("too many SCU IPC devices");
	else
		ipc_devs[ipc_next_dev++] = pdev;
}

static void __init intel_scu_spi_device_register(struct spi_board_info *sdev)
{
	struct spi_board_info *new_dev;

	if (spi_next_dev == MAX_SCU_SPI) {
		pr_err("too many SCU SPI devices");
		return;
	}

	new_dev = kzalloc(sizeof(*sdev), GFP_KERNEL);
	if (!new_dev) {
		pr_err("failed to alloc mem for delayed spi dev %s\n",
			sdev->modalias);
		return;
	}
	memcpy(new_dev, sdev, sizeof(*sdev));

	spi_devs[spi_next_dev++] = new_dev;
}

static void __init intel_scu_i2c_device_register(int bus,
						struct i2c_board_info *idev)
{
	struct i2c_board_info *new_dev;

	if (i2c_next_dev == MAX_SCU_I2C) {
		pr_err("too many SCU I2C devices");
		return;
	}

	new_dev = kzalloc(sizeof(*idev), GFP_KERNEL);
	if (!new_dev) {
		pr_err("failed to alloc mem for delayed i2c dev %s\n",
			idev->type);
		return;
	}
	memcpy(new_dev, idev, sizeof(*idev));

	i2c_bus[i2c_next_dev] = bus;
	i2c_devs[i2c_next_dev++] = new_dev;
}

BLOCKING_NOTIFIER_HEAD(intel_scu_notifier);
EXPORT_SYMBOL_GPL(intel_scu_notifier);

/* Called by IPC driver */
void intel_scu_devices_create(void)
{
	int i;

	for (i = 0; i < ipc_next_dev; i++)
		platform_device_add(ipc_devs[i]);

	for (i = 0; i < spi_next_dev; i++)
		spi_register_board_info(spi_devs[i], 1);

	for (i = 0; i < i2c_next_dev; i++) {
		struct i2c_adapter *adapter;
		struct i2c_client *client;

		adapter = i2c_get_adapter(i2c_bus[i]);
		if (adapter) {
			client = i2c_new_device(adapter, i2c_devs[i]);
			if (!client)
				pr_err("can't create i2c device %s\n",
					i2c_devs[i]->type);
		} else
			i2c_register_board_info(i2c_bus[i], i2c_devs[i], 1);
	}
	intel_scu_notifier_post(SCU_AVAILABLE, 0L);
}
EXPORT_SYMBOL_GPL(intel_scu_devices_create);

/* Called by IPC driver */
void intel_scu_devices_destroy(void)
{
	int i;

	intel_scu_notifier_post(SCU_DOWN, 0L);

	for (i = 0; i < ipc_next_dev; i++)
		platform_device_del(ipc_devs[i]);
}
EXPORT_SYMBOL_GPL(intel_scu_devices_destroy);

static void __init install_irq_resource(struct platform_device *pdev, int irq)
{
	/* Single threaded */
	static struct resource __initdata res = {
		.name = "IRQ",
		.flags = IORESOURCE_IRQ,
	};
	res.start = irq;
	platform_device_add_resources(pdev, &res, 1);
}

static void __init sfi_handle_ipc_dev(struct sfi_device_table_entry *entry)
{
	const struct devs_id *dev = device_ids;
	struct platform_device *pdev;
	void *pdata = NULL;

	while (dev->name[0]) {
		if (dev->type == SFI_DEV_TYPE_IPC &&
			!strncmp(dev->name, entry->name, SFI_NAME_LEN)) {
			pdata = dev->get_platform_data(entry);
			break;
		}
		dev++;
	}

	/*
	 * On Medfield the platform device creation is handled by the MSIC
	 * MFD driver so we don't need to do it here.
	 */
	if (mrst_has_msic())
		return;

	/* ID as IRQ is a hack that will go away */
	pdev = platform_device_alloc(entry->name, entry->irq);
	if (pdev == NULL) {
		pr_err("out of memory for SFI platform device '%s'.\n",
			entry->name);
		return;
	}
	install_irq_resource(pdev, entry->irq);

	pdev->dev.platform_data = pdata;
	intel_scu_device_register(pdev);
}

static void __init sfi_handle_spi_dev(struct spi_board_info *spi_info)
{
	const struct devs_id *dev = device_ids;
	void *pdata = NULL;

	while (dev->name[0]) {
		if (dev->type == SFI_DEV_TYPE_SPI &&
				!strncmp(dev->name, spi_info->modalias, SFI_NAME_LEN)) {
			pdata = dev->get_platform_data(spi_info);
			break;
		}
		dev++;
	}
	spi_info->platform_data = pdata;
	if (dev->delay)
		intel_scu_spi_device_register(spi_info);
	else
		spi_register_board_info(spi_info, 1);
}

static void __init sfi_handle_i2c_dev(int bus, struct i2c_board_info *i2c_info)
{
	const struct devs_id *dev = device_ids;
	void *pdata = NULL;

	while (dev->name[0]) {
		if (dev->type == SFI_DEV_TYPE_I2C &&
			!strncmp(dev->name, i2c_info->type, SFI_NAME_LEN)) {
			pdata = dev->get_platform_data(i2c_info);
			break;
		}
		dev++;
	}
	i2c_info->platform_data = pdata;

	if (dev->delay)
		intel_scu_i2c_device_register(bus, i2c_info);
	else
		i2c_register_board_info(bus, i2c_info, 1);
 }


static int __init sfi_parse_devs(struct sfi_table_header *table)
{
	struct sfi_table_simple *sb;
	struct sfi_device_table_entry *pentry;
	struct spi_board_info spi_info;
	struct i2c_board_info i2c_info;
	int num, i, bus;
	int ioapic;
	struct io_apic_irq_attr irq_attr;

	sb = (struct sfi_table_simple *)table;
	num = SFI_GET_NUM_ENTRIES(sb, struct sfi_device_table_entry);
	pentry = (struct sfi_device_table_entry *)sb->pentry;

	for (i = 0; i < num; i++, pentry++) {
		int irq = pentry->irq;

		if (irq != (u8)0xff) { /* native RTE case */
			/* these SPI2 devices are not exposed to system as PCI
			 * devices, but they have separate RTE entry in IOAPIC
			 * so we have to enable them one by one here
			 */
			ioapic = mp_find_ioapic(irq);
			irq_attr.ioapic = ioapic;
			irq_attr.ioapic_pin = irq;
			irq_attr.trigger = 1;
			irq_attr.polarity = 1;
			io_apic_set_pci_routing(NULL, irq, &irq_attr);
		} else
			irq = 0; /* No irq */

		switch (pentry->type) {
		case SFI_DEV_TYPE_IPC:
			pr_debug("info[%2d]: IPC bus, name = %16.16s, "
				"irq = 0x%2x\n", i, pentry->name, pentry->irq);
			sfi_handle_ipc_dev(pentry);
			break;
		case SFI_DEV_TYPE_SPI:
			memset(&spi_info, 0, sizeof(spi_info));
			strncpy(spi_info.modalias, pentry->name, SFI_NAME_LEN);
			spi_info.irq = irq;
			spi_info.bus_num = pentry->host_num;
			spi_info.chip_select = pentry->addr;
			spi_info.max_speed_hz = pentry->max_freq;
			pr_debug("info[%2d]: SPI bus = %d, name = %16.16s, "
				"irq = 0x%2x, max_freq = %d, cs = %d\n", i,
				spi_info.bus_num,
				spi_info.modalias,
				spi_info.irq,
				spi_info.max_speed_hz,
				spi_info.chip_select);
			sfi_handle_spi_dev(&spi_info);
			break;
		case SFI_DEV_TYPE_I2C:
			memset(&i2c_info, 0, sizeof(i2c_info));
			bus = pentry->host_num;
			strncpy(i2c_info.type, pentry->name, SFI_NAME_LEN);
			i2c_info.irq = irq;
			i2c_info.addr = pentry->addr;
			pr_debug("info[%2d]: I2C bus = %d, name = %16.16s, "
				"irq = 0x%2x, addr = 0x%x\n", i, bus,
				i2c_info.type,
				i2c_info.irq,
				i2c_info.addr);
			sfi_handle_i2c_dev(bus, &i2c_info);
			break;
		case SFI_DEV_TYPE_UART:
		case SFI_DEV_TYPE_HSI:
		default:
			;
		}
	}
	return 0;
}

static int __init mrst_platform_init(void)
{
	sfi_table_parse(SFI_SIG_GPIO, NULL, NULL, sfi_parse_gpio);
	sfi_table_parse(SFI_SIG_DEVS, NULL, NULL, sfi_parse_devs);
	return 0;
}
arch_initcall(mrst_platform_init);

/*
 * we will search these buttons in SFI GPIO table (by name)
 * and register them dynamically. Please add all possible
 * buttons here, we will shrink them if no GPIO found.
 */
static struct gpio_keys_button gpio_button[] = {
	{KEY_POWER,		-1, 1, "power_btn",	EV_KEY, 0, 3000},
	{KEY_PROG1,		-1, 1, "prog_btn1",	EV_KEY, 0, 20},
	{KEY_PROG2,		-1, 1, "prog_btn2",	EV_KEY, 0, 20},
	{SW_LID,		-1, 1, "lid_switch",	EV_SW,  0, 20},
	{KEY_VOLUMEUP,		-1, 1, "vol_up",	EV_KEY, 0, 20},
	{KEY_VOLUMEDOWN,	-1, 1, "vol_down",	EV_KEY, 0, 20},
	{KEY_CAMERA,		-1, 1, "camera_full",	EV_KEY, 0, 20},
	{KEY_CAMERA_FOCUS,	-1, 1, "camera_half",	EV_KEY, 0, 20},
	{SW_KEYPAD_SLIDE,	-1, 1, "MagSw1",	EV_SW,  0, 20},
	{SW_KEYPAD_SLIDE,	-1, 1, "MagSw2",	EV_SW,  0, 20},
};

static struct gpio_keys_platform_data mrst_gpio_keys = {
	.buttons	= gpio_button,
	.rep		= 1,
	.nbuttons	= -1, /* will fill it after search */
};

static struct platform_device pb_device = {
	.name		= "gpio-keys",
	.id		= -1,
	.dev		= {
		.platform_data	= &mrst_gpio_keys,
	},
};

/*
 * Shrink the non-existent buttons, register the gpio button
 * device if there is some
 */
static int __init pb_keys_init(void)
{
	struct gpio_keys_button *gb = gpio_button;
	int i, num, good = 0;

	num = sizeof(gpio_button) / sizeof(struct gpio_keys_button);
	for (i = 0; i < num; i++) {
		gb[i].gpio = get_gpio_by_name(gb[i].desc);
		if (gb[i].gpio == -1)
			continue;

		if (i != good)
			gb[good] = gb[i];
		good++;
	}

	if (good) {
		mrst_gpio_keys.nbuttons = good;
		return platform_device_register(&pb_device);
	}
	return 0;
}
late_initcall(pb_keys_init);<|MERGE_RESOLUTION|>--- conflicted
+++ resolved
@@ -291,17 +291,6 @@
 }
 
 /*
- * Moorestown does not have external NMI source nor port 0x61 to report
- * NMI status. The possible NMI sources are from pmu as a result of NMI
- * watchdog or lock debug. Reading io port 0x61 results in 0xff which
- * misled NMI handler.
- */
-static unsigned char mrst_get_nmi_reason(void)
-{
-	return 0;
-}
-
-/*
  * Moorestown specific x86_init function overrides and early setup
  * calls.
  */
@@ -708,10 +697,7 @@
 	{"emc1403", SFI_DEV_TYPE_I2C, 1, &emc1403_platform_data},
 	{"i2c_accel", SFI_DEV_TYPE_I2C, 0, &lis331dl_platform_data},
 	{"pmic_audio", SFI_DEV_TYPE_IPC, 1, &no_platform_data},
-<<<<<<< HEAD
-=======
 	{"mpu3050", SFI_DEV_TYPE_I2C, 1, &mpu3050_platform_data},
->>>>>>> dc47ce90
 
 	/* MSIC subdevices */
 	{"msic_battery", SFI_DEV_TYPE_IPC, 1, &msic_battery_platform_data},
