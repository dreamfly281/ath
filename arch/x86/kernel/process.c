#include <linux/errno.h>
#include <linux/kernel.h>
#include <linux/mm.h>
#include <linux/smp.h>
#include <linux/prctl.h>
#include <linux/slab.h>
#include <linux/sched.h>
#include <linux/module.h>
#include <linux/pm.h>
#include <linux/clockchips.h>
#include <linux/random.h>
#include <linux/user-return-notifier.h>
#include <linux/dmi.h>
#include <linux/utsname.h>
#include <trace/events/power.h>
#include <linux/hw_breakpoint.h>
#include <asm/cpu.h>
#include <asm/system.h>
#include <asm/apic.h>
#include <asm/syscalls.h>
#include <asm/idle.h>
#include <asm/uaccess.h>
#include <asm/i387.h>
#include <asm/debugreg.h>

struct kmem_cache *task_xstate_cachep;
EXPORT_SYMBOL_GPL(task_xstate_cachep);

int arch_dup_task_struct(struct task_struct *dst, struct task_struct *src)
{
	int ret;

	*dst = *src;
	if (fpu_allocated(&src->thread.fpu)) {
		memset(&dst->thread.fpu, 0, sizeof(dst->thread.fpu));
		ret = fpu_alloc(&dst->thread.fpu);
		if (ret)
			return ret;
		fpu_copy(&dst->thread.fpu, &src->thread.fpu);
	}
	return 0;
}

void free_thread_xstate(struct task_struct *tsk)
{
	fpu_free(&tsk->thread.fpu);
}

void free_thread_info(struct thread_info *ti)
{
	free_thread_xstate(ti->task);
	free_pages((unsigned long)ti, get_order(THREAD_SIZE));
}

void arch_task_cache_init(void)
{
        task_xstate_cachep =
        	kmem_cache_create("task_xstate", xstate_size,
				  __alignof__(union thread_xstate),
				  SLAB_PANIC | SLAB_NOTRACK, NULL);
}

/*
 * Free current thread data structures etc..
 */
void exit_thread(void)
{
	struct task_struct *me = current;
	struct thread_struct *t = &me->thread;
	unsigned long *bp = t->io_bitmap_ptr;

	if (bp) {
		struct tss_struct *tss = &per_cpu(init_tss, get_cpu());

		t->io_bitmap_ptr = NULL;
		clear_thread_flag(TIF_IO_BITMAP);
		/*
		 * Careful, clear this in the TSS too:
		 */
		memset(tss->io_bitmap, 0xff, t->io_bitmap_max);
		t->io_bitmap_max = 0;
		put_cpu();
		kfree(bp);
	}
}

void show_regs(struct pt_regs *regs)
{
	show_registers(regs);
	show_trace(NULL, regs, (unsigned long *)kernel_stack_pointer(regs), 0);
}

void show_regs_common(void)
{
	const char *vendor, *product, *board;

	vendor = dmi_get_system_info(DMI_SYS_VENDOR);
	if (!vendor)
		vendor = "";
	product = dmi_get_system_info(DMI_PRODUCT_NAME);
	if (!product)
		product = "";

	/* Board Name is optional */
	board = dmi_get_system_info(DMI_BOARD_NAME);

	printk(KERN_CONT "\n");
	printk(KERN_DEFAULT "Pid: %d, comm: %.20s %s %s %.*s",
		current->pid, current->comm, print_tainted(),
		init_utsname()->release,
		(int)strcspn(init_utsname()->version, " "),
		init_utsname()->version);
	printk(KERN_CONT " %s %s", vendor, product);
	if (board)
		printk(KERN_CONT "/%s", board);
	printk(KERN_CONT "\n");
}

void flush_thread(void)
{
	struct task_struct *tsk = current;

	flush_ptrace_hw_breakpoint(tsk);
	memset(tsk->thread.tls_array, 0, sizeof(tsk->thread.tls_array));
	/*
	 * Forget coprocessor state..
	 */
	tsk->fpu_counter = 0;
	clear_fpu(tsk);
	clear_used_math();
}

static void hard_disable_TSC(void)
{
	write_cr4(read_cr4() | X86_CR4_TSD);
}

void disable_TSC(void)
{
	preempt_disable();
	if (!test_and_set_thread_flag(TIF_NOTSC))
		/*
		 * Must flip the CPU state synchronously with
		 * TIF_NOTSC in the current running context.
		 */
		hard_disable_TSC();
	preempt_enable();
}

static void hard_enable_TSC(void)
{
	write_cr4(read_cr4() & ~X86_CR4_TSD);
}

static void enable_TSC(void)
{
	preempt_disable();
	if (test_and_clear_thread_flag(TIF_NOTSC))
		/*
		 * Must flip the CPU state synchronously with
		 * TIF_NOTSC in the current running context.
		 */
		hard_enable_TSC();
	preempt_enable();
}

int get_tsc_mode(unsigned long adr)
{
	unsigned int val;

	if (test_thread_flag(TIF_NOTSC))
		val = PR_TSC_SIGSEGV;
	else
		val = PR_TSC_ENABLE;

	return put_user(val, (unsigned int __user *)adr);
}

int set_tsc_mode(unsigned int val)
{
	if (val == PR_TSC_SIGSEGV)
		disable_TSC();
	else if (val == PR_TSC_ENABLE)
		enable_TSC();
	else
		return -EINVAL;

	return 0;
}

void __switch_to_xtra(struct task_struct *prev_p, struct task_struct *next_p,
		      struct tss_struct *tss)
{
	struct thread_struct *prev, *next;

	prev = &prev_p->thread;
	next = &next_p->thread;

	if (test_tsk_thread_flag(prev_p, TIF_BLOCKSTEP) ^
	    test_tsk_thread_flag(next_p, TIF_BLOCKSTEP)) {
		unsigned long debugctl = get_debugctlmsr();

		debugctl &= ~DEBUGCTLMSR_BTF;
		if (test_tsk_thread_flag(next_p, TIF_BLOCKSTEP))
			debugctl |= DEBUGCTLMSR_BTF;

		update_debugctlmsr(debugctl);
	}

	if (test_tsk_thread_flag(prev_p, TIF_NOTSC) ^
	    test_tsk_thread_flag(next_p, TIF_NOTSC)) {
		/* prev and next are different */
		if (test_tsk_thread_flag(next_p, TIF_NOTSC))
			hard_disable_TSC();
		else
			hard_enable_TSC();
	}

	if (test_tsk_thread_flag(next_p, TIF_IO_BITMAP)) {
		/*
		 * Copy the relevant range of the IO bitmap.
		 * Normally this is 128 bytes or less:
		 */
		memcpy(tss->io_bitmap, next->io_bitmap_ptr,
		       max(prev->io_bitmap_max, next->io_bitmap_max));
	} else if (test_tsk_thread_flag(prev_p, TIF_IO_BITMAP)) {
		/*
		 * Clear any possible leftover bits:
		 */
		memset(tss->io_bitmap, 0xff, prev->io_bitmap_max);
	}
	propagate_user_return_notify(prev_p, next_p);
}

int sys_fork(struct pt_regs *regs)
{
	return do_fork(SIGCHLD, regs->sp, regs, 0, NULL, NULL);
}

/*
 * This is trivial, and on the face of it looks like it
 * could equally well be done in user mode.
 *
 * Not so, for quite unobvious reasons - register pressure.
 * In user mode vfork() cannot have a stack frame, and if
 * done by calling the "clone()" system call directly, you
 * do not have enough call-clobbered registers to hold all
 * the information you need.
 */
int sys_vfork(struct pt_regs *regs)
{
	return do_fork(CLONE_VFORK | CLONE_VM | SIGCHLD, regs->sp, regs, 0,
		       NULL, NULL);
}

long
sys_clone(unsigned long clone_flags, unsigned long newsp,
	  void __user *parent_tid, void __user *child_tid, struct pt_regs *regs)
{
	if (!newsp)
		newsp = regs->sp;
	return do_fork(clone_flags, newsp, regs, 0, parent_tid, child_tid);
}

/*
 * This gets run with %si containing the
 * function to call, and %di containing
 * the "args".
 */
extern void kernel_thread_helper(void);

/*
 * Create a kernel thread
 */
int kernel_thread(int (*fn)(void *), void *arg, unsigned long flags)
{
	struct pt_regs regs;

	memset(&regs, 0, sizeof(regs));

	regs.si = (unsigned long) fn;
	regs.di = (unsigned long) arg;

#ifdef CONFIG_X86_32
	regs.ds = __USER_DS;
	regs.es = __USER_DS;
	regs.fs = __KERNEL_PERCPU;
	regs.gs = __KERNEL_STACK_CANARY;
#else
	regs.ss = __KERNEL_DS;
#endif

	regs.orig_ax = -1;
	regs.ip = (unsigned long) kernel_thread_helper;
	regs.cs = __KERNEL_CS | get_kernel_rpl();
	regs.flags = X86_EFLAGS_IF | 0x2;

	/* Ok, create the new process.. */
	return do_fork(flags | CLONE_VM | CLONE_UNTRACED, 0, &regs, 0, NULL, NULL);
}
EXPORT_SYMBOL(kernel_thread);

/*
 * sys_execve() executes a new program.
 */
long sys_execve(const char __user *name,
		const char __user *const __user *argv,
		const char __user *const __user *envp, struct pt_regs *regs)
{
	long error;
	char *filename;

	filename = getname(name);
	error = PTR_ERR(filename);
	if (IS_ERR(filename))
		return error;
	error = do_execve(filename, argv, envp, regs);

#ifdef CONFIG_X86_32
	if (error == 0) {
		/* Make sure we don't return using sysenter.. */
                set_thread_flag(TIF_IRET);
        }
#endif

	putname(filename);
	return error;
}

/*
 * Idle related variables and functions
 */
unsigned long boot_option_idle_override = IDLE_NO_OVERRIDE;
EXPORT_SYMBOL(boot_option_idle_override);

/*
 * Powermanagement idle function, if any..
 */
void (*pm_idle)(void);
#if defined(CONFIG_APM_MODULE) && defined(CONFIG_APM_CPU_IDLE)
EXPORT_SYMBOL(pm_idle);
#endif

#ifdef CONFIG_X86_32
/*
 * This halt magic was a workaround for ancient floppy DMA
 * wreckage. It should be safe to remove.
 */
static int hlt_counter;
void disable_hlt(void)
{
	hlt_counter++;
}
EXPORT_SYMBOL(disable_hlt);

void enable_hlt(void)
{
	hlt_counter--;
}
EXPORT_SYMBOL(enable_hlt);

static inline int hlt_use_halt(void)
{
	return (!hlt_counter && boot_cpu_data.hlt_works_ok);
}
#else
static inline int hlt_use_halt(void)
{
	return 1;
}
#endif

/*
 * We use this if we don't have any better
 * idle routine..
 */
void default_idle(void)
{
	if (hlt_use_halt()) {
		trace_power_start(POWER_CSTATE, 1, smp_processor_id());
		trace_cpu_idle(1, smp_processor_id());
		current_thread_info()->status &= ~TS_POLLING;
		/*
		 * TS_POLLING-cleared state must be visible before we
		 * test NEED_RESCHED:
		 */
		smp_mb();

		if (!need_resched())
			safe_halt();	/* enables interrupts racelessly */
		else
			local_irq_enable();
		current_thread_info()->status |= TS_POLLING;
		trace_power_end(smp_processor_id());
		trace_cpu_idle(PWR_EVENT_EXIT, smp_processor_id());
	} else {
		local_irq_enable();
		/* loop is done by the caller */
		cpu_relax();
	}
}
#if defined(CONFIG_APM_MODULE) && defined(CONFIG_APM_CPU_IDLE)
EXPORT_SYMBOL(default_idle);
#endif

void stop_this_cpu(void *dummy)
{
	local_irq_disable();
	/*
	 * Remove this CPU:
	 */
	set_cpu_online(smp_processor_id(), false);
	disable_local_APIC();

	for (;;) {
		if (hlt_works(smp_processor_id()))
			halt();
	}
}

static void do_nothing(void *unused)
{
}

/*
 * cpu_idle_wait - Used to ensure that all the CPUs discard old value of
 * pm_idle and update to new pm_idle value. Required while changing pm_idle
 * handler on SMP systems.
 *
 * Caller must have changed pm_idle to the new value before the call. Old
 * pm_idle value will not be used by any CPU after the return of this function.
 */
void cpu_idle_wait(void)
{
	smp_mb();
	/* kick all the CPUs so that they exit out of pm_idle */
	smp_call_function(do_nothing, NULL, 1);
}
EXPORT_SYMBOL_GPL(cpu_idle_wait);

/*
 * This uses new MONITOR/MWAIT instructions on P4 processors with PNI,
 * which can obviate IPI to trigger checking of need_resched.
 * We execute MONITOR against need_resched and enter optimized wait state
 * through MWAIT. Whenever someone changes need_resched, we would be woken
 * up from MWAIT (without an IPI).
 *
 * New with Core Duo processors, MWAIT can take some hints based on CPU
 * capability.
 */
void mwait_idle_with_hints(unsigned long ax, unsigned long cx)
{
	if (!need_resched()) {
		if (this_cpu_has(X86_FEATURE_CLFLUSH_MONITOR))
			clflush((void *)&current_thread_info()->flags);

		__monitor((void *)&current_thread_info()->flags, 0, 0);
		smp_mb();
		if (!need_resched())
			__mwait(ax, cx);
	}
}

/* Default MONITOR/MWAIT with no hints, used for default C1 state */
static void mwait_idle(void)
{
	if (!need_resched()) {
		trace_power_start(POWER_CSTATE, 1, smp_processor_id());
		trace_cpu_idle(1, smp_processor_id());
		if (this_cpu_has(X86_FEATURE_CLFLUSH_MONITOR))
			clflush((void *)&current_thread_info()->flags);

		__monitor((void *)&current_thread_info()->flags, 0, 0);
		smp_mb();
		if (!need_resched())
			__sti_mwait(0, 0);
		else
			local_irq_enable();
		trace_power_end(smp_processor_id());
		trace_cpu_idle(PWR_EVENT_EXIT, smp_processor_id());
	} else
		local_irq_enable();
}

/*
 * On SMP it's slightly faster (but much more power-consuming!)
 * to poll the ->work.need_resched flag instead of waiting for the
 * cross-CPU IPI to arrive. Use this option with caution.
 */
static void poll_idle(void)
{
	trace_power_start(POWER_CSTATE, 0, smp_processor_id());
	trace_cpu_idle(0, smp_processor_id());
	local_irq_enable();
	while (!need_resched())
		cpu_relax();
	trace_power_end(smp_processor_id());
	trace_cpu_idle(PWR_EVENT_EXIT, smp_processor_id());
}

/*
 * mwait selection logic:
 *
 * It depends on the CPU. For AMD CPUs that support MWAIT this is
 * wrong. Family 0x10 and 0x11 CPUs will enter C1 on HLT. Powersavings
 * then depend on a clock divisor and current Pstate of the core. If
 * all cores of a processor are in halt state (C1) the processor can
 * enter the C1E (C1 enhanced) state. If mwait is used this will never
 * happen.
 *
 * idle=mwait overrides this decision and forces the usage of mwait.
 */

#define MWAIT_INFO			0x05
#define MWAIT_ECX_EXTENDED_INFO		0x01
#define MWAIT_EDX_C1			0xf0

int mwait_usable(const struct cpuinfo_x86 *c)
{
	u32 eax, ebx, ecx, edx;

	if (boot_option_idle_override == IDLE_FORCE_MWAIT)
		return 1;

	if (c->cpuid_level < MWAIT_INFO)
		return 0;

	cpuid(MWAIT_INFO, &eax, &ebx, &ecx, &edx);
	/* Check, whether EDX has extended info about MWAIT */
	if (!(ecx & MWAIT_ECX_EXTENDED_INFO))
		return 1;

	/*
	 * edx enumeratios MONITOR/MWAIT extensions. Check, whether
	 * C1  supports MWAIT
	 */
	return (edx & MWAIT_EDX_C1);
}

bool amd_e400_c1e_detected;
EXPORT_SYMBOL(amd_e400_c1e_detected);

static cpumask_var_t amd_e400_c1e_mask;

void amd_e400_remove_cpu(int cpu)
{
	if (amd_e400_c1e_mask != NULL)
		cpumask_clear_cpu(cpu, amd_e400_c1e_mask);
}

/*
 * AMD Erratum 400 aware idle routine. We check for C1E active in the interrupt
 * pending message MSR. If we detect C1E, then we handle it the same
 * way as C3 power states (local apic timer and TSC stop)
 */
static void amd_e400_idle(void)
{
	if (need_resched())
		return;

	if (!amd_e400_c1e_detected) {
		u32 lo, hi;

		rdmsr(MSR_K8_INT_PENDING_MSG, lo, hi);

		if (lo & K8_INTP_C1E_ACTIVE_MASK) {
			amd_e400_c1e_detected = true;
			if (!boot_cpu_has(X86_FEATURE_NONSTOP_TSC))
				mark_tsc_unstable("TSC halt in AMD C1E");
			printk(KERN_INFO "System has AMD C1E enabled\n");
		}
	}

	if (amd_e400_c1e_detected) {
		int cpu = smp_processor_id();

		if (!cpumask_test_cpu(cpu, amd_e400_c1e_mask)) {
			cpumask_set_cpu(cpu, amd_e400_c1e_mask);
			/*
			 * Force broadcast so ACPI can not interfere.
			 */
			clockevents_notify(CLOCK_EVT_NOTIFY_BROADCAST_FORCE,
					   &cpu);
			printk(KERN_INFO "Switch to broadcast mode on CPU%d\n",
			       cpu);
		}
		clockevents_notify(CLOCK_EVT_NOTIFY_BROADCAST_ENTER, &cpu);

		default_idle();

		/*
		 * The switch back from broadcast mode needs to be
		 * called with interrupts disabled.
		 */
		 local_irq_disable();
		 clockevents_notify(CLOCK_EVT_NOTIFY_BROADCAST_EXIT, &cpu);
		 local_irq_enable();
	} else
		default_idle();
}

void __cpuinit select_idle_routine(const struct cpuinfo_x86 *c)
{
#ifdef CONFIG_SMP
	if (pm_idle == poll_idle && smp_num_siblings > 1) {
		printk_once(KERN_WARNING "WARNING: polling idle and HT enabled,"
			" performance may degrade.\n");
	}
#endif
	if (pm_idle)
		return;

	if (cpu_has(c, X86_FEATURE_MWAIT) && mwait_usable(c)) {
		/*
		 * One CPU supports mwait => All CPUs supports mwait
		 */
		printk(KERN_INFO "using mwait in idle threads.\n");
		pm_idle = mwait_idle;
	} else if (cpu_has_amd_erratum(amd_erratum_400)) {
		/* E400: APIC timer interrupt does not wake up CPU from C1e */
		printk(KERN_INFO "using AMD E400 aware idle routine\n");
		pm_idle = amd_e400_idle;
	} else
		pm_idle = default_idle;
}

void __init init_amd_e400_c1e_mask(void)
{
	/* If we're using amd_e400_idle, we need to allocate amd_e400_c1e_mask. */
	if (pm_idle == amd_e400_idle)
		zalloc_cpumask_var(&amd_e400_c1e_mask, GFP_KERNEL);
}

static int __init idle_setup(char *str)
{
	if (!str)
		return -EINVAL;

	if (!strcmp(str, "poll")) {
		printk("using polling idle threads.\n");
		pm_idle = poll_idle;
		boot_option_idle_override = IDLE_POLL;
	} else if (!strcmp(str, "mwait")) {
		boot_option_idle_override = IDLE_FORCE_MWAIT;
<<<<<<< HEAD
		WARN_ONCE(1, "\idle=mwait\" will be removed in 2012\"\n");
=======
		WARN_ONCE(1, "\"idle=mwait\" will be removed in 2012\n");
>>>>>>> 59c5f46f
	} else if (!strcmp(str, "halt")) {
		/*
		 * When the boot option of idle=halt is added, halt is
		 * forced to be used for CPU idle. In such case CPU C2/C3
		 * won't be used again.
		 * To continue to load the CPU idle driver, don't touch
		 * the boot_option_idle_override.
		 */
		pm_idle = default_idle;
		boot_option_idle_override = IDLE_HALT;
	} else if (!strcmp(str, "nomwait")) {
		/*
		 * If the boot option of "idle=nomwait" is added,
		 * it means that mwait will be disabled for CPU C2/C3
		 * states. In such case it won't touch the variable
		 * of boot_option_idle_override.
		 */
		boot_option_idle_override = IDLE_NOMWAIT;
	} else
		return -1;

	return 0;
}
early_param("idle", idle_setup);

unsigned long arch_align_stack(unsigned long sp)
{
	if (!(current->personality & ADDR_NO_RANDOMIZE) && randomize_va_space)
		sp -= get_random_int() % 8192;
	return sp & ~0xf;
}

unsigned long arch_randomize_brk(struct mm_struct *mm)
{
	unsigned long range_end = mm->brk + 0x02000000;
	return randomize_range(mm->brk, range_end, 0) ? : mm->brk;
}
<|MERGE_RESOLUTION|>--- conflicted
+++ resolved
@@ -642,11 +642,7 @@
 		boot_option_idle_override = IDLE_POLL;
 	} else if (!strcmp(str, "mwait")) {
 		boot_option_idle_override = IDLE_FORCE_MWAIT;
-<<<<<<< HEAD
-		WARN_ONCE(1, "\idle=mwait\" will be removed in 2012\"\n");
-=======
 		WARN_ONCE(1, "\"idle=mwait\" will be removed in 2012\n");
->>>>>>> 59c5f46f
 	} else if (!strcmp(str, "halt")) {
 		/*
 		 * When the boot option of idle=halt is added, halt is
