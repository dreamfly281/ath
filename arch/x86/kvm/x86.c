--- conflicted
+++ resolved
@@ -602,10 +602,6 @@
 {
 	struct kvm_cpuid_entry2 *best;
 	struct kvm_lapic *apic = vcpu->arch.apic;
-<<<<<<< HEAD
-	u32 timer_mode_mask;
-=======
->>>>>>> 805a6af8
 
 	best = kvm_find_cpuid_entry(vcpu, 1, 0);
 	if (!best)
@@ -618,24 +614,12 @@
 			best->ecx |= bit(X86_FEATURE_OSXSAVE);
 	}
 
-<<<<<<< HEAD
-	if (boot_cpu_data.x86_vendor == X86_VENDOR_INTEL &&
-		best->function == 0x1) {
-		best->ecx |= bit(X86_FEATURE_TSC_DEADLINE_TIMER);
-		timer_mode_mask = 3 << 17;
-	} else
-		timer_mode_mask = 1 << 17;
-
-	if (apic)
-		apic->lapic_timer.timer_mode_mask = timer_mode_mask;
-=======
 	if (apic) {
 		if (best->ecx & bit(X86_FEATURE_TSC_DEADLINE_TIMER))
 			apic->lapic_timer.timer_mode_mask = 3 << 17;
 		else
 			apic->lapic_timer.timer_mode_mask = 1 << 17;
 	}
->>>>>>> 805a6af8
 }
 
 int kvm_set_cr4(struct kvm_vcpu *vcpu, unsigned long cr4)
@@ -4099,7 +4083,6 @@
 			const void *val, int bytes)
 {
 	int ret;
-<<<<<<< HEAD
 
 	ret = kvm_write_guest(vcpu->kvm, gpa, val, bytes);
 	if (ret < 0)
@@ -4108,16 +4091,6 @@
 	return 1;
 }
 
-=======
-
-	ret = kvm_write_guest(vcpu->kvm, gpa, val, bytes);
-	if (ret < 0)
-		return 0;
-	kvm_mmu_pte_write(vcpu, gpa, val, bytes, 1);
-	return 1;
-}
-
->>>>>>> 805a6af8
 struct read_write_emulator_ops {
 	int (*read_write_prepare)(struct kvm_vcpu *vcpu, void *val,
 				  int bytes);
