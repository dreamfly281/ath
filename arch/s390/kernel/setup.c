/*
 *  arch/s390/kernel/setup.c
 *
 *  S390 version
 *    Copyright (C) IBM Corp. 1999,2010
 *    Author(s): Hartmut Penner (hp@de.ibm.com),
 *               Martin Schwidefsky (schwidefsky@de.ibm.com)
 *
 *  Derived from "arch/i386/kernel/setup.c"
 *    Copyright (C) 1995, Linus Torvalds
 */

/*
 * This file handles the architecture-dependent parts of initialization
 */

#define KMSG_COMPONENT "setup"
#define pr_fmt(fmt) KMSG_COMPONENT ": " fmt

#include <linux/errno.h>
#include <linux/module.h>
#include <linux/sched.h>
#include <linux/kernel.h>
#include <linux/mm.h>
#include <linux/stddef.h>
#include <linux/unistd.h>
#include <linux/ptrace.h>
#include <linux/user.h>
#include <linux/tty.h>
#include <linux/ioport.h>
#include <linux/delay.h>
#include <linux/init.h>
#include <linux/initrd.h>
#include <linux/bootmem.h>
#include <linux/root_dev.h>
#include <linux/console.h>
#include <linux/kernel_stat.h>
#include <linux/device.h>
#include <linux/notifier.h>
#include <linux/pfn.h>
#include <linux/ctype.h>
#include <linux/reboot.h>
#include <linux/topology.h>
#include <linux/ftrace.h>
#include <linux/kexec.h>
#include <linux/crash_dump.h>
#include <linux/memory.h>

#include <asm/ipl.h>
#include <asm/uaccess.h>
#include <asm/system.h>
#include <asm/smp.h>
#include <asm/mmu_context.h>
#include <asm/cpcmd.h>
#include <asm/lowcore.h>
#include <asm/irq.h>
#include <asm/page.h>
#include <asm/ptrace.h>
#include <asm/sections.h>
#include <asm/ebcdic.h>
#include <asm/compat.h>
#include <asm/kvm_virtio.h>
#include <asm/diag.h>

long psw_kernel_bits	= PSW_DEFAULT_KEY | PSW_MASK_BASE | PSW_ASC_PRIMARY |
			  PSW_MASK_EA | PSW_MASK_BA;
long psw_user_bits	= PSW_MASK_DAT | PSW_MASK_IO | PSW_MASK_EXT |
			  PSW_DEFAULT_KEY | PSW_MASK_BASE | PSW_MASK_MCHECK |
			  PSW_MASK_PSTATE | PSW_ASC_HOME;

/*
 * User copy operations.
 */
struct uaccess_ops uaccess;
EXPORT_SYMBOL(uaccess);

/*
 * Machine setup..
 */
unsigned int console_mode = 0;
EXPORT_SYMBOL(console_mode);

unsigned int console_devno = -1;
EXPORT_SYMBOL(console_devno);

unsigned int console_irq = -1;
EXPORT_SYMBOL(console_irq);

unsigned long elf_hwcap = 0;
char elf_platform[ELF_PLATFORM_SIZE];

struct mem_chunk __initdata memory_chunk[MEMORY_CHUNKS];

int __initdata memory_end_set;
unsigned long __initdata memory_end;

/* An array with a pointer to the lowcore of every CPU. */
struct _lowcore *lowcore_ptr[NR_CPUS];
EXPORT_SYMBOL(lowcore_ptr);

/*
 * This is set up by the setup-routine at boot-time
 * for S390 need to find out, what we have to setup
 * using address 0x10400 ...
 */

#include <asm/setup.h>

/*
 * condev= and conmode= setup parameter.
 */

static int __init condev_setup(char *str)
{
	int vdev;

	vdev = simple_strtoul(str, &str, 0);
	if (vdev >= 0 && vdev < 65536) {
		console_devno = vdev;
		console_irq = -1;
	}
	return 1;
}

__setup("condev=", condev_setup);

static void __init set_preferred_console(void)
{
	if (MACHINE_IS_KVM)
		add_preferred_console("hvc", 0, NULL);
	else if (CONSOLE_IS_3215 || CONSOLE_IS_SCLP)
		add_preferred_console("ttyS", 0, NULL);
	else if (CONSOLE_IS_3270)
		add_preferred_console("tty3270", 0, NULL);
}

static int __init conmode_setup(char *str)
{
#if defined(CONFIG_SCLP_CONSOLE) || defined(CONFIG_SCLP_VT220_CONSOLE)
	if (strncmp(str, "hwc", 4) == 0 || strncmp(str, "sclp", 5) == 0)
                SET_CONSOLE_SCLP;
#endif
#if defined(CONFIG_TN3215_CONSOLE)
	if (strncmp(str, "3215", 5) == 0)
		SET_CONSOLE_3215;
#endif
#if defined(CONFIG_TN3270_CONSOLE)
	if (strncmp(str, "3270", 5) == 0)
		SET_CONSOLE_3270;
#endif
	set_preferred_console();
        return 1;
}

__setup("conmode=", conmode_setup);

static void __init conmode_default(void)
{
	char query_buffer[1024];
	char *ptr;

        if (MACHINE_IS_VM) {
		cpcmd("QUERY CONSOLE", query_buffer, 1024, NULL);
		console_devno = simple_strtoul(query_buffer + 5, NULL, 16);
		ptr = strstr(query_buffer, "SUBCHANNEL =");
		console_irq = simple_strtoul(ptr + 13, NULL, 16);
		cpcmd("QUERY TERM", query_buffer, 1024, NULL);
		ptr = strstr(query_buffer, "CONMODE");
		/*
		 * Set the conmode to 3215 so that the device recognition 
		 * will set the cu_type of the console to 3215. If the
		 * conmode is 3270 and we don't set it back then both
		 * 3215 and the 3270 driver will try to access the console
		 * device (3215 as console and 3270 as normal tty).
		 */
		cpcmd("TERM CONMODE 3215", NULL, 0, NULL);
		if (ptr == NULL) {
#if defined(CONFIG_SCLP_CONSOLE) || defined(CONFIG_SCLP_VT220_CONSOLE)
			SET_CONSOLE_SCLP;
#endif
			return;
		}
		if (strncmp(ptr + 8, "3270", 4) == 0) {
#if defined(CONFIG_TN3270_CONSOLE)
			SET_CONSOLE_3270;
#elif defined(CONFIG_TN3215_CONSOLE)
			SET_CONSOLE_3215;
#elif defined(CONFIG_SCLP_CONSOLE) || defined(CONFIG_SCLP_VT220_CONSOLE)
			SET_CONSOLE_SCLP;
#endif
		} else if (strncmp(ptr + 8, "3215", 4) == 0) {
#if defined(CONFIG_TN3215_CONSOLE)
			SET_CONSOLE_3215;
#elif defined(CONFIG_TN3270_CONSOLE)
			SET_CONSOLE_3270;
#elif defined(CONFIG_SCLP_CONSOLE) || defined(CONFIG_SCLP_VT220_CONSOLE)
			SET_CONSOLE_SCLP;
#endif
		}
	} else {
#if defined(CONFIG_SCLP_CONSOLE) || defined(CONFIG_SCLP_VT220_CONSOLE)
		SET_CONSOLE_SCLP;
#endif
	}
}

#ifdef CONFIG_ZFCPDUMP
static void __init setup_zfcpdump(unsigned int console_devno)
{
	static char str[41];

	if (ipl_info.type != IPL_TYPE_FCP_DUMP)
		return;
	if (OLDMEM_BASE)
		return;
	if (console_devno != -1)
		sprintf(str, " cio_ignore=all,!0.0.%04x,!0.0.%04x",
			ipl_info.data.fcp.dev_id.devno, console_devno);
	else
		sprintf(str, " cio_ignore=all,!0.0.%04x",
			ipl_info.data.fcp.dev_id.devno);
	strcat(boot_command_line, str);
	console_loglevel = 2;
}
#else
static inline void setup_zfcpdump(unsigned int console_devno) {}
#endif /* CONFIG_ZFCPDUMP */

 /*
 * Reboot, halt and power_off stubs. They just call _machine_restart,
 * _machine_halt or _machine_power_off. 
 */

void machine_restart(char *command)
{
	if ((!in_interrupt() && !in_atomic()) || oops_in_progress)
		/*
		 * Only unblank the console if we are called in enabled
		 * context or a bust_spinlocks cleared the way for us.
		 */
		console_unblank();
	_machine_restart(command);
}

void machine_halt(void)
{
	if (!in_interrupt() || oops_in_progress)
		/*
		 * Only unblank the console if we are called in enabled
		 * context or a bust_spinlocks cleared the way for us.
		 */
		console_unblank();
	_machine_halt();
}

void machine_power_off(void)
{
	if (!in_interrupt() || oops_in_progress)
		/*
		 * Only unblank the console if we are called in enabled
		 * context or a bust_spinlocks cleared the way for us.
		 */
		console_unblank();
	_machine_power_off();
}

/*
 * Dummy power off function.
 */
void (*pm_power_off)(void) = machine_power_off;

static int __init early_parse_mem(char *p)
{
	memory_end = memparse(p, &p);
	memory_end_set = 1;
	return 0;
}
early_param("mem", early_parse_mem);

unsigned int user_mode = HOME_SPACE_MODE;
EXPORT_SYMBOL_GPL(user_mode);

static int set_amode_primary(void)
{
	psw_kernel_bits = (psw_kernel_bits & ~PSW_MASK_ASC) | PSW_ASC_HOME;
	psw_user_bits = (psw_user_bits & ~PSW_MASK_ASC) | PSW_ASC_PRIMARY;
#ifdef CONFIG_COMPAT
	psw32_user_bits =
		(psw32_user_bits & ~PSW32_MASK_ASC) | PSW32_ASC_PRIMARY;
#endif

	if (MACHINE_HAS_MVCOS) {
		memcpy(&uaccess, &uaccess_mvcos_switch, sizeof(uaccess));
		return 1;
	} else {
		memcpy(&uaccess, &uaccess_pt, sizeof(uaccess));
		return 0;
	}
}

/*
 * Switch kernel/user addressing modes?
 */
static int __init early_parse_switch_amode(char *p)
{
	user_mode = PRIMARY_SPACE_MODE;
	return 0;
}
early_param("switch_amode", early_parse_switch_amode);

static int __init early_parse_user_mode(char *p)
{
	if (p && strcmp(p, "primary") == 0)
		user_mode = PRIMARY_SPACE_MODE;
	else if (!p || strcmp(p, "home") == 0)
		user_mode = HOME_SPACE_MODE;
	else
		return 1;
	return 0;
}
early_param("user_mode", early_parse_user_mode);

static void setup_addressing_mode(void)
{
	if (user_mode == PRIMARY_SPACE_MODE) {
		if (set_amode_primary())
			pr_info("Address spaces switched, "
				"mvcos available\n");
		else
			pr_info("Address spaces switched, "
				"mvcos not available\n");
	}
}

static void __init
setup_lowcore(void)
{
	struct _lowcore *lc;

	/*
	 * Setup lowcore for boot cpu
	 */
	BUILD_BUG_ON(sizeof(struct _lowcore) != LC_PAGES * 4096);
	lc = __alloc_bootmem_low(LC_PAGES * PAGE_SIZE, LC_PAGES * PAGE_SIZE, 0);
	lc->restart_psw.mask = psw_kernel_bits;
	lc->restart_psw.addr =
		PSW_ADDR_AMODE | (unsigned long) psw_restart_int_handler;
	lc->external_new_psw.mask = psw_kernel_bits |
		PSW_MASK_DAT | PSW_MASK_MCHECK;
	lc->external_new_psw.addr =
		PSW_ADDR_AMODE | (unsigned long) ext_int_handler;
	lc->svc_new_psw.mask = psw_kernel_bits |
		PSW_MASK_DAT | PSW_MASK_IO | PSW_MASK_EXT | PSW_MASK_MCHECK;
	lc->svc_new_psw.addr = PSW_ADDR_AMODE | (unsigned long) system_call;
	lc->program_new_psw.mask = psw_kernel_bits |
		PSW_MASK_DAT | PSW_MASK_MCHECK;
	lc->program_new_psw.addr =
		PSW_ADDR_AMODE | (unsigned long) pgm_check_handler;
	lc->mcck_new_psw.mask = psw_kernel_bits;
	lc->mcck_new_psw.addr =
		PSW_ADDR_AMODE | (unsigned long) mcck_int_handler;
	lc->io_new_psw.mask = psw_kernel_bits |
		PSW_MASK_DAT | PSW_MASK_MCHECK;
	lc->io_new_psw.addr = PSW_ADDR_AMODE | (unsigned long) io_int_handler;
	lc->clock_comparator = -1ULL;
	lc->kernel_stack = ((unsigned long) &init_thread_union) + THREAD_SIZE;
	lc->async_stack = (unsigned long)
		__alloc_bootmem(ASYNC_SIZE, ASYNC_SIZE, 0) + ASYNC_SIZE;
	lc->panic_stack = (unsigned long)
		__alloc_bootmem(PAGE_SIZE, PAGE_SIZE, 0) + PAGE_SIZE;
	lc->current_task = (unsigned long) init_thread_union.thread_info.task;
	lc->thread_info = (unsigned long) &init_thread_union;
	lc->machine_flags = S390_lowcore.machine_flags;
	lc->stfl_fac_list = S390_lowcore.stfl_fac_list;
	memcpy(lc->stfle_fac_list, S390_lowcore.stfle_fac_list,
	       MAX_FACILITY_BIT/8);
#ifndef CONFIG_64BIT
	if (MACHINE_HAS_IEEE) {
		lc->extended_save_area_addr = (__u32)
			__alloc_bootmem_low(PAGE_SIZE, PAGE_SIZE, 0);
		/* enable extended save area */
		__ctl_set_bit(14, 29);
	}
#else
	lc->cmf_hpp = -1ULL;
	lc->vdso_per_cpu_data = (unsigned long) &lc->paste[0];
#endif
	lc->sync_enter_timer = S390_lowcore.sync_enter_timer;
	lc->async_enter_timer = S390_lowcore.async_enter_timer;
	lc->exit_timer = S390_lowcore.exit_timer;
	lc->user_timer = S390_lowcore.user_timer;
	lc->system_timer = S390_lowcore.system_timer;
	lc->steal_timer = S390_lowcore.steal_timer;
	lc->last_update_timer = S390_lowcore.last_update_timer;
	lc->last_update_clock = S390_lowcore.last_update_clock;
	lc->ftrace_func = S390_lowcore.ftrace_func;
	set_prefix((u32)(unsigned long) lc);
	lowcore_ptr[0] = lc;
}

static struct resource code_resource = {
	.name  = "Kernel code",
	.flags = IORESOURCE_BUSY | IORESOURCE_MEM,
};

static struct resource data_resource = {
	.name = "Kernel data",
	.flags = IORESOURCE_BUSY | IORESOURCE_MEM,
};

static struct resource bss_resource = {
	.name = "Kernel bss",
	.flags = IORESOURCE_BUSY | IORESOURCE_MEM,
};

static struct resource __initdata *standard_resources[] = {
	&code_resource,
	&data_resource,
	&bss_resource,
};

static void __init setup_resources(void)
{
	struct resource *res, *std_res, *sub_res;
	int i, j;

	code_resource.start = (unsigned long) &_text;
	code_resource.end = (unsigned long) &_etext - 1;
	data_resource.start = (unsigned long) &_etext;
	data_resource.end = (unsigned long) &_edata - 1;
	bss_resource.start = (unsigned long) &__bss_start;
	bss_resource.end = (unsigned long) &__bss_stop - 1;

	for (i = 0; i < MEMORY_CHUNKS; i++) {
		if (!memory_chunk[i].size)
			continue;
		if (memory_chunk[i].type == CHUNK_OLDMEM ||
		    memory_chunk[i].type == CHUNK_CRASHK)
			continue;
		res = alloc_bootmem_low(sizeof(*res));
		res->flags = IORESOURCE_BUSY | IORESOURCE_MEM;
		switch (memory_chunk[i].type) {
		case CHUNK_READ_WRITE:
		case CHUNK_CRASHK:
			res->name = "System RAM";
			break;
		case CHUNK_READ_ONLY:
			res->name = "System ROM";
			res->flags |= IORESOURCE_READONLY;
			break;
		default:
			res->name = "reserved";
		}
		res->start = memory_chunk[i].addr;
		res->end = res->start + memory_chunk[i].size - 1;
		request_resource(&iomem_resource, res);

		for (j = 0; j < ARRAY_SIZE(standard_resources); j++) {
			std_res = standard_resources[j];
			if (std_res->start < res->start ||
			    std_res->start > res->end)
				continue;
			if (std_res->end > res->end) {
				sub_res = alloc_bootmem_low(sizeof(*sub_res));
				*sub_res = *std_res;
				sub_res->end = res->end;
				std_res->start = res->end + 1;
				request_resource(res, sub_res);
			} else {
				request_resource(res, std_res);
			}
		}
	}
}

unsigned long real_memory_size;
EXPORT_SYMBOL_GPL(real_memory_size);

static void __init setup_memory_end(void)
{
	unsigned long memory_size;
	unsigned long max_mem;
	int i;


#ifdef CONFIG_ZFCPDUMP
	if (ipl_info.type == IPL_TYPE_FCP_DUMP && !OLDMEM_BASE) {
		memory_end = ZFCPDUMP_HSA_SIZE;
		memory_end_set = 1;
	}
#endif
	memory_size = 0;
	memory_end &= PAGE_MASK;

	max_mem = memory_end ? min(VMEM_MAX_PHYS, memory_end) : VMEM_MAX_PHYS;
	memory_end = min(max_mem, memory_end);

	/*
	 * Make sure all chunks are MAX_ORDER aligned so we don't need the
	 * extra checks that HOLES_IN_ZONE would require.
	 */
	for (i = 0; i < MEMORY_CHUNKS; i++) {
		unsigned long start, end;
		struct mem_chunk *chunk;
		unsigned long align;

		chunk = &memory_chunk[i];
		align = 1UL << (MAX_ORDER + PAGE_SHIFT - 1);
		start = (chunk->addr + align - 1) & ~(align - 1);
		end = (chunk->addr + chunk->size) & ~(align - 1);
		if (start >= end)
			memset(chunk, 0, sizeof(*chunk));
		else {
			chunk->addr = start;
			chunk->size = end - start;
		}
	}

	for (i = 0; i < MEMORY_CHUNKS; i++) {
		struct mem_chunk *chunk = &memory_chunk[i];

		real_memory_size = max(real_memory_size,
				       chunk->addr + chunk->size);
		if (chunk->addr >= max_mem) {
			memset(chunk, 0, sizeof(*chunk));
			continue;
		}
		if (chunk->addr + chunk->size > max_mem)
			chunk->size = max_mem - chunk->addr;
		memory_size = max(memory_size, chunk->addr + chunk->size);
	}
	if (!memory_end)
		memory_end = memory_size;
}

void *restart_stack __attribute__((__section__(".data")));

/*
 * Setup new PSW and allocate stack for PSW restart interrupt
 */
static void __init setup_restart_psw(void)
{
	psw_t psw;

	restart_stack = __alloc_bootmem(ASYNC_SIZE, ASYNC_SIZE, 0);
	restart_stack += ASYNC_SIZE;

	/*
	 * Setup restart PSW for absolute zero lowcore. This is necesary
	 * if PSW restart is done on an offline CPU that has lowcore zero
	 */
	psw.mask = PSW_DEFAULT_KEY | PSW_MASK_BASE | PSW_MASK_EA | PSW_MASK_BA;
	psw.addr = PSW_ADDR_AMODE | (unsigned long) psw_restart_int_handler;
	copy_to_absolute_zero(&S390_lowcore.restart_psw, &psw, sizeof(psw));
}

static void __init setup_vmcoreinfo(void)
{
#ifdef CONFIG_KEXEC
	unsigned long ptr = paddr_vmcoreinfo_note();

	copy_to_absolute_zero(&S390_lowcore.vmcore_info, &ptr, sizeof(ptr));
#endif
}

#ifdef CONFIG_CRASH_DUMP

/*
 * Find suitable location for crashkernel memory
 */
static unsigned long __init find_crash_base(unsigned long crash_size,
					    char **msg)
{
	unsigned long crash_base;
	struct mem_chunk *chunk;
	int i;

	if (memory_chunk[0].size < crash_size) {
		*msg = "first memory chunk must be at least crashkernel size";
		return 0;
	}
<<<<<<< HEAD
	if (is_kdump_kernel() && (crash_size == OLDMEM_SIZE))
=======
	if (OLDMEM_BASE && crash_size == OLDMEM_SIZE)
>>>>>>> dc47ce90
		return OLDMEM_BASE;

	for (i = MEMORY_CHUNKS - 1; i >= 0; i--) {
		chunk = &memory_chunk[i];
		if (chunk->size == 0)
			continue;
		if (chunk->type != CHUNK_READ_WRITE)
			continue;
		if (chunk->size < crash_size)
			continue;
		crash_base = (chunk->addr + chunk->size) - crash_size;
		if (crash_base < crash_size)
			continue;
		if (crash_base < ZFCPDUMP_HSA_SIZE_MAX)
			continue;
		if (crash_base < (unsigned long) INITRD_START + INITRD_SIZE)
			continue;
		return crash_base;
	}
	*msg = "no suitable area found";
	return 0;
}

/*
 * Check if crash_base and crash_size is valid
 */
static int __init verify_crash_base(unsigned long crash_base,
				    unsigned long crash_size,
				    char **msg)
{
	struct mem_chunk *chunk;
	int i;

	/*
	 * Because we do the swap to zero, we must have at least 'crash_size'
	 * bytes free space before crash_base
	 */
	if (crash_size > crash_base) {
		*msg = "crashkernel offset must be greater than size";
		return -EINVAL;
	}

	/* First memory chunk must be at least crash_size */
	if (memory_chunk[0].size < crash_size) {
		*msg = "first memory chunk must be at least crashkernel size";
		return -EINVAL;
	}
	/* Check if we fit into the respective memory chunk */
	for (i = 0; i < MEMORY_CHUNKS; i++) {
		chunk = &memory_chunk[i];
		if (chunk->size == 0)
			continue;
		if (crash_base < chunk->addr)
			continue;
		if (crash_base >= chunk->addr + chunk->size)
			continue;
		/* we have found the memory chunk */
		if (crash_base + crash_size > chunk->addr + chunk->size) {
			*msg = "selected memory chunk is too small for "
				"crashkernel memory";
			return -EINVAL;
		}
		return 0;
	}
	*msg = "invalid memory range specified";
	return -EINVAL;
}

/*
 * Reserve kdump memory by creating a memory hole in the mem_chunk array
 */
static void __init reserve_kdump_bootmem(unsigned long addr, unsigned long size,
					 int type)
{

	create_mem_hole(memory_chunk, addr, size, type);
}

/*
 * When kdump is enabled, we have to ensure that no memory from
 * the area [0 - crashkernel memory size] and
 * [crashk_res.start - crashk_res.end] is set offline.
 */
static int kdump_mem_notifier(struct notifier_block *nb,
			      unsigned long action, void *data)
{
	struct memory_notify *arg = data;

	if (arg->start_pfn < PFN_DOWN(resource_size(&crashk_res)))
		return NOTIFY_BAD;
	if (arg->start_pfn > PFN_DOWN(crashk_res.end))
		return NOTIFY_OK;
	if (arg->start_pfn + arg->nr_pages - 1 < PFN_DOWN(crashk_res.start))
		return NOTIFY_OK;
	return NOTIFY_BAD;
}

static struct notifier_block kdump_mem_nb = {
	.notifier_call = kdump_mem_notifier,
};

#endif

/*
 * Make sure that oldmem, where the dump is stored, is protected
 */
static void reserve_oldmem(void)
{
#ifdef CONFIG_CRASH_DUMP
	if (!OLDMEM_BASE)
		return;

	reserve_kdump_bootmem(OLDMEM_BASE, OLDMEM_SIZE, CHUNK_OLDMEM);
	reserve_kdump_bootmem(OLDMEM_SIZE, memory_end - OLDMEM_SIZE,
			      CHUNK_OLDMEM);
	if (OLDMEM_BASE + OLDMEM_SIZE == real_memory_size)
		saved_max_pfn = PFN_DOWN(OLDMEM_BASE) - 1;
	else
		saved_max_pfn = PFN_DOWN(real_memory_size) - 1;
#endif
}

/*
 * Reserve memory for kdump kernel to be loaded with kexec
 */
static void __init reserve_crashkernel(void)
{
#ifdef CONFIG_CRASH_DUMP
	unsigned long long crash_base, crash_size;
	char *msg;
	int rc;

	rc = parse_crashkernel(boot_command_line, memory_end, &crash_size,
			       &crash_base);
	if (rc || crash_size == 0)
		return;
	crash_base = ALIGN(crash_base, KEXEC_CRASH_MEM_ALIGN);
	crash_size = ALIGN(crash_size, KEXEC_CRASH_MEM_ALIGN);
	if (register_memory_notifier(&kdump_mem_nb))
		return;
	if (!crash_base)
		crash_base = find_crash_base(crash_size, &msg);
	if (!crash_base) {
		pr_info("crashkernel reservation failed: %s\n", msg);
		unregister_memory_notifier(&kdump_mem_nb);
		return;
	}
	if (verify_crash_base(crash_base, crash_size, &msg)) {
		pr_info("crashkernel reservation failed: %s\n", msg);
		unregister_memory_notifier(&kdump_mem_nb);
		return;
	}
	if (!OLDMEM_BASE && MACHINE_IS_VM)
		diag10_range(PFN_DOWN(crash_base), PFN_DOWN(crash_size));
	crashk_res.start = crash_base;
	crashk_res.end = crash_base + crash_size - 1;
	insert_resource(&iomem_resource, &crashk_res);
	reserve_kdump_bootmem(crash_base, crash_size, CHUNK_CRASHK);
	pr_info("Reserving %lluMB of memory at %lluMB "
		"for crashkernel (System RAM: %luMB)\n",
		crash_size >> 20, crash_base >> 20, memory_end >> 20);
#endif
}

static void __init
setup_memory(void)
{
        unsigned long bootmap_size;
	unsigned long start_pfn, end_pfn;
	int i;

	/*
	 * partially used pages are not usable - thus
	 * we are rounding upwards:
	 */
	start_pfn = PFN_UP(__pa(&_end));
	end_pfn = max_pfn = PFN_DOWN(memory_end);

#ifdef CONFIG_BLK_DEV_INITRD
	/*
	 * Move the initrd in case the bitmap of the bootmem allocater
	 * would overwrite it.
	 */

	if (INITRD_START && INITRD_SIZE) {
		unsigned long bmap_size;
		unsigned long start;

		bmap_size = bootmem_bootmap_pages(end_pfn - start_pfn + 1);
		bmap_size = PFN_PHYS(bmap_size);

		if (PFN_PHYS(start_pfn) + bmap_size > INITRD_START) {
			start = PFN_PHYS(start_pfn) + bmap_size + PAGE_SIZE;

#ifdef CONFIG_CRASH_DUMP
			if (OLDMEM_BASE) {
				/* Move initrd behind kdump oldmem */
				if (start + INITRD_SIZE > OLDMEM_BASE &&
				    start < OLDMEM_BASE + OLDMEM_SIZE)
					start = OLDMEM_BASE + OLDMEM_SIZE;
			}
#endif
			if (start + INITRD_SIZE > memory_end) {
				pr_err("initrd extends beyond end of "
				       "memory (0x%08lx > 0x%08lx) "
				       "disabling initrd\n",
				       start + INITRD_SIZE, memory_end);
				INITRD_START = INITRD_SIZE = 0;
			} else {
				pr_info("Moving initrd (0x%08lx -> "
					"0x%08lx, size: %ld)\n",
					INITRD_START, start, INITRD_SIZE);
				memmove((void *) start, (void *) INITRD_START,
					INITRD_SIZE);
				INITRD_START = start;
			}
		}
	}
#endif

	/*
	 * Initialize the boot-time allocator
	 */
	bootmap_size = init_bootmem(start_pfn, end_pfn);

	/*
	 * Register RAM areas with the bootmem allocator.
	 */

	for (i = 0; i < MEMORY_CHUNKS && memory_chunk[i].size > 0; i++) {
		unsigned long start_chunk, end_chunk, pfn;

		if (memory_chunk[i].type != CHUNK_READ_WRITE &&
		    memory_chunk[i].type != CHUNK_CRASHK)
			continue;
		start_chunk = PFN_DOWN(memory_chunk[i].addr);
		end_chunk = start_chunk + PFN_DOWN(memory_chunk[i].size);
		end_chunk = min(end_chunk, end_pfn);
		if (start_chunk >= end_chunk)
			continue;
		add_active_range(0, start_chunk, end_chunk);
		pfn = max(start_chunk, start_pfn);
		for (; pfn < end_chunk; pfn++)
			page_set_storage_key(PFN_PHYS(pfn),
					     PAGE_DEFAULT_KEY, 0);
	}

	psw_set_key(PAGE_DEFAULT_KEY);

	free_bootmem_with_active_regions(0, max_pfn);

	/*
	 * Reserve memory used for lowcore/command line/kernel image.
	 */
	reserve_bootmem(0, (unsigned long)_ehead, BOOTMEM_DEFAULT);
	reserve_bootmem((unsigned long)_stext,
			PFN_PHYS(start_pfn) - (unsigned long)_stext,
			BOOTMEM_DEFAULT);
	/*
	 * Reserve the bootmem bitmap itself as well. We do this in two
	 * steps (first step was init_bootmem()) because this catches
	 * the (very unlikely) case of us accidentally initializing the
	 * bootmem allocator with an invalid RAM area.
	 */
	reserve_bootmem(start_pfn << PAGE_SHIFT, bootmap_size,
			BOOTMEM_DEFAULT);

#ifdef CONFIG_CRASH_DUMP
	if (crashk_res.start)
		reserve_bootmem(crashk_res.start,
				crashk_res.end - crashk_res.start + 1,
				BOOTMEM_DEFAULT);
	if (is_kdump_kernel())
		reserve_bootmem(elfcorehdr_addr - OLDMEM_BASE,
				PAGE_ALIGN(elfcorehdr_size), BOOTMEM_DEFAULT);
#endif
#ifdef CONFIG_BLK_DEV_INITRD
	if (INITRD_START && INITRD_SIZE) {
		if (INITRD_START + INITRD_SIZE <= memory_end) {
			reserve_bootmem(INITRD_START, INITRD_SIZE,
					BOOTMEM_DEFAULT);
			initrd_start = INITRD_START;
			initrd_end = initrd_start + INITRD_SIZE;
		} else {
			pr_err("initrd extends beyond end of "
			       "memory (0x%08lx > 0x%08lx) "
			       "disabling initrd\n",
			       initrd_start + INITRD_SIZE, memory_end);
			initrd_start = initrd_end = 0;
		}
	}
#endif
}

/*
 * Setup hardware capabilities.
 */
static void __init setup_hwcaps(void)
{
	static const int stfl_bits[6] = { 0, 2, 7, 17, 19, 21 };
	struct cpuid cpu_id;
	int i;

	/*
	 * The store facility list bits numbers as found in the principles
	 * of operation are numbered with bit 1UL<<31 as number 0 to
	 * bit 1UL<<0 as number 31.
	 *   Bit 0: instructions named N3, "backported" to esa-mode
	 *   Bit 2: z/Architecture mode is active
	 *   Bit 7: the store-facility-list-extended facility is installed
	 *   Bit 17: the message-security assist is installed
	 *   Bit 19: the long-displacement facility is installed
	 *   Bit 21: the extended-immediate facility is installed
	 *   Bit 22: extended-translation facility 3 is installed
	 *   Bit 30: extended-translation facility 3 enhancement facility
	 * These get translated to:
	 *   HWCAP_S390_ESAN3 bit 0, HWCAP_S390_ZARCH bit 1,
	 *   HWCAP_S390_STFLE bit 2, HWCAP_S390_MSA bit 3,
	 *   HWCAP_S390_LDISP bit 4, HWCAP_S390_EIMM bit 5 and
	 *   HWCAP_S390_ETF3EH bit 8 (22 && 30).
	 */
	for (i = 0; i < 6; i++)
		if (test_facility(stfl_bits[i]))
			elf_hwcap |= 1UL << i;

	if (test_facility(22) && test_facility(30))
		elf_hwcap |= HWCAP_S390_ETF3EH;

	/*
	 * Check for additional facilities with store-facility-list-extended.
	 * stfle stores doublewords (8 byte) with bit 1ULL<<63 as bit 0
	 * and 1ULL<<0 as bit 63. Bits 0-31 contain the same information
	 * as stored by stfl, bits 32-xxx contain additional facilities.
	 * How many facility words are stored depends on the number of
	 * doublewords passed to the instruction. The additional facilities
	 * are:
	 *   Bit 42: decimal floating point facility is installed
	 *   Bit 44: perform floating point operation facility is installed
	 * translated to:
	 *   HWCAP_S390_DFP bit 6 (42 && 44).
	 */
	if ((elf_hwcap & (1UL << 2)) && test_facility(42) && test_facility(44))
		elf_hwcap |= HWCAP_S390_DFP;

	/*
	 * Huge page support HWCAP_S390_HPAGE is bit 7.
	 */
	if (MACHINE_HAS_HPAGE)
		elf_hwcap |= HWCAP_S390_HPAGE;

	/*
	 * 64-bit register support for 31-bit processes
	 * HWCAP_S390_HIGH_GPRS is bit 9.
	 */
	elf_hwcap |= HWCAP_S390_HIGH_GPRS;

	get_cpu_id(&cpu_id);
	switch (cpu_id.machine) {
	case 0x9672:
#if !defined(CONFIG_64BIT)
	default:	/* Use "g5" as default for 31 bit kernels. */
#endif
		strcpy(elf_platform, "g5");
		break;
	case 0x2064:
	case 0x2066:
#if defined(CONFIG_64BIT)
	default:	/* Use "z900" as default for 64 bit kernels. */
#endif
		strcpy(elf_platform, "z900");
		break;
	case 0x2084:
	case 0x2086:
		strcpy(elf_platform, "z990");
		break;
	case 0x2094:
	case 0x2096:
		strcpy(elf_platform, "z9-109");
		break;
	case 0x2097:
	case 0x2098:
		strcpy(elf_platform, "z10");
		break;
	case 0x2817:
	case 0x2818:
		strcpy(elf_platform, "z196");
		break;
	}
}

/*
 * Setup function called from init/main.c just after the banner
 * was printed.
 */

void __init
setup_arch(char **cmdline_p)
{
        /*
         * print what head.S has found out about the machine
         */
#ifndef CONFIG_64BIT
	if (MACHINE_IS_VM)
		pr_info("Linux is running as a z/VM "
			"guest operating system in 31-bit mode\n");
	else if (MACHINE_IS_LPAR)
		pr_info("Linux is running natively in 31-bit mode\n");
	if (MACHINE_HAS_IEEE)
		pr_info("The hardware system has IEEE compatible "
			"floating point units\n");
	else
		pr_info("The hardware system has no IEEE compatible "
			"floating point units\n");
#else /* CONFIG_64BIT */
	if (MACHINE_IS_VM)
		pr_info("Linux is running as a z/VM "
			"guest operating system in 64-bit mode\n");
	else if (MACHINE_IS_KVM)
		pr_info("Linux is running under KVM in 64-bit mode\n");
	else if (MACHINE_IS_LPAR)
		pr_info("Linux is running natively in 64-bit mode\n");
#endif /* CONFIG_64BIT */

	/* Have one command line that is parsed and saved in /proc/cmdline */
	/* boot_command_line has been already set up in early.c */
	*cmdline_p = boot_command_line;

        ROOT_DEV = Root_RAM0;

	init_mm.start_code = PAGE_OFFSET;
	init_mm.end_code = (unsigned long) &_etext;
	init_mm.end_data = (unsigned long) &_edata;
	init_mm.brk = (unsigned long) &_end;

	if (MACHINE_HAS_MVCOS)
		memcpy(&uaccess, &uaccess_mvcos, sizeof(uaccess));
	else
		memcpy(&uaccess, &uaccess_std, sizeof(uaccess));

	parse_early_param();

	setup_ipl();
	setup_memory_end();
	setup_addressing_mode();
	reserve_oldmem();
	reserve_crashkernel();
	setup_memory();
	setup_resources();
	setup_vmcoreinfo();
	setup_restart_psw();
	setup_lowcore();

        cpu_init();
	s390_init_cpu_topology();

	/*
	 * Setup capabilities (ELF_HWCAP & ELF_PLATFORM).
	 */
	setup_hwcaps();

	/*
	 * Create kernel page tables and switch to virtual addressing.
	 */
        paging_init();

        /* Setup default console */
	conmode_default();
	set_preferred_console();

	/* Setup zfcpdump support */
	setup_zfcpdump(console_devno);
}<|MERGE_RESOLUTION|>--- conflicted
+++ resolved
@@ -579,11 +579,7 @@
 		*msg = "first memory chunk must be at least crashkernel size";
 		return 0;
 	}
-<<<<<<< HEAD
-	if (is_kdump_kernel() && (crash_size == OLDMEM_SIZE))
-=======
 	if (OLDMEM_BASE && crash_size == OLDMEM_SIZE)
->>>>>>> dc47ce90
 		return OLDMEM_BASE;
 
 	for (i = MEMORY_CHUNKS - 1; i >= 0; i--) {
