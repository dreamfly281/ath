--- conflicted
+++ resolved
@@ -1776,10 +1776,7 @@
 	data8 sys_clock_adjtime
 	data8 sys_syncfs
 	data8 sys_setns				// 1330
-<<<<<<< HEAD
-=======
 	data8 sys_sendmmsg
->>>>>>> 59c5f46f
 
 	.org sys_call_table + 8*NR_syscalls	// guard against failures to increase NR_syscalls
 #endif /* __IA64_ASM_PARAVIRTUALIZED_NATIVE */