/*
 * Copyright (C) 2010 Google, Inc.
 *
 * Author:
 *	Colin Cross <ccross@google.com>
 *
 * Copyright (C) 2010, NVIDIA Corporation
 *
 * This software is licensed under the terms of the GNU General Public
 * License version 2, as published by the Free Software Foundation, and
 * may be copied, distributed, and modified under those terms.
 *
 * This program is distributed in the hope that it will be useful,
 * but WITHOUT ANY WARRANTY; without even the implied warranty of
 * MERCHANTABILITY or FITNESS FOR A PARTICULAR PURPOSE.  See the
 * GNU General Public License for more details.
 *
 */

#include <linux/kernel.h>
#include <linux/init.h>
#include <linux/interrupt.h>
#include <linux/irq.h>
#include <linux/io.h>

#include <asm/hardware/gic.h>

#include <mach/iomap.h>

#include "board.h"

#define INT_SYS_NR	(INT_GPIO_BASE - INT_PRI_BASE)
#define INT_SYS_SZ	(INT_SEC_BASE - INT_PRI_BASE)
#define PPI_NR		((INT_SYS_NR+INT_SYS_SZ-1)/INT_SYS_SZ)

#define APBDMA_IRQ_STA_CPU  0x14
#define APBDMA_IRQ_MASK_SET 0x20
#define APBDMA_IRQ_MASK_CLR 0x24

#define ICTLR_CPU_IER		0x20
#define ICTLR_CPU_IER_SET	0x24
#define ICTLR_CPU_IER_CLR	0x28
#define ICTLR_CPU_IEP_CLASS	0x2c
#define ICTLR_COP_IER		0x30
#define ICTLR_COP_IER_SET	0x34
#define ICTLR_COP_IER_CLR	0x38
#define ICTLR_COP_IEP_CLASS	0x3c

<<<<<<< HEAD
static void (*gic_mask_irq)(struct irq_data *d);
static void (*gic_unmask_irq)(struct irq_data *d);
=======
static void (*tegra_gic_mask_irq)(struct irq_data *d);
static void (*tegra_gic_unmask_irq)(struct irq_data *d);
>>>>>>> ebf53826

#define irq_to_ictlr(irq) (((irq) - 32) >> 5)
static void __iomem *tegra_ictlr_base = IO_ADDRESS(TEGRA_PRIMARY_ICTLR_BASE);
#define ictlr_to_virt(ictlr) (tegra_ictlr_base + (ictlr) * 0x100)

static void tegra_mask(struct irq_data *d)
{
	void __iomem *addr = ictlr_to_virt(irq_to_ictlr(d->irq));
<<<<<<< HEAD
	gic_mask_irq(d);
	writel(1<<(d->irq&31), addr+ICTLR_CPU_IER_CLR);
=======
	tegra_gic_mask_irq(d);
	writel(1 << (d->irq & 31), addr+ICTLR_CPU_IER_CLR);
>>>>>>> ebf53826
}

static void tegra_unmask(struct irq_data *d)
{
	void __iomem *addr = ictlr_to_virt(irq_to_ictlr(d->irq));
<<<<<<< HEAD
	gic_unmask_irq(d);
=======
	tegra_gic_unmask_irq(d);
>>>>>>> ebf53826
	writel(1<<(d->irq&31), addr+ICTLR_CPU_IER_SET);
}

#ifdef CONFIG_PM

static int tegra_set_wake(struct irq_data *d, unsigned int on)
{
	return 0;
}
#endif

static struct irq_chip tegra_irq = {
	.name		= "PPI",
	.irq_mask	= tegra_mask,
	.irq_unmask	= tegra_unmask,
#ifdef CONFIG_PM
	.irq_set_wake	= tegra_set_wake,
#endif
};

void __init tegra_init_irq(void)
{
	struct irq_chip *gic;
	unsigned int i;

	for (i = 0; i < PPI_NR; i++) {
		writel(~0, ictlr_to_virt(i) + ICTLR_CPU_IER_CLR);
		writel(0, ictlr_to_virt(i) + ICTLR_CPU_IEP_CLASS);
	}

	gic_init(0, 29, IO_ADDRESS(TEGRA_ARM_INT_DIST_BASE),
		 IO_ADDRESS(TEGRA_ARM_PERIF_BASE + 0x100));

	gic = get_irq_chip(29);
<<<<<<< HEAD
	gic_unmask_irq = gic->irq_unmask;
	gic_mask_irq = gic->irq_mask;
=======
	tegra_gic_unmask_irq = gic->irq_unmask;
	tegra_gic_mask_irq = gic->irq_mask;
>>>>>>> ebf53826
	tegra_irq.irq_ack = gic->irq_ack;
#ifdef CONFIG_SMP
	tegra_irq.irq_set_affinity = gic->irq_set_affinity;
#endif

	for (i = INT_PRI_BASE; i < INT_GPIO_BASE; i++) {
		set_irq_chip(i, &tegra_irq);
		set_irq_handler(i, handle_level_irq);
		set_irq_flags(i, IRQF_VALID);
	}
}

#ifdef CONFIG_PM
static u32 cop_ier[PPI_NR];
static u32 cpu_ier[PPI_NR];
static u32 cpu_iep[PPI_NR];

void tegra_irq_suspend(void)
{
	unsigned long flags;
	int i;

	for (i = INT_PRI_BASE; i < INT_GPIO_BASE; i++) {
		struct irq_desc *desc = irq_to_desc(i);
		if (!desc)
			continue;
		if (desc->status & IRQ_WAKEUP) {
			pr_debug("irq %d is wakeup\n", i);
			continue;
		}
		disable_irq(i);
	}

	local_irq_save(flags);
	for (i = 0; i < PPI_NR; i++) {
		void __iomem *ictlr = ictlr_to_virt(i);
		cpu_ier[i] = readl(ictlr + ICTLR_CPU_IER);
		cpu_iep[i] = readl(ictlr + ICTLR_CPU_IEP_CLASS);
		cop_ier[i] = readl(ictlr + ICTLR_COP_IER);
		writel(~0, ictlr + ICTLR_COP_IER_CLR);
	}
	local_irq_restore(flags);
}

void tegra_irq_resume(void)
{
	unsigned long flags;
	int i;

	local_irq_save(flags);
	for (i = 0; i < PPI_NR; i++) {
		void __iomem *ictlr = ictlr_to_virt(i);
		writel(cpu_iep[i], ictlr + ICTLR_CPU_IEP_CLASS);
		writel(~0ul, ictlr + ICTLR_CPU_IER_CLR);
		writel(cpu_ier[i], ictlr + ICTLR_CPU_IER_SET);
		writel(0, ictlr + ICTLR_COP_IEP_CLASS);
		writel(~0ul, ictlr + ICTLR_COP_IER_CLR);
		writel(cop_ier[i], ictlr + ICTLR_COP_IER_SET);
	}
	local_irq_restore(flags);

	for (i = INT_PRI_BASE; i < INT_GPIO_BASE; i++) {
		struct irq_desc *desc = irq_to_desc(i);
		if (!desc || (desc->status & IRQ_WAKEUP))
			continue;
		enable_irq(i);
	}
}
#endif<|MERGE_RESOLUTION|>--- conflicted
+++ resolved
@@ -46,13 +46,8 @@
 #define ICTLR_COP_IER_CLR	0x38
 #define ICTLR_COP_IEP_CLASS	0x3c
 
-<<<<<<< HEAD
-static void (*gic_mask_irq)(struct irq_data *d);
-static void (*gic_unmask_irq)(struct irq_data *d);
-=======
 static void (*tegra_gic_mask_irq)(struct irq_data *d);
 static void (*tegra_gic_unmask_irq)(struct irq_data *d);
->>>>>>> ebf53826
 
 #define irq_to_ictlr(irq) (((irq) - 32) >> 5)
 static void __iomem *tegra_ictlr_base = IO_ADDRESS(TEGRA_PRIMARY_ICTLR_BASE);
@@ -61,23 +56,14 @@
 static void tegra_mask(struct irq_data *d)
 {
 	void __iomem *addr = ictlr_to_virt(irq_to_ictlr(d->irq));
-<<<<<<< HEAD
-	gic_mask_irq(d);
-	writel(1<<(d->irq&31), addr+ICTLR_CPU_IER_CLR);
-=======
 	tegra_gic_mask_irq(d);
 	writel(1 << (d->irq & 31), addr+ICTLR_CPU_IER_CLR);
->>>>>>> ebf53826
 }
 
 static void tegra_unmask(struct irq_data *d)
 {
 	void __iomem *addr = ictlr_to_virt(irq_to_ictlr(d->irq));
-<<<<<<< HEAD
-	gic_unmask_irq(d);
-=======
 	tegra_gic_unmask_irq(d);
->>>>>>> ebf53826
 	writel(1<<(d->irq&31), addr+ICTLR_CPU_IER_SET);
 }
 
@@ -112,13 +98,8 @@
 		 IO_ADDRESS(TEGRA_ARM_PERIF_BASE + 0x100));
 
 	gic = get_irq_chip(29);
-<<<<<<< HEAD
-	gic_unmask_irq = gic->irq_unmask;
-	gic_mask_irq = gic->irq_mask;
-=======
 	tegra_gic_unmask_irq = gic->irq_unmask;
 	tegra_gic_mask_irq = gic->irq_mask;
->>>>>>> ebf53826
 	tegra_irq.irq_ack = gic->irq_ack;
 #ifdef CONFIG_SMP
 	tegra_irq.irq_set_affinity = gic->irq_set_affinity;
