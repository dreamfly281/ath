--- conflicted
+++ resolved
@@ -144,7 +144,6 @@
 		pcie@0 {
 			/* IRQ[0:3] are pulled up on board, set to active-low */
 			interrupt-map-mask = <0xf800 0 0 7>;
-			/* IRQ[0:3] are pulled up on board, set to active-low */
 			interrupt-map = <
 				/* IDSEL 0x0 */
 				0000 0 0 1 &mpic 0 1 0 0
@@ -172,23 +171,12 @@
 			 * IRQ[7] is pulled up on board, set to active-low
 			 */
 			interrupt-map-mask = <0xf800 0 0 7>;
-			/*
-			 * IRQ[4:6] only for PCIe, set to active-high,
-			 * IRQ[7] is pulled up on board, set to active-low
-			 */
 			interrupt-map = <
 				/* IDSEL 0x0 */
-<<<<<<< HEAD
-				0000 0 0 1 &mpic 4 2
-				0000 0 0 2 &mpic 5 2
-				0000 0 0 3 &mpic 6 2
-				0000 0 0 4 &mpic 7 1
-=======
 				0000 0 0 1 &mpic 4 2 0 0
 				0000 0 0 2 &mpic 5 2 0 0
 				0000 0 0 3 &mpic 6 2 0 0
 				0000 0 0 4 &mpic 7 1 0 0
->>>>>>> a0afd4f7
 				>;
 			ranges = <0x2000000 0x0 0xa0000000
 				  0x2000000 0x0 0xa0000000
@@ -210,23 +198,12 @@
 			 * IRQ[11] only for PCIe, set to active-high,
 			 */
 			interrupt-map-mask = <0xf800 0 0 7>;
-			/*
-			 * IRQ[8:10] are pulled up on board, set to active-low
-			 * IRQ[11] only for PCIe, set to active-high,
-			 */
 			interrupt-map = <
 				/* IDSEL 0x0 */
-<<<<<<< HEAD
-				0000 0 0 1 &mpic 8 1
-				0000 0 0 2 &mpic 9 1
-				0000 0 0 3 &mpic 10 1
-				0000 0 0 4 &mpic 11 2
-=======
 				0000 0 0 1 &mpic 8 1 0 0
 				0000 0 0 2 &mpic 9 1 0 0
 				0000 0 0 3 &mpic 10 1 0 0
 				0000 0 0 4 &mpic 11 2 0 0
->>>>>>> a0afd4f7
 				>;
 			ranges = <0x2000000 0x0 0x80000000
 				  0x2000000 0x0 0x80000000
