--- conflicted
+++ resolved
@@ -90,10 +90,7 @@
 	spinlock_t bmp_lock;
 	u64 ppe_id;
 	u64 thread_id;
-<<<<<<< HEAD
-=======
 	unsigned long ipi_debug_brk_mask;
->>>>>>> a0afd4f7
 	unsigned long ipi_mask;
 };
 
@@ -712,16 +709,6 @@
 		cpu, virq, pd->ipi_mask);
 }
 
-void __init ps3_register_ipi_irq(unsigned int cpu, unsigned int virq)
-{
-	struct ps3_private *pd = &per_cpu(ps3_private, cpu);
-
-	set_bit(63 - virq, &pd->ipi_mask);
-
-	DBG("%s:%d: cpu %u, virq %u, ipi_mask %lxh\n", __func__, __LINE__,
-		cpu, virq, pd->ipi_mask);
-}
-
 static unsigned int ps3_get_irq(void)
 {
 	struct ps3_private *pd = &__get_cpu_var(ps3_private);
