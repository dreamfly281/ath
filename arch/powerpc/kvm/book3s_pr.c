--- conflicted
+++ resolved
@@ -658,18 +658,12 @@
 			ulong cmd = kvmppc_get_gpr(vcpu, 3);
 			int i;
 
-<<<<<<< HEAD
-=======
 #ifdef CONFIG_KVM_BOOK3S_64_PR
->>>>>>> 805a6af8
 			if (kvmppc_h_pr(vcpu, cmd) == EMULATE_DONE) {
 				r = RESUME_GUEST;
 				break;
 			}
-<<<<<<< HEAD
-=======
-#endif
->>>>>>> 805a6af8
+#endif
 
 			run->papr_hcall.nr = cmd;
 			for (i = 0; i < 9; ++i) {
