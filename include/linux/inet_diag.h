--- conflicted
+++ resolved
@@ -108,16 +108,10 @@
 	INET_DIAG_CONG,
 	INET_DIAG_TOS,
 	INET_DIAG_TCLASS,
-<<<<<<< HEAD
-};
-
-#define INET_DIAG_MAX INET_DIAG_TCLASS
-=======
 	INET_DIAG_SKMEMINFO,
 };
 
 #define INET_DIAG_MAX INET_DIAG_SKMEMINFO
->>>>>>> a0afd4f7
 
 
 /* INET_DIAG_MEM */
