--- conflicted
+++ resolved
@@ -1074,12 +1074,9 @@
  *
  * @NL80211_ATTR_ROAM_SUPPORT: Indicates whether the firmware is capable of
  *	roaming to another AP in the same ESS if the signal lever is low.
-<<<<<<< HEAD
-=======
  *
  * @NL80211_ATTR_PMKSA_CANDIDATE: Nested attribute containing the PMKSA caching
  *	candidate information, see &enum nl80211_pmksa_candidate_attr.
->>>>>>> 86512136
  *
  * @NL80211_ATTR_MAX: highest attribute number currently defined
  * @__NL80211_ATTR_AFTER_LAST: internal use
@@ -1298,11 +1295,8 @@
 
 	NL80211_ATTR_SCHED_SCAN_MATCH,
 	NL80211_ATTR_MAX_MATCH_SETS,
-<<<<<<< HEAD
-=======
 
 	NL80211_ATTR_PMKSA_CANDIDATE,
->>>>>>> 86512136
 
 	/* add attributes here, update the policy in nl80211.c */
 
