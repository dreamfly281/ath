--- conflicted
+++ resolved
@@ -269,11 +269,7 @@
  * since nobody else can modify it.
  */
 #define current_cred() \
-<<<<<<< HEAD
-	(*(__force struct cred **)&current->cred)
-=======
 	rcu_dereference_protected(current->cred, 1)
->>>>>>> b1973297
 
 /**
  * __task_cred - Access a task's objective credentials
@@ -311,11 +307,7 @@
 #define get_current_user()				\
 ({							\
 	struct user_struct *__u;			\
-<<<<<<< HEAD
-	struct cred *__cred;				\
-=======
 	const struct cred *__cred;			\
->>>>>>> b1973297
 	__cred = current_cred();			\
 	__u = get_uid(__cred->user);			\
 	__u;						\
@@ -330,11 +322,7 @@
 #define get_current_groups()				\
 ({							\
 	struct group_info *__groups;			\
-<<<<<<< HEAD
-	struct cred *__cred;				\
-=======
 	const struct cred *__cred;			\
->>>>>>> b1973297
 	__cred = current_cred();			\
 	__groups = get_group_info(__cred->group_info);	\
 	__groups;					\
