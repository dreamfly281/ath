/*
 * mac80211 <-> driver interface
 *
 * Copyright 2002-2005, Devicescape Software, Inc.
 * Copyright 2006-2007	Jiri Benc <jbenc@suse.cz>
 * Copyright 2007-2010	Johannes Berg <johannes@sipsolutions.net>
 *
 * This program is free software; you can redistribute it and/or modify
 * it under the terms of the GNU General Public License version 2 as
 * published by the Free Software Foundation.
 */

#ifndef MAC80211_H
#define MAC80211_H

#include <linux/kernel.h>
#include <linux/if_ether.h>
#include <linux/skbuff.h>
#include <linux/device.h>
#include <linux/ieee80211.h>
#include <net/cfg80211.h>
#include <asm/unaligned.h>

/**
 * DOC: Introduction
 *
 * mac80211 is the Linux stack for 802.11 hardware that implements
 * only partial functionality in hard- or firmware. This document
 * defines the interface between mac80211 and low-level hardware
 * drivers.
 */

/**
 * DOC: Calling mac80211 from interrupts
 *
 * Only ieee80211_tx_status_irqsafe() and ieee80211_rx_irqsafe() can be
 * called in hardware interrupt context. The low-level driver must not call any
 * other functions in hardware interrupt context. If there is a need for such
 * call, the low-level driver should first ACK the interrupt and perform the
 * IEEE 802.11 code call after this, e.g. from a scheduled workqueue or even
 * tasklet function.
 *
 * NOTE: If the driver opts to use the _irqsafe() functions, it may not also
 *	 use the non-IRQ-safe functions!
 */

/**
 * DOC: Warning
 *
 * If you're reading this document and not the header file itself, it will
 * be incomplete because not all documentation has been converted yet.
 */

/**
 * DOC: Frame format
 *
 * As a general rule, when frames are passed between mac80211 and the driver,
 * they start with the IEEE 802.11 header and include the same octets that are
 * sent over the air except for the FCS which should be calculated by the
 * hardware.
 *
 * There are, however, various exceptions to this rule for advanced features:
 *
 * The first exception is for hardware encryption and decryption offload
 * where the IV/ICV may or may not be generated in hardware.
 *
 * Secondly, when the hardware handles fragmentation, the frame handed to
 * the driver from mac80211 is the MSDU, not the MPDU.
 *
 * Finally, for received frames, the driver is able to indicate that it has
 * filled a radiotap header and put that in front of the frame; if it does
 * not do so then mac80211 may add this under certain circumstances.
 */

/**
 * DOC: mac80211 workqueue
 *
 * mac80211 provides its own workqueue for drivers and internal mac80211 use.
 * The workqueue is a single threaded workqueue and can only be accessed by
 * helpers for sanity checking. Drivers must ensure all work added onto the
 * mac80211 workqueue should be cancelled on the driver stop() callback.
 *
 * mac80211 will flushed the workqueue upon interface removal and during
 * suspend.
 *
 * All work performed on the mac80211 workqueue must not acquire the RTNL lock.
 *
 */

/**
 * enum ieee80211_max_queues - maximum number of queues
 *
 * @IEEE80211_MAX_QUEUES: Maximum number of regular device queues.
 */
enum ieee80211_max_queues {
	IEEE80211_MAX_QUEUES =		4,
};

/**
 * enum ieee80211_ac_numbers - AC numbers as used in mac80211
 * @IEEE80211_AC_VO: voice
 * @IEEE80211_AC_VI: video
 * @IEEE80211_AC_BE: best effort
 * @IEEE80211_AC_BK: background
 */
enum ieee80211_ac_numbers {
	IEEE80211_AC_VO		= 0,
	IEEE80211_AC_VI		= 1,
	IEEE80211_AC_BE		= 2,
	IEEE80211_AC_BK		= 3,
};
#define IEEE80211_NUM_ACS	4

/**
 * struct ieee80211_tx_queue_params - transmit queue configuration
 *
 * The information provided in this structure is required for QoS
 * transmit queue configuration. Cf. IEEE 802.11 7.3.2.29.
 *
 * @aifs: arbitration interframe space [0..255]
 * @cw_min: minimum contention window [a value of the form
 *	2^n-1 in the range 1..32767]
 * @cw_max: maximum contention window [like @cw_min]
 * @txop: maximum burst time in units of 32 usecs, 0 meaning disabled
 * @uapsd: is U-APSD mode enabled for the queue
 */
struct ieee80211_tx_queue_params {
	u16 txop;
	u16 cw_min;
	u16 cw_max;
	u8 aifs;
	bool uapsd;
};

struct ieee80211_low_level_stats {
	unsigned int dot11ACKFailureCount;
	unsigned int dot11RTSFailureCount;
	unsigned int dot11FCSErrorCount;
	unsigned int dot11RTSSuccessCount;
};

/**
 * enum ieee80211_bss_change - BSS change notification flags
 *
 * These flags are used with the bss_info_changed() callback
 * to indicate which BSS parameter changed.
 *
 * @BSS_CHANGED_ASSOC: association status changed (associated/disassociated),
 *	also implies a change in the AID.
 * @BSS_CHANGED_ERP_CTS_PROT: CTS protection changed
 * @BSS_CHANGED_ERP_PREAMBLE: preamble changed
 * @BSS_CHANGED_ERP_SLOT: slot timing changed
 * @BSS_CHANGED_HT: 802.11n parameters changed
 * @BSS_CHANGED_BASIC_RATES: Basic rateset changed
 * @BSS_CHANGED_BEACON_INT: Beacon interval changed
 * @BSS_CHANGED_BSSID: BSSID changed, for whatever
 *	reason (IBSS and managed mode)
 * @BSS_CHANGED_BEACON: Beacon data changed, retrieve
 *	new beacon (beaconing modes)
 * @BSS_CHANGED_BEACON_ENABLED: Beaconing should be
 *	enabled/disabled (beaconing modes)
 * @BSS_CHANGED_CQM: Connection quality monitor config changed
 * @BSS_CHANGED_IBSS: IBSS join status changed
 * @BSS_CHANGED_ARP_FILTER: Hardware ARP filter address list or state changed.
 * @BSS_CHANGED_QOS: QoS for this association was enabled/disabled. Note
 *	that it is only ever disabled for station mode.
 * @BSS_CHANGED_IDLE: Idle changed for this BSS/interface.
 * @BSS_CHANGED_SSID: SSID changed for this BSS (AP mode)
 */
enum ieee80211_bss_change {
	BSS_CHANGED_ASSOC		= 1<<0,
	BSS_CHANGED_ERP_CTS_PROT	= 1<<1,
	BSS_CHANGED_ERP_PREAMBLE	= 1<<2,
	BSS_CHANGED_ERP_SLOT		= 1<<3,
	BSS_CHANGED_HT			= 1<<4,
	BSS_CHANGED_BASIC_RATES		= 1<<5,
	BSS_CHANGED_BEACON_INT		= 1<<6,
	BSS_CHANGED_BSSID		= 1<<7,
	BSS_CHANGED_BEACON		= 1<<8,
	BSS_CHANGED_BEACON_ENABLED	= 1<<9,
	BSS_CHANGED_CQM			= 1<<10,
	BSS_CHANGED_IBSS		= 1<<11,
	BSS_CHANGED_ARP_FILTER		= 1<<12,
	BSS_CHANGED_QOS			= 1<<13,
	BSS_CHANGED_IDLE		= 1<<14,
	BSS_CHANGED_SSID		= 1<<15,

	/* when adding here, make sure to change ieee80211_reconfig */
};

/*
 * The maximum number of IPv4 addresses listed for ARP filtering. If the number
 * of addresses for an interface increase beyond this value, hardware ARP
 * filtering will be disabled.
 */
#define IEEE80211_BSS_ARP_ADDR_LIST_LEN 4

/**
 * enum ieee80211_rssi_event - RSSI threshold event
 * An indicator for when RSSI goes below/above a certain threshold.
 * @RSSI_EVENT_HIGH: AP's rssi crossed the high threshold set by the driver.
 * @RSSI_EVENT_LOW: AP's rssi crossed the low threshold set by the driver.
 */
enum ieee80211_rssi_event {
	RSSI_EVENT_HIGH,
	RSSI_EVENT_LOW,
};

/**
 * struct ieee80211_bss_conf - holds the BSS's changing parameters
 *
 * This structure keeps information about a BSS (and an association
 * to that BSS) that can change during the lifetime of the BSS.
 *
 * @assoc: association status
 * @ibss_joined: indicates whether this station is part of an IBSS
 *	or not
 * @aid: association ID number, valid only when @assoc is true
 * @use_cts_prot: use CTS protection
 * @use_short_preamble: use 802.11b short preamble;
 *	if the hardware cannot handle this it must set the
 *	IEEE80211_HW_2GHZ_SHORT_PREAMBLE_INCAPABLE hardware flag
 * @use_short_slot: use short slot time (only relevant for ERP);
 *	if the hardware cannot handle this it must set the
 *	IEEE80211_HW_2GHZ_SHORT_SLOT_INCAPABLE hardware flag
 * @dtim_period: num of beacons before the next DTIM, for beaconing,
 *	valid in station mode only while @assoc is true and if also
 *	requested by %IEEE80211_HW_NEED_DTIM_PERIOD (cf. also hw conf
 *	@ps_dtim_period)
 * @timestamp: beacon timestamp
 * @beacon_int: beacon interval
 * @assoc_capability: capabilities taken from assoc resp
 * @basic_rates: bitmap of basic rates, each bit stands for an
 *	index into the rate table configured by the driver in
 *	the current band.
 * @mcast_rate: per-band multicast rate index + 1 (0: disabled)
 * @bssid: The BSSID for this BSS
 * @enable_beacon: whether beaconing should be enabled or not
 * @channel_type: Channel type for this BSS -- the hardware might be
 *	configured for HT40+ while this BSS only uses no-HT, for
 *	example.
 * @ht_operation_mode: HT operation mode (like in &struct ieee80211_ht_info).
 *	This field is only valid when the channel type is one of the HT types.
 * @cqm_rssi_thold: Connection quality monitor RSSI threshold, a zero value
 *	implies disabled
 * @cqm_rssi_hyst: Connection quality monitor RSSI hysteresis
 * @arp_addr_list: List of IPv4 addresses for hardware ARP filtering. The
 *	may filter ARP queries targeted for other addresses than listed here.
 *	The driver must allow ARP queries targeted for all address listed here
 *	to pass through. An empty list implies no ARP queries need to pass.
 * @arp_addr_cnt: Number of addresses currently on the list.
 * @arp_filter_enabled: Enable ARP filtering - if enabled, the hardware may
 *	filter ARP queries based on the @arp_addr_list, if disabled, the
 *	hardware must not perform any ARP filtering. Note, that the filter will
 *	be enabled also in promiscuous mode.
 * @qos: This is a QoS-enabled BSS.
 * @idle: This interface is idle. There's also a global idle flag in the
 *	hardware config which may be more appropriate depending on what
 *	your driver/device needs to do.
 * @ssid: The SSID of the current vif. Only valid in AP-mode.
 * @ssid_len: Length of SSID given in @ssid.
 * @hidden_ssid: The SSID of the current vif is hidden. Only valid in AP-mode.
 */
struct ieee80211_bss_conf {
	const u8 *bssid;
	/* association related data */
	bool assoc, ibss_joined;
	u16 aid;
	/* erp related data */
	bool use_cts_prot;
	bool use_short_preamble;
	bool use_short_slot;
	bool enable_beacon;
	u8 dtim_period;
	u16 beacon_int;
	u16 assoc_capability;
	u64 timestamp;
	u32 basic_rates;
	int mcast_rate[IEEE80211_NUM_BANDS];
	u16 ht_operation_mode;
	s32 cqm_rssi_thold;
	u32 cqm_rssi_hyst;
	enum nl80211_channel_type channel_type;
	__be32 arp_addr_list[IEEE80211_BSS_ARP_ADDR_LIST_LEN];
	u8 arp_addr_cnt;
	bool arp_filter_enabled;
	bool qos;
	bool idle;
	u8 ssid[IEEE80211_MAX_SSID_LEN];
	size_t ssid_len;
	bool hidden_ssid;
};

/**
 * enum mac80211_tx_control_flags - flags to describe transmission information/status
 *
 * These flags are used with the @flags member of &ieee80211_tx_info.
 *
 * @IEEE80211_TX_CTL_REQ_TX_STATUS: require TX status callback for this frame.
 * @IEEE80211_TX_CTL_ASSIGN_SEQ: The driver has to assign a sequence
 *	number to this frame, taking care of not overwriting the fragment
 *	number and increasing the sequence number only when the
 *	IEEE80211_TX_CTL_FIRST_FRAGMENT flag is set. mac80211 will properly
 *	assign sequence numbers to QoS-data frames but cannot do so correctly
 *	for non-QoS-data and management frames because beacons need them from
 *	that counter as well and mac80211 cannot guarantee proper sequencing.
 *	If this flag is set, the driver should instruct the hardware to
 *	assign a sequence number to the frame or assign one itself. Cf. IEEE
 *	802.11-2007 7.1.3.4.1 paragraph 3. This flag will always be set for
 *	beacons and always be clear for frames without a sequence number field.
 * @IEEE80211_TX_CTL_NO_ACK: tell the low level not to wait for an ack
 * @IEEE80211_TX_CTL_CLEAR_PS_FILT: clear powersave filter for destination
 *	station
 * @IEEE80211_TX_CTL_FIRST_FRAGMENT: this is a first fragment of the frame
 * @IEEE80211_TX_CTL_SEND_AFTER_DTIM: send this frame after DTIM beacon
 * @IEEE80211_TX_CTL_AMPDU: this frame should be sent as part of an A-MPDU
 * @IEEE80211_TX_CTL_INJECTED: Frame was injected, internal to mac80211.
 * @IEEE80211_TX_STAT_TX_FILTERED: The frame was not transmitted
 *	because the destination STA was in powersave mode. Note that to
 *	avoid race conditions, the filter must be set by the hardware or
 *	firmware upon receiving a frame that indicates that the station
 *	went to sleep (must be done on device to filter frames already on
 *	the queue) and may only be unset after mac80211 gives the OK for
 *	that by setting the IEEE80211_TX_CTL_CLEAR_PS_FILT (see above),
 *	since only then is it guaranteed that no more frames are in the
 *	hardware queue.
 * @IEEE80211_TX_STAT_ACK: Frame was acknowledged
 * @IEEE80211_TX_STAT_AMPDU: The frame was aggregated, so status
 * 	is for the whole aggregation.
 * @IEEE80211_TX_STAT_AMPDU_NO_BACK: no block ack was returned,
 * 	so consider using block ack request (BAR).
 * @IEEE80211_TX_CTL_RATE_CTRL_PROBE: internal to mac80211, can be
 *	set by rate control algorithms to indicate probe rate, will
 *	be cleared for fragmented frames (except on the last fragment)
 * @IEEE80211_TX_INTFL_NEED_TXPROCESSING: completely internal to mac80211,
 *	used to indicate that a pending frame requires TX processing before
 *	it can be sent out.
 * @IEEE80211_TX_INTFL_RETRIED: completely internal to mac80211,
 *	used to indicate that a frame was already retried due to PS
 * @IEEE80211_TX_INTFL_DONT_ENCRYPT: completely internal to mac80211,
 *	used to indicate frame should not be encrypted
 * @IEEE80211_TX_CTL_POLL_RESPONSE: This frame is a response to a poll
 *	frame (PS-Poll or uAPSD) and should be sent although the station
 *	is in powersave mode.
 * @IEEE80211_TX_CTL_MORE_FRAMES: More frames will be passed to the
 *	transmit function after the current frame, this can be used
 *	by drivers to kick the DMA queue only if unset or when the
 *	queue gets full.
 * @IEEE80211_TX_INTFL_RETRANSMISSION: This frame is being retransmitted
 *	after TX status because the destination was asleep, it must not
 *	be modified again (no seqno assignment, crypto, etc.)
 * @IEEE80211_TX_INTFL_NL80211_FRAME_TX: Frame was requested through nl80211
 *	MLME command (internal to mac80211 to figure out whether to send TX
 *	status to user space)
 * @IEEE80211_TX_CTL_LDPC: tells the driver to use LDPC for this frame
 * @IEEE80211_TX_CTL_STBC: Enables Space-Time Block Coding (STBC) for this
 *	frame and selects the maximum number of streams that it can use.
 * @IEEE80211_TX_CTL_TX_OFFCHAN: Marks this packet to be transmitted on
 *	the off-channel channel when a remain-on-channel offload is done
 *	in hardware -- normal packets still flow and are expected to be
 *	handled properly by the device.
 * @IEEE80211_TX_INTFL_TKIP_MIC_FAILURE: Marks this packet to be used for TKIP
 *	testing. It will be sent out with incorrect Michael MIC key to allow
 *	TKIP countermeasures to be tested.
 * @IEEE80211_TX_CTL_NO_CCK_RATE: This frame will be sent at non CCK rate.
 *	This flag is actually used for management frame especially for P2P
 *	frames not being sent at CCK rate in 2GHz band.
 * @IEEE80211_TX_STATUS_EOSP: This packet marks the end of service period,
 *	when its status is reported the service period ends. For frames in
 *	an SP that mac80211 transmits, it is already set; for driver frames
 *	the driver may set this flag. It is also used to do the same for
 *	PS-Poll responses.
<<<<<<< HEAD
=======
 * @IEEE80211_TX_CTL_USE_MINRATE: This frame will be sent at lowest rate.
 *	This flag is used to send nullfunc frame at minimum rate when
 *	the nullfunc is used for connection monitoring purpose.
 * @IEEE80211_TX_CTL_DONTFRAG: Don't fragment this packet even if it
 *	would be fragmented by size (this is optional, only used for
 *	monitor injection).
>>>>>>> 80ad2277
 *
 * Note: If you have to add new flags to the enumeration, then don't
 *	 forget to update %IEEE80211_TX_TEMPORARY_FLAGS when necessary.
 */
enum mac80211_tx_control_flags {
	IEEE80211_TX_CTL_REQ_TX_STATUS		= BIT(0),
	IEEE80211_TX_CTL_ASSIGN_SEQ		= BIT(1),
	IEEE80211_TX_CTL_NO_ACK			= BIT(2),
	IEEE80211_TX_CTL_CLEAR_PS_FILT		= BIT(3),
	IEEE80211_TX_CTL_FIRST_FRAGMENT		= BIT(4),
	IEEE80211_TX_CTL_SEND_AFTER_DTIM	= BIT(5),
	IEEE80211_TX_CTL_AMPDU			= BIT(6),
	IEEE80211_TX_CTL_INJECTED		= BIT(7),
	IEEE80211_TX_STAT_TX_FILTERED		= BIT(8),
	IEEE80211_TX_STAT_ACK			= BIT(9),
	IEEE80211_TX_STAT_AMPDU			= BIT(10),
	IEEE80211_TX_STAT_AMPDU_NO_BACK		= BIT(11),
	IEEE80211_TX_CTL_RATE_CTRL_PROBE	= BIT(12),
	IEEE80211_TX_INTFL_NEED_TXPROCESSING	= BIT(14),
	IEEE80211_TX_INTFL_RETRIED		= BIT(15),
	IEEE80211_TX_INTFL_DONT_ENCRYPT		= BIT(16),
	IEEE80211_TX_CTL_POLL_RESPONSE		= BIT(17),
	IEEE80211_TX_CTL_MORE_FRAMES		= BIT(18),
	IEEE80211_TX_INTFL_RETRANSMISSION	= BIT(19),
	/* hole at 20, use later */
	IEEE80211_TX_INTFL_NL80211_FRAME_TX	= BIT(21),
	IEEE80211_TX_CTL_LDPC			= BIT(22),
	IEEE80211_TX_CTL_STBC			= BIT(23) | BIT(24),
	IEEE80211_TX_CTL_TX_OFFCHAN		= BIT(25),
	IEEE80211_TX_INTFL_TKIP_MIC_FAILURE	= BIT(26),
	IEEE80211_TX_CTL_NO_CCK_RATE		= BIT(27),
	IEEE80211_TX_STATUS_EOSP		= BIT(28),
<<<<<<< HEAD
=======
	IEEE80211_TX_CTL_USE_MINRATE		= BIT(29),
	IEEE80211_TX_CTL_DONTFRAG		= BIT(30),
>>>>>>> 80ad2277
};

#define IEEE80211_TX_CTL_STBC_SHIFT		23

/*
 * This definition is used as a mask to clear all temporary flags, which are
 * set by the tx handlers for each transmission attempt by the mac80211 stack.
 */
#define IEEE80211_TX_TEMPORARY_FLAGS (IEEE80211_TX_CTL_NO_ACK |		      \
	IEEE80211_TX_CTL_CLEAR_PS_FILT | IEEE80211_TX_CTL_FIRST_FRAGMENT |    \
	IEEE80211_TX_CTL_SEND_AFTER_DTIM | IEEE80211_TX_CTL_AMPDU |	      \
	IEEE80211_TX_STAT_TX_FILTERED |	IEEE80211_TX_STAT_ACK |		      \
	IEEE80211_TX_STAT_AMPDU | IEEE80211_TX_STAT_AMPDU_NO_BACK |	      \
	IEEE80211_TX_CTL_RATE_CTRL_PROBE | IEEE80211_TX_CTL_POLL_RESPONSE |   \
	IEEE80211_TX_CTL_MORE_FRAMES | IEEE80211_TX_CTL_LDPC |		      \
	IEEE80211_TX_CTL_STBC | IEEE80211_TX_STATUS_EOSP)

/**
 * enum mac80211_rate_control_flags - per-rate flags set by the
 *	Rate Control algorithm.
 *
 * These flags are set by the Rate control algorithm for each rate during tx,
 * in the @flags member of struct ieee80211_tx_rate.
 *
 * @IEEE80211_TX_RC_USE_RTS_CTS: Use RTS/CTS exchange for this rate.
 * @IEEE80211_TX_RC_USE_CTS_PROTECT: CTS-to-self protection is required.
 *	This is set if the current BSS requires ERP protection.
 * @IEEE80211_TX_RC_USE_SHORT_PREAMBLE: Use short preamble.
 * @IEEE80211_TX_RC_MCS: HT rate.
 * @IEEE80211_TX_RC_GREEN_FIELD: Indicates whether this rate should be used in
 *	Greenfield mode.
 * @IEEE80211_TX_RC_40_MHZ_WIDTH: Indicates if the Channel Width should be 40 MHz.
 * @IEEE80211_TX_RC_DUP_DATA: The frame should be transmitted on both of the
 *	adjacent 20 MHz channels, if the current channel type is
 *	NL80211_CHAN_HT40MINUS or NL80211_CHAN_HT40PLUS.
 * @IEEE80211_TX_RC_SHORT_GI: Short Guard interval should be used for this rate.
 */
enum mac80211_rate_control_flags {
	IEEE80211_TX_RC_USE_RTS_CTS		= BIT(0),
	IEEE80211_TX_RC_USE_CTS_PROTECT		= BIT(1),
	IEEE80211_TX_RC_USE_SHORT_PREAMBLE	= BIT(2),

	/* rate index is an MCS rate number instead of an index */
	IEEE80211_TX_RC_MCS			= BIT(3),
	IEEE80211_TX_RC_GREEN_FIELD		= BIT(4),
	IEEE80211_TX_RC_40_MHZ_WIDTH		= BIT(5),
	IEEE80211_TX_RC_DUP_DATA		= BIT(6),
	IEEE80211_TX_RC_SHORT_GI		= BIT(7),
};


/* there are 40 bytes if you don't need the rateset to be kept */
#define IEEE80211_TX_INFO_DRIVER_DATA_SIZE 40

/* if you do need the rateset, then you have less space */
#define IEEE80211_TX_INFO_RATE_DRIVER_DATA_SIZE 24

/* maximum number of rate stages */
#define IEEE80211_TX_MAX_RATES	5

/**
 * struct ieee80211_tx_rate - rate selection/status
 *
 * @idx: rate index to attempt to send with
 * @flags: rate control flags (&enum mac80211_rate_control_flags)
 * @count: number of tries in this rate before going to the next rate
 *
 * A value of -1 for @idx indicates an invalid rate and, if used
 * in an array of retry rates, that no more rates should be tried.
 *
 * When used for transmit status reporting, the driver should
 * always report the rate along with the flags it used.
 *
 * &struct ieee80211_tx_info contains an array of these structs
 * in the control information, and it will be filled by the rate
 * control algorithm according to what should be sent. For example,
 * if this array contains, in the format { <idx>, <count> } the
 * information
 *    { 3, 2 }, { 2, 2 }, { 1, 4 }, { -1, 0 }, { -1, 0 }
 * then this means that the frame should be transmitted
 * up to twice at rate 3, up to twice at rate 2, and up to four
 * times at rate 1 if it doesn't get acknowledged. Say it gets
 * acknowledged by the peer after the fifth attempt, the status
 * information should then contain
 *   { 3, 2 }, { 2, 2 }, { 1, 1 }, { -1, 0 } ...
 * since it was transmitted twice at rate 3, twice at rate 2
 * and once at rate 1 after which we received an acknowledgement.
 */
struct ieee80211_tx_rate {
	s8 idx;
	u8 count;
	u8 flags;
} __packed;

/**
 * struct ieee80211_tx_info - skb transmit information
 *
 * This structure is placed in skb->cb for three uses:
 *  (1) mac80211 TX control - mac80211 tells the driver what to do
 *  (2) driver internal use (if applicable)
 *  (3) TX status information - driver tells mac80211 what happened
 *
 * The TX control's sta pointer is only valid during the ->tx call,
 * it may be NULL.
 *
 * @flags: transmit info flags, defined above
 * @band: the band to transmit on (use for checking for races)
 * @antenna_sel_tx: antenna to use, 0 for automatic diversity
 * @pad: padding, ignore
 * @control: union for control data
 * @status: union for status data
 * @driver_data: array of driver_data pointers
 * @ampdu_ack_len: number of acked aggregated frames.
 * 	relevant only if IEEE80211_TX_STAT_AMPDU was set.
 * @ampdu_len: number of aggregated frames.
 * 	relevant only if IEEE80211_TX_STAT_AMPDU was set.
 * @ack_signal: signal strength of the ACK frame
 */
struct ieee80211_tx_info {
	/* common information */
	u32 flags;
	u8 band;

	u8 antenna_sel_tx;

	/* 2 byte hole */
	u8 pad[2];

	union {
		struct {
			union {
				/* rate control */
				struct {
					struct ieee80211_tx_rate rates[
						IEEE80211_TX_MAX_RATES];
					s8 rts_cts_rate_idx;
				};
				/* only needed before rate control */
				unsigned long jiffies;
			};
			/* NB: vif can be NULL for injected frames */
			struct ieee80211_vif *vif;
			struct ieee80211_key_conf *hw_key;
			struct ieee80211_sta *sta;
		} control;
		struct {
			struct ieee80211_tx_rate rates[IEEE80211_TX_MAX_RATES];
			u8 ampdu_ack_len;
			int ack_signal;
			u8 ampdu_len;
			/* 15 bytes free */
		} status;
		struct {
			struct ieee80211_tx_rate driver_rates[
				IEEE80211_TX_MAX_RATES];
			void *rate_driver_data[
				IEEE80211_TX_INFO_RATE_DRIVER_DATA_SIZE / sizeof(void *)];
		};
		void *driver_data[
			IEEE80211_TX_INFO_DRIVER_DATA_SIZE / sizeof(void *)];
	};
};

/**
 * struct ieee80211_sched_scan_ies - scheduled scan IEs
 *
 * This structure is used to pass the appropriate IEs to be used in scheduled
 * scans for all bands.  It contains both the IEs passed from the userspace
 * and the ones generated by mac80211.
 *
 * @ie: array with the IEs for each supported band
 * @len: array with the total length of the IEs for each band
 */
struct ieee80211_sched_scan_ies {
	u8 *ie[IEEE80211_NUM_BANDS];
	size_t len[IEEE80211_NUM_BANDS];
};

static inline struct ieee80211_tx_info *IEEE80211_SKB_CB(struct sk_buff *skb)
{
	return (struct ieee80211_tx_info *)skb->cb;
}

static inline struct ieee80211_rx_status *IEEE80211_SKB_RXCB(struct sk_buff *skb)
{
	return (struct ieee80211_rx_status *)skb->cb;
}

/**
 * ieee80211_tx_info_clear_status - clear TX status
 *
 * @info: The &struct ieee80211_tx_info to be cleared.
 *
 * When the driver passes an skb back to mac80211, it must report
 * a number of things in TX status. This function clears everything
 * in the TX status but the rate control information (it does clear
 * the count since you need to fill that in anyway).
 *
 * NOTE: You can only use this function if you do NOT use
 *	 info->driver_data! Use info->rate_driver_data
 *	 instead if you need only the less space that allows.
 */
static inline void
ieee80211_tx_info_clear_status(struct ieee80211_tx_info *info)
{
	int i;

	BUILD_BUG_ON(offsetof(struct ieee80211_tx_info, status.rates) !=
		     offsetof(struct ieee80211_tx_info, control.rates));
	BUILD_BUG_ON(offsetof(struct ieee80211_tx_info, status.rates) !=
		     offsetof(struct ieee80211_tx_info, driver_rates));
	BUILD_BUG_ON(offsetof(struct ieee80211_tx_info, status.rates) != 8);
	/* clear the rate counts */
	for (i = 0; i < IEEE80211_TX_MAX_RATES; i++)
		info->status.rates[i].count = 0;

	BUILD_BUG_ON(
	    offsetof(struct ieee80211_tx_info, status.ampdu_ack_len) != 23);
	memset(&info->status.ampdu_ack_len, 0,
	       sizeof(struct ieee80211_tx_info) -
	       offsetof(struct ieee80211_tx_info, status.ampdu_ack_len));
}


/**
 * enum mac80211_rx_flags - receive flags
 *
 * These flags are used with the @flag member of &struct ieee80211_rx_status.
 * @RX_FLAG_MMIC_ERROR: Michael MIC error was reported on this frame.
 *	Use together with %RX_FLAG_MMIC_STRIPPED.
 * @RX_FLAG_DECRYPTED: This frame was decrypted in hardware.
 * @RX_FLAG_MMIC_STRIPPED: the Michael MIC is stripped off this frame,
 *	verification has been done by the hardware.
 * @RX_FLAG_IV_STRIPPED: The IV/ICV are stripped from this frame.
 *	If this flag is set, the stack cannot do any replay detection
 *	hence the driver or hardware will have to do that.
 * @RX_FLAG_FAILED_FCS_CRC: Set this flag if the FCS check failed on
 *	the frame.
 * @RX_FLAG_FAILED_PLCP_CRC: Set this flag if the PCLP check failed on
 *	the frame.
 * @RX_FLAG_MACTIME_MPDU: The timestamp passed in the RX status (@mactime
 *	field) is valid and contains the time the first symbol of the MPDU
 *	was received. This is useful in monitor mode and for proper IBSS
 *	merging.
 * @RX_FLAG_SHORTPRE: Short preamble was used for this frame
 * @RX_FLAG_HT: HT MCS was used and rate_idx is MCS index
 * @RX_FLAG_40MHZ: HT40 (40 MHz) was used
 * @RX_FLAG_SHORT_GI: Short guard interval was used
 */
enum mac80211_rx_flags {
	RX_FLAG_MMIC_ERROR	= 1<<0,
	RX_FLAG_DECRYPTED	= 1<<1,
	RX_FLAG_MMIC_STRIPPED	= 1<<3,
	RX_FLAG_IV_STRIPPED	= 1<<4,
	RX_FLAG_FAILED_FCS_CRC	= 1<<5,
	RX_FLAG_FAILED_PLCP_CRC = 1<<6,
	RX_FLAG_MACTIME_MPDU	= 1<<7,
	RX_FLAG_SHORTPRE	= 1<<8,
	RX_FLAG_HT		= 1<<9,
	RX_FLAG_40MHZ		= 1<<10,
	RX_FLAG_SHORT_GI	= 1<<11,
};

/**
 * struct ieee80211_rx_status - receive status
 *
 * The low-level driver should provide this information (the subset
 * supported by hardware) to the 802.11 code with each received
 * frame, in the skb's control buffer (cb).
 *
 * @mactime: value in microseconds of the 64-bit Time Synchronization Function
 * 	(TSF) timer when the first data symbol (MPDU) arrived at the hardware.
 * @band: the active band when this frame was received
 * @freq: frequency the radio was tuned to when receiving this frame, in MHz
 * @signal: signal strength when receiving this frame, either in dBm, in dB or
 *	unspecified depending on the hardware capabilities flags
 *	@IEEE80211_HW_SIGNAL_*
 * @antenna: antenna used
 * @rate_idx: index of data rate into band's supported rates or MCS index if
 *	HT rates are use (RX_FLAG_HT)
 * @flag: %RX_FLAG_*
 * @rx_flags: internal RX flags for mac80211
 */
struct ieee80211_rx_status {
	u64 mactime;
	enum ieee80211_band band;
	int freq;
	int signal;
	int antenna;
	int rate_idx;
	int flag;
	unsigned int rx_flags;
};

/**
 * enum ieee80211_conf_flags - configuration flags
 *
 * Flags to define PHY configuration options
 *
 * @IEEE80211_CONF_MONITOR: there's a monitor interface present -- use this
 *	to determine for example whether to calculate timestamps for packets
 *	or not, do not use instead of filter flags!
 * @IEEE80211_CONF_PS: Enable 802.11 power save mode (managed mode only).
 *	This is the power save mode defined by IEEE 802.11-2007 section 11.2,
 *	meaning that the hardware still wakes up for beacons, is able to
 *	transmit frames and receive the possible acknowledgment frames.
 *	Not to be confused with hardware specific wakeup/sleep states,
 *	driver is responsible for that. See the section "Powersave support"
 *	for more.
 * @IEEE80211_CONF_IDLE: The device is running, but idle; if the flag is set
 *	the driver should be prepared to handle configuration requests but
 *	may turn the device off as much as possible. Typically, this flag will
 *	be set when an interface is set UP but not associated or scanning, but
 *	it can also be unset in that case when monitor interfaces are active.
 * @IEEE80211_CONF_OFFCHANNEL: The device is currently not on its main
 *	operating channel.
 */
enum ieee80211_conf_flags {
	IEEE80211_CONF_MONITOR		= (1<<0),
	IEEE80211_CONF_PS		= (1<<1),
	IEEE80211_CONF_IDLE		= (1<<2),
	IEEE80211_CONF_OFFCHANNEL	= (1<<3),
};


/**
 * enum ieee80211_conf_changed - denotes which configuration changed
 *
 * @IEEE80211_CONF_CHANGE_LISTEN_INTERVAL: the listen interval changed
 * @IEEE80211_CONF_CHANGE_MONITOR: the monitor flag changed
 * @IEEE80211_CONF_CHANGE_PS: the PS flag or dynamic PS timeout changed
 * @IEEE80211_CONF_CHANGE_POWER: the TX power changed
 * @IEEE80211_CONF_CHANGE_CHANNEL: the channel/channel_type changed
 * @IEEE80211_CONF_CHANGE_RETRY_LIMITS: retry limits changed
 * @IEEE80211_CONF_CHANGE_IDLE: Idle flag changed
 * @IEEE80211_CONF_CHANGE_SMPS: Spatial multiplexing powersave mode changed
 */
enum ieee80211_conf_changed {
	IEEE80211_CONF_CHANGE_SMPS		= BIT(1),
	IEEE80211_CONF_CHANGE_LISTEN_INTERVAL	= BIT(2),
	IEEE80211_CONF_CHANGE_MONITOR		= BIT(3),
	IEEE80211_CONF_CHANGE_PS		= BIT(4),
	IEEE80211_CONF_CHANGE_POWER		= BIT(5),
	IEEE80211_CONF_CHANGE_CHANNEL		= BIT(6),
	IEEE80211_CONF_CHANGE_RETRY_LIMITS	= BIT(7),
	IEEE80211_CONF_CHANGE_IDLE		= BIT(8),
};

/**
 * enum ieee80211_smps_mode - spatial multiplexing power save mode
 *
 * @IEEE80211_SMPS_AUTOMATIC: automatic
 * @IEEE80211_SMPS_OFF: off
 * @IEEE80211_SMPS_STATIC: static
 * @IEEE80211_SMPS_DYNAMIC: dynamic
 * @IEEE80211_SMPS_NUM_MODES: internal, don't use
 */
enum ieee80211_smps_mode {
	IEEE80211_SMPS_AUTOMATIC,
	IEEE80211_SMPS_OFF,
	IEEE80211_SMPS_STATIC,
	IEEE80211_SMPS_DYNAMIC,

	/* keep last */
	IEEE80211_SMPS_NUM_MODES,
};

/**
 * struct ieee80211_conf - configuration of the device
 *
 * This struct indicates how the driver shall configure the hardware.
 *
 * @flags: configuration flags defined above
 *
 * @listen_interval: listen interval in units of beacon interval
 * @max_sleep_period: the maximum number of beacon intervals to sleep for
 *	before checking the beacon for a TIM bit (managed mode only); this
 *	value will be only achievable between DTIM frames, the hardware
 *	needs to check for the multicast traffic bit in DTIM beacons.
 *	This variable is valid only when the CONF_PS flag is set.
 * @ps_dtim_period: The DTIM period of the AP we're connected to, for use
 *	in power saving. Power saving will not be enabled until a beacon
 *	has been received and the DTIM period is known.
 * @dynamic_ps_timeout: The dynamic powersave timeout (in ms), see the
 *	powersave documentation below. This variable is valid only when
 *	the CONF_PS flag is set.
 *
 * @power_level: requested transmit power (in dBm)
 *
 * @channel: the channel to tune to
 * @channel_type: the channel (HT) type
 *
 * @long_frame_max_tx_count: Maximum number of transmissions for a "long" frame
 *    (a frame not RTS protected), called "dot11LongRetryLimit" in 802.11,
 *    but actually means the number of transmissions not the number of retries
 * @short_frame_max_tx_count: Maximum number of transmissions for a "short"
 *    frame, called "dot11ShortRetryLimit" in 802.11, but actually means the
 *    number of transmissions not the number of retries
 *
 * @smps_mode: spatial multiplexing powersave mode; note that
 *	%IEEE80211_SMPS_STATIC is used when the device is not
 *	configured for an HT channel
 */
struct ieee80211_conf {
	u32 flags;
	int power_level, dynamic_ps_timeout;
	int max_sleep_period;

	u16 listen_interval;
	u8 ps_dtim_period;

	u8 long_frame_max_tx_count, short_frame_max_tx_count;

	struct ieee80211_channel *channel;
	enum nl80211_channel_type channel_type;
	enum ieee80211_smps_mode smps_mode;
};

/**
 * struct ieee80211_channel_switch - holds the channel switch data
 *
 * The information provided in this structure is required for channel switch
 * operation.
 *
 * @timestamp: value in microseconds of the 64-bit Time Synchronization
 *	Function (TSF) timer when the frame containing the channel switch
 *	announcement was received. This is simply the rx.mactime parameter
 *	the driver passed into mac80211.
 * @block_tx: Indicates whether transmission must be blocked before the
 *	scheduled channel switch, as indicated by the AP.
 * @channel: the new channel to switch to
 * @count: the number of TBTT's until the channel switch event
 */
struct ieee80211_channel_switch {
	u64 timestamp;
	bool block_tx;
	struct ieee80211_channel *channel;
	u8 count;
};

/**
 * struct ieee80211_vif - per-interface data
 *
 * Data in this structure is continually present for driver
 * use during the life of a virtual interface.
 *
 * @type: type of this virtual interface
 * @bss_conf: BSS configuration for this interface, either our own
 *	or the BSS we're associated to
 * @addr: address of this interface
 * @p2p: indicates whether this AP or STA interface is a p2p
 *	interface, i.e. a GO or p2p-sta respectively
 * @drv_priv: data area for driver use, will always be aligned to
 *	sizeof(void *).
 */
struct ieee80211_vif {
	enum nl80211_iftype type;
	struct ieee80211_bss_conf bss_conf;
	u8 addr[ETH_ALEN];
	bool p2p;
	/* must be last */
	u8 drv_priv[0] __attribute__((__aligned__(sizeof(void *))));
};

static inline bool ieee80211_vif_is_mesh(struct ieee80211_vif *vif)
{
#ifdef CONFIG_MAC80211_MESH
	return vif->type == NL80211_IFTYPE_MESH_POINT;
#endif
	return false;
}

/**
 * enum ieee80211_key_flags - key flags
 *
 * These flags are used for communication about keys between the driver
 * and mac80211, with the @flags parameter of &struct ieee80211_key_conf.
 *
 * @IEEE80211_KEY_FLAG_WMM_STA: Set by mac80211, this flag indicates
 *	that the STA this key will be used with could be using QoS.
 * @IEEE80211_KEY_FLAG_GENERATE_IV: This flag should be set by the
 *	driver to indicate that it requires IV generation for this
 *	particular key.
 * @IEEE80211_KEY_FLAG_GENERATE_MMIC: This flag should be set by
 *	the driver for a TKIP key if it requires Michael MIC
 *	generation in software.
 * @IEEE80211_KEY_FLAG_PAIRWISE: Set by mac80211, this flag indicates
 *	that the key is pairwise rather then a shared key.
 * @IEEE80211_KEY_FLAG_SW_MGMT: This flag should be set by the driver for a
 *	CCMP key if it requires CCMP encryption of management frames (MFP) to
 *	be done in software.
 */
enum ieee80211_key_flags {
	IEEE80211_KEY_FLAG_WMM_STA	= 1<<0,
	IEEE80211_KEY_FLAG_GENERATE_IV	= 1<<1,
	IEEE80211_KEY_FLAG_GENERATE_MMIC= 1<<2,
	IEEE80211_KEY_FLAG_PAIRWISE	= 1<<3,
	IEEE80211_KEY_FLAG_SW_MGMT	= 1<<4,
};

/**
 * struct ieee80211_key_conf - key information
 *
 * This key information is given by mac80211 to the driver by
 * the set_key() callback in &struct ieee80211_ops.
 *
 * @hw_key_idx: To be set by the driver, this is the key index the driver
 *	wants to be given when a frame is transmitted and needs to be
 *	encrypted in hardware.
 * @cipher: The key's cipher suite selector.
 * @flags: key flags, see &enum ieee80211_key_flags.
 * @keyidx: the key index (0-3)
 * @keylen: key material length
 * @key: key material. For ALG_TKIP the key is encoded as a 256-bit (32 byte)
 * 	data block:
 * 	- Temporal Encryption Key (128 bits)
 * 	- Temporal Authenticator Tx MIC Key (64 bits)
 * 	- Temporal Authenticator Rx MIC Key (64 bits)
 * @icv_len: The ICV length for this key type
 * @iv_len: The IV length for this key type
 */
struct ieee80211_key_conf {
	u32 cipher;
	u8 icv_len;
	u8 iv_len;
	u8 hw_key_idx;
	u8 flags;
	s8 keyidx;
	u8 keylen;
	u8 key[0];
};

/**
 * enum set_key_cmd - key command
 *
 * Used with the set_key() callback in &struct ieee80211_ops, this
 * indicates whether a key is being removed or added.
 *
 * @SET_KEY: a key is set
 * @DISABLE_KEY: a key must be disabled
 */
enum set_key_cmd {
	SET_KEY, DISABLE_KEY,
};

/**
 * struct ieee80211_sta - station table entry
 *
 * A station table entry represents a station we are possibly
 * communicating with. Since stations are RCU-managed in
 * mac80211, any ieee80211_sta pointer you get access to must
 * either be protected by rcu_read_lock() explicitly or implicitly,
 * or you must take good care to not use such a pointer after a
 * call to your sta_remove callback that removed it.
 *
 * @addr: MAC address
 * @aid: AID we assigned to the station if we're an AP
 * @supp_rates: Bitmap of supported rates (per band)
 * @ht_cap: HT capabilities of this STA; restricted to our own TX capabilities
 * @wme: indicates whether the STA supports WME. Only valid during AP-mode.
 * @drv_priv: data area for driver use, will always be aligned to
 *	sizeof(void *), size is determined in hw information.
 * @uapsd_queues: bitmap of queues configured for uapsd. Only valid
 *	if wme is supported.
 * @max_sp: max Service Period. Only valid if wme is supported.
 */
struct ieee80211_sta {
	u32 supp_rates[IEEE80211_NUM_BANDS];
	u8 addr[ETH_ALEN];
	u16 aid;
	struct ieee80211_sta_ht_cap ht_cap;
	bool wme;
	u8 uapsd_queues;
	u8 max_sp;

	/* must be last */
	u8 drv_priv[0] __attribute__((__aligned__(sizeof(void *))));
};

/**
 * enum sta_notify_cmd - sta notify command
 *
 * Used with the sta_notify() callback in &struct ieee80211_ops, this
 * indicates if an associated station made a power state transition.
 *
 * @STA_NOTIFY_SLEEP: a station is now sleeping
 * @STA_NOTIFY_AWAKE: a sleeping station woke up
 */
enum sta_notify_cmd {
	STA_NOTIFY_SLEEP, STA_NOTIFY_AWAKE,
};

/**
 * enum ieee80211_hw_flags - hardware flags
 *
 * These flags are used to indicate hardware capabilities to
 * the stack. Generally, flags here should have their meaning
 * done in a way that the simplest hardware doesn't need setting
 * any particular flags. There are some exceptions to this rule,
 * however, so you are advised to review these flags carefully.
 *
 * @IEEE80211_HW_HAS_RATE_CONTROL:
 *	The hardware or firmware includes rate control, and cannot be
 *	controlled by the stack. As such, no rate control algorithm
 *	should be instantiated, and the TX rate reported to userspace
 *	will be taken from the TX status instead of the rate control
 *	algorithm.
 *	Note that this requires that the driver implement a number of
 *	callbacks so it has the correct information, it needs to have
 *	the @set_rts_threshold callback and must look at the BSS config
 *	@use_cts_prot for G/N protection, @use_short_slot for slot
 *	timing in 2.4 GHz and @use_short_preamble for preambles for
 *	CCK frames.
 *
 * @IEEE80211_HW_RX_INCLUDES_FCS:
 *	Indicates that received frames passed to the stack include
 *	the FCS at the end.
 *
 * @IEEE80211_HW_HOST_BROADCAST_PS_BUFFERING:
 *	Some wireless LAN chipsets buffer broadcast/multicast frames
 *	for power saving stations in the hardware/firmware and others
 *	rely on the host system for such buffering. This option is used
 *	to configure the IEEE 802.11 upper layer to buffer broadcast and
 *	multicast frames when there are power saving stations so that
 *	the driver can fetch them with ieee80211_get_buffered_bc().
 *
 * @IEEE80211_HW_2GHZ_SHORT_SLOT_INCAPABLE:
 *	Hardware is not capable of short slot operation on the 2.4 GHz band.
 *
 * @IEEE80211_HW_2GHZ_SHORT_PREAMBLE_INCAPABLE:
 *	Hardware is not capable of receiving frames with short preamble on
 *	the 2.4 GHz band.
 *
 * @IEEE80211_HW_SIGNAL_UNSPEC:
 *	Hardware can provide signal values but we don't know its units. We
 *	expect values between 0 and @max_signal.
 *	If possible please provide dB or dBm instead.
 *
 * @IEEE80211_HW_SIGNAL_DBM:
 *	Hardware gives signal values in dBm, decibel difference from
 *	one milliwatt. This is the preferred method since it is standardized
 *	between different devices. @max_signal does not need to be set.
 *
 * @IEEE80211_HW_SPECTRUM_MGMT:
 * 	Hardware supports spectrum management defined in 802.11h
 * 	Measurement, Channel Switch, Quieting, TPC
 *
 * @IEEE80211_HW_AMPDU_AGGREGATION:
 *	Hardware supports 11n A-MPDU aggregation.
 *
 * @IEEE80211_HW_SUPPORTS_PS:
 *	Hardware has power save support (i.e. can go to sleep).
 *
 * @IEEE80211_HW_PS_NULLFUNC_STACK:
 *	Hardware requires nullfunc frame handling in stack, implies
 *	stack support for dynamic PS.
 *
 * @IEEE80211_HW_SUPPORTS_DYNAMIC_PS:
 *	Hardware has support for dynamic PS.
 *
 * @IEEE80211_HW_MFP_CAPABLE:
 *	Hardware supports management frame protection (MFP, IEEE 802.11w).
 *
 * @IEEE80211_HW_BEACON_FILTER:
 *	Hardware supports dropping of irrelevant beacon frames to
 *	avoid waking up cpu.
 *
 * @IEEE80211_HW_SUPPORTS_STATIC_SMPS:
 *	Hardware supports static spatial multiplexing powersave,
 *	ie. can turn off all but one chain even on HT connections
 *	that should be using more chains.
 *
 * @IEEE80211_HW_SUPPORTS_DYNAMIC_SMPS:
 *	Hardware supports dynamic spatial multiplexing powersave,
 *	ie. can turn off all but one chain and then wake the rest
 *	up as required after, for example, rts/cts handshake.
 *
 * @IEEE80211_HW_SUPPORTS_UAPSD:
 *	Hardware supports Unscheduled Automatic Power Save Delivery
 *	(U-APSD) in managed mode. The mode is configured with
 *	conf_tx() operation.
 *
 * @IEEE80211_HW_REPORTS_TX_ACK_STATUS:
 *	Hardware can provide ack status reports of Tx frames to
 *	the stack.
 *
 * @IEEE80211_HW_CONNECTION_MONITOR:
 *      The hardware performs its own connection monitoring, including
 *      periodic keep-alives to the AP and probing the AP on beacon loss.
 *      When this flag is set, signaling beacon-loss will cause an immediate
 *      change to disassociated state.
 *
 * @IEEE80211_HW_SUPPORTS_CQM_RSSI:
 *	Hardware can do connection quality monitoring - i.e. it can monitor
 *	connection quality related parameters, such as the RSSI level and
 *	provide notifications if configured trigger levels are reached.
 *
 * @IEEE80211_HW_NEED_DTIM_PERIOD:
 *	This device needs to know the DTIM period for the BSS before
 *	associating.
 *
 * @IEEE80211_HW_SUPPORTS_PER_STA_GTK: The device's crypto engine supports
 *	per-station GTKs as used by IBSS RSN or during fast transition. If
 *	the device doesn't support per-station GTKs, but can be asked not
 *	to decrypt group addressed frames, then IBSS RSN support is still
 *	possible but software crypto will be used. Advertise the wiphy flag
 *	only in that case.
 *
 * @IEEE80211_HW_AP_LINK_PS: When operating in AP mode the device
 *	autonomously manages the PS status of connected stations. When
 *	this flag is set mac80211 will not trigger PS mode for connected
 *	stations based on the PM bit of incoming frames.
 *	Use ieee80211_start_ps()/ieee8021_end_ps() to manually configure
 *	the PS mode of connected stations.
 *
 * @IEEE80211_HW_TX_AMPDU_SETUP_IN_HW: The device handles TX A-MPDU session
 *	setup strictly in HW. mac80211 should not attempt to do this in
 *	software.
 */
enum ieee80211_hw_flags {
	IEEE80211_HW_HAS_RATE_CONTROL			= 1<<0,
	IEEE80211_HW_RX_INCLUDES_FCS			= 1<<1,
	IEEE80211_HW_HOST_BROADCAST_PS_BUFFERING	= 1<<2,
	IEEE80211_HW_2GHZ_SHORT_SLOT_INCAPABLE		= 1<<3,
	IEEE80211_HW_2GHZ_SHORT_PREAMBLE_INCAPABLE	= 1<<4,
	IEEE80211_HW_SIGNAL_UNSPEC			= 1<<5,
	IEEE80211_HW_SIGNAL_DBM				= 1<<6,
	IEEE80211_HW_NEED_DTIM_PERIOD			= 1<<7,
	IEEE80211_HW_SPECTRUM_MGMT			= 1<<8,
	IEEE80211_HW_AMPDU_AGGREGATION			= 1<<9,
	IEEE80211_HW_SUPPORTS_PS			= 1<<10,
	IEEE80211_HW_PS_NULLFUNC_STACK			= 1<<11,
	IEEE80211_HW_SUPPORTS_DYNAMIC_PS		= 1<<12,
	IEEE80211_HW_MFP_CAPABLE			= 1<<13,
	IEEE80211_HW_BEACON_FILTER			= 1<<14,
	IEEE80211_HW_SUPPORTS_STATIC_SMPS		= 1<<15,
	IEEE80211_HW_SUPPORTS_DYNAMIC_SMPS		= 1<<16,
	IEEE80211_HW_SUPPORTS_UAPSD			= 1<<17,
	IEEE80211_HW_REPORTS_TX_ACK_STATUS		= 1<<18,
	IEEE80211_HW_CONNECTION_MONITOR			= 1<<19,
	IEEE80211_HW_SUPPORTS_CQM_RSSI			= 1<<20,
	IEEE80211_HW_SUPPORTS_PER_STA_GTK		= 1<<21,
	IEEE80211_HW_AP_LINK_PS				= 1<<22,
	IEEE80211_HW_TX_AMPDU_SETUP_IN_HW		= 1<<23,
};

/**
 * struct ieee80211_hw - hardware information and state
 *
 * This structure contains the configuration and hardware
 * information for an 802.11 PHY.
 *
 * @wiphy: This points to the &struct wiphy allocated for this
 *	802.11 PHY. You must fill in the @perm_addr and @dev
 *	members of this structure using SET_IEEE80211_DEV()
 *	and SET_IEEE80211_PERM_ADDR(). Additionally, all supported
 *	bands (with channels, bitrates) are registered here.
 *
 * @conf: &struct ieee80211_conf, device configuration, don't use.
 *
 * @priv: pointer to private area that was allocated for driver use
 *	along with this structure.
 *
 * @flags: hardware flags, see &enum ieee80211_hw_flags.
 *
 * @extra_tx_headroom: headroom to reserve in each transmit skb
 *	for use by the driver (e.g. for transmit headers.)
 *
 * @channel_change_time: time (in microseconds) it takes to change channels.
 *
 * @max_signal: Maximum value for signal (rssi) in RX information, used
 *     only when @IEEE80211_HW_SIGNAL_UNSPEC or @IEEE80211_HW_SIGNAL_DB
 *
 * @max_listen_interval: max listen interval in units of beacon interval
 *     that HW supports
 *
 * @queues: number of available hardware transmit queues for
 *	data packets. WMM/QoS requires at least four, these
 *	queues need to have configurable access parameters.
 *
 * @rate_control_algorithm: rate control algorithm for this hardware.
 *	If unset (NULL), the default algorithm will be used. Must be
 *	set before calling ieee80211_register_hw().
 *
 * @vif_data_size: size (in bytes) of the drv_priv data area
 *	within &struct ieee80211_vif.
 * @sta_data_size: size (in bytes) of the drv_priv data area
 *	within &struct ieee80211_sta.
 *
 * @max_rates: maximum number of alternate rate retry stages the hw
 *	can handle.
 * @max_report_rates: maximum number of alternate rate retry stages
 *	the hw can report back.
 * @max_rate_tries: maximum number of tries for each stage
 *
 * @napi_weight: weight used for NAPI polling.  You must specify an
 *	appropriate value here if a napi_poll operation is provided
 *	by your driver.
 *
 * @max_rx_aggregation_subframes: maximum buffer size (number of
 *	sub-frames) to be used for A-MPDU block ack receiver
 *	aggregation.
 *	This is only relevant if the device has restrictions on the
 *	number of subframes, if it relies on mac80211 to do reordering
 *	it shouldn't be set.
 *
 * @max_tx_aggregation_subframes: maximum number of subframes in an
 *	aggregate an HT driver will transmit, used by the peer as a
 *	hint to size its reorder buffer.
 */
struct ieee80211_hw {
	struct ieee80211_conf conf;
	struct wiphy *wiphy;
	const char *rate_control_algorithm;
	void *priv;
	u32 flags;
	unsigned int extra_tx_headroom;
	int channel_change_time;
	int vif_data_size;
	int sta_data_size;
	int napi_weight;
	u16 queues;
	u16 max_listen_interval;
	s8 max_signal;
	u8 max_rates;
	u8 max_report_rates;
	u8 max_rate_tries;
	u8 max_rx_aggregation_subframes;
	u8 max_tx_aggregation_subframes;
};

/**
 * wiphy_to_ieee80211_hw - return a mac80211 driver hw struct from a wiphy
 *
 * @wiphy: the &struct wiphy which we want to query
 *
 * mac80211 drivers can use this to get to their respective
 * &struct ieee80211_hw. Drivers wishing to get to their own private
 * structure can then access it via hw->priv. Note that mac802111 drivers should
 * not use wiphy_priv() to try to get their private driver structure as this
 * is already used internally by mac80211.
 */
struct ieee80211_hw *wiphy_to_ieee80211_hw(struct wiphy *wiphy);

/**
 * SET_IEEE80211_DEV - set device for 802.11 hardware
 *
 * @hw: the &struct ieee80211_hw to set the device for
 * @dev: the &struct device of this 802.11 device
 */
static inline void SET_IEEE80211_DEV(struct ieee80211_hw *hw, struct device *dev)
{
	set_wiphy_dev(hw->wiphy, dev);
}

/**
 * SET_IEEE80211_PERM_ADDR - set the permanent MAC address for 802.11 hardware
 *
 * @hw: the &struct ieee80211_hw to set the MAC address for
 * @addr: the address to set
 */
static inline void SET_IEEE80211_PERM_ADDR(struct ieee80211_hw *hw, u8 *addr)
{
	memcpy(hw->wiphy->perm_addr, addr, ETH_ALEN);
}

static inline struct ieee80211_rate *
ieee80211_get_tx_rate(const struct ieee80211_hw *hw,
		      const struct ieee80211_tx_info *c)
{
	if (WARN_ON(c->control.rates[0].idx < 0))
		return NULL;
	return &hw->wiphy->bands[c->band]->bitrates[c->control.rates[0].idx];
}

static inline struct ieee80211_rate *
ieee80211_get_rts_cts_rate(const struct ieee80211_hw *hw,
			   const struct ieee80211_tx_info *c)
{
	if (c->control.rts_cts_rate_idx < 0)
		return NULL;
	return &hw->wiphy->bands[c->band]->bitrates[c->control.rts_cts_rate_idx];
}

static inline struct ieee80211_rate *
ieee80211_get_alt_retry_rate(const struct ieee80211_hw *hw,
			     const struct ieee80211_tx_info *c, int idx)
{
	if (c->control.rates[idx + 1].idx < 0)
		return NULL;
	return &hw->wiphy->bands[c->band]->bitrates[c->control.rates[idx + 1].idx];
}

/**
 * DOC: Hardware crypto acceleration
 *
 * mac80211 is capable of taking advantage of many hardware
 * acceleration designs for encryption and decryption operations.
 *
 * The set_key() callback in the &struct ieee80211_ops for a given
 * device is called to enable hardware acceleration of encryption and
 * decryption. The callback takes a @sta parameter that will be NULL
 * for default keys or keys used for transmission only, or point to
 * the station information for the peer for individual keys.
 * Multiple transmission keys with the same key index may be used when
 * VLANs are configured for an access point.
 *
 * When transmitting, the TX control data will use the @hw_key_idx
 * selected by the driver by modifying the &struct ieee80211_key_conf
 * pointed to by the @key parameter to the set_key() function.
 *
 * The set_key() call for the %SET_KEY command should return 0 if
 * the key is now in use, -%EOPNOTSUPP or -%ENOSPC if it couldn't be
 * added; if you return 0 then hw_key_idx must be assigned to the
 * hardware key index, you are free to use the full u8 range.
 *
 * When the cmd is %DISABLE_KEY then it must succeed.
 *
 * Note that it is permissible to not decrypt a frame even if a key
 * for it has been uploaded to hardware, the stack will not make any
 * decision based on whether a key has been uploaded or not but rather
 * based on the receive flags.
 *
 * The &struct ieee80211_key_conf structure pointed to by the @key
 * parameter is guaranteed to be valid until another call to set_key()
 * removes it, but it can only be used as a cookie to differentiate
 * keys.
 *
 * In TKIP some HW need to be provided a phase 1 key, for RX decryption
 * acceleration (i.e. iwlwifi). Those drivers should provide update_tkip_key
 * handler.
 * The update_tkip_key() call updates the driver with the new phase 1 key.
 * This happens every time the iv16 wraps around (every 65536 packets). The
 * set_key() call will happen only once for each key (unless the AP did
 * rekeying), it will not include a valid phase 1 key. The valid phase 1 key is
 * provided by update_tkip_key only. The trigger that makes mac80211 call this
 * handler is software decryption with wrap around of iv16.
 */

/**
 * DOC: Powersave support
 *
 * mac80211 has support for various powersave implementations.
 *
 * First, it can support hardware that handles all powersaving by itself,
 * such hardware should simply set the %IEEE80211_HW_SUPPORTS_PS hardware
 * flag. In that case, it will be told about the desired powersave mode
 * with the %IEEE80211_CONF_PS flag depending on the association status.
 * The hardware must take care of sending nullfunc frames when necessary,
 * i.e. when entering and leaving powersave mode. The hardware is required
 * to look at the AID in beacons and signal to the AP that it woke up when
 * it finds traffic directed to it.
 *
 * %IEEE80211_CONF_PS flag enabled means that the powersave mode defined in
 * IEEE 802.11-2007 section 11.2 is enabled. This is not to be confused
 * with hardware wakeup and sleep states. Driver is responsible for waking
 * up the hardware before issuing commands to the hardware and putting it
 * back to sleep at appropriate times.
 *
 * When PS is enabled, hardware needs to wakeup for beacons and receive the
 * buffered multicast/broadcast frames after the beacon. Also it must be
 * possible to send frames and receive the acknowledment frame.
 *
 * Other hardware designs cannot send nullfunc frames by themselves and also
 * need software support for parsing the TIM bitmap. This is also supported
 * by mac80211 by combining the %IEEE80211_HW_SUPPORTS_PS and
 * %IEEE80211_HW_PS_NULLFUNC_STACK flags. The hardware is of course still
 * required to pass up beacons. The hardware is still required to handle
 * waking up for multicast traffic; if it cannot the driver must handle that
 * as best as it can, mac80211 is too slow to do that.
 *
 * Dynamic powersave is an extension to normal powersave in which the
 * hardware stays awake for a user-specified period of time after sending a
 * frame so that reply frames need not be buffered and therefore delayed to
 * the next wakeup. It's compromise of getting good enough latency when
 * there's data traffic and still saving significantly power in idle
 * periods.
 *
 * Dynamic powersave is simply supported by mac80211 enabling and disabling
 * PS based on traffic. Driver needs to only set %IEEE80211_HW_SUPPORTS_PS
 * flag and mac80211 will handle everything automatically. Additionally,
 * hardware having support for the dynamic PS feature may set the
 * %IEEE80211_HW_SUPPORTS_DYNAMIC_PS flag to indicate that it can support
 * dynamic PS mode itself. The driver needs to look at the
 * @dynamic_ps_timeout hardware configuration value and use it that value
 * whenever %IEEE80211_CONF_PS is set. In this case mac80211 will disable
 * dynamic PS feature in stack and will just keep %IEEE80211_CONF_PS
 * enabled whenever user has enabled powersave.
 *
 * Some hardware need to toggle a single shared antenna between WLAN and
 * Bluetooth to facilitate co-existence. These types of hardware set
 * limitations on the use of host controlled dynamic powersave whenever there
 * is simultaneous WLAN and Bluetooth traffic. For these types of hardware, the
 * driver may request temporarily going into full power save, in order to
 * enable toggling the antenna between BT and WLAN. If the driver requests
 * disabling dynamic powersave, the @dynamic_ps_timeout value will be
 * temporarily set to zero until the driver re-enables dynamic powersave.
 *
 * Driver informs U-APSD client support by enabling
 * %IEEE80211_HW_SUPPORTS_UAPSD flag. The mode is configured through the
 * uapsd paramater in conf_tx() operation. Hardware needs to send the QoS
 * Nullfunc frames and stay awake until the service period has ended. To
 * utilize U-APSD, dynamic powersave is disabled for voip AC and all frames
 * from that AC are transmitted with powersave enabled.
 *
 * Note: U-APSD client mode is not yet supported with
 * %IEEE80211_HW_PS_NULLFUNC_STACK.
 */

/**
 * DOC: Beacon filter support
 *
 * Some hardware have beacon filter support to reduce host cpu wakeups
 * which will reduce system power consumption. It usuallly works so that
 * the firmware creates a checksum of the beacon but omits all constantly
 * changing elements (TSF, TIM etc). Whenever the checksum changes the
 * beacon is forwarded to the host, otherwise it will be just dropped. That
 * way the host will only receive beacons where some relevant information
 * (for example ERP protection or WMM settings) have changed.
 *
 * Beacon filter support is advertised with the %IEEE80211_HW_BEACON_FILTER
 * hardware capability. The driver needs to enable beacon filter support
 * whenever power save is enabled, that is %IEEE80211_CONF_PS is set. When
 * power save is enabled, the stack will not check for beacon loss and the
 * driver needs to notify about loss of beacons with ieee80211_beacon_loss().
 *
 * The time (or number of beacons missed) until the firmware notifies the
 * driver of a beacon loss event (which in turn causes the driver to call
 * ieee80211_beacon_loss()) should be configurable and will be controlled
 * by mac80211 and the roaming algorithm in the future.
 *
 * Since there may be constantly changing information elements that nothing
 * in the software stack cares about, we will, in the future, have mac80211
 * tell the driver which information elements are interesting in the sense
 * that we want to see changes in them. This will include
 *  - a list of information element IDs
 *  - a list of OUIs for the vendor information element
 *
 * Ideally, the hardware would filter out any beacons without changes in the
 * requested elements, but if it cannot support that it may, at the expense
 * of some efficiency, filter out only a subset. For example, if the device
 * doesn't support checking for OUIs it should pass up all changes in all
 * vendor information elements.
 *
 * Note that change, for the sake of simplification, also includes information
 * elements appearing or disappearing from the beacon.
 *
 * Some hardware supports an "ignore list" instead, just make sure nothing
 * that was requested is on the ignore list, and include commonly changing
 * information element IDs in the ignore list, for example 11 (BSS load) and
 * the various vendor-assigned IEs with unknown contents (128, 129, 133-136,
 * 149, 150, 155, 156, 173, 176, 178, 179, 219); for forward compatibility
 * it could also include some currently unused IDs.
 *
 *
 * In addition to these capabilities, hardware should support notifying the
 * host of changes in the beacon RSSI. This is relevant to implement roaming
 * when no traffic is flowing (when traffic is flowing we see the RSSI of
 * the received data packets). This can consist in notifying the host when
 * the RSSI changes significantly or when it drops below or rises above
 * configurable thresholds. In the future these thresholds will also be
 * configured by mac80211 (which gets them from userspace) to implement
 * them as the roaming algorithm requires.
 *
 * If the hardware cannot implement this, the driver should ask it to
 * periodically pass beacon frames to the host so that software can do the
 * signal strength threshold checking.
 */

/**
 * DOC: Spatial multiplexing power save
 *
 * SMPS (Spatial multiplexing power save) is a mechanism to conserve
 * power in an 802.11n implementation. For details on the mechanism
 * and rationale, please refer to 802.11 (as amended by 802.11n-2009)
 * "11.2.3 SM power save".
 *
 * The mac80211 implementation is capable of sending action frames
 * to update the AP about the station's SMPS mode, and will instruct
 * the driver to enter the specific mode. It will also announce the
 * requested SMPS mode during the association handshake. Hardware
 * support for this feature is required, and can be indicated by
 * hardware flags.
 *
 * The default mode will be "automatic", which nl80211/cfg80211
 * defines to be dynamic SMPS in (regular) powersave, and SMPS
 * turned off otherwise.
 *
 * To support this feature, the driver must set the appropriate
 * hardware support flags, and handle the SMPS flag to the config()
 * operation. It will then with this mechanism be instructed to
 * enter the requested SMPS mode while associated to an HT AP.
 */

/**
 * DOC: Frame filtering
 *
 * mac80211 requires to see many management frames for proper
 * operation, and users may want to see many more frames when
 * in monitor mode. However, for best CPU usage and power consumption,
 * having as few frames as possible percolate through the stack is
 * desirable. Hence, the hardware should filter as much as possible.
 *
 * To achieve this, mac80211 uses filter flags (see below) to tell
 * the driver's configure_filter() function which frames should be
 * passed to mac80211 and which should be filtered out.
 *
 * Before configure_filter() is invoked, the prepare_multicast()
 * callback is invoked with the parameters @mc_count and @mc_list
 * for the combined multicast address list of all virtual interfaces.
 * It's use is optional, and it returns a u64 that is passed to
 * configure_filter(). Additionally, configure_filter() has the
 * arguments @changed_flags telling which flags were changed and
 * @total_flags with the new flag states.
 *
 * If your device has no multicast address filters your driver will
 * need to check both the %FIF_ALLMULTI flag and the @mc_count
 * parameter to see whether multicast frames should be accepted
 * or dropped.
 *
 * All unsupported flags in @total_flags must be cleared.
 * Hardware does not support a flag if it is incapable of _passing_
 * the frame to the stack. Otherwise the driver must ignore
 * the flag, but not clear it.
 * You must _only_ clear the flag (announce no support for the
 * flag to mac80211) if you are not able to pass the packet type
 * to the stack (so the hardware always filters it).
 * So for example, you should clear @FIF_CONTROL, if your hardware
 * always filters control frames. If your hardware always passes
 * control frames to the kernel and is incapable of filtering them,
 * you do _not_ clear the @FIF_CONTROL flag.
 * This rule applies to all other FIF flags as well.
 */

/**
 * DOC: AP support for powersaving clients
 *
 * In order to implement AP and P2P GO modes, mac80211 has support for
 * client powersaving, both "legacy" PS (PS-Poll/null data) and uAPSD.
 * There currently is no support for sAPSD.
 *
 * There is one assumption that mac80211 makes, namely that a client
 * will not poll with PS-Poll and trigger with uAPSD at the same time.
 * Both are supported, and both can be used by the same client, but
 * they can't be used concurrently by the same client. This simplifies
 * the driver code.
 *
 * The first thing to keep in mind is that there is a flag for complete
 * driver implementation: %IEEE80211_HW_AP_LINK_PS. If this flag is set,
 * mac80211 expects the driver to handle most of the state machine for
 * powersaving clients and will ignore the PM bit in incoming frames.
 * Drivers then use ieee80211_sta_ps_transition() to inform mac80211 of
 * stations' powersave transitions. In this mode, mac80211 also doesn't
 * handle PS-Poll/uAPSD.
 *
 * In the mode without %IEEE80211_HW_AP_LINK_PS, mac80211 will check the
 * PM bit in incoming frames for client powersave transitions. When a
 * station goes to sleep, we will stop transmitting to it. There is,
 * however, a race condition: a station might go to sleep while there is
 * data buffered on hardware queues. If the device has support for this
 * it will reject frames, and the driver should give the frames back to
 * mac80211 with the %IEEE80211_TX_STAT_TX_FILTERED flag set which will
 * cause mac80211 to retry the frame when the station wakes up. The
 * driver is also notified of powersave transitions by calling its
 * @sta_notify callback.
 *
 * When the station is asleep, it has three choices: it can wake up,
 * it can PS-Poll, or it can possibly start a uAPSD service period.
 * Waking up is implemented by simply transmitting all buffered (and
 * filtered) frames to the station. This is the easiest case. When
 * the station sends a PS-Poll or a uAPSD trigger frame, mac80211
 * will inform the driver of this with the @allow_buffered_frames
 * callback; this callback is optional. mac80211 will then transmit
 * the frames as usual and set the %IEEE80211_TX_CTL_POLL_RESPONSE
 * on each frame. The last frame in the service period (or the only
 * response to a PS-Poll) also has %IEEE80211_TX_STATUS_EOSP set to
 * indicate that it ends the service period; as this frame must have
 * TX status report it also sets %IEEE80211_TX_CTL_REQ_TX_STATUS.
 * When TX status is reported for this frame, the service period is
 * marked has having ended and a new one can be started by the peer.
 *
 * Another race condition can happen on some devices like iwlwifi
 * when there are frames queued for the station and it wakes up
 * or polls; the frames that are already queued could end up being
 * transmitted first instead, causing reordering and/or wrong
 * processing of the EOSP. The cause is that allowing frames to be
 * transmitted to a certain station is out-of-band communication to
 * the device. To allow this problem to be solved, the driver can
 * call ieee80211_sta_block_awake() if frames are buffered when it
 * is notified that the station went to sleep. When all these frames
 * have been filtered (see above), it must call the function again
 * to indicate that the station is no longer blocked.
 *
 * If the driver buffers frames in the driver for aggregation in any
 * way, it must use the ieee80211_sta_set_buffered() call when it is
 * notified of the station going to sleep to inform mac80211 of any
 * TIDs that have frames buffered. Note that when a station wakes up
 * this information is reset (hence the requirement to call it when
 * informed of the station going to sleep). Then, when a service
 * period starts for any reason, @release_buffered_frames is called
 * with the number of frames to be released and which TIDs they are
 * to come from. In this case, the driver is responsible for setting
 * the EOSP (for uAPSD) and MORE_DATA bits in the released frames,
 * to help the @more_data paramter is passed to tell the driver if
 * there is more data on other TIDs -- the TIDs to release frames
 * from are ignored since mac80211 doesn't know how many frames the
 * buffers for those TIDs contain.
 *
 * If the driver also implement GO mode, where absence periods may
 * shorten service periods (or abort PS-Poll responses), it must
 * filter those response frames except in the case of frames that
 * are buffered in the driver -- those must remain buffered to avoid
 * reordering. Because it is possible that no frames are released
 * in this case, the driver must call ieee80211_sta_eosp_irqsafe()
 * to indicate to mac80211 that the service period ended anyway.
 *
 * Finally, if frames from multiple TIDs are released from mac80211
 * but the driver might reorder them, it must clear & set the flags
 * appropriately (only the last frame may have %IEEE80211_TX_STATUS_EOSP)
 * and also take care of the EOSP and MORE_DATA bits in the frame.
 * The driver may also use ieee80211_sta_eosp_irqsafe() in this case.
 */

/**
 * enum ieee80211_filter_flags - hardware filter flags
 *
 * These flags determine what the filter in hardware should be
 * programmed to let through and what should not be passed to the
 * stack. It is always safe to pass more frames than requested,
 * but this has negative impact on power consumption.
 *
 * @FIF_PROMISC_IN_BSS: promiscuous mode within your BSS,
 *	think of the BSS as your network segment and then this corresponds
 *	to the regular ethernet device promiscuous mode.
 *
 * @FIF_ALLMULTI: pass all multicast frames, this is used if requested
 *	by the user or if the hardware is not capable of filtering by
 *	multicast address.
 *
 * @FIF_FCSFAIL: pass frames with failed FCS (but you need to set the
 *	%RX_FLAG_FAILED_FCS_CRC for them)
 *
 * @FIF_PLCPFAIL: pass frames with failed PLCP CRC (but you need to set
 *	the %RX_FLAG_FAILED_PLCP_CRC for them
 *
 * @FIF_BCN_PRBRESP_PROMISC: This flag is set during scanning to indicate
 *	to the hardware that it should not filter beacons or probe responses
 *	by BSSID. Filtering them can greatly reduce the amount of processing
 *	mac80211 needs to do and the amount of CPU wakeups, so you should
 *	honour this flag if possible.
 *
 * @FIF_CONTROL: pass control frames (except for PS Poll), if PROMISC_IN_BSS
 * 	is not set then only those addressed to this station.
 *
 * @FIF_OTHER_BSS: pass frames destined to other BSSes
 *
 * @FIF_PSPOLL: pass PS Poll frames, if PROMISC_IN_BSS is not set then only
 * 	those addressed to this station.
 *
 * @FIF_PROBE_REQ: pass probe request frames
 */
enum ieee80211_filter_flags {
	FIF_PROMISC_IN_BSS	= 1<<0,
	FIF_ALLMULTI		= 1<<1,
	FIF_FCSFAIL		= 1<<2,
	FIF_PLCPFAIL		= 1<<3,
	FIF_BCN_PRBRESP_PROMISC	= 1<<4,
	FIF_CONTROL		= 1<<5,
	FIF_OTHER_BSS		= 1<<6,
	FIF_PSPOLL		= 1<<7,
	FIF_PROBE_REQ		= 1<<8,
};

/**
 * enum ieee80211_ampdu_mlme_action - A-MPDU actions
 *
 * These flags are used with the ampdu_action() callback in
 * &struct ieee80211_ops to indicate which action is needed.
 *
 * Note that drivers MUST be able to deal with a TX aggregation
 * session being stopped even before they OK'ed starting it by
 * calling ieee80211_start_tx_ba_cb_irqsafe, because the peer
 * might receive the addBA frame and send a delBA right away!
 *
 * @IEEE80211_AMPDU_RX_START: start Rx aggregation
 * @IEEE80211_AMPDU_RX_STOP: stop Rx aggregation
 * @IEEE80211_AMPDU_TX_START: start Tx aggregation
 * @IEEE80211_AMPDU_TX_STOP: stop Tx aggregation
 * @IEEE80211_AMPDU_TX_OPERATIONAL: TX aggregation has become operational
 */
enum ieee80211_ampdu_mlme_action {
	IEEE80211_AMPDU_RX_START,
	IEEE80211_AMPDU_RX_STOP,
	IEEE80211_AMPDU_TX_START,
	IEEE80211_AMPDU_TX_STOP,
	IEEE80211_AMPDU_TX_OPERATIONAL,
};

/**
 * enum ieee80211_tx_sync_type - TX sync type
 * @IEEE80211_TX_SYNC_AUTH: sync TX for authentication
 *	(and possibly also before direct probe)
 * @IEEE80211_TX_SYNC_ASSOC: sync TX for association
 * @IEEE80211_TX_SYNC_ACTION: sync TX for action frame
 *	(not implemented yet)
 */
enum ieee80211_tx_sync_type {
	IEEE80211_TX_SYNC_AUTH,
	IEEE80211_TX_SYNC_ASSOC,
	IEEE80211_TX_SYNC_ACTION,
};

/**
 * enum ieee80211_frame_release_type - frame release reason
 * @IEEE80211_FRAME_RELEASE_PSPOLL: frame released for PS-Poll
 * @IEEE80211_FRAME_RELEASE_UAPSD: frame(s) released due to
 *	frame received on trigger-enabled AC
 */
enum ieee80211_frame_release_type {
	IEEE80211_FRAME_RELEASE_PSPOLL,
	IEEE80211_FRAME_RELEASE_UAPSD,
};

/**
 * struct ieee80211_ops - callbacks from mac80211 to the driver
 *
 * This structure contains various callbacks that the driver may
 * handle or, in some cases, must handle, for example to configure
 * the hardware to a new channel or to transmit a frame.
 *
 * @tx: Handler that 802.11 module calls for each transmitted frame.
 *	skb contains the buffer starting from the IEEE 802.11 header.
 *	The low-level driver should send the frame out based on
 *	configuration in the TX control data. This handler should,
 *	preferably, never fail and stop queues appropriately, more
 *	importantly, however, it must never fail for A-MPDU-queues.
 *	This function should return NETDEV_TX_OK except in very
 *	limited cases.
 *	Must be implemented and atomic.
 *
 * @start: Called before the first netdevice attached to the hardware
 *	is enabled. This should turn on the hardware and must turn on
 *	frame reception (for possibly enabled monitor interfaces.)
 *	Returns negative error codes, these may be seen in userspace,
 *	or zero.
 *	When the device is started it should not have a MAC address
 *	to avoid acknowledging frames before a non-monitor device
 *	is added.
 *	Must be implemented and can sleep.
 *
 * @stop: Called after last netdevice attached to the hardware
 *	is disabled. This should turn off the hardware (at least
 *	it must turn off frame reception.)
 *	May be called right after add_interface if that rejects
 *	an interface. If you added any work onto the mac80211 workqueue
 *	you should ensure to cancel it on this callback.
 *	Must be implemented and can sleep.
 *
 * @suspend: Suspend the device; mac80211 itself will quiesce before and
 *	stop transmitting and doing any other configuration, and then
 *	ask the device to suspend. This is only invoked when WoWLAN is
 *	configured, otherwise the device is deconfigured completely and
 *	reconfigured at resume time.
 *	The driver may also impose special conditions under which it
 *	wants to use the "normal" suspend (deconfigure), say if it only
 *	supports WoWLAN when the device is associated. In this case, it
 *	must return 1 from this function.
 *
 * @resume: If WoWLAN was configured, this indicates that mac80211 is
 *	now resuming its operation, after this the device must be fully
 *	functional again. If this returns an error, the only way out is
 *	to also unregister the device. If it returns 1, then mac80211
 *	will also go through the regular complete restart on resume.
 *
 * @add_interface: Called when a netdevice attached to the hardware is
 *	enabled. Because it is not called for monitor mode devices, @start
 *	and @stop must be implemented.
 *	The driver should perform any initialization it needs before
 *	the device can be enabled. The initial configuration for the
 *	interface is given in the conf parameter.
 *	The callback may refuse to add an interface by returning a
 *	negative error code (which will be seen in userspace.)
 *	Must be implemented and can sleep.
 *
 * @change_interface: Called when a netdevice changes type. This callback
 *	is optional, but only if it is supported can interface types be
 *	switched while the interface is UP. The callback may sleep.
 *	Note that while an interface is being switched, it will not be
 *	found by the interface iteration callbacks.
 *
 * @remove_interface: Notifies a driver that an interface is going down.
 *	The @stop callback is called after this if it is the last interface
 *	and no monitor interfaces are present.
 *	When all interfaces are removed, the MAC address in the hardware
 *	must be cleared so the device no longer acknowledges packets,
 *	the mac_addr member of the conf structure is, however, set to the
 *	MAC address of the device going away.
 *	Hence, this callback must be implemented. It can sleep.
 *
 * @config: Handler for configuration requests. IEEE 802.11 code calls this
 *	function to change hardware configuration, e.g., channel.
 *	This function should never fail but returns a negative error code
 *	if it does. The callback can sleep.
 *
 * @bss_info_changed: Handler for configuration requests related to BSS
 *	parameters that may vary during BSS's lifespan, and may affect low
 *	level driver (e.g. assoc/disassoc status, erp parameters).
 *	This function should not be used if no BSS has been set, unless
 *	for association indication. The @changed parameter indicates which
 *	of the bss parameters has changed when a call is made. The callback
 *	can sleep.
 *
 * @tx_sync: Called before a frame is sent to an AP/GO. In the GO case, the
 *	driver should sync with the GO's powersaving so the device doesn't
 *	transmit the frame while the GO is asleep. In the regular AP case
 *	it may be used by drivers for devices implementing other restrictions
 *	on talking to APs, e.g. due to regulatory enforcement or just HW
 *	restrictions.
 *	This function is called for every authentication, association and
 *	action frame separately since applications might attempt to auth
 *	with multiple APs before chosing one to associate to. If it returns
 *	an error, the corresponding authentication, association or frame
 *	transmission is aborted and reported as having failed. It is always
 *	called after tuning to the correct channel.
 *	The callback might be called multiple times before @finish_tx_sync
 *	(but @finish_tx_sync will be called once for each) but in practice
 *	this is unlikely to happen. It can also refuse in that case if the
 *	driver cannot handle that situation.
 *	This callback can sleep.
 * @finish_tx_sync: Called as a counterpart to @tx_sync, unless that returned
 *	an error. This callback can sleep.
 *
 * @prepare_multicast: Prepare for multicast filter configuration.
 *	This callback is optional, and its return value is passed
 *	to configure_filter(). This callback must be atomic.
 *
 * @configure_filter: Configure the device's RX filter.
 *	See the section "Frame filtering" for more information.
 *	This callback must be implemented and can sleep.
 *
 * @set_tim: Set TIM bit. mac80211 calls this function when a TIM bit
 * 	must be set or cleared for a given STA. Must be atomic.
 *
 * @set_key: See the section "Hardware crypto acceleration"
 *	This callback is only called between add_interface and
 *	remove_interface calls, i.e. while the given virtual interface
 *	is enabled.
 *	Returns a negative error code if the key can't be added.
 *	The callback can sleep.
 *
 * @update_tkip_key: See the section "Hardware crypto acceleration"
 * 	This callback will be called in the context of Rx. Called for drivers
 * 	which set IEEE80211_KEY_FLAG_TKIP_REQ_RX_P1_KEY.
 *	The callback must be atomic.
 *
 * @set_rekey_data: If the device supports GTK rekeying, for example while the
 *	host is suspended, it can assign this callback to retrieve the data
 *	necessary to do GTK rekeying, this is the KEK, KCK and replay counter.
 *	After rekeying was done it should (for example during resume) notify
 *	userspace of the new replay counter using ieee80211_gtk_rekey_notify().
 *
 * @hw_scan: Ask the hardware to service the scan request, no need to start
 *	the scan state machine in stack. The scan must honour the channel
 *	configuration done by the regulatory agent in the wiphy's
 *	registered bands. The hardware (or the driver) needs to make sure
 *	that power save is disabled.
 *	The @req ie/ie_len members are rewritten by mac80211 to contain the
 *	entire IEs after the SSID, so that drivers need not look at these
 *	at all but just send them after the SSID -- mac80211 includes the
 *	(extended) supported rates and HT information (where applicable).
 *	When the scan finishes, ieee80211_scan_completed() must be called;
 *	note that it also must be called when the scan cannot finish due to
 *	any error unless this callback returned a negative error code.
 *	The callback can sleep.
 *
 * @cancel_hw_scan: Ask the low-level tp cancel the active hw scan.
 *	The driver should ask the hardware to cancel the scan (if possible),
 *	but the scan will be completed only after the driver will call
 *	ieee80211_scan_completed().
 *	This callback is needed for wowlan, to prevent enqueueing a new
 *	scan_work after the low-level driver was already suspended.
 *	The callback can sleep.
 *
 * @sched_scan_start: Ask the hardware to start scanning repeatedly at
 *	specific intervals.  The driver must call the
 *	ieee80211_sched_scan_results() function whenever it finds results.
 *	This process will continue until sched_scan_stop is called.
 *
 * @sched_scan_stop: Tell the hardware to stop an ongoing scheduled scan.
 *
 * @sw_scan_start: Notifier function that is called just before a software scan
 *	is started. Can be NULL, if the driver doesn't need this notification.
 *	The callback can sleep.
 *
 * @sw_scan_complete: Notifier function that is called just after a
 *	software scan finished. Can be NULL, if the driver doesn't need
 *	this notification.
 *	The callback can sleep.
 *
 * @get_stats: Return low-level statistics.
 * 	Returns zero if statistics are available.
 *	The callback can sleep.
 *
 * @get_tkip_seq: If your device implements TKIP encryption in hardware this
 *	callback should be provided to read the TKIP transmit IVs (both IV32
 *	and IV16) for the given key from hardware.
 *	The callback must be atomic.
 *
 * @set_frag_threshold: Configuration of fragmentation threshold. Assign this
 *	if the device does fragmentation by itself; if this callback is
 *	implemented then the stack will not do fragmentation.
 *	The callback can sleep.
 *
 * @set_rts_threshold: Configuration of RTS threshold (if device needs it)
 *	The callback can sleep.
 *
 * @sta_add: Notifies low level driver about addition of an associated station,
 *	AP, IBSS/WDS/mesh peer etc. This callback can sleep.
 *
 * @sta_remove: Notifies low level driver about removal of an associated
 *	station, AP, IBSS/WDS/mesh peer etc. This callback can sleep.
 *
 * @sta_notify: Notifies low level driver about power state transition of an
 *	associated station, AP,  IBSS/WDS/mesh peer etc. For a VIF operating
 *	in AP mode, this callback will not be called when the flag
 *	%IEEE80211_HW_AP_LINK_PS is set. Must be atomic.
 *
 * @conf_tx: Configure TX queue parameters (EDCF (aifs, cw_min, cw_max),
 *	bursting) for a hardware TX queue.
 *	Returns a negative error code on failure.
 *	The callback can sleep.
 *
 * @get_tsf: Get the current TSF timer value from firmware/hardware. Currently,
 *	this is only used for IBSS mode BSSID merging and debugging. Is not a
 *	required function.
 *	The callback can sleep.
 *
 * @set_tsf: Set the TSF timer to the specified value in the firmware/hardware.
 *      Currently, this is only used for IBSS mode debugging. Is not a
 *	required function.
 *	The callback can sleep.
 *
 * @reset_tsf: Reset the TSF timer and allow firmware/hardware to synchronize
 *	with other STAs in the IBSS. This is only used in IBSS mode. This
 *	function is optional if the firmware/hardware takes full care of
 *	TSF synchronization.
 *	The callback can sleep.
 *
 * @tx_last_beacon: Determine whether the last IBSS beacon was sent by us.
 *	This is needed only for IBSS mode and the result of this function is
 *	used to determine whether to reply to Probe Requests.
 *	Returns non-zero if this device sent the last beacon.
 *	The callback can sleep.
 *
 * @ampdu_action: Perform a certain A-MPDU action
 * 	The RA/TID combination determines the destination and TID we want
 * 	the ampdu action to be performed for. The action is defined through
 * 	ieee80211_ampdu_mlme_action. Starting sequence number (@ssn)
 * 	is the first frame we expect to perform the action on. Notice
 * 	that TX/RX_STOP can pass NULL for this parameter.
 *	The @buf_size parameter is only valid when the action is set to
 *	%IEEE80211_AMPDU_TX_OPERATIONAL and indicates the peer's reorder
 *	buffer size (number of subframes) for this session -- the driver
 *	may neither send aggregates containing more subframes than this
 *	nor send aggregates in a way that lost frames would exceed the
 *	buffer size. If just limiting the aggregate size, this would be
 *	possible with a buf_size of 8:
 *	 - TX: 1.....7
 *	 - RX:  2....7 (lost frame #1)
 *	 - TX:        8..1...
 *	which is invalid since #1 was now re-transmitted well past the
 *	buffer size of 8. Correct ways to retransmit #1 would be:
 *	 - TX:       1 or 18 or 81
 *	Even "189" would be wrong since 1 could be lost again.
 *
 *	Returns a negative error code on failure.
 *	The callback can sleep.
 *
 * @get_survey: Return per-channel survey information
 *
 * @rfkill_poll: Poll rfkill hardware state. If you need this, you also
 *	need to set wiphy->rfkill_poll to %true before registration,
 *	and need to call wiphy_rfkill_set_hw_state() in the callback.
 *	The callback can sleep.
 *
 * @set_coverage_class: Set slot time for given coverage class as specified
 *	in IEEE 802.11-2007 section 17.3.8.6 and modify ACK timeout
 *	accordingly. This callback is not required and may sleep.
 *
 * @testmode_cmd: Implement a cfg80211 test mode command.
 *	The callback can sleep.
 * @testmode_dump: Implement a cfg80211 test mode dump. The callback can sleep.
 *
 * @flush: Flush all pending frames from the hardware queue, making sure
 *	that the hardware queues are empty. If the parameter @drop is set
 *	to %true, pending frames may be dropped. The callback can sleep.
 *
 * @channel_switch: Drivers that need (or want) to offload the channel
 *	switch operation for CSAs received from the AP may implement this
 *	callback. They must then call ieee80211_chswitch_done() to indicate
 *	completion of the channel switch.
 *
 * @napi_poll: Poll Rx queue for incoming data frames.
 *
 * @set_antenna: Set antenna configuration (tx_ant, rx_ant) on the device.
 *	Parameters are bitmaps of allowed antennas to use for TX/RX. Drivers may
 *	reject TX/RX mask combinations they cannot support by returning -EINVAL
 *	(also see nl80211.h @NL80211_ATTR_WIPHY_ANTENNA_TX).
 *
 * @get_antenna: Get current antenna configuration from device (tx_ant, rx_ant).
 *
 * @remain_on_channel: Starts an off-channel period on the given channel, must
 *	call back to ieee80211_ready_on_channel() when on that channel. Note
 *	that normal channel traffic is not stopped as this is intended for hw
 *	offload. Frames to transmit on the off-channel channel are transmitted
 *	normally except for the %IEEE80211_TX_CTL_TX_OFFCHAN flag. When the
 *	duration (which will always be non-zero) expires, the driver must call
 *	ieee80211_remain_on_channel_expired(). This callback may sleep.
 * @cancel_remain_on_channel: Requests that an ongoing off-channel period is
 *	aborted before it expires. This callback may sleep.
 *
 * @set_ringparam: Set tx and rx ring sizes.
 *
 * @get_ringparam: Get tx and rx ring current and maximum sizes.
 *
 * @tx_frames_pending: Check if there is any pending frame in the hardware
 *	queues before entering power save.
 *
 * @set_bitrate_mask: Set a mask of rates to be used for rate control selection
 *	when transmitting a frame. Currently only legacy rates are handled.
 *	The callback can sleep.
 * @rssi_callback: Notify driver when the average RSSI goes above/below
 *	thresholds that were registered previously. The callback can sleep.
 *
 * @release_buffered_frames: Release buffered frames according to the given
 *	parameters. In the case where the driver buffers some frames for
 *	sleeping stations mac80211 will use this callback to tell the driver
 *	to release some frames, either for PS-poll or uAPSD.
 *	Note that if the @more_data paramter is %false the driver must check
 *	if there are more frames on the given TIDs, and if there are more than
 *	the frames being released then it must still set the more-data bit in
 *	the frame. If the @more_data parameter is %true, then of course the
 *	more-data bit must always be set.
 *	The @tids parameter tells the driver which TIDs to release frames
 *	from, for PS-poll it will always have only a single bit set.
 *	In the case this is used for a PS-poll initiated release, the
 *	@num_frames parameter will always be 1 so code can be shared. In
 *	this case the driver must also set %IEEE80211_TX_STATUS_EOSP flag
 *	on the TX status (and must report TX status) so that the PS-poll
 *	period is properly ended. This is used to avoid sending multiple
 *	responses for a retried PS-poll frame.
 *	In the case this is used for uAPSD, the @num_frames parameter may be
 *	bigger than one, but the driver may send fewer frames (it must send
 *	at least one, however). In this case it is also responsible for
 *	setting the EOSP flag in the QoS header of the frames. Also, when the
 *	service period ends, the driver must set %IEEE80211_TX_STATUS_EOSP
 *	on the last frame in the SP. Alternatively, it may call the function
 *	ieee80211_sta_eosp_irqsafe() to inform mac80211 of the end of the SP.
 *	This callback must be atomic.
 * @allow_buffered_frames: Prepare device to allow the given number of frames
 *	to go out to the given station. The frames will be sent by mac80211
 *	via the usual TX path after this call. The TX information for frames
 *	released will also have the %IEEE80211_TX_CTL_POLL_RESPONSE flag set
 *	and the last one will also have %IEEE80211_TX_STATUS_EOSP set. In case
 *	frames from multiple TIDs are released and the driver might reorder
 *	them between the TIDs, it must set the %IEEE80211_TX_STATUS_EOSP flag
 *	on the last frame and clear it on all others and also handle the EOSP
 *	bit in the QoS header correctly. Alternatively, it can also call the
 *	ieee80211_sta_eosp_irqsafe() function.
 *	The @tids parameter is a bitmap and tells the driver which TIDs the
 *	frames will be on; it will at most have two bits set.
 *	This callback must be atomic.
 */
struct ieee80211_ops {
	void (*tx)(struct ieee80211_hw *hw, struct sk_buff *skb);
	int (*start)(struct ieee80211_hw *hw);
	void (*stop)(struct ieee80211_hw *hw);
#ifdef CONFIG_PM
	int (*suspend)(struct ieee80211_hw *hw, struct cfg80211_wowlan *wowlan);
	int (*resume)(struct ieee80211_hw *hw);
#endif
	int (*add_interface)(struct ieee80211_hw *hw,
			     struct ieee80211_vif *vif);
	int (*change_interface)(struct ieee80211_hw *hw,
				struct ieee80211_vif *vif,
				enum nl80211_iftype new_type, bool p2p);
	void (*remove_interface)(struct ieee80211_hw *hw,
				 struct ieee80211_vif *vif);
	int (*config)(struct ieee80211_hw *hw, u32 changed);
	void (*bss_info_changed)(struct ieee80211_hw *hw,
				 struct ieee80211_vif *vif,
				 struct ieee80211_bss_conf *info,
				 u32 changed);

	int (*tx_sync)(struct ieee80211_hw *hw, struct ieee80211_vif *vif,
		       const u8 *bssid, enum ieee80211_tx_sync_type type);
	void (*finish_tx_sync)(struct ieee80211_hw *hw,
			       struct ieee80211_vif *vif,
			       const u8 *bssid,
			       enum ieee80211_tx_sync_type type);

	u64 (*prepare_multicast)(struct ieee80211_hw *hw,
				 struct netdev_hw_addr_list *mc_list);
	void (*configure_filter)(struct ieee80211_hw *hw,
				 unsigned int changed_flags,
				 unsigned int *total_flags,
				 u64 multicast);
	int (*set_tim)(struct ieee80211_hw *hw, struct ieee80211_sta *sta,
		       bool set);
	int (*set_key)(struct ieee80211_hw *hw, enum set_key_cmd cmd,
		       struct ieee80211_vif *vif, struct ieee80211_sta *sta,
		       struct ieee80211_key_conf *key);
	void (*update_tkip_key)(struct ieee80211_hw *hw,
				struct ieee80211_vif *vif,
				struct ieee80211_key_conf *conf,
				struct ieee80211_sta *sta,
				u32 iv32, u16 *phase1key);
	void (*set_rekey_data)(struct ieee80211_hw *hw,
			       struct ieee80211_vif *vif,
			       struct cfg80211_gtk_rekey_data *data);
	int (*hw_scan)(struct ieee80211_hw *hw, struct ieee80211_vif *vif,
		       struct cfg80211_scan_request *req);
	void (*cancel_hw_scan)(struct ieee80211_hw *hw,
			       struct ieee80211_vif *vif);
	int (*sched_scan_start)(struct ieee80211_hw *hw,
				struct ieee80211_vif *vif,
				struct cfg80211_sched_scan_request *req,
				struct ieee80211_sched_scan_ies *ies);
	void (*sched_scan_stop)(struct ieee80211_hw *hw,
			       struct ieee80211_vif *vif);
	void (*sw_scan_start)(struct ieee80211_hw *hw);
	void (*sw_scan_complete)(struct ieee80211_hw *hw);
	int (*get_stats)(struct ieee80211_hw *hw,
			 struct ieee80211_low_level_stats *stats);
	void (*get_tkip_seq)(struct ieee80211_hw *hw, u8 hw_key_idx,
			     u32 *iv32, u16 *iv16);
	int (*set_frag_threshold)(struct ieee80211_hw *hw, u32 value);
	int (*set_rts_threshold)(struct ieee80211_hw *hw, u32 value);
	int (*sta_add)(struct ieee80211_hw *hw, struct ieee80211_vif *vif,
		       struct ieee80211_sta *sta);
	int (*sta_remove)(struct ieee80211_hw *hw, struct ieee80211_vif *vif,
			  struct ieee80211_sta *sta);
	void (*sta_notify)(struct ieee80211_hw *hw, struct ieee80211_vif *vif,
			enum sta_notify_cmd, struct ieee80211_sta *sta);
	int (*conf_tx)(struct ieee80211_hw *hw,
		       struct ieee80211_vif *vif, u16 queue,
		       const struct ieee80211_tx_queue_params *params);
	u64 (*get_tsf)(struct ieee80211_hw *hw, struct ieee80211_vif *vif);
	void (*set_tsf)(struct ieee80211_hw *hw, struct ieee80211_vif *vif,
			u64 tsf);
	void (*reset_tsf)(struct ieee80211_hw *hw, struct ieee80211_vif *vif);
	int (*tx_last_beacon)(struct ieee80211_hw *hw);
	int (*ampdu_action)(struct ieee80211_hw *hw,
			    struct ieee80211_vif *vif,
			    enum ieee80211_ampdu_mlme_action action,
			    struct ieee80211_sta *sta, u16 tid, u16 *ssn,
			    u8 buf_size);
	int (*get_survey)(struct ieee80211_hw *hw, int idx,
		struct survey_info *survey);
	void (*rfkill_poll)(struct ieee80211_hw *hw);
	void (*set_coverage_class)(struct ieee80211_hw *hw, u8 coverage_class);
#ifdef CONFIG_NL80211_TESTMODE
	int (*testmode_cmd)(struct ieee80211_hw *hw, void *data, int len);
	int (*testmode_dump)(struct ieee80211_hw *hw, struct sk_buff *skb,
			     struct netlink_callback *cb,
			     void *data, int len);
#endif
	void (*flush)(struct ieee80211_hw *hw, bool drop);
	void (*channel_switch)(struct ieee80211_hw *hw,
			       struct ieee80211_channel_switch *ch_switch);
	int (*napi_poll)(struct ieee80211_hw *hw, int budget);
	int (*set_antenna)(struct ieee80211_hw *hw, u32 tx_ant, u32 rx_ant);
	int (*get_antenna)(struct ieee80211_hw *hw, u32 *tx_ant, u32 *rx_ant);

	int (*remain_on_channel)(struct ieee80211_hw *hw,
				 struct ieee80211_channel *chan,
				 enum nl80211_channel_type channel_type,
				 int duration);
	int (*cancel_remain_on_channel)(struct ieee80211_hw *hw);
	int (*set_ringparam)(struct ieee80211_hw *hw, u32 tx, u32 rx);
	void (*get_ringparam)(struct ieee80211_hw *hw,
			      u32 *tx, u32 *tx_max, u32 *rx, u32 *rx_max);
	bool (*tx_frames_pending)(struct ieee80211_hw *hw);
	int (*set_bitrate_mask)(struct ieee80211_hw *hw, struct ieee80211_vif *vif,
				const struct cfg80211_bitrate_mask *mask);
	void (*rssi_callback)(struct ieee80211_hw *hw,
			      enum ieee80211_rssi_event rssi_event);

	void (*allow_buffered_frames)(struct ieee80211_hw *hw,
				      struct ieee80211_sta *sta,
				      u16 tids, int num_frames,
				      enum ieee80211_frame_release_type reason,
				      bool more_data);
	void (*release_buffered_frames)(struct ieee80211_hw *hw,
					struct ieee80211_sta *sta,
					u16 tids, int num_frames,
					enum ieee80211_frame_release_type reason,
					bool more_data);
};

/**
 * ieee80211_alloc_hw -  Allocate a new hardware device
 *
 * This must be called once for each hardware device. The returned pointer
 * must be used to refer to this device when calling other functions.
 * mac80211 allocates a private data area for the driver pointed to by
 * @priv in &struct ieee80211_hw, the size of this area is given as
 * @priv_data_len.
 *
 * @priv_data_len: length of private data
 * @ops: callbacks for this device
 */
struct ieee80211_hw *ieee80211_alloc_hw(size_t priv_data_len,
					const struct ieee80211_ops *ops);

/**
 * ieee80211_register_hw - Register hardware device
 *
 * You must call this function before any other functions in
 * mac80211. Note that before a hardware can be registered, you
 * need to fill the contained wiphy's information.
 *
 * @hw: the device to register as returned by ieee80211_alloc_hw()
 */
int ieee80211_register_hw(struct ieee80211_hw *hw);

/**
 * struct ieee80211_tpt_blink - throughput blink description
 * @throughput: throughput in Kbit/sec
 * @blink_time: blink time in milliseconds
 *	(full cycle, ie. one off + one on period)
 */
struct ieee80211_tpt_blink {
	int throughput;
	int blink_time;
};

/**
 * enum ieee80211_tpt_led_trigger_flags - throughput trigger flags
 * @IEEE80211_TPT_LEDTRIG_FL_RADIO: enable blinking with radio
 * @IEEE80211_TPT_LEDTRIG_FL_WORK: enable blinking when working
 * @IEEE80211_TPT_LEDTRIG_FL_CONNECTED: enable blinking when at least one
 *	interface is connected in some way, including being an AP
 */
enum ieee80211_tpt_led_trigger_flags {
	IEEE80211_TPT_LEDTRIG_FL_RADIO		= BIT(0),
	IEEE80211_TPT_LEDTRIG_FL_WORK		= BIT(1),
	IEEE80211_TPT_LEDTRIG_FL_CONNECTED	= BIT(2),
};

#ifdef CONFIG_MAC80211_LEDS
extern char *__ieee80211_get_tx_led_name(struct ieee80211_hw *hw);
extern char *__ieee80211_get_rx_led_name(struct ieee80211_hw *hw);
extern char *__ieee80211_get_assoc_led_name(struct ieee80211_hw *hw);
extern char *__ieee80211_get_radio_led_name(struct ieee80211_hw *hw);
extern char *__ieee80211_create_tpt_led_trigger(
				struct ieee80211_hw *hw, unsigned int flags,
				const struct ieee80211_tpt_blink *blink_table,
				unsigned int blink_table_len);
#endif
/**
 * ieee80211_get_tx_led_name - get name of TX LED
 *
 * mac80211 creates a transmit LED trigger for each wireless hardware
 * that can be used to drive LEDs if your driver registers a LED device.
 * This function returns the name (or %NULL if not configured for LEDs)
 * of the trigger so you can automatically link the LED device.
 *
 * @hw: the hardware to get the LED trigger name for
 */
static inline char *ieee80211_get_tx_led_name(struct ieee80211_hw *hw)
{
#ifdef CONFIG_MAC80211_LEDS
	return __ieee80211_get_tx_led_name(hw);
#else
	return NULL;
#endif
}

/**
 * ieee80211_get_rx_led_name - get name of RX LED
 *
 * mac80211 creates a receive LED trigger for each wireless hardware
 * that can be used to drive LEDs if your driver registers a LED device.
 * This function returns the name (or %NULL if not configured for LEDs)
 * of the trigger so you can automatically link the LED device.
 *
 * @hw: the hardware to get the LED trigger name for
 */
static inline char *ieee80211_get_rx_led_name(struct ieee80211_hw *hw)
{
#ifdef CONFIG_MAC80211_LEDS
	return __ieee80211_get_rx_led_name(hw);
#else
	return NULL;
#endif
}

/**
 * ieee80211_get_assoc_led_name - get name of association LED
 *
 * mac80211 creates a association LED trigger for each wireless hardware
 * that can be used to drive LEDs if your driver registers a LED device.
 * This function returns the name (or %NULL if not configured for LEDs)
 * of the trigger so you can automatically link the LED device.
 *
 * @hw: the hardware to get the LED trigger name for
 */
static inline char *ieee80211_get_assoc_led_name(struct ieee80211_hw *hw)
{
#ifdef CONFIG_MAC80211_LEDS
	return __ieee80211_get_assoc_led_name(hw);
#else
	return NULL;
#endif
}

/**
 * ieee80211_get_radio_led_name - get name of radio LED
 *
 * mac80211 creates a radio change LED trigger for each wireless hardware
 * that can be used to drive LEDs if your driver registers a LED device.
 * This function returns the name (or %NULL if not configured for LEDs)
 * of the trigger so you can automatically link the LED device.
 *
 * @hw: the hardware to get the LED trigger name for
 */
static inline char *ieee80211_get_radio_led_name(struct ieee80211_hw *hw)
{
#ifdef CONFIG_MAC80211_LEDS
	return __ieee80211_get_radio_led_name(hw);
#else
	return NULL;
#endif
}

/**
 * ieee80211_create_tpt_led_trigger - create throughput LED trigger
 * @hw: the hardware to create the trigger for
 * @flags: trigger flags, see &enum ieee80211_tpt_led_trigger_flags
 * @blink_table: the blink table -- needs to be ordered by throughput
 * @blink_table_len: size of the blink table
 *
 * This function returns %NULL (in case of error, or if no LED
 * triggers are configured) or the name of the new trigger.
 * This function must be called before ieee80211_register_hw().
 */
static inline char *
ieee80211_create_tpt_led_trigger(struct ieee80211_hw *hw, unsigned int flags,
				 const struct ieee80211_tpt_blink *blink_table,
				 unsigned int blink_table_len)
{
#ifdef CONFIG_MAC80211_LEDS
	return __ieee80211_create_tpt_led_trigger(hw, flags, blink_table,
						  blink_table_len);
#else
	return NULL;
#endif
}

/**
 * ieee80211_unregister_hw - Unregister a hardware device
 *
 * This function instructs mac80211 to free allocated resources
 * and unregister netdevices from the networking subsystem.
 *
 * @hw: the hardware to unregister
 */
void ieee80211_unregister_hw(struct ieee80211_hw *hw);

/**
 * ieee80211_free_hw - free hardware descriptor
 *
 * This function frees everything that was allocated, including the
 * private data for the driver. You must call ieee80211_unregister_hw()
 * before calling this function.
 *
 * @hw: the hardware to free
 */
void ieee80211_free_hw(struct ieee80211_hw *hw);

/**
 * ieee80211_restart_hw - restart hardware completely
 *
 * Call this function when the hardware was restarted for some reason
 * (hardware error, ...) and the driver is unable to restore its state
 * by itself. mac80211 assumes that at this point the driver/hardware
 * is completely uninitialised and stopped, it starts the process by
 * calling the ->start() operation. The driver will need to reset all
 * internal state that it has prior to calling this function.
 *
 * @hw: the hardware to restart
 */
void ieee80211_restart_hw(struct ieee80211_hw *hw);

/** ieee80211_napi_schedule - schedule NAPI poll
 *
 * Use this function to schedule NAPI polling on a device.
 *
 * @hw: the hardware to start polling
 */
void ieee80211_napi_schedule(struct ieee80211_hw *hw);

/** ieee80211_napi_complete - complete NAPI polling
 *
 * Use this function to finish NAPI polling on a device.
 *
 * @hw: the hardware to stop polling
 */
void ieee80211_napi_complete(struct ieee80211_hw *hw);

/**
 * ieee80211_rx - receive frame
 *
 * Use this function to hand received frames to mac80211. The receive
 * buffer in @skb must start with an IEEE 802.11 header. In case of a
 * paged @skb is used, the driver is recommended to put the ieee80211
 * header of the frame on the linear part of the @skb to avoid memory
 * allocation and/or memcpy by the stack.
 *
 * This function may not be called in IRQ context. Calls to this function
 * for a single hardware must be synchronized against each other. Calls to
 * this function, ieee80211_rx_ni() and ieee80211_rx_irqsafe() may not be
 * mixed for a single hardware.
 *
 * In process context use instead ieee80211_rx_ni().
 *
 * @hw: the hardware this frame came in on
 * @skb: the buffer to receive, owned by mac80211 after this call
 */
void ieee80211_rx(struct ieee80211_hw *hw, struct sk_buff *skb);

/**
 * ieee80211_rx_irqsafe - receive frame
 *
 * Like ieee80211_rx() but can be called in IRQ context
 * (internally defers to a tasklet.)
 *
 * Calls to this function, ieee80211_rx() or ieee80211_rx_ni() may not
 * be mixed for a single hardware.
 *
 * @hw: the hardware this frame came in on
 * @skb: the buffer to receive, owned by mac80211 after this call
 */
void ieee80211_rx_irqsafe(struct ieee80211_hw *hw, struct sk_buff *skb);

/**
 * ieee80211_rx_ni - receive frame (in process context)
 *
 * Like ieee80211_rx() but can be called in process context
 * (internally disables bottom halves).
 *
 * Calls to this function, ieee80211_rx() and ieee80211_rx_irqsafe() may
 * not be mixed for a single hardware.
 *
 * @hw: the hardware this frame came in on
 * @skb: the buffer to receive, owned by mac80211 after this call
 */
static inline void ieee80211_rx_ni(struct ieee80211_hw *hw,
				   struct sk_buff *skb)
{
	local_bh_disable();
	ieee80211_rx(hw, skb);
	local_bh_enable();
}

/**
 * ieee80211_sta_ps_transition - PS transition for connected sta
 *
 * When operating in AP mode with the %IEEE80211_HW_AP_LINK_PS
 * flag set, use this function to inform mac80211 about a connected station
 * entering/leaving PS mode.
 *
 * This function may not be called in IRQ context or with softirqs enabled.
 *
 * Calls to this function for a single hardware must be synchronized against
 * each other.
 *
 * The function returns -EINVAL when the requested PS mode is already set.
 *
 * @sta: currently connected sta
 * @start: start or stop PS
 */
int ieee80211_sta_ps_transition(struct ieee80211_sta *sta, bool start);

/**
 * ieee80211_sta_ps_transition_ni - PS transition for connected sta
 *                                  (in process context)
 *
 * Like ieee80211_sta_ps_transition() but can be called in process context
 * (internally disables bottom halves). Concurrent call restriction still
 * applies.
 *
 * @sta: currently connected sta
 * @start: start or stop PS
 */
static inline int ieee80211_sta_ps_transition_ni(struct ieee80211_sta *sta,
						  bool start)
{
	int ret;

	local_bh_disable();
	ret = ieee80211_sta_ps_transition(sta, start);
	local_bh_enable();

	return ret;
}

/*
 * The TX headroom reserved by mac80211 for its own tx_status functions.
 * This is enough for the radiotap header.
 */
#define IEEE80211_TX_STATUS_HEADROOM	13

/**
 * ieee80211_sta_set_buffered - inform mac80211 about driver-buffered frames
 * @sta: &struct ieee80211_sta pointer for the sleeping station
 * @tid: the TID that has buffered frames
 * @buffered: indicates whether or not frames are buffered for this TID
 *
 * If a driver buffers frames for a powersave station instead of passing
 * them back to mac80211 for retransmission, the station may still need
 * to be told that there are buffered frames via the TIM bit.
 *
 * This function informs mac80211 whether or not there are frames that are
 * buffered in the driver for a given TID; mac80211 can then use this data
 * to set the TIM bit (NOTE: This may call back into the driver's set_tim
 * call! Beware of the locking!)
 *
 * If all frames are released to the station (due to PS-poll or uAPSD)
 * then the driver needs to inform mac80211 that there no longer are
 * frames buffered. However, when the station wakes up mac80211 assumes
 * that all buffered frames will be transmitted and clears this data,
 * drivers need to make sure they inform mac80211 about all buffered
 * frames on the sleep transition (sta_notify() with %STA_NOTIFY_SLEEP).
 *
 * Note that technically mac80211 only needs to know this per AC, not per
 * TID, but since driver buffering will inevitably happen per TID (since
 * it is related to aggregation) it is easier to make mac80211 map the
 * TID to the AC as required instead of keeping track in all drivers that
 * use this API.
 */
void ieee80211_sta_set_buffered(struct ieee80211_sta *sta,
				u8 tid, bool buffered);

/**
 * ieee80211_tx_status - transmit status callback
 *
 * Call this function for all transmitted frames after they have been
 * transmitted. It is permissible to not call this function for
 * multicast frames but this can affect statistics.
 *
 * This function may not be called in IRQ context. Calls to this function
 * for a single hardware must be synchronized against each other. Calls
 * to this function, ieee80211_tx_status_ni() and ieee80211_tx_status_irqsafe()
 * may not be mixed for a single hardware.
 *
 * @hw: the hardware the frame was transmitted by
 * @skb: the frame that was transmitted, owned by mac80211 after this call
 */
void ieee80211_tx_status(struct ieee80211_hw *hw,
			 struct sk_buff *skb);

/**
 * ieee80211_tx_status_ni - transmit status callback (in process context)
 *
 * Like ieee80211_tx_status() but can be called in process context.
 *
 * Calls to this function, ieee80211_tx_status() and
 * ieee80211_tx_status_irqsafe() may not be mixed
 * for a single hardware.
 *
 * @hw: the hardware the frame was transmitted by
 * @skb: the frame that was transmitted, owned by mac80211 after this call
 */
static inline void ieee80211_tx_status_ni(struct ieee80211_hw *hw,
					  struct sk_buff *skb)
{
	local_bh_disable();
	ieee80211_tx_status(hw, skb);
	local_bh_enable();
}

/**
 * ieee80211_tx_status_irqsafe - IRQ-safe transmit status callback
 *
 * Like ieee80211_tx_status() but can be called in IRQ context
 * (internally defers to a tasklet.)
 *
 * Calls to this function, ieee80211_tx_status() and
 * ieee80211_tx_status_ni() may not be mixed for a single hardware.
 *
 * @hw: the hardware the frame was transmitted by
 * @skb: the frame that was transmitted, owned by mac80211 after this call
 */
void ieee80211_tx_status_irqsafe(struct ieee80211_hw *hw,
				 struct sk_buff *skb);

/**
 * ieee80211_report_low_ack - report non-responding station
 *
 * When operating in AP-mode, call this function to report a non-responding
 * connected STA.
 *
 * @sta: the non-responding connected sta
 * @num_packets: number of packets sent to @sta without a response
 */
void ieee80211_report_low_ack(struct ieee80211_sta *sta, u32 num_packets);

/**
 * ieee80211_beacon_get_tim - beacon generation function
 * @hw: pointer obtained from ieee80211_alloc_hw().
 * @vif: &struct ieee80211_vif pointer from the add_interface callback.
 * @tim_offset: pointer to variable that will receive the TIM IE offset.
 *	Set to 0 if invalid (in non-AP modes).
 * @tim_length: pointer to variable that will receive the TIM IE length,
 *	(including the ID and length bytes!).
 *	Set to 0 if invalid (in non-AP modes).
 *
 * If the driver implements beaconing modes, it must use this function to
 * obtain the beacon frame/template.
 *
 * If the beacon frames are generated by the host system (i.e., not in
 * hardware/firmware), the driver uses this function to get each beacon
 * frame from mac80211 -- it is responsible for calling this function
 * before the beacon is needed (e.g. based on hardware interrupt).
 *
 * If the beacon frames are generated by the device, then the driver
 * must use the returned beacon as the template and change the TIM IE
 * according to the current DTIM parameters/TIM bitmap.
 *
 * The driver is responsible for freeing the returned skb.
 */
struct sk_buff *ieee80211_beacon_get_tim(struct ieee80211_hw *hw,
					 struct ieee80211_vif *vif,
					 u16 *tim_offset, u16 *tim_length);

/**
 * ieee80211_beacon_get - beacon generation function
 * @hw: pointer obtained from ieee80211_alloc_hw().
 * @vif: &struct ieee80211_vif pointer from the add_interface callback.
 *
 * See ieee80211_beacon_get_tim().
 */
static inline struct sk_buff *ieee80211_beacon_get(struct ieee80211_hw *hw,
						   struct ieee80211_vif *vif)
{
	return ieee80211_beacon_get_tim(hw, vif, NULL, NULL);
}

/**
 * ieee80211_pspoll_get - retrieve a PS Poll template
 * @hw: pointer obtained from ieee80211_alloc_hw().
 * @vif: &struct ieee80211_vif pointer from the add_interface callback.
 *
 * Creates a PS Poll a template which can, for example, uploaded to
 * hardware. The template must be updated after association so that correct
 * AID, BSSID and MAC address is used.
 *
 * Note: Caller (or hardware) is responsible for setting the
 * &IEEE80211_FCTL_PM bit.
 */
struct sk_buff *ieee80211_pspoll_get(struct ieee80211_hw *hw,
				     struct ieee80211_vif *vif);

/**
 * ieee80211_nullfunc_get - retrieve a nullfunc template
 * @hw: pointer obtained from ieee80211_alloc_hw().
 * @vif: &struct ieee80211_vif pointer from the add_interface callback.
 *
 * Creates a Nullfunc template which can, for example, uploaded to
 * hardware. The template must be updated after association so that correct
 * BSSID and address is used.
 *
 * Note: Caller (or hardware) is responsible for setting the
 * &IEEE80211_FCTL_PM bit as well as Duration and Sequence Control fields.
 */
struct sk_buff *ieee80211_nullfunc_get(struct ieee80211_hw *hw,
				       struct ieee80211_vif *vif);

/**
 * ieee80211_probereq_get - retrieve a Probe Request template
 * @hw: pointer obtained from ieee80211_alloc_hw().
 * @vif: &struct ieee80211_vif pointer from the add_interface callback.
 * @ssid: SSID buffer
 * @ssid_len: length of SSID
 * @ie: buffer containing all IEs except SSID for the template
 * @ie_len: length of the IE buffer
 *
 * Creates a Probe Request template which can, for example, be uploaded to
 * hardware.
 */
struct sk_buff *ieee80211_probereq_get(struct ieee80211_hw *hw,
				       struct ieee80211_vif *vif,
				       const u8 *ssid, size_t ssid_len,
				       const u8 *ie, size_t ie_len);

/**
 * ieee80211_rts_get - RTS frame generation function
 * @hw: pointer obtained from ieee80211_alloc_hw().
 * @vif: &struct ieee80211_vif pointer from the add_interface callback.
 * @frame: pointer to the frame that is going to be protected by the RTS.
 * @frame_len: the frame length (in octets).
 * @frame_txctl: &struct ieee80211_tx_info of the frame.
 * @rts: The buffer where to store the RTS frame.
 *
 * If the RTS frames are generated by the host system (i.e., not in
 * hardware/firmware), the low-level driver uses this function to receive
 * the next RTS frame from the 802.11 code. The low-level is responsible
 * for calling this function before and RTS frame is needed.
 */
void ieee80211_rts_get(struct ieee80211_hw *hw, struct ieee80211_vif *vif,
		       const void *frame, size_t frame_len,
		       const struct ieee80211_tx_info *frame_txctl,
		       struct ieee80211_rts *rts);

/**
 * ieee80211_rts_duration - Get the duration field for an RTS frame
 * @hw: pointer obtained from ieee80211_alloc_hw().
 * @vif: &struct ieee80211_vif pointer from the add_interface callback.
 * @frame_len: the length of the frame that is going to be protected by the RTS.
 * @frame_txctl: &struct ieee80211_tx_info of the frame.
 *
 * If the RTS is generated in firmware, but the host system must provide
 * the duration field, the low-level driver uses this function to receive
 * the duration field value in little-endian byteorder.
 */
__le16 ieee80211_rts_duration(struct ieee80211_hw *hw,
			      struct ieee80211_vif *vif, size_t frame_len,
			      const struct ieee80211_tx_info *frame_txctl);

/**
 * ieee80211_ctstoself_get - CTS-to-self frame generation function
 * @hw: pointer obtained from ieee80211_alloc_hw().
 * @vif: &struct ieee80211_vif pointer from the add_interface callback.
 * @frame: pointer to the frame that is going to be protected by the CTS-to-self.
 * @frame_len: the frame length (in octets).
 * @frame_txctl: &struct ieee80211_tx_info of the frame.
 * @cts: The buffer where to store the CTS-to-self frame.
 *
 * If the CTS-to-self frames are generated by the host system (i.e., not in
 * hardware/firmware), the low-level driver uses this function to receive
 * the next CTS-to-self frame from the 802.11 code. The low-level is responsible
 * for calling this function before and CTS-to-self frame is needed.
 */
void ieee80211_ctstoself_get(struct ieee80211_hw *hw,
			     struct ieee80211_vif *vif,
			     const void *frame, size_t frame_len,
			     const struct ieee80211_tx_info *frame_txctl,
			     struct ieee80211_cts *cts);

/**
 * ieee80211_ctstoself_duration - Get the duration field for a CTS-to-self frame
 * @hw: pointer obtained from ieee80211_alloc_hw().
 * @vif: &struct ieee80211_vif pointer from the add_interface callback.
 * @frame_len: the length of the frame that is going to be protected by the CTS-to-self.
 * @frame_txctl: &struct ieee80211_tx_info of the frame.
 *
 * If the CTS-to-self is generated in firmware, but the host system must provide
 * the duration field, the low-level driver uses this function to receive
 * the duration field value in little-endian byteorder.
 */
__le16 ieee80211_ctstoself_duration(struct ieee80211_hw *hw,
				    struct ieee80211_vif *vif,
				    size_t frame_len,
				    const struct ieee80211_tx_info *frame_txctl);

/**
 * ieee80211_generic_frame_duration - Calculate the duration field for a frame
 * @hw: pointer obtained from ieee80211_alloc_hw().
 * @vif: &struct ieee80211_vif pointer from the add_interface callback.
 * @frame_len: the length of the frame.
 * @rate: the rate at which the frame is going to be transmitted.
 *
 * Calculate the duration field of some generic frame, given its
 * length and transmission rate (in 100kbps).
 */
__le16 ieee80211_generic_frame_duration(struct ieee80211_hw *hw,
					struct ieee80211_vif *vif,
					size_t frame_len,
					struct ieee80211_rate *rate);

/**
 * ieee80211_get_buffered_bc - accessing buffered broadcast and multicast frames
 * @hw: pointer as obtained from ieee80211_alloc_hw().
 * @vif: &struct ieee80211_vif pointer from the add_interface callback.
 *
 * Function for accessing buffered broadcast and multicast frames. If
 * hardware/firmware does not implement buffering of broadcast/multicast
 * frames when power saving is used, 802.11 code buffers them in the host
 * memory. The low-level driver uses this function to fetch next buffered
 * frame. In most cases, this is used when generating beacon frame. This
 * function returns a pointer to the next buffered skb or NULL if no more
 * buffered frames are available.
 *
 * Note: buffered frames are returned only after DTIM beacon frame was
 * generated with ieee80211_beacon_get() and the low-level driver must thus
 * call ieee80211_beacon_get() first. ieee80211_get_buffered_bc() returns
 * NULL if the previous generated beacon was not DTIM, so the low-level driver
 * does not need to check for DTIM beacons separately and should be able to
 * use common code for all beacons.
 */
struct sk_buff *
ieee80211_get_buffered_bc(struct ieee80211_hw *hw, struct ieee80211_vif *vif);

/**
 * ieee80211_get_tkip_p1k_iv - get a TKIP phase 1 key for IV32
 *
 * This function returns the TKIP phase 1 key for the given IV32.
 *
 * @keyconf: the parameter passed with the set key
 * @iv32: IV32 to get the P1K for
 * @p1k: a buffer to which the key will be written, as 5 u16 values
 */
void ieee80211_get_tkip_p1k_iv(struct ieee80211_key_conf *keyconf,
			       u32 iv32, u16 *p1k);

/**
 * ieee80211_get_tkip_p1k - get a TKIP phase 1 key
 *
 * This function returns the TKIP phase 1 key for the IV32 taken
 * from the given packet.
 *
 * @keyconf: the parameter passed with the set key
 * @skb: the packet to take the IV32 value from that will be encrypted
 *	with this P1K
 * @p1k: a buffer to which the key will be written, as 5 u16 values
 */
static inline void ieee80211_get_tkip_p1k(struct ieee80211_key_conf *keyconf,
					  struct sk_buff *skb, u16 *p1k)
{
	struct ieee80211_hdr *hdr = (struct ieee80211_hdr *)skb->data;
	const u8 *data = (u8 *)hdr + ieee80211_hdrlen(hdr->frame_control);
	u32 iv32 = get_unaligned_le32(&data[4]);

	ieee80211_get_tkip_p1k_iv(keyconf, iv32, p1k);
}

/**
 * ieee80211_get_tkip_rx_p1k - get a TKIP phase 1 key for RX
 *
 * This function returns the TKIP phase 1 key for the given IV32
 * and transmitter address.
 *
 * @keyconf: the parameter passed with the set key
 * @ta: TA that will be used with the key
 * @iv32: IV32 to get the P1K for
 * @p1k: a buffer to which the key will be written, as 5 u16 values
 */
void ieee80211_get_tkip_rx_p1k(struct ieee80211_key_conf *keyconf,
			       const u8 *ta, u32 iv32, u16 *p1k);

/**
 * ieee80211_get_tkip_p2k - get a TKIP phase 2 key
 *
 * This function computes the TKIP RC4 key for the IV values
 * in the packet.
 *
 * @keyconf: the parameter passed with the set key
 * @skb: the packet to take the IV32/IV16 values from that will be
 *	encrypted with this key
 * @p2k: a buffer to which the key will be written, 16 bytes
 */
void ieee80211_get_tkip_p2k(struct ieee80211_key_conf *keyconf,
			    struct sk_buff *skb, u8 *p2k);

/**
 * struct ieee80211_key_seq - key sequence counter
 *
 * @tkip: TKIP data, containing IV32 and IV16 in host byte order
 * @ccmp: PN data, most significant byte first (big endian,
 *	reverse order than in packet)
 * @aes_cmac: PN data, most significant byte first (big endian,
 *	reverse order than in packet)
 */
struct ieee80211_key_seq {
	union {
		struct {
			u32 iv32;
			u16 iv16;
		} tkip;
		struct {
			u8 pn[6];
		} ccmp;
		struct {
			u8 pn[6];
		} aes_cmac;
	};
};

/**
 * ieee80211_get_key_tx_seq - get key TX sequence counter
 *
 * @keyconf: the parameter passed with the set key
 * @seq: buffer to receive the sequence data
 *
 * This function allows a driver to retrieve the current TX IV/PN
 * for the given key. It must not be called if IV generation is
 * offloaded to the device.
 *
 * Note that this function may only be called when no TX processing
 * can be done concurrently, for example when queues are stopped
 * and the stop has been synchronized.
 */
void ieee80211_get_key_tx_seq(struct ieee80211_key_conf *keyconf,
			      struct ieee80211_key_seq *seq);

/**
 * ieee80211_get_key_rx_seq - get key RX sequence counter
 *
 * @keyconf: the parameter passed with the set key
 * @tid: The TID, or -1 for the management frame value (CCMP only);
 *	the value on TID 0 is also used for non-QoS frames. For
 *	CMAC, only TID 0 is valid.
 * @seq: buffer to receive the sequence data
 *
 * This function allows a driver to retrieve the current RX IV/PNs
 * for the given key. It must not be called if IV checking is done
 * by the device and not by mac80211.
 *
 * Note that this function may only be called when no RX processing
 * can be done concurrently.
 */
void ieee80211_get_key_rx_seq(struct ieee80211_key_conf *keyconf,
			      int tid, struct ieee80211_key_seq *seq);

/**
 * ieee80211_gtk_rekey_notify - notify userspace supplicant of rekeying
 * @vif: virtual interface the rekeying was done on
 * @bssid: The BSSID of the AP, for checking association
 * @replay_ctr: the new replay counter after GTK rekeying
 * @gfp: allocation flags
 */
void ieee80211_gtk_rekey_notify(struct ieee80211_vif *vif, const u8 *bssid,
				const u8 *replay_ctr, gfp_t gfp);

/**
 * ieee80211_wake_queue - wake specific queue
 * @hw: pointer as obtained from ieee80211_alloc_hw().
 * @queue: queue number (counted from zero).
 *
 * Drivers should use this function instead of netif_wake_queue.
 */
void ieee80211_wake_queue(struct ieee80211_hw *hw, int queue);

/**
 * ieee80211_stop_queue - stop specific queue
 * @hw: pointer as obtained from ieee80211_alloc_hw().
 * @queue: queue number (counted from zero).
 *
 * Drivers should use this function instead of netif_stop_queue.
 */
void ieee80211_stop_queue(struct ieee80211_hw *hw, int queue);

/**
 * ieee80211_queue_stopped - test status of the queue
 * @hw: pointer as obtained from ieee80211_alloc_hw().
 * @queue: queue number (counted from zero).
 *
 * Drivers should use this function instead of netif_stop_queue.
 */

int ieee80211_queue_stopped(struct ieee80211_hw *hw, int queue);

/**
 * ieee80211_stop_queues - stop all queues
 * @hw: pointer as obtained from ieee80211_alloc_hw().
 *
 * Drivers should use this function instead of netif_stop_queue.
 */
void ieee80211_stop_queues(struct ieee80211_hw *hw);

/**
 * ieee80211_wake_queues - wake all queues
 * @hw: pointer as obtained from ieee80211_alloc_hw().
 *
 * Drivers should use this function instead of netif_wake_queue.
 */
void ieee80211_wake_queues(struct ieee80211_hw *hw);

/**
 * ieee80211_scan_completed - completed hardware scan
 *
 * When hardware scan offload is used (i.e. the hw_scan() callback is
 * assigned) this function needs to be called by the driver to notify
 * mac80211 that the scan finished. This function can be called from
 * any context, including hardirq context.
 *
 * @hw: the hardware that finished the scan
 * @aborted: set to true if scan was aborted
 */
void ieee80211_scan_completed(struct ieee80211_hw *hw, bool aborted);

/**
 * ieee80211_sched_scan_results - got results from scheduled scan
 *
 * When a scheduled scan is running, this function needs to be called by the
 * driver whenever there are new scan results available.
 *
 * @hw: the hardware that is performing scheduled scans
 */
void ieee80211_sched_scan_results(struct ieee80211_hw *hw);

/**
 * ieee80211_sched_scan_stopped - inform that the scheduled scan has stopped
 *
 * When a scheduled scan is running, this function can be called by
 * the driver if it needs to stop the scan to perform another task.
 * Usual scenarios are drivers that cannot continue the scheduled scan
 * while associating, for instance.
 *
 * @hw: the hardware that is performing scheduled scans
 */
void ieee80211_sched_scan_stopped(struct ieee80211_hw *hw);

/**
 * ieee80211_iterate_active_interfaces - iterate active interfaces
 *
 * This function iterates over the interfaces associated with a given
 * hardware that are currently active and calls the callback for them.
 * This function allows the iterator function to sleep, when the iterator
 * function is atomic @ieee80211_iterate_active_interfaces_atomic can
 * be used.
 * Does not iterate over a new interface during add_interface()
 *
 * @hw: the hardware struct of which the interfaces should be iterated over
 * @iterator: the iterator function to call
 * @data: first argument of the iterator function
 */
void ieee80211_iterate_active_interfaces(struct ieee80211_hw *hw,
					 void (*iterator)(void *data, u8 *mac,
						struct ieee80211_vif *vif),
					 void *data);

/**
 * ieee80211_iterate_active_interfaces_atomic - iterate active interfaces
 *
 * This function iterates over the interfaces associated with a given
 * hardware that are currently active and calls the callback for them.
 * This function requires the iterator callback function to be atomic,
 * if that is not desired, use @ieee80211_iterate_active_interfaces instead.
 * Does not iterate over a new interface during add_interface()
 *
 * @hw: the hardware struct of which the interfaces should be iterated over
 * @iterator: the iterator function to call, cannot sleep
 * @data: first argument of the iterator function
 */
void ieee80211_iterate_active_interfaces_atomic(struct ieee80211_hw *hw,
						void (*iterator)(void *data,
						    u8 *mac,
						    struct ieee80211_vif *vif),
						void *data);

/**
 * ieee80211_queue_work - add work onto the mac80211 workqueue
 *
 * Drivers and mac80211 use this to add work onto the mac80211 workqueue.
 * This helper ensures drivers are not queueing work when they should not be.
 *
 * @hw: the hardware struct for the interface we are adding work for
 * @work: the work we want to add onto the mac80211 workqueue
 */
void ieee80211_queue_work(struct ieee80211_hw *hw, struct work_struct *work);

/**
 * ieee80211_queue_delayed_work - add work onto the mac80211 workqueue
 *
 * Drivers and mac80211 use this to queue delayed work onto the mac80211
 * workqueue.
 *
 * @hw: the hardware struct for the interface we are adding work for
 * @dwork: delayable work to queue onto the mac80211 workqueue
 * @delay: number of jiffies to wait before queueing
 */
void ieee80211_queue_delayed_work(struct ieee80211_hw *hw,
				  struct delayed_work *dwork,
				  unsigned long delay);

/**
 * ieee80211_start_tx_ba_session - Start a tx Block Ack session.
 * @sta: the station for which to start a BA session
 * @tid: the TID to BA on.
 * @timeout: session timeout value (in TUs)
 *
 * Return: success if addBA request was sent, failure otherwise
 *
 * Although mac80211/low level driver/user space application can estimate
 * the need to start aggregation on a certain RA/TID, the session level
 * will be managed by the mac80211.
 */
int ieee80211_start_tx_ba_session(struct ieee80211_sta *sta, u16 tid,
				  u16 timeout);

/**
 * ieee80211_start_tx_ba_cb_irqsafe - low level driver ready to aggregate.
 * @vif: &struct ieee80211_vif pointer from the add_interface callback
 * @ra: receiver address of the BA session recipient.
 * @tid: the TID to BA on.
 *
 * This function must be called by low level driver once it has
 * finished with preparations for the BA session. It can be called
 * from any context.
 */
void ieee80211_start_tx_ba_cb_irqsafe(struct ieee80211_vif *vif, const u8 *ra,
				      u16 tid);

/**
 * ieee80211_stop_tx_ba_session - Stop a Block Ack session.
 * @sta: the station whose BA session to stop
 * @tid: the TID to stop BA.
 *
 * Return: negative error if the TID is invalid, or no aggregation active
 *
 * Although mac80211/low level driver/user space application can estimate
 * the need to stop aggregation on a certain RA/TID, the session level
 * will be managed by the mac80211.
 */
int ieee80211_stop_tx_ba_session(struct ieee80211_sta *sta, u16 tid);

/**
 * ieee80211_stop_tx_ba_cb_irqsafe - low level driver ready to stop aggregate.
 * @vif: &struct ieee80211_vif pointer from the add_interface callback
 * @ra: receiver address of the BA session recipient.
 * @tid: the desired TID to BA on.
 *
 * This function must be called by low level driver once it has
 * finished with preparations for the BA session tear down. It
 * can be called from any context.
 */
void ieee80211_stop_tx_ba_cb_irqsafe(struct ieee80211_vif *vif, const u8 *ra,
				     u16 tid);

/**
 * ieee80211_find_sta - find a station
 *
 * @vif: virtual interface to look for station on
 * @addr: station's address
 *
 * This function must be called under RCU lock and the
 * resulting pointer is only valid under RCU lock as well.
 */
struct ieee80211_sta *ieee80211_find_sta(struct ieee80211_vif *vif,
					 const u8 *addr);

/**
 * ieee80211_find_sta_by_ifaddr - find a station on hardware
 *
 * @hw: pointer as obtained from ieee80211_alloc_hw()
 * @addr: remote station's address
 * @localaddr: local address (vif->sdata->vif.addr). Use NULL for 'any'.
 *
 * This function must be called under RCU lock and the
 * resulting pointer is only valid under RCU lock as well.
 *
 * NOTE: You may pass NULL for localaddr, but then you will just get
 *      the first STA that matches the remote address 'addr'.
 *      We can have multiple STA associated with multiple
 *      logical stations (e.g. consider a station connecting to another
 *      BSSID on the same AP hardware without disconnecting first).
 *      In this case, the result of this method with localaddr NULL
 *      is not reliable.
 *
 * DO NOT USE THIS FUNCTION with localaddr NULL if at all possible.
 */
struct ieee80211_sta *ieee80211_find_sta_by_ifaddr(struct ieee80211_hw *hw,
					       const u8 *addr,
					       const u8 *localaddr);

/**
 * ieee80211_sta_block_awake - block station from waking up
 * @hw: the hardware
 * @pubsta: the station
 * @block: whether to block or unblock
 *
 * Some devices require that all frames that are on the queues
 * for a specific station that went to sleep are flushed before
 * a poll response or frames after the station woke up can be
 * delivered to that it. Note that such frames must be rejected
 * by the driver as filtered, with the appropriate status flag.
 *
 * This function allows implementing this mode in a race-free
 * manner.
 *
 * To do this, a driver must keep track of the number of frames
 * still enqueued for a specific station. If this number is not
 * zero when the station goes to sleep, the driver must call
 * this function to force mac80211 to consider the station to
 * be asleep regardless of the station's actual state. Once the
 * number of outstanding frames reaches zero, the driver must
 * call this function again to unblock the station. That will
 * cause mac80211 to be able to send ps-poll responses, and if
 * the station queried in the meantime then frames will also
 * be sent out as a result of this. Additionally, the driver
 * will be notified that the station woke up some time after
 * it is unblocked, regardless of whether the station actually
 * woke up while blocked or not.
 */
void ieee80211_sta_block_awake(struct ieee80211_hw *hw,
			       struct ieee80211_sta *pubsta, bool block);

/**
 * ieee80211_sta_eosp - notify mac80211 about end of SP
 * @pubsta: the station
 *
 * When a device transmits frames in a way that it can't tell
 * mac80211 in the TX status about the EOSP, it must clear the
 * %IEEE80211_TX_STATUS_EOSP bit and call this function instead.
 * This applies for PS-Poll as well as uAPSD.
 *
 * Note that there is no non-_irqsafe version right now as
 * it wasn't needed, but just like _tx_status() and _rx()
 * must not be mixed in irqsafe/non-irqsafe versions, this
 * function must not be mixed with those either. Use the
 * all irqsafe, or all non-irqsafe, don't mix! If you need
 * the non-irqsafe version of this, you need to add it.
 */
void ieee80211_sta_eosp_irqsafe(struct ieee80211_sta *pubsta);

/**
 * ieee80211_iter_keys - iterate keys programmed into the device
 * @hw: pointer obtained from ieee80211_alloc_hw()
 * @vif: virtual interface to iterate, may be %NULL for all
 * @iter: iterator function that will be called for each key
 * @iter_data: custom data to pass to the iterator function
 *
 * This function can be used to iterate all the keys known to
 * mac80211, even those that weren't previously programmed into
 * the device. This is intended for use in WoWLAN if the device
 * needs reprogramming of the keys during suspend. Note that due
 * to locking reasons, it is also only safe to call this at few
 * spots since it must hold the RTNL and be able to sleep.
 *
 * The order in which the keys are iterated matches the order
 * in which they were originally installed and handed to the
 * set_key callback.
 */
void ieee80211_iter_keys(struct ieee80211_hw *hw,
			 struct ieee80211_vif *vif,
			 void (*iter)(struct ieee80211_hw *hw,
				      struct ieee80211_vif *vif,
				      struct ieee80211_sta *sta,
				      struct ieee80211_key_conf *key,
				      void *data),
			 void *iter_data);

/**
 * ieee80211_ap_probereq_get - retrieve a Probe Request template
 * @hw: pointer obtained from ieee80211_alloc_hw().
 * @vif: &struct ieee80211_vif pointer from the add_interface callback.
 *
 * Creates a Probe Request template which can, for example, be uploaded to
 * hardware. The template is filled with bssid, ssid and supported rate
 * information. This function must only be called from within the
 * .bss_info_changed callback function and only in managed mode. The function
 * is only useful when the interface is associated, otherwise it will return
 * NULL.
 */
struct sk_buff *ieee80211_ap_probereq_get(struct ieee80211_hw *hw,
					  struct ieee80211_vif *vif);

/**
 * ieee80211_beacon_loss - inform hardware does not receive beacons
 *
 * @vif: &struct ieee80211_vif pointer from the add_interface callback.
 *
 * When beacon filtering is enabled with %IEEE80211_HW_BEACON_FILTER and
 * %IEEE80211_CONF_PS is set, the driver needs to inform whenever the
 * hardware is not receiving beacons with this function.
 */
void ieee80211_beacon_loss(struct ieee80211_vif *vif);

/**
 * ieee80211_connection_loss - inform hardware has lost connection to the AP
 *
 * @vif: &struct ieee80211_vif pointer from the add_interface callback.
 *
 * When beacon filtering is enabled with %IEEE80211_HW_BEACON_FILTER, and
 * %IEEE80211_CONF_PS and %IEEE80211_HW_CONNECTION_MONITOR are set, the driver
 * needs to inform if the connection to the AP has been lost.
 *
 * This function will cause immediate change to disassociated state,
 * without connection recovery attempts.
 */
void ieee80211_connection_loss(struct ieee80211_vif *vif);

/**
 * ieee80211_resume_disconnect - disconnect from AP after resume
 *
 * @vif: &struct ieee80211_vif pointer from the add_interface callback.
 *
 * Instructs mac80211 to disconnect from the AP after resume.
 * Drivers can use this after WoWLAN if they know that the
 * connection cannot be kept up, for example because keys were
 * used while the device was asleep but the replay counters or
 * similar cannot be retrieved from the device during resume.
 *
 * Note that due to implementation issues, if the driver uses
 * the reconfiguration functionality during resume the interface
 * will still be added as associated first during resume and then
 * disconnect normally later.
 *
 * This function can only be called from the resume callback and
 * the driver must not be holding any of its own locks while it
 * calls this function, or at least not any locks it needs in the
 * key configuration paths (if it supports HW crypto).
 */
void ieee80211_resume_disconnect(struct ieee80211_vif *vif);

/**
 * ieee80211_disable_dyn_ps - force mac80211 to temporarily disable dynamic psm
 *
 * @vif: &struct ieee80211_vif pointer from the add_interface callback.
 *
 * Some hardware require full power save to manage simultaneous BT traffic
 * on the WLAN frequency. Full PSM is required periodically, whenever there are
 * burst of BT traffic. The hardware gets information of BT traffic via
 * hardware co-existence lines, and consequentially requests mac80211 to
 * (temporarily) enter full psm.
 * This function will only temporarily disable dynamic PS, not enable PSM if
 * it was not already enabled.
 * The driver must make sure to re-enable dynamic PS using
 * ieee80211_enable_dyn_ps() if the driver has disabled it.
 *
 */
void ieee80211_disable_dyn_ps(struct ieee80211_vif *vif);

/**
 * ieee80211_enable_dyn_ps - restore dynamic psm after being disabled
 *
 * @vif: &struct ieee80211_vif pointer from the add_interface callback.
 *
 * This function restores dynamic PS after being temporarily disabled via
 * ieee80211_disable_dyn_ps(). Each ieee80211_disable_dyn_ps() call must
 * be coupled with an eventual call to this function.
 *
 */
void ieee80211_enable_dyn_ps(struct ieee80211_vif *vif);

/**
 * ieee80211_cqm_rssi_notify - inform a configured connection quality monitoring
 *	rssi threshold triggered
 *
 * @vif: &struct ieee80211_vif pointer from the add_interface callback.
 * @rssi_event: the RSSI trigger event type
 * @gfp: context flags
 *
 * When the %IEEE80211_HW_SUPPORTS_CQM_RSSI is set, and a connection quality
 * monitoring is configured with an rssi threshold, the driver will inform
 * whenever the rssi level reaches the threshold.
 */
void ieee80211_cqm_rssi_notify(struct ieee80211_vif *vif,
			       enum nl80211_cqm_rssi_threshold_event rssi_event,
			       gfp_t gfp);

/**
 * ieee80211_get_operstate - get the operstate of the vif
 *
 * @vif: &struct ieee80211_vif pointer from the add_interface callback.
 *
 * The driver might need to know the operstate of the net_device
 * (specifically, whether the link is IF_OPER_UP after resume)
 */
unsigned char ieee80211_get_operstate(struct ieee80211_vif *vif);

/**
 * ieee80211_chswitch_done - Complete channel switch process
 * @vif: &struct ieee80211_vif pointer from the add_interface callback.
 * @success: make the channel switch successful or not
 *
 * Complete the channel switch post-process: set the new operational channel
 * and wake up the suspended queues.
 */
void ieee80211_chswitch_done(struct ieee80211_vif *vif, bool success);

/**
 * ieee80211_request_smps - request SM PS transition
 * @vif: &struct ieee80211_vif pointer from the add_interface callback.
 * @smps_mode: new SM PS mode
 *
 * This allows the driver to request an SM PS transition in managed
 * mode. This is useful when the driver has more information than
 * the stack about possible interference, for example by bluetooth.
 */
void ieee80211_request_smps(struct ieee80211_vif *vif,
			    enum ieee80211_smps_mode smps_mode);

/**
 * ieee80211_key_removed - disable hw acceleration for key
 * @key_conf: The key hw acceleration should be disabled for
 *
 * This allows drivers to indicate that the given key has been
 * removed from hardware acceleration, due to a new key that
 * was added. Don't use this if the key can continue to be used
 * for TX, if the key restriction is on RX only it is permitted
 * to keep the key for TX only and not call this function.
 *
 * Due to locking constraints, it may only be called during
 * @set_key. This function must be allowed to sleep, and the
 * key it tries to disable may still be used until it returns.
 */
void ieee80211_key_removed(struct ieee80211_key_conf *key_conf);

/**
 * ieee80211_ready_on_channel - notification of remain-on-channel start
 * @hw: pointer as obtained from ieee80211_alloc_hw()
 */
void ieee80211_ready_on_channel(struct ieee80211_hw *hw);

/**
 * ieee80211_remain_on_channel_expired - remain_on_channel duration expired
 * @hw: pointer as obtained from ieee80211_alloc_hw()
 */
void ieee80211_remain_on_channel_expired(struct ieee80211_hw *hw);

/**
 * ieee80211_stop_rx_ba_session - callback to stop existing BA sessions
 *
 * in order not to harm the system performance and user experience, the device
 * may request not to allow any rx ba session and tear down existing rx ba
 * sessions based on system constraints such as periodic BT activity that needs
 * to limit wlan activity (eg.sco or a2dp)."
 * in such cases, the intention is to limit the duration of the rx ppdu and
 * therefore prevent the peer device to use a-mpdu aggregation.
 *
 * @vif: &struct ieee80211_vif pointer from the add_interface callback.
 * @ba_rx_bitmap: Bit map of open rx ba per tid
 * @addr: & to bssid mac address
 */
void ieee80211_stop_rx_ba_session(struct ieee80211_vif *vif, u16 ba_rx_bitmap,
				  const u8 *addr);

/**
 * ieee80211_send_bar - send a BlockAckReq frame
 *
 * can be used to flush pending frames from the peer's aggregation reorder
 * buffer.
 *
 * @vif: &struct ieee80211_vif pointer from the add_interface callback.
 * @ra: the peer's destination address
 * @tid: the TID of the aggregation session
 * @ssn: the new starting sequence number for the receiver
 */
void ieee80211_send_bar(struct ieee80211_vif *vif, u8 *ra, u16 tid, u16 ssn);

/* Rate control API */

/**
 * enum rate_control_changed - flags to indicate which parameter changed
 *
 * @IEEE80211_RC_HT_CHANGED: The HT parameters of the operating channel have
 *	changed, rate control algorithm can update its internal state if needed.
 */
enum rate_control_changed {
	IEEE80211_RC_HT_CHANGED = BIT(0)
};

/**
 * struct ieee80211_tx_rate_control - rate control information for/from RC algo
 *
 * @hw: The hardware the algorithm is invoked for.
 * @sband: The band this frame is being transmitted on.
 * @bss_conf: the current BSS configuration
 * @reported_rate: The rate control algorithm can fill this in to indicate
 *	which rate should be reported to userspace as the current rate and
 *	used for rate calculations in the mesh network.
 * @rts: whether RTS will be used for this frame because it is longer than the
 *	RTS threshold
 * @short_preamble: whether mac80211 will request short-preamble transmission
 *	if the selected rate supports it
 * @max_rate_idx: user-requested maximum rate (not MCS for now)
 *	(deprecated; this will be removed once drivers get updated to use
 *	rate_idx_mask)
 * @rate_idx_mask: user-requested rate mask (not MCS for now)
 * @skb: the skb that will be transmitted, the control information in it needs
 *	to be filled in
 * @bss: whether this frame is sent out in AP or IBSS mode
 */
struct ieee80211_tx_rate_control {
	struct ieee80211_hw *hw;
	struct ieee80211_supported_band *sband;
	struct ieee80211_bss_conf *bss_conf;
	struct sk_buff *skb;
	struct ieee80211_tx_rate reported_rate;
	bool rts, short_preamble;
	u8 max_rate_idx;
	u32 rate_idx_mask;
	bool bss;
};

struct rate_control_ops {
	struct module *module;
	const char *name;
	void *(*alloc)(struct ieee80211_hw *hw, struct dentry *debugfsdir);
	void (*free)(void *priv);

	void *(*alloc_sta)(void *priv, struct ieee80211_sta *sta, gfp_t gfp);
	void (*rate_init)(void *priv, struct ieee80211_supported_band *sband,
			  struct ieee80211_sta *sta, void *priv_sta);
	void (*rate_update)(void *priv, struct ieee80211_supported_band *sband,
			    struct ieee80211_sta *sta,
			    void *priv_sta, u32 changed,
			    enum nl80211_channel_type oper_chan_type);
	void (*free_sta)(void *priv, struct ieee80211_sta *sta,
			 void *priv_sta);

	void (*tx_status)(void *priv, struct ieee80211_supported_band *sband,
			  struct ieee80211_sta *sta, void *priv_sta,
			  struct sk_buff *skb);
	void (*get_rate)(void *priv, struct ieee80211_sta *sta, void *priv_sta,
			 struct ieee80211_tx_rate_control *txrc);

	void (*add_sta_debugfs)(void *priv, void *priv_sta,
				struct dentry *dir);
	void (*remove_sta_debugfs)(void *priv, void *priv_sta);
};

static inline int rate_supported(struct ieee80211_sta *sta,
				 enum ieee80211_band band,
				 int index)
{
	return (sta == NULL || sta->supp_rates[band] & BIT(index));
}

/**
 * rate_control_send_low - helper for drivers for management/no-ack frames
 *
 * Rate control algorithms that agree to use the lowest rate to
 * send management frames and NO_ACK data with the respective hw
 * retries should use this in the beginning of their mac80211 get_rate
 * callback. If true is returned the rate control can simply return.
 * If false is returned we guarantee that sta and sta and priv_sta is
 * not null.
 *
 * Rate control algorithms wishing to do more intelligent selection of
 * rate for multicast/broadcast frames may choose to not use this.
 *
 * @sta: &struct ieee80211_sta pointer to the target destination. Note
 * 	that this may be null.
 * @priv_sta: private rate control structure. This may be null.
 * @txrc: rate control information we sholud populate for mac80211.
 */
bool rate_control_send_low(struct ieee80211_sta *sta,
			   void *priv_sta,
			   struct ieee80211_tx_rate_control *txrc);


static inline s8
rate_lowest_index(struct ieee80211_supported_band *sband,
		  struct ieee80211_sta *sta)
{
	int i;

	for (i = 0; i < sband->n_bitrates; i++)
		if (rate_supported(sta, sband->band, i))
			return i;

	/* warn when we cannot find a rate. */
	WARN_ON(1);

	return 0;
}

static inline
bool rate_usable_index_exists(struct ieee80211_supported_band *sband,
			      struct ieee80211_sta *sta)
{
	unsigned int i;

	for (i = 0; i < sband->n_bitrates; i++)
		if (rate_supported(sta, sband->band, i))
			return true;
	return false;
}

int ieee80211_rate_control_register(struct rate_control_ops *ops);
void ieee80211_rate_control_unregister(struct rate_control_ops *ops);

static inline bool
conf_is_ht20(struct ieee80211_conf *conf)
{
	return conf->channel_type == NL80211_CHAN_HT20;
}

static inline bool
conf_is_ht40_minus(struct ieee80211_conf *conf)
{
	return conf->channel_type == NL80211_CHAN_HT40MINUS;
}

static inline bool
conf_is_ht40_plus(struct ieee80211_conf *conf)
{
	return conf->channel_type == NL80211_CHAN_HT40PLUS;
}

static inline bool
conf_is_ht40(struct ieee80211_conf *conf)
{
	return conf_is_ht40_minus(conf) || conf_is_ht40_plus(conf);
}

static inline bool
conf_is_ht(struct ieee80211_conf *conf)
{
	return conf->channel_type != NL80211_CHAN_NO_HT;
}

static inline enum nl80211_iftype
ieee80211_iftype_p2p(enum nl80211_iftype type, bool p2p)
{
	if (p2p) {
		switch (type) {
		case NL80211_IFTYPE_STATION:
			return NL80211_IFTYPE_P2P_CLIENT;
		case NL80211_IFTYPE_AP:
			return NL80211_IFTYPE_P2P_GO;
		default:
			break;
		}
	}
	return type;
}

static inline enum nl80211_iftype
ieee80211_vif_type_p2p(struct ieee80211_vif *vif)
{
	return ieee80211_iftype_p2p(vif->type, vif->p2p);
}

void ieee80211_enable_rssi_reports(struct ieee80211_vif *vif,
				   int rssi_min_thold,
				   int rssi_max_thold);

void ieee80211_disable_rssi_reports(struct ieee80211_vif *vif);

int ieee80211_add_srates_ie(struct ieee80211_vif *vif, struct sk_buff *skb);

int ieee80211_add_ext_srates_ie(struct ieee80211_vif *vif,
				struct sk_buff *skb);
#endif /* MAC80211_H */<|MERGE_RESOLUTION|>--- conflicted
+++ resolved
@@ -370,15 +370,12 @@
  *	an SP that mac80211 transmits, it is already set; for driver frames
  *	the driver may set this flag. It is also used to do the same for
  *	PS-Poll responses.
-<<<<<<< HEAD
-=======
  * @IEEE80211_TX_CTL_USE_MINRATE: This frame will be sent at lowest rate.
  *	This flag is used to send nullfunc frame at minimum rate when
  *	the nullfunc is used for connection monitoring purpose.
  * @IEEE80211_TX_CTL_DONTFRAG: Don't fragment this packet even if it
  *	would be fragmented by size (this is optional, only used for
  *	monitor injection).
->>>>>>> 80ad2277
  *
  * Note: If you have to add new flags to the enumeration, then don't
  *	 forget to update %IEEE80211_TX_TEMPORARY_FLAGS when necessary.
@@ -411,11 +408,8 @@
 	IEEE80211_TX_INTFL_TKIP_MIC_FAILURE	= BIT(26),
 	IEEE80211_TX_CTL_NO_CCK_RATE		= BIT(27),
 	IEEE80211_TX_STATUS_EOSP		= BIT(28),
-<<<<<<< HEAD
-=======
 	IEEE80211_TX_CTL_USE_MINRATE		= BIT(29),
 	IEEE80211_TX_CTL_DONTFRAG		= BIT(30),
->>>>>>> 80ad2277
 };
 
 #define IEEE80211_TX_CTL_STBC_SHIFT		23
