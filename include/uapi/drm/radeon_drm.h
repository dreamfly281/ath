/* radeon_drm.h -- Public header for the radeon driver -*- linux-c -*-
 *
 * Copyright 2000 Precision Insight, Inc., Cedar Park, Texas.
 * Copyright 2000 VA Linux Systems, Inc., Fremont, California.
 * Copyright 2002 Tungsten Graphics, Inc., Cedar Park, Texas.
 * All rights reserved.
 *
 * Permission is hereby granted, free of charge, to any person obtaining a
 * copy of this software and associated documentation files (the "Software"),
 * to deal in the Software without restriction, including without limitation
 * the rights to use, copy, modify, merge, publish, distribute, sublicense,
 * and/or sell copies of the Software, and to permit persons to whom the
 * Software is furnished to do so, subject to the following conditions:
 *
 * The above copyright notice and this permission notice (including the next
 * paragraph) shall be included in all copies or substantial portions of the
 * Software.
 *
 * THE SOFTWARE IS PROVIDED "AS IS", WITHOUT WARRANTY OF ANY KIND, EXPRESS OR
 * IMPLIED, INCLUDING BUT NOT LIMITED TO THE WARRANTIES OF MERCHANTABILITY,
 * FITNESS FOR A PARTICULAR PURPOSE AND NONINFRINGEMENT.  IN NO EVENT SHALL
 * PRECISION INSIGHT AND/OR ITS SUPPLIERS BE LIABLE FOR ANY CLAIM, DAMAGES OR
 * OTHER LIABILITY, WHETHER IN AN ACTION OF CONTRACT, TORT OR OTHERWISE,
 * ARISING FROM, OUT OF OR IN CONNECTION WITH THE SOFTWARE OR THE USE OR OTHER
 * DEALINGS IN THE SOFTWARE.
 *
 * Authors:
 *    Kevin E. Martin <martin@valinux.com>
 *    Gareth Hughes <gareth@valinux.com>
 *    Keith Whitwell <keith@tungstengraphics.com>
 */

#ifndef __RADEON_DRM_H__
#define __RADEON_DRM_H__

#include <drm/drm.h>

/* WARNING: If you change any of these defines, make sure to change the
 * defines in the X server file (radeon_sarea.h)
 */
#ifndef __RADEON_SAREA_DEFINES__
#define __RADEON_SAREA_DEFINES__

/* Old style state flags, required for sarea interface (1.1 and 1.2
 * clears) and 1.2 drm_vertex2 ioctl.
 */
#define RADEON_UPLOAD_CONTEXT		0x00000001
#define RADEON_UPLOAD_VERTFMT		0x00000002
#define RADEON_UPLOAD_LINE		0x00000004
#define RADEON_UPLOAD_BUMPMAP		0x00000008
#define RADEON_UPLOAD_MASKS		0x00000010
#define RADEON_UPLOAD_VIEWPORT		0x00000020
#define RADEON_UPLOAD_SETUP		0x00000040
#define RADEON_UPLOAD_TCL		0x00000080
#define RADEON_UPLOAD_MISC		0x00000100
#define RADEON_UPLOAD_TEX0		0x00000200
#define RADEON_UPLOAD_TEX1		0x00000400
#define RADEON_UPLOAD_TEX2		0x00000800
#define RADEON_UPLOAD_TEX0IMAGES	0x00001000
#define RADEON_UPLOAD_TEX1IMAGES	0x00002000
#define RADEON_UPLOAD_TEX2IMAGES	0x00004000
#define RADEON_UPLOAD_CLIPRECTS		0x00008000	/* handled client-side */
#define RADEON_REQUIRE_QUIESCENCE	0x00010000
#define RADEON_UPLOAD_ZBIAS		0x00020000	/* version 1.2 and newer */
#define RADEON_UPLOAD_ALL		0x003effff
#define RADEON_UPLOAD_CONTEXT_ALL       0x003e01ff

/* New style per-packet identifiers for use in cmd_buffer ioctl with
 * the RADEON_EMIT_PACKET command.  Comments relate new packets to old
 * state bits and the packet size:
 */
#define RADEON_EMIT_PP_MISC                         0	/* context/7 */
#define RADEON_EMIT_PP_CNTL                         1	/* context/3 */
#define RADEON_EMIT_RB3D_COLORPITCH                 2	/* context/1 */
#define RADEON_EMIT_RE_LINE_PATTERN                 3	/* line/2 */
#define RADEON_EMIT_SE_LINE_WIDTH                   4	/* line/1 */
#define RADEON_EMIT_PP_LUM_MATRIX                   5	/* bumpmap/1 */
#define RADEON_EMIT_PP_ROT_MATRIX_0                 6	/* bumpmap/2 */
#define RADEON_EMIT_RB3D_STENCILREFMASK             7	/* masks/3 */
#define RADEON_EMIT_SE_VPORT_XSCALE                 8	/* viewport/6 */
#define RADEON_EMIT_SE_CNTL                         9	/* setup/2 */
#define RADEON_EMIT_SE_CNTL_STATUS                  10	/* setup/1 */
#define RADEON_EMIT_RE_MISC                         11	/* misc/1 */
#define RADEON_EMIT_PP_TXFILTER_0                   12	/* tex0/6 */
#define RADEON_EMIT_PP_BORDER_COLOR_0               13	/* tex0/1 */
#define RADEON_EMIT_PP_TXFILTER_1                   14	/* tex1/6 */
#define RADEON_EMIT_PP_BORDER_COLOR_1               15	/* tex1/1 */
#define RADEON_EMIT_PP_TXFILTER_2                   16	/* tex2/6 */
#define RADEON_EMIT_PP_BORDER_COLOR_2               17	/* tex2/1 */
#define RADEON_EMIT_SE_ZBIAS_FACTOR                 18	/* zbias/2 */
#define RADEON_EMIT_SE_TCL_OUTPUT_VTX_FMT           19	/* tcl/11 */
#define RADEON_EMIT_SE_TCL_MATERIAL_EMMISSIVE_RED   20	/* material/17 */
#define R200_EMIT_PP_TXCBLEND_0                     21	/* tex0/4 */
#define R200_EMIT_PP_TXCBLEND_1                     22	/* tex1/4 */
#define R200_EMIT_PP_TXCBLEND_2                     23	/* tex2/4 */
#define R200_EMIT_PP_TXCBLEND_3                     24	/* tex3/4 */
#define R200_EMIT_PP_TXCBLEND_4                     25	/* tex4/4 */
#define R200_EMIT_PP_TXCBLEND_5                     26	/* tex5/4 */
#define R200_EMIT_PP_TXCBLEND_6                     27	/* /4 */
#define R200_EMIT_PP_TXCBLEND_7                     28	/* /4 */
#define R200_EMIT_TCL_LIGHT_MODEL_CTL_0             29	/* tcl/7 */
#define R200_EMIT_TFACTOR_0                         30	/* tf/7 */
#define R200_EMIT_VTX_FMT_0                         31	/* vtx/5 */
#define R200_EMIT_VAP_CTL                           32	/* vap/1 */
#define R200_EMIT_MATRIX_SELECT_0                   33	/* msl/5 */
#define R200_EMIT_TEX_PROC_CTL_2                    34	/* tcg/5 */
#define R200_EMIT_TCL_UCP_VERT_BLEND_CTL            35	/* tcl/1 */
#define R200_EMIT_PP_TXFILTER_0                     36	/* tex0/6 */
#define R200_EMIT_PP_TXFILTER_1                     37	/* tex1/6 */
#define R200_EMIT_PP_TXFILTER_2                     38	/* tex2/6 */
#define R200_EMIT_PP_TXFILTER_3                     39	/* tex3/6 */
#define R200_EMIT_PP_TXFILTER_4                     40	/* tex4/6 */
#define R200_EMIT_PP_TXFILTER_5                     41	/* tex5/6 */
#define R200_EMIT_PP_TXOFFSET_0                     42	/* tex0/1 */
#define R200_EMIT_PP_TXOFFSET_1                     43	/* tex1/1 */
#define R200_EMIT_PP_TXOFFSET_2                     44	/* tex2/1 */
#define R200_EMIT_PP_TXOFFSET_3                     45	/* tex3/1 */
#define R200_EMIT_PP_TXOFFSET_4                     46	/* tex4/1 */
#define R200_EMIT_PP_TXOFFSET_5                     47	/* tex5/1 */
#define R200_EMIT_VTE_CNTL                          48	/* vte/1 */
#define R200_EMIT_OUTPUT_VTX_COMP_SEL               49	/* vtx/1 */
#define R200_EMIT_PP_TAM_DEBUG3                     50	/* tam/1 */
#define R200_EMIT_PP_CNTL_X                         51	/* cst/1 */
#define R200_EMIT_RB3D_DEPTHXY_OFFSET               52	/* cst/1 */
#define R200_EMIT_RE_AUX_SCISSOR_CNTL               53	/* cst/1 */
#define R200_EMIT_RE_SCISSOR_TL_0                   54	/* cst/2 */
#define R200_EMIT_RE_SCISSOR_TL_1                   55	/* cst/2 */
#define R200_EMIT_RE_SCISSOR_TL_2                   56	/* cst/2 */
#define R200_EMIT_SE_VAP_CNTL_STATUS                57	/* cst/1 */
#define R200_EMIT_SE_VTX_STATE_CNTL                 58	/* cst/1 */
#define R200_EMIT_RE_POINTSIZE                      59	/* cst/1 */
#define R200_EMIT_TCL_INPUT_VTX_VECTOR_ADDR_0       60	/* cst/4 */
#define R200_EMIT_PP_CUBIC_FACES_0                  61
#define R200_EMIT_PP_CUBIC_OFFSETS_0                62
#define R200_EMIT_PP_CUBIC_FACES_1                  63
#define R200_EMIT_PP_CUBIC_OFFSETS_1                64
#define R200_EMIT_PP_CUBIC_FACES_2                  65
#define R200_EMIT_PP_CUBIC_OFFSETS_2                66
#define R200_EMIT_PP_CUBIC_FACES_3                  67
#define R200_EMIT_PP_CUBIC_OFFSETS_3                68
#define R200_EMIT_PP_CUBIC_FACES_4                  69
#define R200_EMIT_PP_CUBIC_OFFSETS_4                70
#define R200_EMIT_PP_CUBIC_FACES_5                  71
#define R200_EMIT_PP_CUBIC_OFFSETS_5                72
#define RADEON_EMIT_PP_TEX_SIZE_0                   73
#define RADEON_EMIT_PP_TEX_SIZE_1                   74
#define RADEON_EMIT_PP_TEX_SIZE_2                   75
#define R200_EMIT_RB3D_BLENDCOLOR                   76
#define R200_EMIT_TCL_POINT_SPRITE_CNTL             77
#define RADEON_EMIT_PP_CUBIC_FACES_0                78
#define RADEON_EMIT_PP_CUBIC_OFFSETS_T0             79
#define RADEON_EMIT_PP_CUBIC_FACES_1                80
#define RADEON_EMIT_PP_CUBIC_OFFSETS_T1             81
#define RADEON_EMIT_PP_CUBIC_FACES_2                82
#define RADEON_EMIT_PP_CUBIC_OFFSETS_T2             83
#define R200_EMIT_PP_TRI_PERF_CNTL                  84
#define R200_EMIT_PP_AFS_0                          85
#define R200_EMIT_PP_AFS_1                          86
#define R200_EMIT_ATF_TFACTOR                       87
#define R200_EMIT_PP_TXCTLALL_0                     88
#define R200_EMIT_PP_TXCTLALL_1                     89
#define R200_EMIT_PP_TXCTLALL_2                     90
#define R200_EMIT_PP_TXCTLALL_3                     91
#define R200_EMIT_PP_TXCTLALL_4                     92
#define R200_EMIT_PP_TXCTLALL_5                     93
#define R200_EMIT_VAP_PVS_CNTL                      94
#define RADEON_MAX_STATE_PACKETS                    95

/* Commands understood by cmd_buffer ioctl.  More can be added but
 * obviously these can't be removed or changed:
 */
#define RADEON_CMD_PACKET      1	/* emit one of the register packets above */
#define RADEON_CMD_SCALARS     2	/* emit scalar data */
#define RADEON_CMD_VECTORS     3	/* emit vector data */
#define RADEON_CMD_DMA_DISCARD 4	/* discard current dma buf */
#define RADEON_CMD_PACKET3     5	/* emit hw packet */
#define RADEON_CMD_PACKET3_CLIP 6	/* emit hw packet wrapped in cliprects */
#define RADEON_CMD_SCALARS2     7	/* r200 stopgap */
#define RADEON_CMD_WAIT         8	/* emit hw wait commands -- note:
					 *  doesn't make the cpu wait, just
					 *  the graphics hardware */
#define RADEON_CMD_VECLINEAR	9       /* another r200 stopgap */

typedef union {
	int i;
	struct {
		unsigned char cmd_type, pad0, pad1, pad2;
	} header;
	struct {
		unsigned char cmd_type, packet_id, pad0, pad1;
	} packet;
	struct {
		unsigned char cmd_type, offset, stride, count;
	} scalars;
	struct {
		unsigned char cmd_type, offset, stride, count;
	} vectors;
	struct {
		unsigned char cmd_type, addr_lo, addr_hi, count;
	} veclinear;
	struct {
		unsigned char cmd_type, buf_idx, pad0, pad1;
	} dma;
	struct {
		unsigned char cmd_type, flags, pad0, pad1;
	} wait;
} drm_radeon_cmd_header_t;

#define RADEON_WAIT_2D  0x1
#define RADEON_WAIT_3D  0x2

/* Allowed parameters for R300_CMD_PACKET3
 */
#define R300_CMD_PACKET3_CLEAR		0
#define R300_CMD_PACKET3_RAW		1

/* Commands understood by cmd_buffer ioctl for R300.
 * The interface has not been stabilized, so some of these may be removed
 * and eventually reordered before stabilization.
 */
#define R300_CMD_PACKET0		1
#define R300_CMD_VPU			2	/* emit vertex program upload */
#define R300_CMD_PACKET3		3	/* emit a packet3 */
#define R300_CMD_END3D			4	/* emit sequence ending 3d rendering */
#define R300_CMD_CP_DELAY		5
#define R300_CMD_DMA_DISCARD		6
#define R300_CMD_WAIT			7
#	define R300_WAIT_2D		0x1
#	define R300_WAIT_3D		0x2
/* these two defines are DOING IT WRONG - however
 * we have userspace which relies on using these.
 * The wait interface is backwards compat new 
 * code should use the NEW_WAIT defines below
 * THESE ARE NOT BIT FIELDS
 */
#	define R300_WAIT_2D_CLEAN	0x3
#	define R300_WAIT_3D_CLEAN	0x4

#	define R300_NEW_WAIT_2D_3D	0x3
#	define R300_NEW_WAIT_2D_2D_CLEAN	0x4
#	define R300_NEW_WAIT_3D_3D_CLEAN	0x6
#	define R300_NEW_WAIT_2D_2D_CLEAN_3D_3D_CLEAN	0x8

#define R300_CMD_SCRATCH		8
#define R300_CMD_R500FP                 9

typedef union {
	unsigned int u;
	struct {
		unsigned char cmd_type, pad0, pad1, pad2;
	} header;
	struct {
		unsigned char cmd_type, count, reglo, reghi;
	} packet0;
	struct {
		unsigned char cmd_type, count, adrlo, adrhi;
	} vpu;
	struct {
		unsigned char cmd_type, packet, pad0, pad1;
	} packet3;
	struct {
		unsigned char cmd_type, packet;
		unsigned short count;	/* amount of packet2 to emit */
	} delay;
	struct {
		unsigned char cmd_type, buf_idx, pad0, pad1;
	} dma;
	struct {
		unsigned char cmd_type, flags, pad0, pad1;
	} wait;
	struct {
		unsigned char cmd_type, reg, n_bufs, flags;
	} scratch;
	struct {
		unsigned char cmd_type, count, adrlo, adrhi_flags;
	} r500fp;
} drm_r300_cmd_header_t;

#define RADEON_FRONT			0x1
#define RADEON_BACK			0x2
#define RADEON_DEPTH			0x4
#define RADEON_STENCIL			0x8
#define RADEON_CLEAR_FASTZ		0x80000000
#define RADEON_USE_HIERZ		0x40000000
#define RADEON_USE_COMP_ZBUF		0x20000000

#define R500FP_CONSTANT_TYPE  (1 << 1)
#define R500FP_CONSTANT_CLAMP (1 << 2)

/* Primitive types
 */
#define RADEON_POINTS			0x1
#define RADEON_LINES			0x2
#define RADEON_LINE_STRIP		0x3
#define RADEON_TRIANGLES		0x4
#define RADEON_TRIANGLE_FAN		0x5
#define RADEON_TRIANGLE_STRIP		0x6

/* Vertex/indirect buffer size
 */
#define RADEON_BUFFER_SIZE		65536

/* Byte offsets for indirect buffer data
 */
#define RADEON_INDEX_PRIM_OFFSET	20

#define RADEON_SCRATCH_REG_OFFSET	32

#define R600_SCRATCH_REG_OFFSET         256

#define RADEON_NR_SAREA_CLIPRECTS	12

/* There are 2 heaps (local/GART).  Each region within a heap is a
 * minimum of 64k, and there are at most 64 of them per heap.
 */
#define RADEON_LOCAL_TEX_HEAP		0
#define RADEON_GART_TEX_HEAP		1
#define RADEON_NR_TEX_HEAPS		2
#define RADEON_NR_TEX_REGIONS		64
#define RADEON_LOG_TEX_GRANULARITY	16

#define RADEON_MAX_TEXTURE_LEVELS	12
#define RADEON_MAX_TEXTURE_UNITS	3

#define RADEON_MAX_SURFACES		8

/* Blits have strict offset rules.  All blit offset must be aligned on
 * a 1K-byte boundary.
 */
#define RADEON_OFFSET_SHIFT             10
#define RADEON_OFFSET_ALIGN             (1 << RADEON_OFFSET_SHIFT)
#define RADEON_OFFSET_MASK              (RADEON_OFFSET_ALIGN - 1)

#endif				/* __RADEON_SAREA_DEFINES__ */

typedef struct {
	unsigned int red;
	unsigned int green;
	unsigned int blue;
	unsigned int alpha;
} radeon_color_regs_t;

typedef struct {
	/* Context state */
	unsigned int pp_misc;	/* 0x1c14 */
	unsigned int pp_fog_color;
	unsigned int re_solid_color;
	unsigned int rb3d_blendcntl;
	unsigned int rb3d_depthoffset;
	unsigned int rb3d_depthpitch;
	unsigned int rb3d_zstencilcntl;

	unsigned int pp_cntl;	/* 0x1c38 */
	unsigned int rb3d_cntl;
	unsigned int rb3d_coloroffset;
	unsigned int re_width_height;
	unsigned int rb3d_colorpitch;
	unsigned int se_cntl;

	/* Vertex format state */
	unsigned int se_coord_fmt;	/* 0x1c50 */

	/* Line state */
	unsigned int re_line_pattern;	/* 0x1cd0 */
	unsigned int re_line_state;

	unsigned int se_line_width;	/* 0x1db8 */

	/* Bumpmap state */
	unsigned int pp_lum_matrix;	/* 0x1d00 */

	unsigned int pp_rot_matrix_0;	/* 0x1d58 */
	unsigned int pp_rot_matrix_1;

	/* Mask state */
	unsigned int rb3d_stencilrefmask;	/* 0x1d7c */
	unsigned int rb3d_ropcntl;
	unsigned int rb3d_planemask;

	/* Viewport state */
	unsigned int se_vport_xscale;	/* 0x1d98 */
	unsigned int se_vport_xoffset;
	unsigned int se_vport_yscale;
	unsigned int se_vport_yoffset;
	unsigned int se_vport_zscale;
	unsigned int se_vport_zoffset;

	/* Setup state */
	unsigned int se_cntl_status;	/* 0x2140 */

	/* Misc state */
	unsigned int re_top_left;	/* 0x26c0 */
	unsigned int re_misc;
} drm_radeon_context_regs_t;

typedef struct {
	/* Zbias state */
	unsigned int se_zbias_factor;	/* 0x1dac */
	unsigned int se_zbias_constant;
} drm_radeon_context2_regs_t;

/* Setup registers for each texture unit
 */
typedef struct {
	unsigned int pp_txfilter;
	unsigned int pp_txformat;
	unsigned int pp_txoffset;
	unsigned int pp_txcblend;
	unsigned int pp_txablend;
	unsigned int pp_tfactor;
	unsigned int pp_border_color;
} drm_radeon_texture_regs_t;

typedef struct {
	unsigned int start;
	unsigned int finish;
	unsigned int prim:8;
	unsigned int stateidx:8;
	unsigned int numverts:16;	/* overloaded as offset/64 for elt prims */
	unsigned int vc_format;	/* vertex format */
} drm_radeon_prim_t;

typedef struct {
	drm_radeon_context_regs_t context;
	drm_radeon_texture_regs_t tex[RADEON_MAX_TEXTURE_UNITS];
	drm_radeon_context2_regs_t context2;
	unsigned int dirty;
} drm_radeon_state_t;

typedef struct {
	/* The channel for communication of state information to the
	 * kernel on firing a vertex buffer with either of the
	 * obsoleted vertex/index ioctls.
	 */
	drm_radeon_context_regs_t context_state;
	drm_radeon_texture_regs_t tex_state[RADEON_MAX_TEXTURE_UNITS];
	unsigned int dirty;
	unsigned int vertsize;
	unsigned int vc_format;

	/* The current cliprects, or a subset thereof.
	 */
	struct drm_clip_rect boxes[RADEON_NR_SAREA_CLIPRECTS];
	unsigned int nbox;

	/* Counters for client-side throttling of rendering clients.
	 */
	unsigned int last_frame;
	unsigned int last_dispatch;
	unsigned int last_clear;

	struct drm_tex_region tex_list[RADEON_NR_TEX_HEAPS][RADEON_NR_TEX_REGIONS +
						       1];
	unsigned int tex_age[RADEON_NR_TEX_HEAPS];
	int ctx_owner;
	int pfState;		/* number of 3d windows (0,1,2ormore) */
	int pfCurrentPage;	/* which buffer is being displayed? */
	int crtc2_base;		/* CRTC2 frame offset */
	int tiling_enabled;	/* set by drm, read by 2d + 3d clients */
} drm_radeon_sarea_t;

/* WARNING: If you change any of these defines, make sure to change the
 * defines in the Xserver file (xf86drmRadeon.h)
 *
 * KW: actually it's illegal to change any of this (backwards compatibility).
 */

/* Radeon specific ioctls
 * The device specific ioctl range is 0x40 to 0x79.
 */
#define DRM_RADEON_CP_INIT    0x00
#define DRM_RADEON_CP_START   0x01
#define DRM_RADEON_CP_STOP    0x02
#define DRM_RADEON_CP_RESET   0x03
#define DRM_RADEON_CP_IDLE    0x04
#define DRM_RADEON_RESET      0x05
#define DRM_RADEON_FULLSCREEN 0x06
#define DRM_RADEON_SWAP       0x07
#define DRM_RADEON_CLEAR      0x08
#define DRM_RADEON_VERTEX     0x09
#define DRM_RADEON_INDICES    0x0A
#define DRM_RADEON_NOT_USED
#define DRM_RADEON_STIPPLE    0x0C
#define DRM_RADEON_INDIRECT   0x0D
#define DRM_RADEON_TEXTURE    0x0E
#define DRM_RADEON_VERTEX2    0x0F
#define DRM_RADEON_CMDBUF     0x10
#define DRM_RADEON_GETPARAM   0x11
#define DRM_RADEON_FLIP       0x12
#define DRM_RADEON_ALLOC      0x13
#define DRM_RADEON_FREE       0x14
#define DRM_RADEON_INIT_HEAP  0x15
#define DRM_RADEON_IRQ_EMIT   0x16
#define DRM_RADEON_IRQ_WAIT   0x17
#define DRM_RADEON_CP_RESUME  0x18
#define DRM_RADEON_SETPARAM   0x19
#define DRM_RADEON_SURF_ALLOC 0x1a
#define DRM_RADEON_SURF_FREE  0x1b
/* KMS ioctl */
#define DRM_RADEON_GEM_INFO		0x1c
#define DRM_RADEON_GEM_CREATE		0x1d
#define DRM_RADEON_GEM_MMAP		0x1e
#define DRM_RADEON_GEM_PREAD		0x21
#define DRM_RADEON_GEM_PWRITE		0x22
#define DRM_RADEON_GEM_SET_DOMAIN	0x23
#define DRM_RADEON_GEM_WAIT_IDLE	0x24
#define DRM_RADEON_CS			0x26
#define DRM_RADEON_INFO			0x27
#define DRM_RADEON_GEM_SET_TILING	0x28
#define DRM_RADEON_GEM_GET_TILING	0x29
#define DRM_RADEON_GEM_BUSY		0x2a
#define DRM_RADEON_GEM_VA		0x2b

#define DRM_IOCTL_RADEON_CP_INIT    DRM_IOW( DRM_COMMAND_BASE + DRM_RADEON_CP_INIT, drm_radeon_init_t)
#define DRM_IOCTL_RADEON_CP_START   DRM_IO(  DRM_COMMAND_BASE + DRM_RADEON_CP_START)
#define DRM_IOCTL_RADEON_CP_STOP    DRM_IOW( DRM_COMMAND_BASE + DRM_RADEON_CP_STOP, drm_radeon_cp_stop_t)
#define DRM_IOCTL_RADEON_CP_RESET   DRM_IO(  DRM_COMMAND_BASE + DRM_RADEON_CP_RESET)
#define DRM_IOCTL_RADEON_CP_IDLE    DRM_IO(  DRM_COMMAND_BASE + DRM_RADEON_CP_IDLE)
#define DRM_IOCTL_RADEON_RESET      DRM_IO(  DRM_COMMAND_BASE + DRM_RADEON_RESET)
#define DRM_IOCTL_RADEON_FULLSCREEN DRM_IOW( DRM_COMMAND_BASE + DRM_RADEON_FULLSCREEN, drm_radeon_fullscreen_t)
#define DRM_IOCTL_RADEON_SWAP       DRM_IO(  DRM_COMMAND_BASE + DRM_RADEON_SWAP)
#define DRM_IOCTL_RADEON_CLEAR      DRM_IOW( DRM_COMMAND_BASE + DRM_RADEON_CLEAR, drm_radeon_clear_t)
#define DRM_IOCTL_RADEON_VERTEX     DRM_IOW( DRM_COMMAND_BASE + DRM_RADEON_VERTEX, drm_radeon_vertex_t)
#define DRM_IOCTL_RADEON_INDICES    DRM_IOW( DRM_COMMAND_BASE + DRM_RADEON_INDICES, drm_radeon_indices_t)
#define DRM_IOCTL_RADEON_STIPPLE    DRM_IOW( DRM_COMMAND_BASE + DRM_RADEON_STIPPLE, drm_radeon_stipple_t)
#define DRM_IOCTL_RADEON_INDIRECT   DRM_IOWR(DRM_COMMAND_BASE + DRM_RADEON_INDIRECT, drm_radeon_indirect_t)
#define DRM_IOCTL_RADEON_TEXTURE    DRM_IOWR(DRM_COMMAND_BASE + DRM_RADEON_TEXTURE, drm_radeon_texture_t)
#define DRM_IOCTL_RADEON_VERTEX2    DRM_IOW( DRM_COMMAND_BASE + DRM_RADEON_VERTEX2, drm_radeon_vertex2_t)
#define DRM_IOCTL_RADEON_CMDBUF     DRM_IOW( DRM_COMMAND_BASE + DRM_RADEON_CMDBUF, drm_radeon_cmd_buffer_t)
#define DRM_IOCTL_RADEON_GETPARAM   DRM_IOWR(DRM_COMMAND_BASE + DRM_RADEON_GETPARAM, drm_radeon_getparam_t)
#define DRM_IOCTL_RADEON_FLIP       DRM_IO(  DRM_COMMAND_BASE + DRM_RADEON_FLIP)
#define DRM_IOCTL_RADEON_ALLOC      DRM_IOWR(DRM_COMMAND_BASE + DRM_RADEON_ALLOC, drm_radeon_mem_alloc_t)
#define DRM_IOCTL_RADEON_FREE       DRM_IOW( DRM_COMMAND_BASE + DRM_RADEON_FREE, drm_radeon_mem_free_t)
#define DRM_IOCTL_RADEON_INIT_HEAP  DRM_IOW( DRM_COMMAND_BASE + DRM_RADEON_INIT_HEAP, drm_radeon_mem_init_heap_t)
#define DRM_IOCTL_RADEON_IRQ_EMIT   DRM_IOWR(DRM_COMMAND_BASE + DRM_RADEON_IRQ_EMIT, drm_radeon_irq_emit_t)
#define DRM_IOCTL_RADEON_IRQ_WAIT   DRM_IOW( DRM_COMMAND_BASE + DRM_RADEON_IRQ_WAIT, drm_radeon_irq_wait_t)
#define DRM_IOCTL_RADEON_CP_RESUME  DRM_IO(  DRM_COMMAND_BASE + DRM_RADEON_CP_RESUME)
#define DRM_IOCTL_RADEON_SETPARAM   DRM_IOW( DRM_COMMAND_BASE + DRM_RADEON_SETPARAM, drm_radeon_setparam_t)
#define DRM_IOCTL_RADEON_SURF_ALLOC DRM_IOW( DRM_COMMAND_BASE + DRM_RADEON_SURF_ALLOC, drm_radeon_surface_alloc_t)
#define DRM_IOCTL_RADEON_SURF_FREE  DRM_IOW( DRM_COMMAND_BASE + DRM_RADEON_SURF_FREE, drm_radeon_surface_free_t)
/* KMS */
#define DRM_IOCTL_RADEON_GEM_INFO	DRM_IOWR(DRM_COMMAND_BASE + DRM_RADEON_GEM_INFO, struct drm_radeon_gem_info)
#define DRM_IOCTL_RADEON_GEM_CREATE	DRM_IOWR(DRM_COMMAND_BASE + DRM_RADEON_GEM_CREATE, struct drm_radeon_gem_create)
#define DRM_IOCTL_RADEON_GEM_MMAP	DRM_IOWR(DRM_COMMAND_BASE + DRM_RADEON_GEM_MMAP, struct drm_radeon_gem_mmap)
#define DRM_IOCTL_RADEON_GEM_PREAD	DRM_IOWR(DRM_COMMAND_BASE + DRM_RADEON_GEM_PREAD, struct drm_radeon_gem_pread)
#define DRM_IOCTL_RADEON_GEM_PWRITE	DRM_IOWR(DRM_COMMAND_BASE + DRM_RADEON_GEM_PWRITE, struct drm_radeon_gem_pwrite)
#define DRM_IOCTL_RADEON_GEM_SET_DOMAIN	DRM_IOWR(DRM_COMMAND_BASE + DRM_RADEON_GEM_SET_DOMAIN, struct drm_radeon_gem_set_domain)
#define DRM_IOCTL_RADEON_GEM_WAIT_IDLE	DRM_IOW(DRM_COMMAND_BASE + DRM_RADEON_GEM_WAIT_IDLE, struct drm_radeon_gem_wait_idle)
#define DRM_IOCTL_RADEON_CS		DRM_IOWR(DRM_COMMAND_BASE + DRM_RADEON_CS, struct drm_radeon_cs)
#define DRM_IOCTL_RADEON_INFO		DRM_IOWR(DRM_COMMAND_BASE + DRM_RADEON_INFO, struct drm_radeon_info)
#define DRM_IOCTL_RADEON_GEM_SET_TILING	DRM_IOWR(DRM_COMMAND_BASE + DRM_RADEON_GEM_SET_TILING, struct drm_radeon_gem_set_tiling)
#define DRM_IOCTL_RADEON_GEM_GET_TILING	DRM_IOWR(DRM_COMMAND_BASE + DRM_RADEON_GEM_GET_TILING, struct drm_radeon_gem_get_tiling)
#define DRM_IOCTL_RADEON_GEM_BUSY	DRM_IOWR(DRM_COMMAND_BASE + DRM_RADEON_GEM_BUSY, struct drm_radeon_gem_busy)
#define DRM_IOCTL_RADEON_GEM_VA		DRM_IOWR(DRM_COMMAND_BASE + DRM_RADEON_GEM_VA, struct drm_radeon_gem_va)

typedef struct drm_radeon_init {
	enum {
		RADEON_INIT_CP = 0x01,
		RADEON_CLEANUP_CP = 0x02,
		RADEON_INIT_R200_CP = 0x03,
		RADEON_INIT_R300_CP = 0x04,
		RADEON_INIT_R600_CP = 0x05
	} func;
	unsigned long sarea_priv_offset;
	int is_pci;
	int cp_mode;
	int gart_size;
	int ring_size;
	int usec_timeout;

	unsigned int fb_bpp;
	unsigned int front_offset, front_pitch;
	unsigned int back_offset, back_pitch;
	unsigned int depth_bpp;
	unsigned int depth_offset, depth_pitch;

	unsigned long fb_offset;
	unsigned long mmio_offset;
	unsigned long ring_offset;
	unsigned long ring_rptr_offset;
	unsigned long buffers_offset;
	unsigned long gart_textures_offset;
} drm_radeon_init_t;

typedef struct drm_radeon_cp_stop {
	int flush;
	int idle;
} drm_radeon_cp_stop_t;

typedef struct drm_radeon_fullscreen {
	enum {
		RADEON_INIT_FULLSCREEN = 0x01,
		RADEON_CLEANUP_FULLSCREEN = 0x02
	} func;
} drm_radeon_fullscreen_t;

#define CLEAR_X1	0
#define CLEAR_Y1	1
#define CLEAR_X2	2
#define CLEAR_Y2	3
#define CLEAR_DEPTH	4

typedef union drm_radeon_clear_rect {
	float f[5];
	unsigned int ui[5];
} drm_radeon_clear_rect_t;

typedef struct drm_radeon_clear {
	unsigned int flags;
	unsigned int clear_color;
	unsigned int clear_depth;
	unsigned int color_mask;
	unsigned int depth_mask;	/* misnamed field:  should be stencil */
	drm_radeon_clear_rect_t __user *depth_boxes;
} drm_radeon_clear_t;

typedef struct drm_radeon_vertex {
	int prim;
	int idx;		/* Index of vertex buffer */
	int count;		/* Number of vertices in buffer */
	int discard;		/* Client finished with buffer? */
} drm_radeon_vertex_t;

typedef struct drm_radeon_indices {
	int prim;
	int idx;
	int start;
	int end;
	int discard;		/* Client finished with buffer? */
} drm_radeon_indices_t;

/* v1.2 - obsoletes drm_radeon_vertex and drm_radeon_indices
 *      - allows multiple primitives and state changes in a single ioctl
 *      - supports driver change to emit native primitives
 */
typedef struct drm_radeon_vertex2 {
	int idx;		/* Index of vertex buffer */
	int discard;		/* Client finished with buffer? */
	int nr_states;
	drm_radeon_state_t __user *state;
	int nr_prims;
	drm_radeon_prim_t __user *prim;
} drm_radeon_vertex2_t;

/* v1.3 - obsoletes drm_radeon_vertex2
 *      - allows arbitrarily large cliprect list
 *      - allows updating of tcl packet, vector and scalar state
 *      - allows memory-efficient description of state updates
 *      - allows state to be emitted without a primitive
 *           (for clears, ctx switches)
 *      - allows more than one dma buffer to be referenced per ioctl
 *      - supports tcl driver
 *      - may be extended in future versions with new cmd types, packets
 */
typedef struct drm_radeon_cmd_buffer {
	int bufsz;
	char __user *buf;
	int nbox;
	struct drm_clip_rect __user *boxes;
} drm_radeon_cmd_buffer_t;

typedef struct drm_radeon_tex_image {
	unsigned int x, y;	/* Blit coordinates */
	unsigned int width, height;
	const void __user *data;
} drm_radeon_tex_image_t;

typedef struct drm_radeon_texture {
	unsigned int offset;
	int pitch;
	int format;
	int width;		/* Texture image coordinates */
	int height;
	drm_radeon_tex_image_t __user *image;
} drm_radeon_texture_t;

typedef struct drm_radeon_stipple {
	unsigned int __user *mask;
} drm_radeon_stipple_t;

typedef struct drm_radeon_indirect {
	int idx;
	int start;
	int end;
	int discard;
} drm_radeon_indirect_t;

/* enum for card type parameters */
#define RADEON_CARD_PCI 0
#define RADEON_CARD_AGP 1
#define RADEON_CARD_PCIE 2

/* 1.3: An ioctl to get parameters that aren't available to the 3d
 * client any other way.
 */
#define RADEON_PARAM_GART_BUFFER_OFFSET    1	/* card offset of 1st GART buffer */
#define RADEON_PARAM_LAST_FRAME            2
#define RADEON_PARAM_LAST_DISPATCH         3
#define RADEON_PARAM_LAST_CLEAR            4
/* Added with DRM version 1.6. */
#define RADEON_PARAM_IRQ_NR                5
#define RADEON_PARAM_GART_BASE             6	/* card offset of GART base */
/* Added with DRM version 1.8. */
#define RADEON_PARAM_REGISTER_HANDLE       7	/* for drmMap() */
#define RADEON_PARAM_STATUS_HANDLE         8
#define RADEON_PARAM_SAREA_HANDLE          9
#define RADEON_PARAM_GART_TEX_HANDLE       10
#define RADEON_PARAM_SCRATCH_OFFSET        11
#define RADEON_PARAM_CARD_TYPE             12
#define RADEON_PARAM_VBLANK_CRTC           13   /* VBLANK CRTC */
#define RADEON_PARAM_FB_LOCATION           14   /* FB location */
#define RADEON_PARAM_NUM_GB_PIPES          15   /* num GB pipes */
#define RADEON_PARAM_DEVICE_ID             16
#define RADEON_PARAM_NUM_Z_PIPES           17   /* num Z pipes */

typedef struct drm_radeon_getparam {
	int param;
	void __user *value;
} drm_radeon_getparam_t;

/* 1.6: Set up a memory manager for regions of shared memory:
 */
#define RADEON_MEM_REGION_GART 1
#define RADEON_MEM_REGION_FB   2

typedef struct drm_radeon_mem_alloc {
	int region;
	int alignment;
	int size;
	int __user *region_offset;	/* offset from start of fb or GART */
} drm_radeon_mem_alloc_t;

typedef struct drm_radeon_mem_free {
	int region;
	int region_offset;
} drm_radeon_mem_free_t;

typedef struct drm_radeon_mem_init_heap {
	int region;
	int size;
	int start;
} drm_radeon_mem_init_heap_t;

/* 1.6: Userspace can request & wait on irq's:
 */
typedef struct drm_radeon_irq_emit {
	int __user *irq_seq;
} drm_radeon_irq_emit_t;

typedef struct drm_radeon_irq_wait {
	int irq_seq;
} drm_radeon_irq_wait_t;

/* 1.10: Clients tell the DRM where they think the framebuffer is located in
 * the card's address space, via a new generic ioctl to set parameters
 */

typedef struct drm_radeon_setparam {
	unsigned int param;
	__s64 value;
} drm_radeon_setparam_t;

#define RADEON_SETPARAM_FB_LOCATION    1	/* determined framebuffer location */
#define RADEON_SETPARAM_SWITCH_TILING  2	/* enable/disable color tiling */
#define RADEON_SETPARAM_PCIGART_LOCATION 3	/* PCI Gart Location */
#define RADEON_SETPARAM_NEW_MEMMAP 4		/* Use new memory map */
#define RADEON_SETPARAM_PCIGART_TABLE_SIZE 5    /* PCI GART Table Size */
#define RADEON_SETPARAM_VBLANK_CRTC 6           /* VBLANK CRTC */
/* 1.14: Clients can allocate/free a surface
 */
typedef struct drm_radeon_surface_alloc {
	unsigned int address;
	unsigned int size;
	unsigned int flags;
} drm_radeon_surface_alloc_t;

typedef struct drm_radeon_surface_free {
	unsigned int address;
} drm_radeon_surface_free_t;

#define	DRM_RADEON_VBLANK_CRTC1		1
#define	DRM_RADEON_VBLANK_CRTC2		2

/*
 * Kernel modesetting world below.
 */
#define RADEON_GEM_DOMAIN_CPU		0x1
#define RADEON_GEM_DOMAIN_GTT		0x2
#define RADEON_GEM_DOMAIN_VRAM		0x4

struct drm_radeon_gem_info {
	uint64_t	gart_size;
	uint64_t	vram_size;
	uint64_t	vram_visible;
};

#define RADEON_GEM_NO_BACKING_STORE 1

struct drm_radeon_gem_create {
	uint64_t	size;
	uint64_t	alignment;
	uint32_t	handle;
	uint32_t	initial_domain;
	uint32_t	flags;
};

#define RADEON_TILING_MACRO				0x1
#define RADEON_TILING_MICRO				0x2
#define RADEON_TILING_SWAP_16BIT			0x4
#define RADEON_TILING_SWAP_32BIT			0x8
/* this object requires a surface when mapped - i.e. front buffer */
#define RADEON_TILING_SURFACE				0x10
#define RADEON_TILING_MICRO_SQUARE			0x20
#define RADEON_TILING_EG_BANKW_SHIFT			8
#define RADEON_TILING_EG_BANKW_MASK			0xf
#define RADEON_TILING_EG_BANKH_SHIFT			12
#define RADEON_TILING_EG_BANKH_MASK			0xf
#define RADEON_TILING_EG_MACRO_TILE_ASPECT_SHIFT	16
#define RADEON_TILING_EG_MACRO_TILE_ASPECT_MASK		0xf
#define RADEON_TILING_EG_TILE_SPLIT_SHIFT		24
#define RADEON_TILING_EG_TILE_SPLIT_MASK		0xf
#define RADEON_TILING_EG_STENCIL_TILE_SPLIT_SHIFT	28
#define RADEON_TILING_EG_STENCIL_TILE_SPLIT_MASK	0xf

struct drm_radeon_gem_set_tiling {
	uint32_t	handle;
	uint32_t	tiling_flags;
	uint32_t	pitch;
};

struct drm_radeon_gem_get_tiling {
	uint32_t	handle;
	uint32_t	tiling_flags;
	uint32_t	pitch;
};

struct drm_radeon_gem_mmap {
	uint32_t	handle;
	uint32_t	pad;
	uint64_t	offset;
	uint64_t	size;
	uint64_t	addr_ptr;
};

struct drm_radeon_gem_set_domain {
	uint32_t	handle;
	uint32_t	read_domains;
	uint32_t	write_domain;
};

struct drm_radeon_gem_wait_idle {
	uint32_t	handle;
	uint32_t	pad;
};

struct drm_radeon_gem_busy {
	uint32_t	handle;
	uint32_t        domain;
};

struct drm_radeon_gem_pread {
	/** Handle for the object being read. */
	uint32_t handle;
	uint32_t pad;
	/** Offset into the object to read from */
	uint64_t offset;
	/** Length of data to read */
	uint64_t size;
	/** Pointer to write the data into. */
	/* void *, but pointers are not 32/64 compatible */
	uint64_t data_ptr;
};

struct drm_radeon_gem_pwrite {
	/** Handle for the object being written to. */
	uint32_t handle;
	uint32_t pad;
	/** Offset into the object to write to */
	uint64_t offset;
	/** Length of data to write */
	uint64_t size;
	/** Pointer to read the data from. */
	/* void *, but pointers are not 32/64 compatible */
	uint64_t data_ptr;
};

#define RADEON_VA_MAP			1
#define RADEON_VA_UNMAP			2

#define RADEON_VA_RESULT_OK		0
#define RADEON_VA_RESULT_ERROR		1
#define RADEON_VA_RESULT_VA_EXIST	2

#define RADEON_VM_PAGE_VALID		(1 << 0)
#define RADEON_VM_PAGE_READABLE		(1 << 1)
#define RADEON_VM_PAGE_WRITEABLE	(1 << 2)
#define RADEON_VM_PAGE_SYSTEM		(1 << 3)
#define RADEON_VM_PAGE_SNOOPED		(1 << 4)

struct drm_radeon_gem_va {
	uint32_t		handle;
	uint32_t		operation;
	uint32_t		vm_id;
	uint32_t		flags;
	uint64_t		offset;
};

#define RADEON_CHUNK_ID_RELOCS	0x01
#define RADEON_CHUNK_ID_IB	0x02
#define RADEON_CHUNK_ID_FLAGS	0x03
#define RADEON_CHUNK_ID_CONST_IB	0x04

/* The first dword of RADEON_CHUNK_ID_FLAGS is a uint32 of these flags: */
#define RADEON_CS_KEEP_TILING_FLAGS 0x01
#define RADEON_CS_USE_VM            0x02
#define RADEON_CS_END_OF_FRAME      0x04 /* a hint from userspace which CS is the last one */
/* The second dword of RADEON_CHUNK_ID_FLAGS is a uint32 that sets the ring type */
#define RADEON_CS_RING_GFX          0
#define RADEON_CS_RING_COMPUTE      1
#define RADEON_CS_RING_DMA          2
#define RADEON_CS_RING_UVD          3
/* The third dword of RADEON_CHUNK_ID_FLAGS is a sint32 that sets the priority */
/* 0 = normal, + = higher priority, - = lower priority */

struct drm_radeon_cs_chunk {
	uint32_t		chunk_id;
	uint32_t		length_dw;
	uint64_t		chunk_data;
};

/* drm_radeon_cs_reloc.flags */

struct drm_radeon_cs_reloc {
	uint32_t		handle;
	uint32_t		read_domains;
	uint32_t		write_domain;
	uint32_t		flags;
};

struct drm_radeon_cs {
	uint32_t		num_chunks;
	uint32_t		cs_id;
	/* this points to uint64_t * which point to cs chunks */
	uint64_t		chunks;
	/* updates to the limits after this CS ioctl */
	uint64_t		gart_limit;
	uint64_t		vram_limit;
};

#define RADEON_INFO_DEVICE_ID		0x00
#define RADEON_INFO_NUM_GB_PIPES	0x01
#define RADEON_INFO_NUM_Z_PIPES 	0x02
#define RADEON_INFO_ACCEL_WORKING	0x03
#define RADEON_INFO_CRTC_FROM_ID	0x04
#define RADEON_INFO_ACCEL_WORKING2	0x05
#define RADEON_INFO_TILING_CONFIG	0x06
#define RADEON_INFO_WANT_HYPERZ		0x07
#define RADEON_INFO_WANT_CMASK		0x08 /* get access to CMASK on r300 */
#define RADEON_INFO_CLOCK_CRYSTAL_FREQ	0x09 /* clock crystal frequency */
#define RADEON_INFO_NUM_BACKENDS	0x0a /* DB/backends for r600+ - need for OQ */
#define RADEON_INFO_NUM_TILE_PIPES	0x0b /* tile pipes for r600+ */
#define RADEON_INFO_FUSION_GART_WORKING	0x0c /* fusion writes to GTT were broken before this */
#define RADEON_INFO_BACKEND_MAP		0x0d /* pipe to backend map, needed by mesa */
/* virtual address start, va < start are reserved by the kernel */
#define RADEON_INFO_VA_START		0x0e
/* maximum size of ib using the virtual memory cs */
#define RADEON_INFO_IB_VM_MAX_SIZE	0x0f
/* max pipes - needed for compute shaders */
#define RADEON_INFO_MAX_PIPES		0x10
/* timestamp for GL_ARB_timer_query (OpenGL), returns the current GPU clock */
#define RADEON_INFO_TIMESTAMP		0x11
/* max shader engines (SE) - needed for geometry shaders, etc. */
#define RADEON_INFO_MAX_SE		0x12
/* max SH per SE */
#define RADEON_INFO_MAX_SH_PER_SE	0x13
/* fast fb access is enabled */
#define RADEON_INFO_FASTFB_WORKING	0x14
/* query if a RADEON_CS_RING_* submission is supported */
#define RADEON_INFO_RING_WORKING	0x15
/* SI tile mode array */
#define RADEON_INFO_SI_TILE_MODE_ARRAY	0x16
/* query if CP DMA is supported on the compute ring */
#define RADEON_INFO_SI_CP_DMA_COMPUTE	0x17
<<<<<<< HEAD
=======
/* CIK macrotile mode array */
#define RADEON_INFO_CIK_MACROTILE_MODE_ARRAY	0x18
/* query the number of render backends */
#define RADEON_INFO_SI_BACKEND_ENABLED_MASK	0x19
>>>>>>> d8ec26d7


struct drm_radeon_info {
	uint32_t		request;
	uint32_t		pad;
	uint64_t		value;
};

/* Those correspond to the tile index to use, this is to explicitly state
 * the API that is implicitly defined by the tile mode array.
 */
#define SI_TILE_MODE_COLOR_LINEAR_ALIGNED	8
#define SI_TILE_MODE_COLOR_1D			13
#define SI_TILE_MODE_COLOR_1D_SCANOUT		9
#define SI_TILE_MODE_COLOR_2D_8BPP		14
#define SI_TILE_MODE_COLOR_2D_16BPP		15
#define SI_TILE_MODE_COLOR_2D_32BPP		16
#define SI_TILE_MODE_COLOR_2D_64BPP		17
#define SI_TILE_MODE_COLOR_2D_SCANOUT_16BPP	11
#define SI_TILE_MODE_COLOR_2D_SCANOUT_32BPP	12
#define SI_TILE_MODE_DEPTH_STENCIL_1D		4
#define SI_TILE_MODE_DEPTH_STENCIL_2D		0
#define SI_TILE_MODE_DEPTH_STENCIL_2D_2AA	3
#define SI_TILE_MODE_DEPTH_STENCIL_2D_4AA	3
#define SI_TILE_MODE_DEPTH_STENCIL_2D_8AA	2

#define CIK_TILE_MODE_DEPTH_STENCIL_1D		5

#endif<|MERGE_RESOLUTION|>--- conflicted
+++ resolved
@@ -981,13 +981,10 @@
 #define RADEON_INFO_SI_TILE_MODE_ARRAY	0x16
 /* query if CP DMA is supported on the compute ring */
 #define RADEON_INFO_SI_CP_DMA_COMPUTE	0x17
-<<<<<<< HEAD
-=======
 /* CIK macrotile mode array */
 #define RADEON_INFO_CIK_MACROTILE_MODE_ARRAY	0x18
 /* query the number of render backends */
 #define RADEON_INFO_SI_BACKEND_ENABLED_MASK	0x19
->>>>>>> d8ec26d7
 
 
 struct drm_radeon_info {
