VERSION = 3
PATCHLEVEL = 2
SUBLEVEL = 0
<<<<<<< HEAD
EXTRAVERSION = -rc6
=======
EXTRAVERSION = -rc7
>>>>>>> 5f0a6e2d
NAME = Saber-toothed Squirrel

# *DOCUMENTATION*
# To see a list of typical targets execute "make help"
# More info can be located in ./README
# Comments in this file are targeted only to the developer, do not
# expect to learn how to build the kernel reading this file.

# Do not:
# o  use make's built-in rules and variables
#    (this increases performance and avoids hard-to-debug behaviour);
# o  print "Entering directory ...";
MAKEFLAGS += -rR --no-print-directory

# Avoid funny character set dependencies
unexport LC_ALL
LC_COLLATE=C
LC_NUMERIC=C
export LC_COLLATE LC_NUMERIC

# We are using a recursive build, so we need to do a little thinking
# to get the ordering right.
#
# Most importantly: sub-Makefiles should only ever modify files in
# their own directory. If in some directory we have a dependency on
# a file in another dir (which doesn't happen often, but it's often
# unavoidable when linking the built-in.o targets which finally
# turn into vmlinux), we will call a sub make in that other dir, and
# after that we are sure that everything which is in that other dir
# is now up to date.
#
# The only cases where we need to modify files which have global
# effects are thus separated out and done before the recursive
# descending is started. They are now explicitly listed as the
# prepare rule.

# To put more focus on warnings, be less verbose as default
# Use 'make V=1' to see the full commands

ifeq ("$(origin V)", "command line")
  KBUILD_VERBOSE = $(V)
endif
ifndef KBUILD_VERBOSE
  KBUILD_VERBOSE = 0
endif

# Call a source code checker (by default, "sparse") as part of the
# C compilation.
#
# Use 'make C=1' to enable checking of only re-compiled files.
# Use 'make C=2' to enable checking of *all* source files, regardless
# of whether they are re-compiled or not.
#
# See the file "Documentation/sparse.txt" for more details, including
# where to get the "sparse" utility.

ifeq ("$(origin C)", "command line")
  KBUILD_CHECKSRC = $(C)
endif
ifndef KBUILD_CHECKSRC
  KBUILD_CHECKSRC = 0
endif

# Use make M=dir to specify directory of external module to build
# Old syntax make ... SUBDIRS=$PWD is still supported
# Setting the environment variable KBUILD_EXTMOD take precedence
ifdef SUBDIRS
  KBUILD_EXTMOD ?= $(SUBDIRS)
endif

ifeq ("$(origin M)", "command line")
  KBUILD_EXTMOD := $(M)
endif

# kbuild supports saving output files in a separate directory.
# To locate output files in a separate directory two syntaxes are supported.
# In both cases the working directory must be the root of the kernel src.
# 1) O=
# Use "make O=dir/to/store/output/files/"
#
# 2) Set KBUILD_OUTPUT
# Set the environment variable KBUILD_OUTPUT to point to the directory
# where the output files shall be placed.
# export KBUILD_OUTPUT=dir/to/store/output/files/
# make
#
# The O= assignment takes precedence over the KBUILD_OUTPUT environment
# variable.


# KBUILD_SRC is set on invocation of make in OBJ directory
# KBUILD_SRC is not intended to be used by the regular user (for now)
ifeq ($(KBUILD_SRC),)

# OK, Make called in directory where kernel src resides
# Do we want to locate output files in a separate directory?
ifeq ("$(origin O)", "command line")
  KBUILD_OUTPUT := $(O)
endif

ifeq ("$(origin W)", "command line")
  export KBUILD_ENABLE_EXTRA_GCC_CHECKS := $(W)
endif

# That's our default target when none is given on the command line
PHONY := _all
_all:

# Cancel implicit rules on top Makefile
$(CURDIR)/Makefile Makefile: ;

ifneq ($(KBUILD_OUTPUT),)
# Invoke a second make in the output directory, passing relevant variables
# check that the output directory actually exists
saved-output := $(KBUILD_OUTPUT)
KBUILD_OUTPUT := $(shell cd $(KBUILD_OUTPUT) && /bin/pwd)
$(if $(KBUILD_OUTPUT),, \
     $(error output directory "$(saved-output)" does not exist))

PHONY += $(MAKECMDGOALS) sub-make

$(filter-out _all sub-make $(CURDIR)/Makefile, $(MAKECMDGOALS)) _all: sub-make
	$(Q)@:

sub-make: FORCE
	$(if $(KBUILD_VERBOSE:1=),@)$(MAKE) -C $(KBUILD_OUTPUT) \
	KBUILD_SRC=$(CURDIR) \
	KBUILD_EXTMOD="$(KBUILD_EXTMOD)" -f $(CURDIR)/Makefile \
	$(filter-out _all sub-make,$(MAKECMDGOALS))

# Leave processing to above invocation of make
skip-makefile := 1
endif # ifneq ($(KBUILD_OUTPUT),)
endif # ifeq ($(KBUILD_SRC),)

# We process the rest of the Makefile if this is the final invocation of make
ifeq ($(skip-makefile),)

# If building an external module we do not care about the all: rule
# but instead _all depend on modules
PHONY += all
ifeq ($(KBUILD_EXTMOD),)
_all: all
else
_all: modules
endif

srctree		:= $(if $(KBUILD_SRC),$(KBUILD_SRC),$(CURDIR))
objtree		:= $(CURDIR)
src		:= $(srctree)
obj		:= $(objtree)

VPATH		:= $(srctree)$(if $(KBUILD_EXTMOD),:$(KBUILD_EXTMOD))

export srctree objtree VPATH


# SUBARCH tells the usermode build what the underlying arch is.  That is set
# first, and if a usermode build is happening, the "ARCH=um" on the command
# line overrides the setting of ARCH below.  If a native build is happening,
# then ARCH is assigned, getting whatever value it gets normally, and 
# SUBARCH is subsequently ignored.

SUBARCH := $(shell uname -m | sed -e s/i.86/i386/ -e s/sun4u/sparc64/ \
				  -e s/arm.*/arm/ -e s/sa110/arm/ \
				  -e s/s390x/s390/ -e s/parisc64/parisc/ \
				  -e s/ppc.*/powerpc/ -e s/mips.*/mips/ \
				  -e s/sh[234].*/sh/ )

# Cross compiling and selecting different set of gcc/bin-utils
# ---------------------------------------------------------------------------
#
# When performing cross compilation for other architectures ARCH shall be set
# to the target architecture. (See arch/* for the possibilities).
# ARCH can be set during invocation of make:
# make ARCH=ia64
# Another way is to have ARCH set in the environment.
# The default ARCH is the host where make is executed.

# CROSS_COMPILE specify the prefix used for all executables used
# during compilation. Only gcc and related bin-utils executables
# are prefixed with $(CROSS_COMPILE).
# CROSS_COMPILE can be set on the command line
# make CROSS_COMPILE=ia64-linux-
# Alternatively CROSS_COMPILE can be set in the environment.
# A third alternative is to store a setting in .config so that plain
# "make" in the configured kernel build directory always uses that.
# Default value for CROSS_COMPILE is not to prefix executables
# Note: Some architectures assign CROSS_COMPILE in their arch/*/Makefile
export KBUILD_BUILDHOST := $(SUBARCH)
ARCH		?= $(SUBARCH)
CROSS_COMPILE	?= $(CONFIG_CROSS_COMPILE:"%"=%)

# Architecture as present in compile.h
UTS_MACHINE 	:= $(ARCH)
SRCARCH 	:= $(ARCH)

# Additional ARCH settings for x86
ifeq ($(ARCH),i386)
        SRCARCH := x86
endif
ifeq ($(ARCH),x86_64)
        SRCARCH := x86
endif

# Additional ARCH settings for sparc
ifeq ($(ARCH),sparc32)
       SRCARCH := sparc
endif
ifeq ($(ARCH),sparc64)
       SRCARCH := sparc
endif

# Additional ARCH settings for sh
ifeq ($(ARCH),sh64)
       SRCARCH := sh
endif

# Additional ARCH settings for tile
ifeq ($(ARCH),tilepro)
       SRCARCH := tile
endif
ifeq ($(ARCH),tilegx)
       SRCARCH := tile
endif

# Where to locate arch specific headers
hdr-arch  := $(SRCARCH)

ifeq ($(ARCH),m68knommu)
       hdr-arch  := m68k
endif

KCONFIG_CONFIG	?= .config
export KCONFIG_CONFIG

# SHELL used by kbuild
CONFIG_SHELL := $(shell if [ -x "$$BASH" ]; then echo $$BASH; \
	  else if [ -x /bin/bash ]; then echo /bin/bash; \
	  else echo sh; fi ; fi)

HOSTCC       = gcc
HOSTCXX      = g++
HOSTCFLAGS   = -Wall -Wmissing-prototypes -Wstrict-prototypes -O2 -fomit-frame-pointer
HOSTCXXFLAGS = -O2

# Decide whether to build built-in, modular, or both.
# Normally, just do built-in.

KBUILD_MODULES :=
KBUILD_BUILTIN := 1

#	If we have only "make modules", don't compile built-in objects.
#	When we're building modules with modversions, we need to consider
#	the built-in objects during the descend as well, in order to
#	make sure the checksums are up to date before we record them.

ifeq ($(MAKECMDGOALS),modules)
  KBUILD_BUILTIN := $(if $(CONFIG_MODVERSIONS),1)
endif

#	If we have "make <whatever> modules", compile modules
#	in addition to whatever we do anyway.
#	Just "make" or "make all" shall build modules as well

ifneq ($(filter all _all modules,$(MAKECMDGOALS)),)
  KBUILD_MODULES := 1
endif

ifeq ($(MAKECMDGOALS),)
  KBUILD_MODULES := 1
endif

export KBUILD_MODULES KBUILD_BUILTIN
export KBUILD_CHECKSRC KBUILD_SRC KBUILD_EXTMOD

# Beautify output
# ---------------------------------------------------------------------------
#
# Normally, we echo the whole command before executing it. By making
# that echo $($(quiet)$(cmd)), we now have the possibility to set
# $(quiet) to choose other forms of output instead, e.g.
#
#         quiet_cmd_cc_o_c = Compiling $(RELDIR)/$@
#         cmd_cc_o_c       = $(CC) $(c_flags) -c -o $@ $<
#
# If $(quiet) is empty, the whole command will be printed.
# If it is set to "quiet_", only the short version will be printed. 
# If it is set to "silent_", nothing will be printed at all, since
# the variable $(silent_cmd_cc_o_c) doesn't exist.
#
# A simple variant is to prefix commands with $(Q) - that's useful
# for commands that shall be hidden in non-verbose mode.
#
#	$(Q)ln $@ :<
#
# If KBUILD_VERBOSE equals 0 then the above command will be hidden.
# If KBUILD_VERBOSE equals 1 then the above command is displayed.

ifeq ($(KBUILD_VERBOSE),1)
  quiet =
  Q =
else
  quiet=quiet_
  Q = @
endif

# If the user is running make -s (silent mode), suppress echoing of
# commands

ifneq ($(findstring s,$(MAKEFLAGS)),)
  quiet=silent_
endif

export quiet Q KBUILD_VERBOSE


# Look for make include files relative to root of kernel src
MAKEFLAGS += --include-dir=$(srctree)

# We need some generic definitions (do not try to remake the file).
$(srctree)/scripts/Kbuild.include: ;
include $(srctree)/scripts/Kbuild.include

# Make variables (CC, etc...)

AS		= $(CROSS_COMPILE)as
LD		= $(CROSS_COMPILE)ld
CC		= $(CROSS_COMPILE)gcc
CPP		= $(CC) -E
AR		= $(CROSS_COMPILE)ar
NM		= $(CROSS_COMPILE)nm
STRIP		= $(CROSS_COMPILE)strip
OBJCOPY		= $(CROSS_COMPILE)objcopy
OBJDUMP		= $(CROSS_COMPILE)objdump
AWK		= awk
GENKSYMS	= scripts/genksyms/genksyms
INSTALLKERNEL  := installkernel
DEPMOD		= /sbin/depmod
KALLSYMS	= scripts/kallsyms
PERL		= perl
CHECK		= sparse

CHECKFLAGS     := -D__linux__ -Dlinux -D__STDC__ -Dunix -D__unix__ \
		  -Wbitwise -Wno-return-void $(CF)
CFLAGS_MODULE   =
AFLAGS_MODULE   =
LDFLAGS_MODULE  =
CFLAGS_KERNEL	=
AFLAGS_KERNEL	=
CFLAGS_GCOV	= -fprofile-arcs -ftest-coverage


# Use LINUXINCLUDE when you must reference the include/ directory.
# Needed to be compatible with the O= option
LINUXINCLUDE    := -I$(srctree)/arch/$(hdr-arch)/include \
                   -Iarch/$(hdr-arch)/include/generated -Iinclude \
                   $(if $(KBUILD_SRC), -I$(srctree)/include) \
                   -include $(srctree)/include/linux/kconfig.h

KBUILD_CPPFLAGS := -D__KERNEL__

KBUILD_CFLAGS   := -Wall -Wundef -Wstrict-prototypes -Wno-trigraphs \
		   -fno-strict-aliasing -fno-common \
		   -Werror-implicit-function-declaration \
		   -Wno-format-security \
		   -fno-delete-null-pointer-checks
KBUILD_AFLAGS_KERNEL :=
KBUILD_CFLAGS_KERNEL :=
KBUILD_AFLAGS   := -D__ASSEMBLY__
KBUILD_AFLAGS_MODULE  := -DMODULE
KBUILD_CFLAGS_MODULE  := -DMODULE
KBUILD_LDFLAGS_MODULE := -T $(srctree)/scripts/module-common.lds

# Read KERNELRELEASE from include/config/kernel.release (if it exists)
KERNELRELEASE = $(shell cat include/config/kernel.release 2> /dev/null)
KERNELVERSION = $(VERSION)$(if $(PATCHLEVEL),.$(PATCHLEVEL)$(if $(SUBLEVEL),.$(SUBLEVEL)))$(EXTRAVERSION)

export VERSION PATCHLEVEL SUBLEVEL KERNELRELEASE KERNELVERSION
export ARCH SRCARCH CONFIG_SHELL HOSTCC HOSTCFLAGS CROSS_COMPILE AS LD CC
export CPP AR NM STRIP OBJCOPY OBJDUMP
export MAKE AWK GENKSYMS INSTALLKERNEL PERL UTS_MACHINE
export HOSTCXX HOSTCXXFLAGS LDFLAGS_MODULE CHECK CHECKFLAGS

export KBUILD_CPPFLAGS NOSTDINC_FLAGS LINUXINCLUDE OBJCOPYFLAGS LDFLAGS
export KBUILD_CFLAGS CFLAGS_KERNEL CFLAGS_MODULE CFLAGS_GCOV
export KBUILD_AFLAGS AFLAGS_KERNEL AFLAGS_MODULE
export KBUILD_AFLAGS_MODULE KBUILD_CFLAGS_MODULE KBUILD_LDFLAGS_MODULE
export KBUILD_AFLAGS_KERNEL KBUILD_CFLAGS_KERNEL
export KBUILD_ARFLAGS

# When compiling out-of-tree modules, put MODVERDIR in the module
# tree rather than in the kernel tree. The kernel tree might
# even be read-only.
export MODVERDIR := $(if $(KBUILD_EXTMOD),$(firstword $(KBUILD_EXTMOD))/).tmp_versions

# Files to ignore in find ... statements

RCS_FIND_IGNORE := \( -name SCCS -o -name BitKeeper -o -name .svn -o -name CVS -o -name .pc -o -name .hg -o -name .git \) -prune -o
export RCS_TAR_IGNORE := --exclude SCCS --exclude BitKeeper --exclude .svn --exclude CVS --exclude .pc --exclude .hg --exclude .git

# ===========================================================================
# Rules shared between *config targets and build targets

# Basic helpers built in scripts/
PHONY += scripts_basic
scripts_basic:
	$(Q)$(MAKE) $(build)=scripts/basic
	$(Q)rm -f .tmp_quiet_recordmcount

# To avoid any implicit rule to kick in, define an empty command.
scripts/basic/%: scripts_basic ;

PHONY += outputmakefile
# outputmakefile generates a Makefile in the output directory, if using a
# separate output directory. This allows convenient use of make in the
# output directory.
outputmakefile:
ifneq ($(KBUILD_SRC),)
	$(Q)ln -fsn $(srctree) source
	$(Q)$(CONFIG_SHELL) $(srctree)/scripts/mkmakefile \
	    $(srctree) $(objtree) $(VERSION) $(PATCHLEVEL)
endif

# Support for using generic headers in asm-generic
PHONY += asm-generic
asm-generic:
	$(Q)$(MAKE) -f $(srctree)/scripts/Makefile.asm-generic \
	            obj=arch/$(SRCARCH)/include/generated/asm

# To make sure we do not include .config for any of the *config targets
# catch them early, and hand them over to scripts/kconfig/Makefile
# It is allowed to specify more targets when calling make, including
# mixing *config targets and build targets.
# For example 'make oldconfig all'.
# Detect when mixed targets is specified, and make a second invocation
# of make so .config is not included in this case either (for *config).

no-dot-config-targets := clean mrproper distclean \
			 cscope gtags TAGS tags help %docs check% coccicheck \
			 include/linux/version.h headers_% \
			 kernelversion %src-pkg

config-targets := 0
mixed-targets  := 0
dot-config     := 1

ifneq ($(filter $(no-dot-config-targets), $(MAKECMDGOALS)),)
	ifeq ($(filter-out $(no-dot-config-targets), $(MAKECMDGOALS)),)
		dot-config := 0
	endif
endif

ifeq ($(KBUILD_EXTMOD),)
        ifneq ($(filter config %config,$(MAKECMDGOALS)),)
                config-targets := 1
                ifneq ($(filter-out config %config,$(MAKECMDGOALS)),)
                        mixed-targets := 1
                endif
        endif
endif

ifeq ($(mixed-targets),1)
# ===========================================================================
# We're called with mixed targets (*config and build targets).
# Handle them one by one.

%:: FORCE
	$(Q)$(MAKE) -C $(srctree) KBUILD_SRC= $@

else
ifeq ($(config-targets),1)
# ===========================================================================
# *config targets only - make sure prerequisites are updated, and descend
# in scripts/kconfig to make the *config target

# Read arch specific Makefile to set KBUILD_DEFCONFIG as needed.
# KBUILD_DEFCONFIG may point out an alternative default configuration
# used for 'make defconfig'
include $(srctree)/arch/$(SRCARCH)/Makefile
export KBUILD_DEFCONFIG KBUILD_KCONFIG

config: scripts_basic outputmakefile FORCE
	$(Q)mkdir -p include/linux include/config
	$(Q)$(MAKE) $(build)=scripts/kconfig $@

%config: scripts_basic outputmakefile FORCE
	$(Q)mkdir -p include/linux include/config
	$(Q)$(MAKE) $(build)=scripts/kconfig $@

else
# ===========================================================================
# Build targets only - this includes vmlinux, arch specific targets, clean
# targets and others. In general all targets except *config targets.

ifeq ($(KBUILD_EXTMOD),)
# Additional helpers built in scripts/
# Carefully list dependencies so we do not try to build scripts twice
# in parallel
PHONY += scripts
scripts: scripts_basic include/config/auto.conf include/config/tristate.conf
	$(Q)$(MAKE) $(build)=$(@)

# Objects we will link into vmlinux / subdirs we need to visit
init-y		:= init/
drivers-y	:= drivers/ sound/ firmware/
net-y		:= net/
libs-y		:= lib/
core-y		:= usr/
endif # KBUILD_EXTMOD

ifeq ($(dot-config),1)
# Read in config
-include include/config/auto.conf

ifeq ($(KBUILD_EXTMOD),)
# Read in dependencies to all Kconfig* files, make sure to run
# oldconfig if changes are detected.
-include include/config/auto.conf.cmd

# To avoid any implicit rule to kick in, define an empty command
$(KCONFIG_CONFIG) include/config/auto.conf.cmd: ;

# If .config is newer than include/config/auto.conf, someone tinkered
# with it and forgot to run make oldconfig.
# if auto.conf.cmd is missing then we are probably in a cleaned tree so
# we execute the config step to be sure to catch updated Kconfig files
include/config/%.conf: $(KCONFIG_CONFIG) include/config/auto.conf.cmd
	$(Q)$(MAKE) -f $(srctree)/Makefile silentoldconfig
else
# external modules needs include/generated/autoconf.h and include/config/auto.conf
# but do not care if they are up-to-date. Use auto.conf to trigger the test
PHONY += include/config/auto.conf

include/config/auto.conf:
	$(Q)test -e include/generated/autoconf.h -a -e $@ || (		\
	echo;								\
	echo "  ERROR: Kernel configuration is invalid.";		\
	echo "         include/generated/autoconf.h or $@ are missing.";\
	echo "         Run 'make oldconfig && make prepare' on kernel src to fix it.";	\
	echo;								\
	/bin/false)

endif # KBUILD_EXTMOD

else
# Dummy target needed, because used as prerequisite
include/config/auto.conf: ;
endif # $(dot-config)

# The all: target is the default when no target is given on the
# command line.
# This allow a user to issue only 'make' to build a kernel including modules
# Defaults to vmlinux, but the arch makefile usually adds further targets
all: vmlinux

ifdef CONFIG_CC_OPTIMIZE_FOR_SIZE
KBUILD_CFLAGS	+= -Os
else
KBUILD_CFLAGS	+= -O2
endif

include $(srctree)/arch/$(SRCARCH)/Makefile

ifneq ($(CONFIG_FRAME_WARN),0)
KBUILD_CFLAGS += $(call cc-option,-Wframe-larger-than=${CONFIG_FRAME_WARN})
endif

# Force gcc to behave correct even for buggy distributions
ifndef CONFIG_CC_STACKPROTECTOR
KBUILD_CFLAGS += $(call cc-option, -fno-stack-protector)
endif

# This warning generated too much noise in a regular build.
# Use make W=1 to enable this warning (see scripts/Makefile.build)
KBUILD_CFLAGS += $(call cc-disable-warning, unused-but-set-variable)

ifdef CONFIG_FRAME_POINTER
KBUILD_CFLAGS	+= -fno-omit-frame-pointer -fno-optimize-sibling-calls
else
# Some targets (ARM with Thumb2, for example), can't be built with frame
# pointers.  For those, we don't have FUNCTION_TRACER automatically
# select FRAME_POINTER.  However, FUNCTION_TRACER adds -pg, and this is
# incompatible with -fomit-frame-pointer with current GCC, so we don't use
# -fomit-frame-pointer with FUNCTION_TRACER.
ifndef CONFIG_FUNCTION_TRACER
KBUILD_CFLAGS	+= -fomit-frame-pointer
endif
endif

ifdef CONFIG_DEBUG_INFO
KBUILD_CFLAGS	+= -g
KBUILD_AFLAGS	+= -gdwarf-2
endif

ifdef CONFIG_DEBUG_INFO_REDUCED
KBUILD_CFLAGS 	+= $(call cc-option, -femit-struct-debug-baseonly)
endif

ifdef CONFIG_FUNCTION_TRACER
KBUILD_CFLAGS	+= -pg
ifdef CONFIG_DYNAMIC_FTRACE
	ifdef CONFIG_HAVE_C_RECORDMCOUNT
		BUILD_C_RECORDMCOUNT := y
		export BUILD_C_RECORDMCOUNT
	endif
endif
endif

# We trigger additional mismatches with less inlining
ifdef CONFIG_DEBUG_SECTION_MISMATCH
KBUILD_CFLAGS += $(call cc-option, -fno-inline-functions-called-once)
endif

# arch Makefile may override CC so keep this after arch Makefile is included
NOSTDINC_FLAGS += -nostdinc -isystem $(shell $(CC) -print-file-name=include)
CHECKFLAGS     += $(NOSTDINC_FLAGS)

# warn about C99 declaration after statement
KBUILD_CFLAGS += $(call cc-option,-Wdeclaration-after-statement,)

# disable pointer signed / unsigned warnings in gcc 4.0
KBUILD_CFLAGS += $(call cc-disable-warning, pointer-sign)

# disable invalid "can't wrap" optimizations for signed / pointers
KBUILD_CFLAGS	+= $(call cc-option,-fno-strict-overflow)

# conserve stack if available
KBUILD_CFLAGS   += $(call cc-option,-fconserve-stack)

# use the deterministic mode of AR if available
KBUILD_ARFLAGS := $(call ar-option,D)

# check for 'asm goto'
ifeq ($(shell $(CONFIG_SHELL) $(srctree)/scripts/gcc-goto.sh $(CC)), y)
	KBUILD_CFLAGS += -DCC_HAVE_ASM_GOTO
endif

# Add user supplied CPPFLAGS, AFLAGS and CFLAGS as the last assignments
# But warn user when we do so
warn-assign = \
$(warning "WARNING: Appending $$K$(1) ($(K$(1))) from $(origin K$(1)) to kernel $$$(1)")

ifneq ($(KCPPFLAGS),)
        $(call warn-assign,CPPFLAGS)
        KBUILD_CPPFLAGS += $(KCPPFLAGS)
endif
ifneq ($(KAFLAGS),)
        $(call warn-assign,AFLAGS)
        KBUILD_AFLAGS += $(KAFLAGS)
endif
ifneq ($(KCFLAGS),)
        $(call warn-assign,CFLAGS)
        KBUILD_CFLAGS += $(KCFLAGS)
endif

# Use --build-id when available.
LDFLAGS_BUILD_ID = $(patsubst -Wl$(comma)%,%,\
			      $(call cc-ldoption, -Wl$(comma)--build-id,))
KBUILD_LDFLAGS_MODULE += $(LDFLAGS_BUILD_ID)
LDFLAGS_vmlinux += $(LDFLAGS_BUILD_ID)

ifeq ($(CONFIG_STRIP_ASM_SYMS),y)
LDFLAGS_vmlinux	+= $(call ld-option, -X,)
endif

# Default kernel image to build when no specific target is given.
# KBUILD_IMAGE may be overruled on the command line or
# set in the environment
# Also any assignments in arch/$(ARCH)/Makefile take precedence over
# this default value
export KBUILD_IMAGE ?= vmlinux

#
# INSTALL_PATH specifies where to place the updated kernel and system map
# images. Default is /boot, but you can set it to other values
export	INSTALL_PATH ?= /boot

#
# INSTALL_MOD_PATH specifies a prefix to MODLIB for module directory
# relocations required by build roots.  This is not defined in the
# makefile but the argument can be passed to make if needed.
#

MODLIB	= $(INSTALL_MOD_PATH)/lib/modules/$(KERNELRELEASE)
export MODLIB

#
#  INSTALL_MOD_STRIP, if defined, will cause modules to be
#  stripped after they are installed.  If INSTALL_MOD_STRIP is '1', then
#  the default option --strip-debug will be used.  Otherwise,
#  INSTALL_MOD_STRIP value will be used as the options to the strip command.

ifdef INSTALL_MOD_STRIP
ifeq ($(INSTALL_MOD_STRIP),1)
mod_strip_cmd = $(STRIP) --strip-debug
else
mod_strip_cmd = $(STRIP) $(INSTALL_MOD_STRIP)
endif # INSTALL_MOD_STRIP=1
else
mod_strip_cmd = true
endif # INSTALL_MOD_STRIP
export mod_strip_cmd


ifeq ($(KBUILD_EXTMOD),)
core-y		+= kernel/ mm/ fs/ ipc/ security/ crypto/ block/

vmlinux-dirs	:= $(patsubst %/,%,$(filter %/, $(init-y) $(init-m) \
		     $(core-y) $(core-m) $(drivers-y) $(drivers-m) \
		     $(net-y) $(net-m) $(libs-y) $(libs-m)))

vmlinux-alldirs	:= $(sort $(vmlinux-dirs) $(patsubst %/,%,$(filter %/, \
		     $(init-n) $(init-) \
		     $(core-n) $(core-) $(drivers-n) $(drivers-) \
		     $(net-n)  $(net-)  $(libs-n)    $(libs-))))

init-y		:= $(patsubst %/, %/built-in.o, $(init-y))
core-y		:= $(patsubst %/, %/built-in.o, $(core-y))
drivers-y	:= $(patsubst %/, %/built-in.o, $(drivers-y))
net-y		:= $(patsubst %/, %/built-in.o, $(net-y))
libs-y1		:= $(patsubst %/, %/lib.a, $(libs-y))
libs-y2		:= $(patsubst %/, %/built-in.o, $(libs-y))
libs-y		:= $(libs-y1) $(libs-y2)

# Build vmlinux
# ---------------------------------------------------------------------------
# vmlinux is built from the objects selected by $(vmlinux-init) and
# $(vmlinux-main). Most are built-in.o files from top-level directories
# in the kernel tree, others are specified in arch/$(ARCH)/Makefile.
# Ordering when linking is important, and $(vmlinux-init) must be first.
#
# vmlinux
#   ^
#   |
#   +-< $(vmlinux-init)
#   |   +--< init/version.o + more
#   |
#   +--< $(vmlinux-main)
#   |    +--< driver/built-in.o mm/built-in.o + more
#   |
#   +-< kallsyms.o (see description in CONFIG_KALLSYMS section)
#
# vmlinux version (uname -v) cannot be updated during normal
# descending-into-subdirs phase since we do not yet know if we need to
# update vmlinux.
# Therefore this step is delayed until just before final link of vmlinux -
# except in the kallsyms case where it is done just before adding the
# symbols to the kernel.
#
# System.map is generated to document addresses of all kernel symbols

vmlinux-init := $(head-y) $(init-y)
vmlinux-main := $(core-y) $(libs-y) $(drivers-y) $(net-y)
vmlinux-all  := $(vmlinux-init) $(vmlinux-main)
vmlinux-lds  := arch/$(SRCARCH)/kernel/vmlinux.lds
export KBUILD_VMLINUX_OBJS := $(vmlinux-all)

# Rule to link vmlinux - also used during CONFIG_KALLSYMS
# May be overridden by arch/$(ARCH)/Makefile
quiet_cmd_vmlinux__ ?= LD      $@
      cmd_vmlinux__ ?= $(LD) $(LDFLAGS) $(LDFLAGS_vmlinux) -o $@ \
      -T $(vmlinux-lds) $(vmlinux-init)                          \
      --start-group $(vmlinux-main) --end-group                  \
      $(filter-out $(vmlinux-lds) $(vmlinux-init) $(vmlinux-main) vmlinux.o FORCE ,$^)

# Generate new vmlinux version
quiet_cmd_vmlinux_version = GEN     .version
      cmd_vmlinux_version = set -e;                     \
	if [ ! -r .version ]; then			\
	  rm -f .version;				\
	  echo 1 >.version;				\
	else						\
	  mv .version .old_version;			\
	  expr 0$$(cat .old_version) + 1 >.version;	\
	fi;						\
	$(MAKE) $(build)=init

# Generate System.map
quiet_cmd_sysmap = SYSMAP
      cmd_sysmap = $(CONFIG_SHELL) $(srctree)/scripts/mksysmap

# Link of vmlinux
# If CONFIG_KALLSYMS is set .version is already updated
# Generate System.map and verify that the content is consistent
# Use + in front of the vmlinux_version rule to silent warning with make -j2
# First command is ':' to allow us to use + in front of the rule
define rule_vmlinux__
	:
	$(if $(CONFIG_KALLSYMS),,+$(call cmd,vmlinux_version))

	$(call cmd,vmlinux__)
	$(Q)echo 'cmd_$@ := $(cmd_vmlinux__)' > $(@D)/.$(@F).cmd

	$(Q)$(if $($(quiet)cmd_sysmap),                                      \
	  echo '  $($(quiet)cmd_sysmap)  System.map' &&)                     \
	$(cmd_sysmap) $@ System.map;                                         \
	if [ $$? -ne 0 ]; then                                               \
		rm -f $@;                                                    \
		/bin/false;                                                  \
	fi;
	$(verify_kallsyms)
endef


ifdef CONFIG_KALLSYMS
# Generate section listing all symbols and add it into vmlinux $(kallsyms.o)
# It's a three stage process:
# o .tmp_vmlinux1 has all symbols and sections, but __kallsyms is
#   empty
#   Running kallsyms on that gives us .tmp_kallsyms1.o with
#   the right size - vmlinux version (uname -v) is updated during this step
# o .tmp_vmlinux2 now has a __kallsyms section of the right size,
#   but due to the added section, some addresses have shifted.
#   From here, we generate a correct .tmp_kallsyms2.o
# o The correct .tmp_kallsyms2.o is linked into the final vmlinux.
# o Verify that the System.map from vmlinux matches the map from
#   .tmp_vmlinux2, just in case we did not generate kallsyms correctly.
# o If 'make KALLSYMS_EXTRA_PASS=1" was used, do an extra pass using
#   .tmp_vmlinux3 and .tmp_kallsyms3.o.  This is only meant as a
#   temporary bypass to allow the kernel to be built while the
#   maintainers work out what went wrong with kallsyms.

last_kallsyms := 2

ifdef KALLSYMS_EXTRA_PASS
ifneq ($(KALLSYMS_EXTRA_PASS),0)
last_kallsyms := 3
endif
endif

kallsyms.o := .tmp_kallsyms$(last_kallsyms).o

define verify_kallsyms
	$(Q)$(if $($(quiet)cmd_sysmap),                                      \
	  echo '  $($(quiet)cmd_sysmap)  .tmp_System.map' &&)                \
	  $(cmd_sysmap) .tmp_vmlinux$(last_kallsyms) .tmp_System.map
	$(Q)cmp -s System.map .tmp_System.map ||                             \
		(echo Inconsistent kallsyms data;                            \
		 echo This is a bug - please report about it;                \
		 echo Try "make KALLSYMS_EXTRA_PASS=1" as a workaround;      \
		 rm .tmp_kallsyms* ; /bin/false )
endef

# Update vmlinux version before link
# Use + in front of this rule to silent warning about make -j1
# First command is ':' to allow us to use + in front of this rule
cmd_ksym_ld = $(cmd_vmlinux__)
define rule_ksym_ld
	: 
	+$(call cmd,vmlinux_version)
	$(call cmd,vmlinux__)
	$(Q)echo 'cmd_$@ := $(cmd_vmlinux__)' > $(@D)/.$(@F).cmd
endef

# Generate .S file with all kernel symbols
quiet_cmd_kallsyms = KSYM    $@
      cmd_kallsyms = $(NM) -n $< | $(KALLSYMS) \
                     $(if $(CONFIG_KALLSYMS_ALL),--all-symbols) > $@

.tmp_kallsyms1.o .tmp_kallsyms2.o .tmp_kallsyms3.o: %.o: %.S scripts FORCE
	$(call if_changed_dep,as_o_S)

.tmp_kallsyms%.S: .tmp_vmlinux% $(KALLSYMS)
	$(call cmd,kallsyms)

# .tmp_vmlinux1 must be complete except kallsyms, so update vmlinux version
.tmp_vmlinux1: $(vmlinux-lds) $(vmlinux-all) FORCE
	$(call if_changed_rule,ksym_ld)

.tmp_vmlinux2: $(vmlinux-lds) $(vmlinux-all) .tmp_kallsyms1.o FORCE
	$(call if_changed,vmlinux__)

.tmp_vmlinux3: $(vmlinux-lds) $(vmlinux-all) .tmp_kallsyms2.o FORCE
	$(call if_changed,vmlinux__)

# Needs to visit scripts/ before $(KALLSYMS) can be used.
$(KALLSYMS): scripts ;

# Generate some data for debugging strange kallsyms problems
debug_kallsyms: .tmp_map$(last_kallsyms)

.tmp_map%: .tmp_vmlinux% FORCE
	($(OBJDUMP) -h $< | $(AWK) '/^ +[0-9]/{print $$4 " 0 " $$2}'; $(NM) $<) | sort > $@

.tmp_map3: .tmp_map2

.tmp_map2: .tmp_map1

endif # ifdef CONFIG_KALLSYMS

# Do modpost on a prelinked vmlinux. The finally linked vmlinux has
# relevant sections renamed as per the linker script.
quiet_cmd_vmlinux-modpost = LD      $@
      cmd_vmlinux-modpost = $(LD) $(LDFLAGS) -r -o $@                          \
	 $(vmlinux-init) --start-group $(vmlinux-main) --end-group             \
	 $(filter-out $(vmlinux-init) $(vmlinux-main) FORCE ,$^)
define rule_vmlinux-modpost
	:
	+$(call cmd,vmlinux-modpost)
	$(Q)$(MAKE) -f $(srctree)/scripts/Makefile.modpost $@
	$(Q)echo 'cmd_$@ := $(cmd_vmlinux-modpost)' > $(dot-target).cmd
endef

# vmlinux image - including updated kernel symbols
vmlinux: $(vmlinux-lds) $(vmlinux-init) $(vmlinux-main) vmlinux.o $(kallsyms.o) FORCE
ifdef CONFIG_HEADERS_CHECK
	$(Q)$(MAKE) -f $(srctree)/Makefile headers_check
endif
ifdef CONFIG_SAMPLES
	$(Q)$(MAKE) $(build)=samples
endif
ifdef CONFIG_BUILD_DOCSRC
	$(Q)$(MAKE) $(build)=Documentation
endif
	$(call vmlinux-modpost)
	$(call if_changed_rule,vmlinux__)
	$(Q)rm -f .old_version

# build vmlinux.o first to catch section mismatch errors early
ifdef CONFIG_KALLSYMS
.tmp_vmlinux1: vmlinux.o
endif

modpost-init := $(filter-out init/built-in.o, $(vmlinux-init))
vmlinux.o: $(modpost-init) $(vmlinux-main) FORCE
	$(call if_changed_rule,vmlinux-modpost)

# The actual objects are generated when descending, 
# make sure no implicit rule kicks in
$(sort $(vmlinux-init) $(vmlinux-main)) $(vmlinux-lds): $(vmlinux-dirs) ;

# Handle descending into subdirectories listed in $(vmlinux-dirs)
# Preset locale variables to speed up the build process. Limit locale
# tweaks to this spot to avoid wrong language settings when running
# make menuconfig etc.
# Error messages still appears in the original language

PHONY += $(vmlinux-dirs)
$(vmlinux-dirs): prepare scripts
	$(Q)$(MAKE) $(build)=$@

# Store (new) KERNELRELASE string in include/config/kernel.release
include/config/kernel.release: include/config/auto.conf FORCE
	$(Q)rm -f $@
	$(Q)echo "$(KERNELVERSION)$$($(CONFIG_SHELL) $(srctree)/scripts/setlocalversion $(srctree))" > $@


# Things we need to do before we recursively start building the kernel
# or the modules are listed in "prepare".
# A multi level approach is used. prepareN is processed before prepareN-1.
# archprepare is used in arch Makefiles and when processed asm symlink,
# version.h and scripts_basic is processed / created.

# Listed in dependency order
PHONY += prepare archprepare prepare0 prepare1 prepare2 prepare3

# prepare3 is used to check if we are building in a separate output directory,
# and if so do:
# 1) Check that make has not been executed in the kernel src $(srctree)
prepare3: include/config/kernel.release
ifneq ($(KBUILD_SRC),)
	@$(kecho) '  Using $(srctree) as source for kernel'
	$(Q)if [ -f $(srctree)/.config -o -d $(srctree)/include/config ]; then \
		echo "  $(srctree) is not clean, please run 'make mrproper'";\
		echo "  in the '$(srctree)' directory.";\
		/bin/false; \
	fi;
endif

# prepare2 creates a makefile if using a separate output directory
prepare2: prepare3 outputmakefile asm-generic

prepare1: prepare2 include/linux/version.h include/generated/utsrelease.h \
                   include/config/auto.conf
	$(cmd_crmodverdir)

archprepare: prepare1 scripts_basic

prepare0: archprepare FORCE
	$(Q)$(MAKE) $(build)=.

# All the preparing..
prepare: prepare0

# Generate some files
# ---------------------------------------------------------------------------

# KERNELRELEASE can change from a few different places, meaning version.h
# needs to be updated, so this check is forced on all builds

uts_len := 64
define filechk_utsrelease.h
	if [ `echo -n "$(KERNELRELEASE)" | wc -c ` -gt $(uts_len) ]; then \
	  echo '"$(KERNELRELEASE)" exceeds $(uts_len) characters' >&2;    \
	  exit 1;                                                         \
	fi;                                                               \
	(echo \#define UTS_RELEASE \"$(KERNELRELEASE)\";)
endef

define filechk_version.h
	(echo \#define LINUX_VERSION_CODE $(shell                             \
	expr $(VERSION) \* 65536 + 0$(PATCHLEVEL) \* 256 + 0$(SUBLEVEL));    \
	echo '#define KERNEL_VERSION(a,b,c) (((a) << 16) + ((b) << 8) + (c))';)
endef

include/linux/version.h: $(srctree)/Makefile FORCE
	$(call filechk,version.h)

include/generated/utsrelease.h: include/config/kernel.release FORCE
	$(call filechk,utsrelease.h)

PHONY += headerdep
headerdep:
	$(Q)find $(srctree)/include/ -name '*.h' | xargs --max-args 1 \
	$(srctree)/scripts/headerdep.pl -I$(srctree)/include

# ---------------------------------------------------------------------------

PHONY += depend dep
depend dep:
	@echo '*** Warning: make $@ is unnecessary now.'

# ---------------------------------------------------------------------------
# Firmware install
INSTALL_FW_PATH=$(INSTALL_MOD_PATH)/lib/firmware
export INSTALL_FW_PATH

PHONY += firmware_install
firmware_install: FORCE
	@mkdir -p $(objtree)/firmware
	$(Q)$(MAKE) -f $(srctree)/scripts/Makefile.fwinst obj=firmware __fw_install

# ---------------------------------------------------------------------------
# Kernel headers

#Default location for installed headers
export INSTALL_HDR_PATH = $(objtree)/usr

hdr-inst := -rR -f $(srctree)/scripts/Makefile.headersinst obj

# If we do an all arch process set dst to asm-$(hdr-arch)
hdr-dst = $(if $(KBUILD_HEADERS), dst=include/asm-$(hdr-arch), dst=include/asm)

PHONY += __headers
__headers: include/linux/version.h scripts_basic asm-generic FORCE
	$(Q)$(MAKE) $(build)=scripts build_unifdef

PHONY += headers_install_all
headers_install_all:
	$(Q)$(CONFIG_SHELL) $(srctree)/scripts/headers.sh install

PHONY += headers_install
headers_install: __headers
	$(if $(wildcard $(srctree)/arch/$(hdr-arch)/include/asm/Kbuild),, \
	$(error Headers not exportable for the $(SRCARCH) architecture))
	$(Q)$(MAKE) $(hdr-inst)=include
	$(Q)$(MAKE) $(hdr-inst)=arch/$(hdr-arch)/include/asm $(hdr-dst)

PHONY += headers_check_all
headers_check_all: headers_install_all
	$(Q)$(CONFIG_SHELL) $(srctree)/scripts/headers.sh check

PHONY += headers_check
headers_check: headers_install
	$(Q)$(MAKE) $(hdr-inst)=include HDRCHECK=1
	$(Q)$(MAKE) $(hdr-inst)=arch/$(hdr-arch)/include/asm $(hdr-dst) HDRCHECK=1

# ---------------------------------------------------------------------------
# Modules

ifdef CONFIG_MODULES

# By default, build modules as well

all: modules

#	Build modules
#
#	A module can be listed more than once in obj-m resulting in
#	duplicate lines in modules.order files.  Those are removed
#	using awk while concatenating to the final file.

PHONY += modules
modules: $(vmlinux-dirs) $(if $(KBUILD_BUILTIN),vmlinux) modules.builtin
	$(Q)$(AWK) '!x[$$0]++' $(vmlinux-dirs:%=$(objtree)/%/modules.order) > $(objtree)/modules.order
	@$(kecho) '  Building modules, stage 2.';
	$(Q)$(MAKE) -f $(srctree)/scripts/Makefile.modpost
	$(Q)$(MAKE) -f $(srctree)/scripts/Makefile.fwinst obj=firmware __fw_modbuild

modules.builtin: $(vmlinux-dirs:%=%/modules.builtin)
	$(Q)$(AWK) '!x[$$0]++' $^ > $(objtree)/modules.builtin

%/modules.builtin: include/config/auto.conf
	$(Q)$(MAKE) $(modbuiltin)=$*


# Target to prepare building external modules
PHONY += modules_prepare
modules_prepare: prepare scripts

# Target to install modules
PHONY += modules_install
modules_install: _modinst_ _modinst_post

PHONY += _modinst_
_modinst_:
	@rm -rf $(MODLIB)/kernel
	@rm -f $(MODLIB)/source
	@mkdir -p $(MODLIB)/kernel
	@ln -s $(srctree) $(MODLIB)/source
	@if [ ! $(objtree) -ef  $(MODLIB)/build ]; then \
		rm -f $(MODLIB)/build ; \
		ln -s $(objtree) $(MODLIB)/build ; \
	fi
	@cp -f $(objtree)/modules.order $(MODLIB)/
	@cp -f $(objtree)/modules.builtin $(MODLIB)/
	$(Q)$(MAKE) -f $(srctree)/scripts/Makefile.modinst

# This depmod is only for convenience to give the initial
# boot a modules.dep even before / is mounted read-write.  However the
# boot script depmod is the master version.
PHONY += _modinst_post
_modinst_post: _modinst_
	$(Q)$(MAKE) -f $(srctree)/scripts/Makefile.fwinst obj=firmware __fw_modinst
	$(call cmd,depmod)

else # CONFIG_MODULES

# Modules not configured
# ---------------------------------------------------------------------------

modules modules_install: FORCE
	@echo
	@echo "The present kernel configuration has modules disabled."
	@echo "Type 'make config' and enable loadable module support."
	@echo "Then build a kernel with module support enabled."
	@echo
	@exit 1

endif # CONFIG_MODULES

###
# Cleaning is done on three levels.
# make clean     Delete most generated files
#                Leave enough to build external modules
# make mrproper  Delete the current configuration, and all generated files
# make distclean Remove editor backup files, patch leftover files and the like

# Directories & files removed with 'make clean'
CLEAN_DIRS  += $(MODVERDIR)
CLEAN_FILES +=	vmlinux System.map \
                .tmp_kallsyms* .tmp_version .tmp_vmlinux* .tmp_System.map

# Directories & files removed with 'make mrproper'
MRPROPER_DIRS  += include/config usr/include include/generated          \
                  arch/*/include/generated
MRPROPER_FILES += .config .config.old .version .old_version             \
                  include/linux/version.h                               \
		  Module.symvers tags TAGS cscope* GPATH GTAGS GRTAGS GSYMS

# clean - Delete most, but leave enough to build external modules
#
clean: rm-dirs  := $(CLEAN_DIRS)
clean: rm-files := $(CLEAN_FILES)
clean-dirs      := $(addprefix _clean_, . $(vmlinux-alldirs) Documentation)

PHONY += $(clean-dirs) clean archclean
$(clean-dirs):
	$(Q)$(MAKE) $(clean)=$(patsubst _clean_%,%,$@)

clean: archclean

# mrproper - Delete all generated files, including .config
#
mrproper: rm-dirs  := $(wildcard $(MRPROPER_DIRS))
mrproper: rm-files := $(wildcard $(MRPROPER_FILES))
mrproper-dirs      := $(addprefix _mrproper_,Documentation/DocBook scripts)

PHONY += $(mrproper-dirs) mrproper archmrproper
$(mrproper-dirs):
	$(Q)$(MAKE) $(clean)=$(patsubst _mrproper_%,%,$@)

mrproper: clean archmrproper $(mrproper-dirs)
	$(call cmd,rmdirs)
	$(call cmd,rmfiles)

# distclean
#
PHONY += distclean

distclean: mrproper
	@find $(srctree) $(RCS_FIND_IGNORE) \
		\( -name '*.orig' -o -name '*.rej' -o -name '*~' \
		-o -name '*.bak' -o -name '#*#' -o -name '.*.orig' \
		-o -name '.*.rej' \
		-o -name '*%' -o -name '.*.cmd' -o -name 'core' \) \
		-type f -print | xargs rm -f


# Packaging of the kernel to various formats
# ---------------------------------------------------------------------------
# rpm target kept for backward compatibility
package-dir	:= $(srctree)/scripts/package

%src-pkg: FORCE
	$(Q)$(MAKE) $(build)=$(package-dir) $@
%pkg: include/config/kernel.release FORCE
	$(Q)$(MAKE) $(build)=$(package-dir) $@
rpm: include/config/kernel.release FORCE
	$(Q)$(MAKE) $(build)=$(package-dir) $@


# Brief documentation of the typical targets used
# ---------------------------------------------------------------------------

boards := $(wildcard $(srctree)/arch/$(SRCARCH)/configs/*_defconfig)
boards := $(notdir $(boards))
board-dirs := $(dir $(wildcard $(srctree)/arch/$(SRCARCH)/configs/*/*_defconfig))
board-dirs := $(sort $(notdir $(board-dirs:/=)))

help:
	@echo  'Cleaning targets:'
	@echo  '  clean		  - Remove most generated files but keep the config and'
	@echo  '                    enough build support to build external modules'
	@echo  '  mrproper	  - Remove all generated files + config + various backup files'
	@echo  '  distclean	  - mrproper + remove editor backup and patch files'
	@echo  ''
	@echo  'Configuration targets:'
	@$(MAKE) -f $(srctree)/scripts/kconfig/Makefile help
	@echo  ''
	@echo  'Other generic targets:'
	@echo  '  all		  - Build all targets marked with [*]'
	@echo  '* vmlinux	  - Build the bare kernel'
	@echo  '* modules	  - Build all modules'
	@echo  '  modules_install - Install all modules to INSTALL_MOD_PATH (default: /)'
	@echo  '  firmware_install- Install all firmware to INSTALL_FW_PATH'
	@echo  '                    (default: $$(INSTALL_MOD_PATH)/lib/firmware)'
	@echo  '  dir/            - Build all files in dir and below'
	@echo  '  dir/file.[oisS] - Build specified target only'
	@echo  '  dir/file.lst    - Build specified mixed source/assembly target only'
	@echo  '                    (requires a recent binutils and recent build (System.map))'
	@echo  '  dir/file.ko     - Build module including final link'
	@echo  '  modules_prepare - Set up for building external modules'
	@echo  '  tags/TAGS	  - Generate tags file for editors'
	@echo  '  cscope	  - Generate cscope index'
	@echo  '  gtags           - Generate GNU GLOBAL index'
	@echo  '  kernelrelease	  - Output the release version string'
	@echo  '  kernelversion	  - Output the version stored in Makefile'
	@echo  '  headers_install - Install sanitised kernel headers to INSTALL_HDR_PATH'; \
	 echo  '                    (default: $(INSTALL_HDR_PATH))'; \
	 echo  ''
	@echo  'Static analysers'
	@echo  '  checkstack      - Generate a list of stack hogs'
	@echo  '  namespacecheck  - Name space analysis on compiled kernel'
	@echo  '  versioncheck    - Sanity check on version.h usage'
	@echo  '  includecheck    - Check for duplicate included header files'
	@echo  '  export_report   - List the usages of all exported symbols'
	@echo  '  headers_check   - Sanity check on exported headers'
	@echo  '  headerdep       - Detect inclusion cycles in headers'
	@$(MAKE) -f $(srctree)/scripts/Makefile.help checker-help
	@echo  ''
	@echo  'Kernel packaging:'
	@$(MAKE) $(build)=$(package-dir) help
	@echo  ''
	@echo  'Documentation targets:'
	@$(MAKE) -f $(srctree)/Documentation/DocBook/Makefile dochelp
	@echo  ''
	@echo  'Architecture specific targets ($(SRCARCH)):'
	@$(if $(archhelp),$(archhelp),\
		echo '  No architecture specific help defined for $(SRCARCH)')
	@echo  ''
	@$(if $(boards), \
		$(foreach b, $(boards), \
		printf "  %-24s - Build for %s\\n" $(b) $(subst _defconfig,,$(b));) \
		echo '')
	@$(if $(board-dirs), \
		$(foreach b, $(board-dirs), \
		printf "  %-16s - Show %s-specific targets\\n" help-$(b) $(b);) \
		printf "  %-16s - Show all of the above\\n" help-boards; \
		echo '')

	@echo  '  make V=0|1 [targets] 0 => quiet build (default), 1 => verbose build'
	@echo  '  make V=2   [targets] 2 => give reason for rebuild of target'
	@echo  '  make O=dir [targets] Locate all output files in "dir", including .config'
	@echo  '  make C=1   [targets] Check all c source with $$CHECK (sparse by default)'
	@echo  '  make C=2   [targets] Force check of all c source with $$CHECK'
	@echo  '  make RECORDMCOUNT_WARN=1 [targets] Warn about ignored mcount sections'
	@echo  '  make W=n   [targets] Enable extra gcc checks, n=1,2,3 where'
	@echo  '		1: warnings which may be relevant and do not occur too often'
	@echo  '		2: warnings which occur quite often but may still be relevant'
	@echo  '		3: more obscure warnings, can most likely be ignored'
	@echo  '		Multiple levels can be combined with W=12 or W=123'
	@echo  ''
	@echo  'Execute "make" or "make all" to build all targets marked with [*] '
	@echo  'For further info see the ./README file'


help-board-dirs := $(addprefix help-,$(board-dirs))

help-boards: $(help-board-dirs)

boards-per-dir = $(notdir $(wildcard $(srctree)/arch/$(SRCARCH)/configs/$*/*_defconfig))

$(help-board-dirs): help-%:
	@echo  'Architecture specific targets ($(SRCARCH) $*):'
	@$(if $(boards-per-dir), \
		$(foreach b, $(boards-per-dir), \
		printf "  %-24s - Build for %s\\n" $*/$(b) $(subst _defconfig,,$(b));) \
		echo '')


# Documentation targets
# ---------------------------------------------------------------------------
%docs: scripts_basic FORCE
	$(Q)$(MAKE) $(build)=scripts build_docproc
	$(Q)$(MAKE) $(build)=Documentation/DocBook $@

else # KBUILD_EXTMOD

###
# External module support.
# When building external modules the kernel used as basis is considered
# read-only, and no consistency checks are made and the make
# system is not used on the basis kernel. If updates are required
# in the basis kernel ordinary make commands (without M=...) must
# be used.
#
# The following are the only valid targets when building external
# modules.
# make M=dir clean     Delete all automatically generated files
# make M=dir modules   Make all modules in specified dir
# make M=dir	       Same as 'make M=dir modules'
# make M=dir modules_install
#                      Install the modules built in the module directory
#                      Assumes install directory is already created

# We are always building modules
KBUILD_MODULES := 1
PHONY += crmodverdir
crmodverdir:
	$(cmd_crmodverdir)

PHONY += $(objtree)/Module.symvers
$(objtree)/Module.symvers:
	@test -e $(objtree)/Module.symvers || ( \
	echo; \
	echo "  WARNING: Symbol version dump $(objtree)/Module.symvers"; \
	echo "           is missing; modules will have no dependencies and modversions."; \
	echo )

module-dirs := $(addprefix _module_,$(KBUILD_EXTMOD))
PHONY += $(module-dirs) modules
$(module-dirs): crmodverdir $(objtree)/Module.symvers
	$(Q)$(MAKE) $(build)=$(patsubst _module_%,%,$@)

modules: $(module-dirs)
	@$(kecho) '  Building modules, stage 2.';
	$(Q)$(MAKE) -f $(srctree)/scripts/Makefile.modpost

PHONY += modules_install
modules_install: _emodinst_ _emodinst_post

install-dir := $(if $(INSTALL_MOD_DIR),$(INSTALL_MOD_DIR),extra)
PHONY += _emodinst_
_emodinst_:
	$(Q)mkdir -p $(MODLIB)/$(install-dir)
	$(Q)$(MAKE) -f $(srctree)/scripts/Makefile.modinst

PHONY += _emodinst_post
_emodinst_post: _emodinst_
	$(call cmd,depmod)

clean-dirs := $(addprefix _clean_,$(KBUILD_EXTMOD))

PHONY += $(clean-dirs) clean
$(clean-dirs):
	$(Q)$(MAKE) $(clean)=$(patsubst _clean_%,%,$@)

clean:	rm-dirs := $(MODVERDIR)
clean: rm-files := $(KBUILD_EXTMOD)/Module.symvers

help:
	@echo  '  Building external modules.'
	@echo  '  Syntax: make -C path/to/kernel/src M=$$PWD target'
	@echo  ''
	@echo  '  modules         - default target, build the module(s)'
	@echo  '  modules_install - install the module'
	@echo  '  clean           - remove generated files in module directory only'
	@echo  ''

# Dummies...
PHONY += prepare scripts
prepare: ;
scripts: ;
endif # KBUILD_EXTMOD

clean: $(clean-dirs)
	$(call cmd,rmdirs)
	$(call cmd,rmfiles)
	@find $(if $(KBUILD_EXTMOD), $(KBUILD_EXTMOD), .) $(RCS_FIND_IGNORE) \
		\( -name '*.[oas]' -o -name '*.ko' -o -name '.*.cmd' \
		-o -name '.*.d' -o -name '.*.tmp' -o -name '*.mod.c' \
		-o -name '*.symtypes' -o -name 'modules.order' \
		-o -name modules.builtin -o -name '.tmp_*.o.*' \
		-o -name '*.gcno' \) -type f -print | xargs rm -f

# Generate tags for editors
# ---------------------------------------------------------------------------
quiet_cmd_tags = GEN     $@
      cmd_tags = $(CONFIG_SHELL) $(srctree)/scripts/tags.sh $@

tags TAGS cscope gtags: FORCE
	$(call cmd,tags)

# Scripts to check various things for consistency
# ---------------------------------------------------------------------------

PHONY += includecheck versioncheck coccicheck namespacecheck export_report

includecheck:
	find $(srctree)/* $(RCS_FIND_IGNORE) \
		-name '*.[hcS]' -type f -print | sort \
		| xargs $(PERL) -w $(srctree)/scripts/checkincludes.pl

versioncheck:
	find $(srctree)/* $(RCS_FIND_IGNORE) \
		-name '*.[hcS]' -type f -print | sort \
		| xargs $(PERL) -w $(srctree)/scripts/checkversion.pl

coccicheck:
	$(Q)$(CONFIG_SHELL) $(srctree)/scripts/$@

namespacecheck:
	$(PERL) $(srctree)/scripts/namespace.pl

export_report:
	$(PERL) $(srctree)/scripts/export_report.pl

endif #ifeq ($(config-targets),1)
endif #ifeq ($(mixed-targets),1)

PHONY += checkstack kernelrelease kernelversion

# UML needs a little special treatment here.  It wants to use the host
# toolchain, so needs $(SUBARCH) passed to checkstack.pl.  Everyone
# else wants $(ARCH), including people doing cross-builds, which means
# that $(SUBARCH) doesn't work here.
ifeq ($(ARCH), um)
CHECKSTACK_ARCH := $(SUBARCH)
else
CHECKSTACK_ARCH := $(ARCH)
endif
checkstack:
	$(OBJDUMP) -d vmlinux $$(find . -name '*.ko') | \
	$(PERL) $(src)/scripts/checkstack.pl $(CHECKSTACK_ARCH)

kernelrelease:
	@echo "$(KERNELVERSION)$$($(CONFIG_SHELL) $(srctree)/scripts/setlocalversion $(srctree))"

kernelversion:
	@echo $(KERNELVERSION)

# Single targets
# ---------------------------------------------------------------------------
# Single targets are compatible with:
# - build with mixed source and output
# - build with separate output dir 'make O=...'
# - external modules
#
#  target-dir => where to store outputfile
#  build-dir  => directory in kernel source tree to use

ifeq ($(KBUILD_EXTMOD),)
        build-dir  = $(patsubst %/,%,$(dir $@))
        target-dir = $(dir $@)
else
        zap-slash=$(filter-out .,$(patsubst %/,%,$(dir $@)))
        build-dir  = $(KBUILD_EXTMOD)$(if $(zap-slash),/$(zap-slash))
        target-dir = $(if $(KBUILD_EXTMOD),$(dir $<),$(dir $@))
endif

%.s: %.c prepare scripts FORCE
	$(Q)$(MAKE) $(build)=$(build-dir) $(target-dir)$(notdir $@)
%.i: %.c prepare scripts FORCE
	$(Q)$(MAKE) $(build)=$(build-dir) $(target-dir)$(notdir $@)
%.o: %.c prepare scripts FORCE
	$(Q)$(MAKE) $(build)=$(build-dir) $(target-dir)$(notdir $@)
%.lst: %.c prepare scripts FORCE
	$(Q)$(MAKE) $(build)=$(build-dir) $(target-dir)$(notdir $@)
%.s: %.S prepare scripts FORCE
	$(Q)$(MAKE) $(build)=$(build-dir) $(target-dir)$(notdir $@)
%.o: %.S prepare scripts FORCE
	$(Q)$(MAKE) $(build)=$(build-dir) $(target-dir)$(notdir $@)
%.symtypes: %.c prepare scripts FORCE
	$(Q)$(MAKE) $(build)=$(build-dir) $(target-dir)$(notdir $@)

# Modules
/: prepare scripts FORCE
	$(cmd_crmodverdir)
	$(Q)$(MAKE) KBUILD_MODULES=$(if $(CONFIG_MODULES),1) \
	$(build)=$(build-dir)
%/: prepare scripts FORCE
	$(cmd_crmodverdir)
	$(Q)$(MAKE) KBUILD_MODULES=$(if $(CONFIG_MODULES),1) \
	$(build)=$(build-dir)
%.ko: prepare scripts FORCE
	$(cmd_crmodverdir)
	$(Q)$(MAKE) KBUILD_MODULES=$(if $(CONFIG_MODULES),1)   \
	$(build)=$(build-dir) $(@:.ko=.o)
	$(Q)$(MAKE) -f $(srctree)/scripts/Makefile.modpost

# FIXME Should go into a make.lib or something 
# ===========================================================================

quiet_cmd_rmdirs = $(if $(wildcard $(rm-dirs)),CLEAN   $(wildcard $(rm-dirs)))
      cmd_rmdirs = rm -rf $(rm-dirs)

quiet_cmd_rmfiles = $(if $(wildcard $(rm-files)),CLEAN   $(wildcard $(rm-files)))
      cmd_rmfiles = rm -f $(rm-files)

# Run depmod only if we have System.map and depmod is executable
quiet_cmd_depmod = DEPMOD  $(KERNELRELEASE)
      cmd_depmod = $(CONFIG_SHELL) $(srctree)/scripts/depmod.sh $(DEPMOD) \
                   $(KERNELRELEASE)

# Create temporary dir for module support files
# clean it up only when building all modules
cmd_crmodverdir = $(Q)mkdir -p $(MODVERDIR) \
                  $(if $(KBUILD_MODULES),; rm -f $(MODVERDIR)/*)

a_flags = -Wp,-MD,$(depfile) $(KBUILD_AFLAGS) $(AFLAGS_KERNEL) \
	  $(KBUILD_AFLAGS_KERNEL)                              \
	  $(NOSTDINC_FLAGS) $(LINUXINCLUDE) $(KBUILD_CPPFLAGS) \
	  $(modkern_aflags) $(EXTRA_AFLAGS) $(AFLAGS_$(basetarget).o)

quiet_cmd_as_o_S = AS      $@
cmd_as_o_S       = $(CC) $(a_flags) -c -o $@ $<

# read all saved command lines

targets := $(wildcard $(sort $(targets)))
cmd_files := $(wildcard .*.cmd $(foreach f,$(targets),$(dir $(f)).$(notdir $(f)).cmd))

ifneq ($(cmd_files),)
  $(cmd_files): ;	# Do not try to update included dependency files
  include $(cmd_files)
endif

# Shorthand for $(Q)$(MAKE) -f scripts/Makefile.clean obj=dir
# Usage:
# $(Q)$(MAKE) $(clean)=dir
clean := -f $(if $(KBUILD_SRC),$(srctree)/)scripts/Makefile.clean obj

endif	# skip-makefile

PHONY += FORCE
FORCE:

# Declare the contents of the .PHONY variable as phony.  We keep that
# information in a variable so we can use it in if_changed and friends.
.PHONY: $(PHONY)<|MERGE_RESOLUTION|>--- conflicted
+++ resolved
@@ -1,11 +1,7 @@
 VERSION = 3
 PATCHLEVEL = 2
 SUBLEVEL = 0
-<<<<<<< HEAD
-EXTRAVERSION = -rc6
-=======
 EXTRAVERSION = -rc7
->>>>>>> 5f0a6e2d
 NAME = Saber-toothed Squirrel
 
 # *DOCUMENTATION*
