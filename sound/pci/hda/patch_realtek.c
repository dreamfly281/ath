/*
 * Universal Interface for Intel High Definition Audio Codec
 *
 * HD audio interface patch for Realtek ALC codecs
 *
 * Copyright (c) 2004 Kailang Yang <kailang@realtek.com.tw>
 *                    PeiSen Hou <pshou@realtek.com.tw>
 *                    Takashi Iwai <tiwai@suse.de>
 *                    Jonathan Woithe <jwoithe@physics.adelaide.edu.au>
 *
 *  This driver is free software; you can redistribute it and/or modify
 *  it under the terms of the GNU General Public License as published by
 *  the Free Software Foundation; either version 2 of the License, or
 *  (at your option) any later version.
 *
 *  This driver is distributed in the hope that it will be useful,
 *  but WITHOUT ANY WARRANTY; without even the implied warranty of
 *  MERCHANTABILITY or FITNESS FOR A PARTICULAR PURPOSE.  See the
 *  GNU General Public License for more details.
 *
 *  You should have received a copy of the GNU General Public License
 *  along with this program; if not, write to the Free Software
 *  Foundation, Inc., 59 Temple Place, Suite 330, Boston, MA  02111-1307 USA
 */

#include <linux/init.h>
#include <linux/delay.h>
#include <linux/slab.h>
#include <linux/pci.h>
#include <linux/module.h>
#include <sound/core.h>
#include <sound/jack.h>
#include "hda_codec.h"
#include "hda_local.h"
#include "hda_beep.h"
#include "hda_jack.h"

/* unsol event tags */
#define ALC_FRONT_EVENT		0x01
#define ALC_DCVOL_EVENT		0x02
#define ALC_HP_EVENT		0x04
#define ALC_MIC_EVENT		0x08

/* for GPIO Poll */
#define GPIO_MASK	0x03

/* extra amp-initialization sequence types */
enum {
	ALC_INIT_NONE,
	ALC_INIT_DEFAULT,
	ALC_INIT_GPIO1,
	ALC_INIT_GPIO2,
	ALC_INIT_GPIO3,
};

struct alc_customize_define {
	unsigned int  sku_cfg;
	unsigned char port_connectivity;
	unsigned char check_sum;
	unsigned char customization;
	unsigned char external_amp;
	unsigned int  enable_pcbeep:1;
	unsigned int  platform_type:1;
	unsigned int  swap:1;
	unsigned int  override:1;
	unsigned int  fixup:1; /* Means that this sku is set by driver, not read from hw */
};

struct alc_fixup;

struct alc_multi_io {
	hda_nid_t pin;		/* multi-io widget pin NID */
	hda_nid_t dac;		/* DAC to be connected */
	unsigned int ctl_in;	/* cached input-pin control value */
};

enum {
	ALC_AUTOMUTE_PIN,	/* change the pin control */
	ALC_AUTOMUTE_AMP,	/* mute/unmute the pin AMP */
	ALC_AUTOMUTE_MIXER,	/* mute/unmute mixer widget AMP */
};

#define MAX_VOL_NIDS	0x40

struct alc_spec {
	/* codec parameterization */
	const struct snd_kcontrol_new *mixers[5];	/* mixer arrays */
	unsigned int num_mixers;
	const struct snd_kcontrol_new *cap_mixer;	/* capture mixer */
	unsigned int beep_amp;	/* beep amp value, set via set_beep_amp() */

	const struct hda_verb *init_verbs[10];	/* initialization verbs
						 * don't forget NULL
						 * termination!
						 */
	unsigned int num_init_verbs;

	char stream_name_analog[32];	/* analog PCM stream */
	const struct hda_pcm_stream *stream_analog_playback;
	const struct hda_pcm_stream *stream_analog_capture;
	const struct hda_pcm_stream *stream_analog_alt_playback;
	const struct hda_pcm_stream *stream_analog_alt_capture;

	char stream_name_digital[32];	/* digital PCM stream */
	const struct hda_pcm_stream *stream_digital_playback;
	const struct hda_pcm_stream *stream_digital_capture;

	/* playback */
	struct hda_multi_out multiout;	/* playback set-up
					 * max_channels, dacs must be set
					 * dig_out_nid and hp_nid are optional
					 */
	hda_nid_t alt_dac_nid;
	hda_nid_t slave_dig_outs[3];	/* optional - for auto-parsing */
	int dig_out_type;

	/* capture */
	unsigned int num_adc_nids;
	const hda_nid_t *adc_nids;
	const hda_nid_t *capsrc_nids;
	hda_nid_t dig_in_nid;		/* digital-in NID; optional */
	hda_nid_t mixer_nid;		/* analog-mixer NID */
	DECLARE_BITMAP(vol_ctls, MAX_VOL_NIDS << 1);
	DECLARE_BITMAP(sw_ctls, MAX_VOL_NIDS << 1);

	/* capture setup for dynamic dual-adc switch */
	hda_nid_t cur_adc;
	unsigned int cur_adc_stream_tag;
	unsigned int cur_adc_format;

	/* capture source */
	unsigned int num_mux_defs;
	const struct hda_input_mux *input_mux;
	unsigned int cur_mux[3];
	hda_nid_t ext_mic_pin;
	hda_nid_t dock_mic_pin;
	hda_nid_t int_mic_pin;

	/* channel model */
	const struct hda_channel_mode *channel_mode;
	int num_channel_mode;
	int need_dac_fix;
	int const_channel_count;
	int ext_channel_count;

	/* PCM information */
	struct hda_pcm pcm_rec[3];	/* used in alc_build_pcms() */

	/* dynamic controls, init_verbs and input_mux */
	struct auto_pin_cfg autocfg;
	struct alc_customize_define cdefine;
	struct snd_array kctls;
	struct hda_input_mux private_imux[3];
	hda_nid_t private_dac_nids[AUTO_CFG_MAX_OUTS];
	hda_nid_t private_adc_nids[AUTO_CFG_MAX_OUTS];
	hda_nid_t private_capsrc_nids[AUTO_CFG_MAX_OUTS];
	hda_nid_t imux_pins[HDA_MAX_NUM_INPUTS];
	unsigned int dyn_adc_idx[HDA_MAX_NUM_INPUTS];
	int int_mic_idx, ext_mic_idx, dock_mic_idx; /* for auto-mic */

	/* hooks */
	void (*init_hook)(struct hda_codec *codec);
	void (*unsol_event)(struct hda_codec *codec, unsigned int res);
#ifdef CONFIG_SND_HDA_POWER_SAVE
	void (*power_hook)(struct hda_codec *codec);
#endif
	void (*shutup)(struct hda_codec *codec);
	void (*automute_hook)(struct hda_codec *codec);

	/* for pin sensing */
	unsigned int hp_jack_present:1;
	unsigned int line_jack_present:1;
	unsigned int master_mute:1;
	unsigned int auto_mic:1;
	unsigned int auto_mic_valid_imux:1;	/* valid imux for auto-mic */
	unsigned int automute_speaker:1; /* automute speaker outputs */
	unsigned int automute_lo:1; /* automute LO outputs */
	unsigned int detect_hp:1;	/* Headphone detection enabled */
	unsigned int detect_lo:1;	/* Line-out detection enabled */
	unsigned int automute_speaker_possible:1; /* there are speakers and either LO or HP */
	unsigned int automute_lo_possible:1;	  /* there are line outs and HP */
	unsigned int keep_vref_in_automute:1; /* Don't clear VREF in automute */

	/* other flags */
	unsigned int no_analog :1; /* digital I/O only */
	unsigned int dyn_adc_switch:1; /* switch ADCs (for ALC275) */
	unsigned int single_input_src:1;
	unsigned int vol_in_capsrc:1; /* use capsrc volume (ADC has no vol) */
	unsigned int parse_flags; /* passed to snd_hda_parse_pin_defcfg() */
	unsigned int shared_mic_hp:1; /* HP/Mic-in sharing */

	/* auto-mute control */
	int automute_mode;
	hda_nid_t automute_mixer_nid[AUTO_CFG_MAX_OUTS];

	int init_amp;
	int codec_variant;	/* flag for other variants */

	/* for virtual master */
	hda_nid_t vmaster_nid;
#ifdef CONFIG_SND_HDA_POWER_SAVE
	struct hda_loopback_check loopback;
#endif

	/* for PLL fix */
	hda_nid_t pll_nid;
	unsigned int pll_coef_idx, pll_coef_bit;
	unsigned int coef0;

	/* fix-up list */
	int fixup_id;
	const struct alc_fixup *fixup_list;
	const char *fixup_name;

	/* multi-io */
	int multi_ios;
	struct alc_multi_io multi_io[4];

	/* bind volumes */
	struct snd_array bind_ctls;
};

#define ALC_MODEL_AUTO		0	/* common for all chips */

static bool check_amp_caps(struct hda_codec *codec, hda_nid_t nid,
			   int dir, unsigned int bits)
{
	if (!nid)
		return false;
	if (get_wcaps(codec, nid) & (1 << (dir + 1)))
		if (query_amp_caps(codec, nid, dir) & bits)
			return true;
	return false;
}

#define nid_has_mute(codec, nid, dir) \
	check_amp_caps(codec, nid, dir, AC_AMPCAP_MUTE)
#define nid_has_volume(codec, nid, dir) \
	check_amp_caps(codec, nid, dir, AC_AMPCAP_NUM_STEPS)

/*
 * input MUX handling
 */
static int alc_mux_enum_info(struct snd_kcontrol *kcontrol,
			     struct snd_ctl_elem_info *uinfo)
{
	struct hda_codec *codec = snd_kcontrol_chip(kcontrol);
	struct alc_spec *spec = codec->spec;
	unsigned int mux_idx = snd_ctl_get_ioffidx(kcontrol, &uinfo->id);
	if (mux_idx >= spec->num_mux_defs)
		mux_idx = 0;
	if (!spec->input_mux[mux_idx].num_items && mux_idx > 0)
		mux_idx = 0;
	return snd_hda_input_mux_info(&spec->input_mux[mux_idx], uinfo);
}

static int alc_mux_enum_get(struct snd_kcontrol *kcontrol,
			    struct snd_ctl_elem_value *ucontrol)
{
	struct hda_codec *codec = snd_kcontrol_chip(kcontrol);
	struct alc_spec *spec = codec->spec;
	unsigned int adc_idx = snd_ctl_get_ioffidx(kcontrol, &ucontrol->id);

	ucontrol->value.enumerated.item[0] = spec->cur_mux[adc_idx];
	return 0;
}

static bool alc_dyn_adc_pcm_resetup(struct hda_codec *codec, int cur)
{
	struct alc_spec *spec = codec->spec;
	hda_nid_t new_adc = spec->adc_nids[spec->dyn_adc_idx[cur]];

	if (spec->cur_adc && spec->cur_adc != new_adc) {
		/* stream is running, let's swap the current ADC */
		__snd_hda_codec_cleanup_stream(codec, spec->cur_adc, 1);
		spec->cur_adc = new_adc;
		snd_hda_codec_setup_stream(codec, new_adc,
					   spec->cur_adc_stream_tag, 0,
					   spec->cur_adc_format);
		return true;
	}
	return false;
}

static inline hda_nid_t get_capsrc(struct alc_spec *spec, int idx)
{
	return spec->capsrc_nids ?
		spec->capsrc_nids[idx] : spec->adc_nids[idx];
}

static void call_update_outputs(struct hda_codec *codec);

/* select the given imux item; either unmute exclusively or select the route */
static int alc_mux_select(struct hda_codec *codec, unsigned int adc_idx,
			  unsigned int idx, bool force)
{
	struct alc_spec *spec = codec->spec;
	const struct hda_input_mux *imux;
	unsigned int mux_idx;
	int i, type, num_conns;
	hda_nid_t nid;

	mux_idx = adc_idx >= spec->num_mux_defs ? 0 : adc_idx;
	imux = &spec->input_mux[mux_idx];
	if (!imux->num_items && mux_idx > 0)
		imux = &spec->input_mux[0];
	if (!imux->num_items)
		return 0;

	if (idx >= imux->num_items)
		idx = imux->num_items - 1;
	if (spec->cur_mux[adc_idx] == idx && !force)
		return 0;
	spec->cur_mux[adc_idx] = idx;

	/* for shared I/O, change the pin-control accordingly */
	if (spec->shared_mic_hp) {
		/* NOTE: this assumes that there are only two inputs, the
		 * first is the real internal mic and the second is HP jack.
		 */
		snd_hda_codec_write(codec, spec->autocfg.inputs[1].pin, 0,
				    AC_VERB_SET_PIN_WIDGET_CONTROL,
				    spec->cur_mux[adc_idx] ?
				    PIN_VREF80 : PIN_HP);
		spec->automute_speaker = !spec->cur_mux[adc_idx];
		call_update_outputs(codec);
	}

	if (spec->dyn_adc_switch) {
		alc_dyn_adc_pcm_resetup(codec, idx);
		adc_idx = spec->dyn_adc_idx[idx];
	}

	nid = get_capsrc(spec, adc_idx);

	/* no selection? */
	num_conns = snd_hda_get_conn_list(codec, nid, NULL);
	if (num_conns <= 1)
		return 1;

	type = get_wcaps_type(get_wcaps(codec, nid));
	if (type == AC_WID_AUD_MIX) {
		/* Matrix-mixer style (e.g. ALC882) */
		int active = imux->items[idx].index;
		for (i = 0; i < num_conns; i++) {
			unsigned int v = (i == active) ? 0 : HDA_AMP_MUTE;
			snd_hda_codec_amp_stereo(codec, nid, HDA_INPUT, i,
						 HDA_AMP_MUTE, v);
		}
	} else {
		/* MUX style (e.g. ALC880) */
		snd_hda_codec_write_cache(codec, nid, 0,
					  AC_VERB_SET_CONNECT_SEL,
					  imux->items[idx].index);
	}
	return 1;
}

static int alc_mux_enum_put(struct snd_kcontrol *kcontrol,
			    struct snd_ctl_elem_value *ucontrol)
{
	struct hda_codec *codec = snd_kcontrol_chip(kcontrol);
	unsigned int adc_idx = snd_ctl_get_ioffidx(kcontrol, &ucontrol->id);
	return alc_mux_select(codec, adc_idx,
			      ucontrol->value.enumerated.item[0], false);
}

/*
 * set up the input pin config (depending on the given auto-pin type)
 */
static void alc_set_input_pin(struct hda_codec *codec, hda_nid_t nid,
			      int auto_pin_type)
{
	unsigned int val = PIN_IN;

	if (auto_pin_type == AUTO_PIN_MIC) {
		unsigned int pincap;
		unsigned int oldval;
		oldval = snd_hda_codec_read(codec, nid, 0,
					    AC_VERB_GET_PIN_WIDGET_CONTROL, 0);
		pincap = snd_hda_query_pin_caps(codec, nid);
		pincap = (pincap & AC_PINCAP_VREF) >> AC_PINCAP_VREF_SHIFT;
		/* if the default pin setup is vref50, we give it priority */
		if ((pincap & AC_PINCAP_VREF_80) && oldval != PIN_VREF50)
			val = PIN_VREF80;
		else if (pincap & AC_PINCAP_VREF_50)
			val = PIN_VREF50;
		else if (pincap & AC_PINCAP_VREF_100)
			val = PIN_VREF100;
		else if (pincap & AC_PINCAP_VREF_GRD)
			val = PIN_VREFGRD;
	}
	snd_hda_codec_write(codec, nid, 0, AC_VERB_SET_PIN_WIDGET_CONTROL, val);
}

/*
 * Append the given mixer and verb elements for the later use
 * The mixer array is referred in build_controls(), and init_verbs are
 * called in init().
 */
static void add_mixer(struct alc_spec *spec, const struct snd_kcontrol_new *mix)
{
	if (snd_BUG_ON(spec->num_mixers >= ARRAY_SIZE(spec->mixers)))
		return;
	spec->mixers[spec->num_mixers++] = mix;
}

static void add_verb(struct alc_spec *spec, const struct hda_verb *verb)
{
	if (snd_BUG_ON(spec->num_init_verbs >= ARRAY_SIZE(spec->init_verbs)))
		return;
	spec->init_verbs[spec->num_init_verbs++] = verb;
}

/*
 * GPIO setup tables, used in initialization
 */
/* Enable GPIO mask and set output */
static const struct hda_verb alc_gpio1_init_verbs[] = {
	{0x01, AC_VERB_SET_GPIO_MASK, 0x01},
	{0x01, AC_VERB_SET_GPIO_DIRECTION, 0x01},
	{0x01, AC_VERB_SET_GPIO_DATA, 0x01},
	{ }
};

static const struct hda_verb alc_gpio2_init_verbs[] = {
	{0x01, AC_VERB_SET_GPIO_MASK, 0x02},
	{0x01, AC_VERB_SET_GPIO_DIRECTION, 0x02},
	{0x01, AC_VERB_SET_GPIO_DATA, 0x02},
	{ }
};

static const struct hda_verb alc_gpio3_init_verbs[] = {
	{0x01, AC_VERB_SET_GPIO_MASK, 0x03},
	{0x01, AC_VERB_SET_GPIO_DIRECTION, 0x03},
	{0x01, AC_VERB_SET_GPIO_DATA, 0x03},
	{ }
};

/*
 * Fix hardware PLL issue
 * On some codecs, the analog PLL gating control must be off while
 * the default value is 1.
 */
static void alc_fix_pll(struct hda_codec *codec)
{
	struct alc_spec *spec = codec->spec;
	unsigned int val;

	if (!spec->pll_nid)
		return;
	snd_hda_codec_write(codec, spec->pll_nid, 0, AC_VERB_SET_COEF_INDEX,
			    spec->pll_coef_idx);
	val = snd_hda_codec_read(codec, spec->pll_nid, 0,
				 AC_VERB_GET_PROC_COEF, 0);
	snd_hda_codec_write(codec, spec->pll_nid, 0, AC_VERB_SET_COEF_INDEX,
			    spec->pll_coef_idx);
	snd_hda_codec_write(codec, spec->pll_nid, 0, AC_VERB_SET_PROC_COEF,
			    val & ~(1 << spec->pll_coef_bit));
}

static void alc_fix_pll_init(struct hda_codec *codec, hda_nid_t nid,
			     unsigned int coef_idx, unsigned int coef_bit)
{
	struct alc_spec *spec = codec->spec;
	spec->pll_nid = nid;
	spec->pll_coef_idx = coef_idx;
	spec->pll_coef_bit = coef_bit;
	alc_fix_pll(codec);
}

/*
 * Jack detections for HP auto-mute and mic-switch
 */

/* check each pin in the given array; returns true if any of them is plugged */
static bool detect_jacks(struct hda_codec *codec, int num_pins, hda_nid_t *pins)
{
	int i, present = 0;

	for (i = 0; i < num_pins; i++) {
		hda_nid_t nid = pins[i];
		if (!nid)
			break;
		present |= snd_hda_jack_detect(codec, nid);
	}
	return present;
}

/* standard HP/line-out auto-mute helper */
static void do_automute(struct hda_codec *codec, int num_pins, hda_nid_t *pins,
			bool mute, bool hp_out)
{
	struct alc_spec *spec = codec->spec;
	unsigned int mute_bits = mute ? HDA_AMP_MUTE : 0;
	unsigned int pin_bits = mute ? 0 : (hp_out ? PIN_HP : PIN_OUT);
	int i;

	for (i = 0; i < num_pins; i++) {
		hda_nid_t nid = pins[i];
		unsigned int val;
		if (!nid)
			break;
		switch (spec->automute_mode) {
		case ALC_AUTOMUTE_PIN:
			/* don't reset VREF value in case it's controlling
			 * the amp (see alc861_fixup_asus_amp_vref_0f())
			 */
			if (spec->keep_vref_in_automute) {
				val = snd_hda_codec_read(codec, nid, 0,
					AC_VERB_GET_PIN_WIDGET_CONTROL, 0);
				val &= ~PIN_HP;
			} else
				val = 0;
			val |= pin_bits;
			snd_hda_codec_write(codec, nid, 0,
					    AC_VERB_SET_PIN_WIDGET_CONTROL,
					    val);
			break;
		case ALC_AUTOMUTE_AMP:
			snd_hda_codec_amp_stereo(codec, nid, HDA_OUTPUT, 0,
						 HDA_AMP_MUTE, mute_bits);
			break;
		case ALC_AUTOMUTE_MIXER:
			nid = spec->automute_mixer_nid[i];
			if (!nid)
				break;
			snd_hda_codec_amp_stereo(codec, nid, HDA_INPUT, 0,
						 HDA_AMP_MUTE, mute_bits);
			snd_hda_codec_amp_stereo(codec, nid, HDA_INPUT, 1,
						 HDA_AMP_MUTE, mute_bits);
			break;
		}
	}
}

/* Toggle outputs muting */
static void update_outputs(struct hda_codec *codec)
{
	struct alc_spec *spec = codec->spec;
	int on;

	/* Control HP pins/amps depending on master_mute state;
	 * in general, HP pins/amps control should be enabled in all cases,
	 * but currently set only for master_mute, just to be safe
	 */
	if (!spec->shared_mic_hp) /* don't change HP-pin when shared with mic */
		do_automute(codec, ARRAY_SIZE(spec->autocfg.hp_pins),
		    spec->autocfg.hp_pins, spec->master_mute, true);

	if (!spec->automute_speaker)
		on = 0;
	else
		on = spec->hp_jack_present | spec->line_jack_present;
	on |= spec->master_mute;
	do_automute(codec, ARRAY_SIZE(spec->autocfg.speaker_pins),
		    spec->autocfg.speaker_pins, on, false);

	/* toggle line-out mutes if needed, too */
	/* if LO is a copy of either HP or Speaker, don't need to handle it */
	if (spec->autocfg.line_out_pins[0] == spec->autocfg.hp_pins[0] ||
	    spec->autocfg.line_out_pins[0] == spec->autocfg.speaker_pins[0])
		return;
	if (!spec->automute_lo)
		on = 0;
	else
		on = spec->hp_jack_present;
	on |= spec->master_mute;
	do_automute(codec, ARRAY_SIZE(spec->autocfg.line_out_pins),
		    spec->autocfg.line_out_pins, on, false);
}

static void call_update_outputs(struct hda_codec *codec)
{
	struct alc_spec *spec = codec->spec;
	if (spec->automute_hook)
		spec->automute_hook(codec);
	else
		update_outputs(codec);
}

/* standard HP-automute helper */
static void alc_hp_automute(struct hda_codec *codec)
{
	struct alc_spec *spec = codec->spec;

	spec->hp_jack_present =
		detect_jacks(codec, ARRAY_SIZE(spec->autocfg.hp_pins),
			     spec->autocfg.hp_pins);
	if (!spec->detect_hp || (!spec->automute_speaker && !spec->automute_lo))
		return;
	call_update_outputs(codec);
}

/* standard line-out-automute helper */
static void alc_line_automute(struct hda_codec *codec)
{
	struct alc_spec *spec = codec->spec;

	/* check LO jack only when it's different from HP */
	if (spec->autocfg.line_out_pins[0] == spec->autocfg.hp_pins[0])
		return;

	spec->line_jack_present =
		detect_jacks(codec, ARRAY_SIZE(spec->autocfg.line_out_pins),
			     spec->autocfg.line_out_pins);
	if (!spec->automute_speaker || !spec->detect_lo)
		return;
	call_update_outputs(codec);
}

#define get_connection_index(codec, mux, nid) \
	snd_hda_get_conn_index(codec, mux, nid, 0)

/* standard mic auto-switch helper */
static void alc_mic_automute(struct hda_codec *codec)
{
	struct alc_spec *spec = codec->spec;
	hda_nid_t *pins = spec->imux_pins;

	if (!spec->auto_mic || !spec->auto_mic_valid_imux)
		return;
	if (snd_BUG_ON(!spec->adc_nids))
		return;
	if (snd_BUG_ON(spec->int_mic_idx < 0 || spec->ext_mic_idx < 0))
		return;

	if (snd_hda_jack_detect(codec, pins[spec->ext_mic_idx]))
		alc_mux_select(codec, 0, spec->ext_mic_idx, false);
	else if (spec->dock_mic_idx >= 0 &&
		   snd_hda_jack_detect(codec, pins[spec->dock_mic_idx]))
		alc_mux_select(codec, 0, spec->dock_mic_idx, false);
	else
		alc_mux_select(codec, 0, spec->int_mic_idx, false);
}

/* handle the specified unsol action (ALC_XXX_EVENT) */
static void alc_exec_unsol_event(struct hda_codec *codec, int action)
{
	switch (action) {
	case ALC_HP_EVENT:
		alc_hp_automute(codec);
		break;
	case ALC_FRONT_EVENT:
		alc_line_automute(codec);
		break;
	case ALC_MIC_EVENT:
		alc_mic_automute(codec);
		break;
	}
	snd_hda_jack_report_sync(codec);
}

/* unsolicited event for HP jack sensing */
static void alc_sku_unsol_event(struct hda_codec *codec, unsigned int res)
{
	if (codec->vendor_id == 0x10ec0880)
		res >>= 28;
	else
		res >>= 26;
	res = snd_hda_jack_get_action(codec, res);
	alc_exec_unsol_event(codec, res);
}

/* call init functions of standard auto-mute helpers */
static void alc_inithook(struct hda_codec *codec)
{
	alc_hp_automute(codec);
	alc_line_automute(codec);
	alc_mic_automute(codec);
}

/* additional initialization for ALC888 variants */
static void alc888_coef_init(struct hda_codec *codec)
{
	unsigned int tmp;

	snd_hda_codec_write(codec, 0x20, 0, AC_VERB_SET_COEF_INDEX, 0);
	tmp = snd_hda_codec_read(codec, 0x20, 0, AC_VERB_GET_PROC_COEF, 0);
	snd_hda_codec_write(codec, 0x20, 0, AC_VERB_SET_COEF_INDEX, 7);
	if ((tmp & 0xf0) == 0x20)
		/* alc888S-VC */
		snd_hda_codec_read(codec, 0x20, 0,
				   AC_VERB_SET_PROC_COEF, 0x830);
	 else
		 /* alc888-VB */
		 snd_hda_codec_read(codec, 0x20, 0,
				    AC_VERB_SET_PROC_COEF, 0x3030);
}

/* additional initialization for ALC889 variants */
static void alc889_coef_init(struct hda_codec *codec)
{
	unsigned int tmp;

	snd_hda_codec_write(codec, 0x20, 0, AC_VERB_SET_COEF_INDEX, 7);
	tmp = snd_hda_codec_read(codec, 0x20, 0, AC_VERB_GET_PROC_COEF, 0);
	snd_hda_codec_write(codec, 0x20, 0, AC_VERB_SET_COEF_INDEX, 7);
	snd_hda_codec_write(codec, 0x20, 0, AC_VERB_SET_PROC_COEF, tmp|0x2010);
}

/* turn on/off EAPD control (only if available) */
static void set_eapd(struct hda_codec *codec, hda_nid_t nid, int on)
{
	if (get_wcaps_type(get_wcaps(codec, nid)) != AC_WID_PIN)
		return;
	if (snd_hda_query_pin_caps(codec, nid) & AC_PINCAP_EAPD)
		snd_hda_codec_write(codec, nid, 0, AC_VERB_SET_EAPD_BTLENABLE,
				    on ? 2 : 0);
}

/* turn on/off EAPD controls of the codec */
static void alc_auto_setup_eapd(struct hda_codec *codec, bool on)
{
	/* We currently only handle front, HP */
	static hda_nid_t pins[] = {
		0x0f, 0x10, 0x14, 0x15, 0
	};
	hda_nid_t *p;
	for (p = pins; *p; p++)
		set_eapd(codec, *p, on);
}

/* generic shutup callback;
 * just turning off EPAD and a little pause for avoiding pop-noise
 */
static void alc_eapd_shutup(struct hda_codec *codec)
{
	alc_auto_setup_eapd(codec, false);
	msleep(200);
}

/* generic EAPD initialization */
static void alc_auto_init_amp(struct hda_codec *codec, int type)
{
	unsigned int tmp;

	alc_auto_setup_eapd(codec, true);
	switch (type) {
	case ALC_INIT_GPIO1:
		snd_hda_sequence_write(codec, alc_gpio1_init_verbs);
		break;
	case ALC_INIT_GPIO2:
		snd_hda_sequence_write(codec, alc_gpio2_init_verbs);
		break;
	case ALC_INIT_GPIO3:
		snd_hda_sequence_write(codec, alc_gpio3_init_verbs);
		break;
	case ALC_INIT_DEFAULT:
		switch (codec->vendor_id) {
		case 0x10ec0260:
			snd_hda_codec_write(codec, 0x1a, 0,
					    AC_VERB_SET_COEF_INDEX, 7);
			tmp = snd_hda_codec_read(codec, 0x1a, 0,
						 AC_VERB_GET_PROC_COEF, 0);
			snd_hda_codec_write(codec, 0x1a, 0,
					    AC_VERB_SET_COEF_INDEX, 7);
			snd_hda_codec_write(codec, 0x1a, 0,
					    AC_VERB_SET_PROC_COEF,
					    tmp | 0x2010);
			break;
		case 0x10ec0262:
		case 0x10ec0880:
		case 0x10ec0882:
		case 0x10ec0883:
		case 0x10ec0885:
		case 0x10ec0887:
		/*case 0x10ec0889:*/ /* this causes an SPDIF problem */
			alc889_coef_init(codec);
			break;
		case 0x10ec0888:
			alc888_coef_init(codec);
			break;
#if 0 /* XXX: This may cause the silent output on speaker on some machines */
		case 0x10ec0267:
		case 0x10ec0268:
			snd_hda_codec_write(codec, 0x20, 0,
					    AC_VERB_SET_COEF_INDEX, 7);
			tmp = snd_hda_codec_read(codec, 0x20, 0,
						 AC_VERB_GET_PROC_COEF, 0);
			snd_hda_codec_write(codec, 0x20, 0,
					    AC_VERB_SET_COEF_INDEX, 7);
			snd_hda_codec_write(codec, 0x20, 0,
					    AC_VERB_SET_PROC_COEF,
					    tmp | 0x3000);
			break;
#endif /* XXX */
		}
		break;
	}
}

/*
 * Auto-Mute mode mixer enum support
 */
static int alc_automute_mode_info(struct snd_kcontrol *kcontrol,
				  struct snd_ctl_elem_info *uinfo)
{
	struct hda_codec *codec = snd_kcontrol_chip(kcontrol);
	struct alc_spec *spec = codec->spec;
	static const char * const texts2[] = {
		"Disabled", "Enabled"
	};
	static const char * const texts3[] = {
		"Disabled", "Speaker Only", "Line-Out+Speaker"
	};
	const char * const *texts;

	uinfo->type = SNDRV_CTL_ELEM_TYPE_ENUMERATED;
	uinfo->count = 1;
	if (spec->automute_speaker_possible && spec->automute_lo_possible) {
		uinfo->value.enumerated.items = 3;
		texts = texts3;
	} else {
		uinfo->value.enumerated.items = 2;
		texts = texts2;
	}
	if (uinfo->value.enumerated.item >= uinfo->value.enumerated.items)
		uinfo->value.enumerated.item = uinfo->value.enumerated.items - 1;
	strcpy(uinfo->value.enumerated.name,
	       texts[uinfo->value.enumerated.item]);
	return 0;
}

static int alc_automute_mode_get(struct snd_kcontrol *kcontrol,
				 struct snd_ctl_elem_value *ucontrol)
{
	struct hda_codec *codec = snd_kcontrol_chip(kcontrol);
	struct alc_spec *spec = codec->spec;
	unsigned int val = 0;
	if (spec->automute_speaker)
		val++;
	if (spec->automute_lo)
		val++;

	ucontrol->value.enumerated.item[0] = val;
	return 0;
}

static int alc_automute_mode_put(struct snd_kcontrol *kcontrol,
				 struct snd_ctl_elem_value *ucontrol)
{
	struct hda_codec *codec = snd_kcontrol_chip(kcontrol);
	struct alc_spec *spec = codec->spec;

	switch (ucontrol->value.enumerated.item[0]) {
	case 0:
		if (!spec->automute_speaker && !spec->automute_lo)
			return 0;
		spec->automute_speaker = 0;
		spec->automute_lo = 0;
		break;
	case 1:
		if (spec->automute_speaker_possible) {
			if (!spec->automute_lo && spec->automute_speaker)
				return 0;
			spec->automute_speaker = 1;
			spec->automute_lo = 0;
		} else if (spec->automute_lo_possible) {
			if (spec->automute_lo)
				return 0;
			spec->automute_lo = 1;
		} else
			return -EINVAL;
		break;
	case 2:
		if (!spec->automute_lo_possible || !spec->automute_speaker_possible)
			return -EINVAL;
		if (spec->automute_speaker && spec->automute_lo)
			return 0;
		spec->automute_speaker = 1;
		spec->automute_lo = 1;
		break;
	default:
		return -EINVAL;
	}
	call_update_outputs(codec);
	return 1;
}

static const struct snd_kcontrol_new alc_automute_mode_enum = {
	.iface = SNDRV_CTL_ELEM_IFACE_MIXER,
	.name = "Auto-Mute Mode",
	.info = alc_automute_mode_info,
	.get = alc_automute_mode_get,
	.put = alc_automute_mode_put,
};

static struct snd_kcontrol_new *alc_kcontrol_new(struct alc_spec *spec)
{
	snd_array_init(&spec->kctls, sizeof(struct snd_kcontrol_new), 32);
	return snd_array_new(&spec->kctls);
}

static int alc_add_automute_mode_enum(struct hda_codec *codec)
{
	struct alc_spec *spec = codec->spec;
	struct snd_kcontrol_new *knew;

	knew = alc_kcontrol_new(spec);
	if (!knew)
		return -ENOMEM;
	*knew = alc_automute_mode_enum;
	knew->name = kstrdup("Auto-Mute Mode", GFP_KERNEL);
	if (!knew->name)
		return -ENOMEM;
	return 0;
}

/*
 * Check the availability of HP/line-out auto-mute;
 * Set up appropriately if really supported
 */
static void alc_init_automute(struct hda_codec *codec)
{
	struct alc_spec *spec = codec->spec;
	struct auto_pin_cfg *cfg = &spec->autocfg;
	int present = 0;
	int i;

	if (cfg->hp_pins[0])
		present++;
	if (cfg->line_out_pins[0])
		present++;
	if (cfg->speaker_pins[0])
		present++;
	if (present < 2) /* need two different output types */
		return;

	if (!cfg->speaker_pins[0] &&
	    cfg->line_out_type == AUTO_PIN_SPEAKER_OUT) {
		memcpy(cfg->speaker_pins, cfg->line_out_pins,
		       sizeof(cfg->speaker_pins));
		cfg->speaker_outs = cfg->line_outs;
	}

	if (!cfg->hp_pins[0] &&
	    cfg->line_out_type == AUTO_PIN_HP_OUT) {
		memcpy(cfg->hp_pins, cfg->line_out_pins,
		       sizeof(cfg->hp_pins));
		cfg->hp_outs = cfg->line_outs;
	}

	spec->automute_mode = ALC_AUTOMUTE_PIN;

	for (i = 0; i < cfg->hp_outs; i++) {
		hda_nid_t nid = cfg->hp_pins[i];
		if (!is_jack_detectable(codec, nid))
			continue;
		snd_printdd("realtek: Enable HP auto-muting on NID 0x%x\n",
			    nid);
		snd_hda_jack_detect_enable(codec, nid, ALC_HP_EVENT);
		spec->detect_hp = 1;
	}

	if (cfg->line_out_type == AUTO_PIN_LINE_OUT && cfg->line_outs) {
		if (cfg->speaker_outs)
			for (i = 0; i < cfg->line_outs; i++) {
				hda_nid_t nid = cfg->line_out_pins[i];
				if (!is_jack_detectable(codec, nid))
					continue;
				snd_printdd("realtek: Enable Line-Out "
					    "auto-muting on NID 0x%x\n", nid);
				snd_hda_jack_detect_enable(codec, nid,
							   ALC_FRONT_EVENT);
				spec->detect_lo = 1;
		}
		spec->automute_lo_possible = spec->detect_hp;
	}

	spec->automute_speaker_possible = cfg->speaker_outs &&
		(spec->detect_hp || spec->detect_lo);

	spec->automute_lo = spec->automute_lo_possible;
	spec->automute_speaker = spec->automute_speaker_possible;

	if (spec->automute_speaker_possible || spec->automute_lo_possible) {
		/* create a control for automute mode */
		alc_add_automute_mode_enum(codec);
		spec->unsol_event = alc_sku_unsol_event;
	}
}

/* return the position of NID in the list, or -1 if not found */
static int find_idx_in_nid_list(hda_nid_t nid, const hda_nid_t *list, int nums)
{
	int i;
	for (i = 0; i < nums; i++)
		if (list[i] == nid)
			return i;
	return -1;
}

/* check whether dynamic ADC-switching is available */
static bool alc_check_dyn_adc_switch(struct hda_codec *codec)
{
	struct alc_spec *spec = codec->spec;
	struct hda_input_mux *imux = &spec->private_imux[0];
	int i, n, idx;
	hda_nid_t cap, pin;

	if (imux != spec->input_mux) /* no dynamic imux? */
		return false;

	for (n = 0; n < spec->num_adc_nids; n++) {
		cap = spec->private_capsrc_nids[n];
		for (i = 0; i < imux->num_items; i++) {
			pin = spec->imux_pins[i];
			if (!pin)
				return false;
			if (get_connection_index(codec, cap, pin) < 0)
				break;
		}
		if (i >= imux->num_items)
			return true; /* no ADC-switch is needed */
	}

	for (i = 0; i < imux->num_items; i++) {
		pin = spec->imux_pins[i];
		for (n = 0; n < spec->num_adc_nids; n++) {
			cap = spec->private_capsrc_nids[n];
			idx = get_connection_index(codec, cap, pin);
			if (idx >= 0) {
				imux->items[i].index = idx;
				spec->dyn_adc_idx[i] = n;
				break;
			}
		}
	}

	snd_printdd("realtek: enabling ADC switching\n");
	spec->dyn_adc_switch = 1;
	return true;
}

/* rebuild imux for matching with the given auto-mic pins (if not yet) */
static bool alc_rebuild_imux_for_auto_mic(struct hda_codec *codec)
{
	struct alc_spec *spec = codec->spec;
	struct hda_input_mux *imux;
	static char * const texts[3] = {
		"Mic", "Internal Mic", "Dock Mic"
	};
	int i;

	if (!spec->auto_mic)
		return false;
	imux = &spec->private_imux[0];
	if (spec->input_mux == imux)
		return true;
	spec->imux_pins[0] = spec->ext_mic_pin;
	spec->imux_pins[1] = spec->int_mic_pin;
	spec->imux_pins[2] = spec->dock_mic_pin;
	for (i = 0; i < 3; i++) {
		strcpy(imux->items[i].label, texts[i]);
		if (spec->imux_pins[i]) {
			hda_nid_t pin = spec->imux_pins[i];
			int c;
			for (c = 0; c < spec->num_adc_nids; c++) {
				hda_nid_t cap = get_capsrc(spec, c);
				int idx = get_connection_index(codec, cap, pin);
				if (idx >= 0) {
					imux->items[i].index = idx;
					break;
				}
			}
			imux->num_items = i + 1;
		}
	}
	spec->num_mux_defs = 1;
	spec->input_mux = imux;
	return true;
}

/* check whether all auto-mic pins are valid; setup indices if OK */
static bool alc_auto_mic_check_imux(struct hda_codec *codec)
{
	struct alc_spec *spec = codec->spec;
	const struct hda_input_mux *imux;

	if (!spec->auto_mic)
		return false;
	if (spec->auto_mic_valid_imux)
		return true; /* already checked */

	/* fill up imux indices */
	if (!alc_check_dyn_adc_switch(codec)) {
		spec->auto_mic = 0;
		return false;
	}

	imux = spec->input_mux;
	spec->ext_mic_idx = find_idx_in_nid_list(spec->ext_mic_pin,
					spec->imux_pins, imux->num_items);
	spec->int_mic_idx = find_idx_in_nid_list(spec->int_mic_pin,
					spec->imux_pins, imux->num_items);
	spec->dock_mic_idx = find_idx_in_nid_list(spec->dock_mic_pin,
					spec->imux_pins, imux->num_items);
	if (spec->ext_mic_idx < 0 || spec->int_mic_idx < 0) {
		spec->auto_mic = 0;
		return false; /* no corresponding imux */
	}

	snd_hda_jack_detect_enable(codec, spec->ext_mic_pin, ALC_MIC_EVENT);
	if (spec->dock_mic_pin)
		snd_hda_jack_detect_enable(codec, spec->dock_mic_pin,
					   ALC_MIC_EVENT);

	spec->auto_mic_valid_imux = 1;
	spec->auto_mic = 1;
	return true;
}

/*
 * Check the availability of auto-mic switch;
 * Set up if really supported
 */
static void alc_init_auto_mic(struct hda_codec *codec)
{
	struct alc_spec *spec = codec->spec;
	struct auto_pin_cfg *cfg = &spec->autocfg;
	hda_nid_t fixed, ext, dock;
	int i;

	if (spec->shared_mic_hp)
		return; /* no auto-mic for the shared I/O */

	spec->ext_mic_idx = spec->int_mic_idx = spec->dock_mic_idx = -1;

	fixed = ext = dock = 0;
	for (i = 0; i < cfg->num_inputs; i++) {
		hda_nid_t nid = cfg->inputs[i].pin;
		unsigned int defcfg;
		defcfg = snd_hda_codec_get_pincfg(codec, nid);
		switch (snd_hda_get_input_pin_attr(defcfg)) {
		case INPUT_PIN_ATTR_INT:
			if (fixed)
				return; /* already occupied */
			if (cfg->inputs[i].type != AUTO_PIN_MIC)
				return; /* invalid type */
			fixed = nid;
			break;
		case INPUT_PIN_ATTR_UNUSED:
			return; /* invalid entry */
		case INPUT_PIN_ATTR_DOCK:
			if (dock)
				return; /* already occupied */
			if (cfg->inputs[i].type > AUTO_PIN_LINE_IN)
				return; /* invalid type */
			dock = nid;
			break;
		default:
			if (ext)
				return; /* already occupied */
			if (cfg->inputs[i].type != AUTO_PIN_MIC)
				return; /* invalid type */
			ext = nid;
			break;
		}
	}
	if (!ext && dock) {
		ext = dock;
		dock = 0;
	}
	if (!ext || !fixed)
		return;
	if (!is_jack_detectable(codec, ext))
		return; /* no unsol support */
	if (dock && !is_jack_detectable(codec, dock))
		return; /* no unsol support */

	/* check imux indices */
	spec->ext_mic_pin = ext;
	spec->int_mic_pin = fixed;
	spec->dock_mic_pin = dock;

	spec->auto_mic = 1;
	if (!alc_auto_mic_check_imux(codec))
		return;

	snd_printdd("realtek: Enable auto-mic switch on NID 0x%x/0x%x/0x%x\n",
		    ext, fixed, dock);
	spec->unsol_event = alc_sku_unsol_event;
}

/* check the availabilities of auto-mute and auto-mic switches */
static void alc_auto_check_switches(struct hda_codec *codec)
{
	alc_init_automute(codec);
	alc_init_auto_mic(codec);
}

/*
 * Realtek SSID verification
 */

/* Could be any non-zero and even value. When used as fixup, tells
 * the driver to ignore any present sku defines.
 */
#define ALC_FIXUP_SKU_IGNORE (2)

static int alc_auto_parse_customize_define(struct hda_codec *codec)
{
	unsigned int ass, tmp, i;
	unsigned nid = 0;
	struct alc_spec *spec = codec->spec;

	spec->cdefine.enable_pcbeep = 1; /* assume always enabled */

	if (spec->cdefine.fixup) {
		ass = spec->cdefine.sku_cfg;
		if (ass == ALC_FIXUP_SKU_IGNORE)
			return -1;
		goto do_sku;
	}

	ass = codec->subsystem_id & 0xffff;
	if (ass != codec->bus->pci->subsystem_device && (ass & 1))
		goto do_sku;

	nid = 0x1d;
	if (codec->vendor_id == 0x10ec0260)
		nid = 0x17;
	ass = snd_hda_codec_get_pincfg(codec, nid);

	if (!(ass & 1)) {
		printk(KERN_INFO "hda_codec: %s: SKU not ready 0x%08x\n",
		       codec->chip_name, ass);
		return -1;
	}

	/* check sum */
	tmp = 0;
	for (i = 1; i < 16; i++) {
		if ((ass >> i) & 1)
			tmp++;
	}
	if (((ass >> 16) & 0xf) != tmp)
		return -1;

	spec->cdefine.port_connectivity = ass >> 30;
	spec->cdefine.enable_pcbeep = (ass & 0x100000) >> 20;
	spec->cdefine.check_sum = (ass >> 16) & 0xf;
	spec->cdefine.customization = ass >> 8;
do_sku:
	spec->cdefine.sku_cfg = ass;
	spec->cdefine.external_amp = (ass & 0x38) >> 3;
	spec->cdefine.platform_type = (ass & 0x4) >> 2;
	spec->cdefine.swap = (ass & 0x2) >> 1;
	spec->cdefine.override = ass & 0x1;

	snd_printd("SKU: Nid=0x%x sku_cfg=0x%08x\n",
		   nid, spec->cdefine.sku_cfg);
	snd_printd("SKU: port_connectivity=0x%x\n",
		   spec->cdefine.port_connectivity);
	snd_printd("SKU: enable_pcbeep=0x%x\n", spec->cdefine.enable_pcbeep);
	snd_printd("SKU: check_sum=0x%08x\n", spec->cdefine.check_sum);
	snd_printd("SKU: customization=0x%08x\n", spec->cdefine.customization);
	snd_printd("SKU: external_amp=0x%x\n", spec->cdefine.external_amp);
	snd_printd("SKU: platform_type=0x%x\n", spec->cdefine.platform_type);
	snd_printd("SKU: swap=0x%x\n", spec->cdefine.swap);
	snd_printd("SKU: override=0x%x\n", spec->cdefine.override);

	return 0;
}

/* return true if the given NID is found in the list */
static bool found_in_nid_list(hda_nid_t nid, const hda_nid_t *list, int nums)
{
	return find_idx_in_nid_list(nid, list, nums) >= 0;
}

/* check subsystem ID and set up device-specific initialization;
 * return 1 if initialized, 0 if invalid SSID
 */
/* 32-bit subsystem ID for BIOS loading in HD Audio codec.
 *	31 ~ 16 :	Manufacture ID
 *	15 ~ 8	:	SKU ID
 *	7  ~ 0	:	Assembly ID
 *	port-A --> pin 39/41, port-E --> pin 14/15, port-D --> pin 35/36
 */
static int alc_subsystem_id(struct hda_codec *codec,
			    hda_nid_t porta, hda_nid_t porte,
			    hda_nid_t portd, hda_nid_t porti)
{
	unsigned int ass, tmp, i;
	unsigned nid;
	struct alc_spec *spec = codec->spec;

	if (spec->cdefine.fixup) {
		ass = spec->cdefine.sku_cfg;
		if (ass == ALC_FIXUP_SKU_IGNORE)
			return 0;
		goto do_sku;
	}

	ass = codec->subsystem_id & 0xffff;
	if ((ass != codec->bus->pci->subsystem_device) && (ass & 1))
		goto do_sku;

	/* invalid SSID, check the special NID pin defcfg instead */
	/*
	 * 31~30	: port connectivity
	 * 29~21	: reserve
	 * 20		: PCBEEP input
	 * 19~16	: Check sum (15:1)
	 * 15~1		: Custom
	 * 0		: override
	*/
	nid = 0x1d;
	if (codec->vendor_id == 0x10ec0260)
		nid = 0x17;
	ass = snd_hda_codec_get_pincfg(codec, nid);
	snd_printd("realtek: No valid SSID, "
		   "checking pincfg 0x%08x for NID 0x%x\n",
		   ass, nid);
	if (!(ass & 1))
		return 0;
	if ((ass >> 30) != 1)	/* no physical connection */
		return 0;

	/* check sum */
	tmp = 0;
	for (i = 1; i < 16; i++) {
		if ((ass >> i) & 1)
			tmp++;
	}
	if (((ass >> 16) & 0xf) != tmp)
		return 0;
do_sku:
	snd_printd("realtek: Enabling init ASM_ID=0x%04x CODEC_ID=%08x\n",
		   ass & 0xffff, codec->vendor_id);
	/*
	 * 0 : override
	 * 1 :	Swap Jack
	 * 2 : 0 --> Desktop, 1 --> Laptop
	 * 3~5 : External Amplifier control
	 * 7~6 : Reserved
	*/
	tmp = (ass & 0x38) >> 3;	/* external Amp control */
	switch (tmp) {
	case 1:
		spec->init_amp = ALC_INIT_GPIO1;
		break;
	case 3:
		spec->init_amp = ALC_INIT_GPIO2;
		break;
	case 7:
		spec->init_amp = ALC_INIT_GPIO3;
		break;
	case 5:
	default:
		spec->init_amp = ALC_INIT_DEFAULT;
		break;
	}

	/* is laptop or Desktop and enable the function "Mute internal speaker
	 * when the external headphone out jack is plugged"
	 */
	if (!(ass & 0x8000))
		return 1;
	/*
	 * 10~8 : Jack location
	 * 12~11: Headphone out -> 00: PortA, 01: PortE, 02: PortD, 03: Resvered
	 * 14~13: Resvered
	 * 15   : 1 --> enable the function "Mute internal speaker
	 *	        when the external headphone out jack is plugged"
	 */
	if (!spec->autocfg.hp_pins[0] &&
	    !(spec->autocfg.line_out_pins[0] &&
	      spec->autocfg.line_out_type == AUTO_PIN_HP_OUT)) {
		hda_nid_t nid;
		tmp = (ass >> 11) & 0x3;	/* HP to chassis */
		if (tmp == 0)
			nid = porta;
		else if (tmp == 1)
			nid = porte;
		else if (tmp == 2)
			nid = portd;
		else if (tmp == 3)
			nid = porti;
		else
			return 1;
		if (found_in_nid_list(nid, spec->autocfg.line_out_pins,
				      spec->autocfg.line_outs))
			return 1;
		spec->autocfg.hp_pins[0] = nid;
	}
	return 1;
}

/* Check the validity of ALC subsystem-id
 * ports contains an array of 4 pin NIDs for port-A, E, D and I */
static void alc_ssid_check(struct hda_codec *codec, const hda_nid_t *ports)
{
	if (!alc_subsystem_id(codec, ports[0], ports[1], ports[2], ports[3])) {
		struct alc_spec *spec = codec->spec;
		snd_printd("realtek: "
			   "Enable default setup for auto mode as fallback\n");
		spec->init_amp = ALC_INIT_DEFAULT;
	}
}

/*
 * Fix-up pin default configurations and add default verbs
 */

struct alc_pincfg {
	hda_nid_t nid;
	u32 val;
};

struct alc_model_fixup {
	const int id;
	const char *name;
};

struct alc_fixup {
	int type;
	bool chained;
	int chain_id;
	union {
		unsigned int sku;
		const struct alc_pincfg *pins;
		const struct hda_verb *verbs;
		void (*func)(struct hda_codec *codec,
			     const struct alc_fixup *fix,
			     int action);
	} v;
};

enum {
	ALC_FIXUP_INVALID,
	ALC_FIXUP_SKU,
	ALC_FIXUP_PINS,
	ALC_FIXUP_VERBS,
	ALC_FIXUP_FUNC,
};

enum {
	ALC_FIXUP_ACT_PRE_PROBE,
	ALC_FIXUP_ACT_PROBE,
	ALC_FIXUP_ACT_INIT,
};

static void alc_apply_fixup(struct hda_codec *codec, int action)
{
	struct alc_spec *spec = codec->spec;
	int id = spec->fixup_id;
#ifdef CONFIG_SND_DEBUG_VERBOSE
	const char *modelname = spec->fixup_name;
#endif
	int depth = 0;

	if (!spec->fixup_list)
		return;

	while (id >= 0) {
		const struct alc_fixup *fix = spec->fixup_list + id;
		const struct alc_pincfg *cfg;

		switch (fix->type) {
		case ALC_FIXUP_SKU:
			if (action != ALC_FIXUP_ACT_PRE_PROBE || !fix->v.sku)
				break;
			snd_printdd(KERN_INFO "hda_codec: %s: "
				    "Apply sku override for %s\n",
				    codec->chip_name, modelname);
			spec->cdefine.sku_cfg = fix->v.sku;
			spec->cdefine.fixup = 1;
			break;
		case ALC_FIXUP_PINS:
			cfg = fix->v.pins;
			if (action != ALC_FIXUP_ACT_PRE_PROBE || !cfg)
				break;
			snd_printdd(KERN_INFO "hda_codec: %s: "
				    "Apply pincfg for %s\n",
				    codec->chip_name, modelname);
			for (; cfg->nid; cfg++)
				snd_hda_codec_set_pincfg(codec, cfg->nid,
							 cfg->val);
			break;
		case ALC_FIXUP_VERBS:
			if (action != ALC_FIXUP_ACT_PROBE || !fix->v.verbs)
				break;
			snd_printdd(KERN_INFO "hda_codec: %s: "
				    "Apply fix-verbs for %s\n",
				    codec->chip_name, modelname);
			add_verb(codec->spec, fix->v.verbs);
			break;
		case ALC_FIXUP_FUNC:
			if (!fix->v.func)
				break;
			snd_printdd(KERN_INFO "hda_codec: %s: "
				    "Apply fix-func for %s\n",
				    codec->chip_name, modelname);
			fix->v.func(codec, fix, action);
			break;
		default:
			snd_printk(KERN_ERR "hda_codec: %s: "
				   "Invalid fixup type %d\n",
				   codec->chip_name, fix->type);
			break;
		}
		if (!fix->chained)
			break;
		if (++depth > 10)
			break;
		id = fix->chain_id;
	}
}

static void alc_pick_fixup(struct hda_codec *codec,
			   const struct alc_model_fixup *models,
			   const struct snd_pci_quirk *quirk,
			   const struct alc_fixup *fixlist)
{
	struct alc_spec *spec = codec->spec;
	const struct snd_pci_quirk *q;
	int id = -1;
	const char *name = NULL;

	if (codec->modelname && models) {
		while (models->name) {
			if (!strcmp(codec->modelname, models->name)) {
				id = models->id;
				name = models->name;
				break;
			}
			models++;
		}
	}
	if (id < 0) {
		q = snd_pci_quirk_lookup(codec->bus->pci, quirk);
		if (q) {
			id = q->value;
#ifdef CONFIG_SND_DEBUG_VERBOSE
			name = q->name;
#endif
		}
	}
	if (id < 0) {
		for (q = quirk; q->subvendor; q++) {
			unsigned int vendorid =
				q->subdevice | (q->subvendor << 16);
			if (vendorid == codec->subsystem_id) {
				id = q->value;
#ifdef CONFIG_SND_DEBUG_VERBOSE
				name = q->name;
#endif
				break;
			}
		}
	}

	spec->fixup_id = id;
	if (id >= 0) {
		spec->fixup_list = fixlist;
		spec->fixup_name = name;
	}
}

/*
 * COEF access helper functions
 */
static int alc_read_coef_idx(struct hda_codec *codec,
			unsigned int coef_idx)
{
	unsigned int val;
	snd_hda_codec_write(codec, 0x20, 0, AC_VERB_SET_COEF_INDEX,
		    		coef_idx);
	val = snd_hda_codec_read(codec, 0x20, 0,
			 	AC_VERB_GET_PROC_COEF, 0);
	return val;
}

static void alc_write_coef_idx(struct hda_codec *codec, unsigned int coef_idx,
							unsigned int coef_val)
{
	snd_hda_codec_write(codec, 0x20, 0, AC_VERB_SET_COEF_INDEX,
			    coef_idx);
	snd_hda_codec_write(codec, 0x20, 0, AC_VERB_SET_PROC_COEF,
			    coef_val);
}

/* a special bypass for COEF 0; read the cached value at the second time */
static unsigned int alc_get_coef0(struct hda_codec *codec)
{
	struct alc_spec *spec = codec->spec;
	if (!spec->coef0)
		spec->coef0 = alc_read_coef_idx(codec, 0);
	return spec->coef0;
}

/*
 * Digital I/O handling
 */

/* set right pin controls for digital I/O */
static void alc_auto_init_digital(struct hda_codec *codec)
{
	struct alc_spec *spec = codec->spec;
	int i;
	hda_nid_t pin, dac;

	for (i = 0; i < spec->autocfg.dig_outs; i++) {
		pin = spec->autocfg.dig_out_pins[i];
		if (!pin)
			continue;
		snd_hda_codec_write(codec, pin, 0,
				    AC_VERB_SET_PIN_WIDGET_CONTROL, PIN_OUT);
		if (!i)
			dac = spec->multiout.dig_out_nid;
		else
			dac = spec->slave_dig_outs[i - 1];
		if (!dac || !(get_wcaps(codec, dac) & AC_WCAP_OUT_AMP))
			continue;
		snd_hda_codec_write(codec, dac, 0,
				    AC_VERB_SET_AMP_GAIN_MUTE,
				    AMP_OUT_UNMUTE);
	}
	pin = spec->autocfg.dig_in_pin;
	if (pin)
		snd_hda_codec_write(codec, pin, 0,
				    AC_VERB_SET_PIN_WIDGET_CONTROL,
				    PIN_IN);
}

/* parse digital I/Os and set up NIDs in BIOS auto-parse mode */
static void alc_auto_parse_digital(struct hda_codec *codec)
{
	struct alc_spec *spec = codec->spec;
	int i, err, nums;
	hda_nid_t dig_nid;

	/* support multiple SPDIFs; the secondary is set up as a slave */
	nums = 0;
	for (i = 0; i < spec->autocfg.dig_outs; i++) {
		hda_nid_t conn[4];
		err = snd_hda_get_connections(codec,
					      spec->autocfg.dig_out_pins[i],
					      conn, ARRAY_SIZE(conn));
		if (err <= 0)
			continue;
		dig_nid = conn[0]; /* assume the first element is audio-out */
		if (!nums) {
			spec->multiout.dig_out_nid = dig_nid;
			spec->dig_out_type = spec->autocfg.dig_out_type[0];
		} else {
			spec->multiout.slave_dig_outs = spec->slave_dig_outs;
			if (nums >= ARRAY_SIZE(spec->slave_dig_outs) - 1)
				break;
			spec->slave_dig_outs[nums - 1] = dig_nid;
		}
		nums++;
	}

	if (spec->autocfg.dig_in_pin) {
		dig_nid = codec->start_nid;
		for (i = 0; i < codec->num_nodes; i++, dig_nid++) {
			unsigned int wcaps = get_wcaps(codec, dig_nid);
			if (get_wcaps_type(wcaps) != AC_WID_AUD_IN)
				continue;
			if (!(wcaps & AC_WCAP_DIGITAL))
				continue;
			if (!(wcaps & AC_WCAP_CONN_LIST))
				continue;
			err = get_connection_index(codec, dig_nid,
						   spec->autocfg.dig_in_pin);
			if (err >= 0) {
				spec->dig_in_nid = dig_nid;
				break;
			}
		}
	}
}

/*
 * capture mixer elements
 */
static int alc_cap_vol_info(struct snd_kcontrol *kcontrol,
			    struct snd_ctl_elem_info *uinfo)
{
	struct hda_codec *codec = snd_kcontrol_chip(kcontrol);
	struct alc_spec *spec = codec->spec;
	unsigned long val;
	int err;

	mutex_lock(&codec->control_mutex);
	if (spec->vol_in_capsrc)
		val = HDA_COMPOSE_AMP_VAL(spec->capsrc_nids[0], 3, 0, HDA_OUTPUT);
	else
		val = HDA_COMPOSE_AMP_VAL(spec->adc_nids[0], 3, 0, HDA_INPUT);
	kcontrol->private_value = val;
	err = snd_hda_mixer_amp_volume_info(kcontrol, uinfo);
	mutex_unlock(&codec->control_mutex);
	return err;
}

static int alc_cap_vol_tlv(struct snd_kcontrol *kcontrol, int op_flag,
			   unsigned int size, unsigned int __user *tlv)
{
	struct hda_codec *codec = snd_kcontrol_chip(kcontrol);
	struct alc_spec *spec = codec->spec;
	unsigned long val;
	int err;

	mutex_lock(&codec->control_mutex);
	if (spec->vol_in_capsrc)
		val = HDA_COMPOSE_AMP_VAL(spec->capsrc_nids[0], 3, 0, HDA_OUTPUT);
	else
		val = HDA_COMPOSE_AMP_VAL(spec->adc_nids[0], 3, 0, HDA_INPUT);
	kcontrol->private_value = val;
	err = snd_hda_mixer_amp_tlv(kcontrol, op_flag, size, tlv);
	mutex_unlock(&codec->control_mutex);
	return err;
}

typedef int (*getput_call_t)(struct snd_kcontrol *kcontrol,
			     struct snd_ctl_elem_value *ucontrol);

static int alc_cap_getput_caller(struct snd_kcontrol *kcontrol,
				 struct snd_ctl_elem_value *ucontrol,
				 getput_call_t func, bool check_adc_switch)
{
	struct hda_codec *codec = snd_kcontrol_chip(kcontrol);
	struct alc_spec *spec = codec->spec;
	int i, err = 0;

	mutex_lock(&codec->control_mutex);
	if (check_adc_switch && spec->dyn_adc_switch) {
		for (i = 0; i < spec->num_adc_nids; i++) {
			kcontrol->private_value =
				HDA_COMPOSE_AMP_VAL(spec->adc_nids[i],
						    3, 0, HDA_INPUT);
			err = func(kcontrol, ucontrol);
			if (err < 0)
				goto error;
		}
	} else {
		i = snd_ctl_get_ioffidx(kcontrol, &ucontrol->id);
		if (spec->vol_in_capsrc)
			kcontrol->private_value =
				HDA_COMPOSE_AMP_VAL(spec->capsrc_nids[i],
						    3, 0, HDA_OUTPUT);
		else
			kcontrol->private_value =
				HDA_COMPOSE_AMP_VAL(spec->adc_nids[i],
						    3, 0, HDA_INPUT);
		err = func(kcontrol, ucontrol);
	}
 error:
	mutex_unlock(&codec->control_mutex);
	return err;
}

static int alc_cap_vol_get(struct snd_kcontrol *kcontrol,
			   struct snd_ctl_elem_value *ucontrol)
{
	return alc_cap_getput_caller(kcontrol, ucontrol,
				     snd_hda_mixer_amp_volume_get, false);
}

static int alc_cap_vol_put(struct snd_kcontrol *kcontrol,
			   struct snd_ctl_elem_value *ucontrol)
{
	return alc_cap_getput_caller(kcontrol, ucontrol,
				     snd_hda_mixer_amp_volume_put, true);
}

/* capture mixer elements */
#define alc_cap_sw_info		snd_ctl_boolean_stereo_info

static int alc_cap_sw_get(struct snd_kcontrol *kcontrol,
			  struct snd_ctl_elem_value *ucontrol)
{
	return alc_cap_getput_caller(kcontrol, ucontrol,
				     snd_hda_mixer_amp_switch_get, false);
}

static int alc_cap_sw_put(struct snd_kcontrol *kcontrol,
			  struct snd_ctl_elem_value *ucontrol)
{
	return alc_cap_getput_caller(kcontrol, ucontrol,
				     snd_hda_mixer_amp_switch_put, true);
}

#define _DEFINE_CAPMIX(num) \
	{ \
		.iface = SNDRV_CTL_ELEM_IFACE_MIXER, \
		.name = "Capture Switch", \
		.access = SNDRV_CTL_ELEM_ACCESS_READWRITE, \
		.count = num, \
		.info = alc_cap_sw_info, \
		.get = alc_cap_sw_get, \
		.put = alc_cap_sw_put, \
	}, \
	{ \
		.iface = SNDRV_CTL_ELEM_IFACE_MIXER, \
		.name = "Capture Volume", \
		.access = (SNDRV_CTL_ELEM_ACCESS_READWRITE | \
			   SNDRV_CTL_ELEM_ACCESS_TLV_READ | \
			   SNDRV_CTL_ELEM_ACCESS_TLV_CALLBACK), \
		.count = num, \
		.info = alc_cap_vol_info, \
		.get = alc_cap_vol_get, \
		.put = alc_cap_vol_put, \
		.tlv = { .c = alc_cap_vol_tlv }, \
	}

#define _DEFINE_CAPSRC(num) \
	{ \
		.iface = SNDRV_CTL_ELEM_IFACE_MIXER, \
		/* .name = "Capture Source", */ \
		.name = "Input Source", \
		.count = num, \
		.info = alc_mux_enum_info, \
		.get = alc_mux_enum_get, \
		.put = alc_mux_enum_put, \
	}

#define DEFINE_CAPMIX(num) \
static const struct snd_kcontrol_new alc_capture_mixer ## num[] = { \
	_DEFINE_CAPMIX(num),				      \
	_DEFINE_CAPSRC(num),				      \
	{ } /* end */					      \
}

#define DEFINE_CAPMIX_NOSRC(num) \
static const struct snd_kcontrol_new alc_capture_mixer_nosrc ## num[] = { \
	_DEFINE_CAPMIX(num),					    \
	{ } /* end */						    \
}

/* up to three ADCs */
DEFINE_CAPMIX(1);
DEFINE_CAPMIX(2);
DEFINE_CAPMIX(3);
DEFINE_CAPMIX_NOSRC(1);
DEFINE_CAPMIX_NOSRC(2);
DEFINE_CAPMIX_NOSRC(3);

/*
 * virtual master controls
 */

/*
 * slave controls for virtual master
 */
static const char * const alc_slave_vols[] = {
	"Front Playback Volume",
	"Surround Playback Volume",
	"Center Playback Volume",
	"LFE Playback Volume",
	"Side Playback Volume",
	"Headphone Playback Volume",
	"Speaker Playback Volume",
	"Mono Playback Volume",
	"Line-Out Playback Volume",
	"CLFE Playback Volume",
	"Bass Speaker Playback Volume",
	"PCM Playback Volume",
	NULL,
};

static const char * const alc_slave_sws[] = {
	"Front Playback Switch",
	"Surround Playback Switch",
	"Center Playback Switch",
	"LFE Playback Switch",
	"Side Playback Switch",
	"Headphone Playback Switch",
	"Speaker Playback Switch",
	"Mono Playback Switch",
	"IEC958 Playback Switch",
	"Line-Out Playback Switch",
	"CLFE Playback Switch",
	"Bass Speaker Playback Switch",
	"PCM Playback Switch",
	NULL,
};

/*
 * build control elements
 */

#define NID_MAPPING		(-1)

#define SUBDEV_SPEAKER_		(0 << 6)
#define SUBDEV_HP_		(1 << 6)
#define SUBDEV_LINE_		(2 << 6)
#define SUBDEV_SPEAKER(x)	(SUBDEV_SPEAKER_ | ((x) & 0x3f))
#define SUBDEV_HP(x)		(SUBDEV_HP_ | ((x) & 0x3f))
#define SUBDEV_LINE(x)		(SUBDEV_LINE_ | ((x) & 0x3f))

static void alc_free_kctls(struct hda_codec *codec);

#ifdef CONFIG_SND_HDA_INPUT_BEEP
/* additional beep mixers; the actual parameters are overwritten at build */
static const struct snd_kcontrol_new alc_beep_mixer[] = {
	HDA_CODEC_VOLUME("Beep Playback Volume", 0, 0, HDA_INPUT),
	HDA_CODEC_MUTE_BEEP("Beep Playback Switch", 0, 0, HDA_INPUT),
	{ } /* end */
};
#endif

static int __alc_build_controls(struct hda_codec *codec)
{
	struct alc_spec *spec = codec->spec;
	struct snd_kcontrol *kctl = NULL;
	const struct snd_kcontrol_new *knew;
	int i, j, err;
	unsigned int u;
	hda_nid_t nid;

	for (i = 0; i < spec->num_mixers; i++) {
		err = snd_hda_add_new_ctls(codec, spec->mixers[i]);
		if (err < 0)
			return err;
	}
	if (spec->cap_mixer) {
		err = snd_hda_add_new_ctls(codec, spec->cap_mixer);
		if (err < 0)
			return err;
	}
	if (spec->multiout.dig_out_nid) {
		err = snd_hda_create_spdif_out_ctls(codec,
						    spec->multiout.dig_out_nid,
						    spec->multiout.dig_out_nid);
		if (err < 0)
			return err;
		if (!spec->no_analog) {
			err = snd_hda_create_spdif_share_sw(codec,
							    &spec->multiout);
			if (err < 0)
				return err;
			spec->multiout.share_spdif = 1;
		}
	}
	if (spec->dig_in_nid) {
		err = snd_hda_create_spdif_in_ctls(codec, spec->dig_in_nid);
		if (err < 0)
			return err;
	}

#ifdef CONFIG_SND_HDA_INPUT_BEEP
	/* create beep controls if needed */
	if (spec->beep_amp) {
		const struct snd_kcontrol_new *knew;
		for (knew = alc_beep_mixer; knew->name; knew++) {
			struct snd_kcontrol *kctl;
			kctl = snd_ctl_new1(knew, codec);
			if (!kctl)
				return -ENOMEM;
			kctl->private_value = spec->beep_amp;
			err = snd_hda_ctl_add(codec, 0, kctl);
			if (err < 0)
				return err;
		}
	}
#endif

	/* if we have no master control, let's create it */
	if (!spec->no_analog &&
	    !snd_hda_find_mixer_ctl(codec, "Master Playback Volume")) {
		unsigned int vmaster_tlv[4];
		snd_hda_set_vmaster_tlv(codec, spec->vmaster_nid,
					HDA_OUTPUT, vmaster_tlv);
		err = snd_hda_add_vmaster(codec, "Master Playback Volume",
					  vmaster_tlv, alc_slave_vols);
		if (err < 0)
			return err;
	}
	if (!spec->no_analog &&
	    !snd_hda_find_mixer_ctl(codec, "Master Playback Switch")) {
		err = snd_hda_add_vmaster(codec, "Master Playback Switch",
					  NULL, alc_slave_sws);
		if (err < 0)
			return err;
	}

	/* assign Capture Source enums to NID */
	if (spec->capsrc_nids || spec->adc_nids) {
		kctl = snd_hda_find_mixer_ctl(codec, "Capture Source");
		if (!kctl)
			kctl = snd_hda_find_mixer_ctl(codec, "Input Source");
		for (i = 0; kctl && i < kctl->count; i++) {
			err = snd_hda_add_nid(codec, kctl, i,
					      get_capsrc(spec, i));
			if (err < 0)
				return err;
		}
	}
	if (spec->cap_mixer && spec->adc_nids) {
		const char *kname = kctl ? kctl->id.name : NULL;
		for (knew = spec->cap_mixer; knew->name; knew++) {
			if (kname && strcmp(knew->name, kname) == 0)
				continue;
			kctl = snd_hda_find_mixer_ctl(codec, knew->name);
			for (i = 0; kctl && i < kctl->count; i++) {
				err = snd_hda_add_nid(codec, kctl, i,
						      spec->adc_nids[i]);
				if (err < 0)
					return err;
			}
		}
	}

	/* other nid->control mapping */
	for (i = 0; i < spec->num_mixers; i++) {
		for (knew = spec->mixers[i]; knew->name; knew++) {
			if (knew->iface != NID_MAPPING)
				continue;
			kctl = snd_hda_find_mixer_ctl(codec, knew->name);
			if (kctl == NULL)
				continue;
			u = knew->subdevice;
			for (j = 0; j < 4; j++, u >>= 8) {
				nid = u & 0x3f;
				if (nid == 0)
					continue;
				switch (u & 0xc0) {
				case SUBDEV_SPEAKER_:
					nid = spec->autocfg.speaker_pins[nid];
					break;
				case SUBDEV_LINE_:
					nid = spec->autocfg.line_out_pins[nid];
					break;
				case SUBDEV_HP_:
					nid = spec->autocfg.hp_pins[nid];
					break;
				default:
					continue;
				}
				err = snd_hda_add_nid(codec, kctl, 0, nid);
				if (err < 0)
					return err;
			}
			u = knew->private_value;
			for (j = 0; j < 4; j++, u >>= 8) {
				nid = u & 0xff;
				if (nid == 0)
					continue;
				err = snd_hda_add_nid(codec, kctl, 0, nid);
				if (err < 0)
					return err;
			}
		}
	}

	alc_free_kctls(codec); /* no longer needed */

	return 0;
}

static int alc_build_controls(struct hda_codec *codec)
{
	struct alc_spec *spec = codec->spec;
	int err = __alc_build_controls(codec);
	if (err < 0)
		return err;
	return snd_hda_jack_add_kctls(codec, &spec->autocfg);
}


/*
 * Common callbacks
 */

static void alc_init_special_input_src(struct hda_codec *codec);

static int alc_init(struct hda_codec *codec)
{
	struct alc_spec *spec = codec->spec;
	unsigned int i;

	alc_fix_pll(codec);
	alc_auto_init_amp(codec, spec->init_amp);

	for (i = 0; i < spec->num_init_verbs; i++)
		snd_hda_sequence_write(codec, spec->init_verbs[i]);
	alc_init_special_input_src(codec);

	if (spec->init_hook)
		spec->init_hook(codec);

	alc_apply_fixup(codec, ALC_FIXUP_ACT_INIT);

	snd_hda_jack_report_sync(codec);

	hda_call_check_power_status(codec, 0x01);
	return 0;
}

static void alc_unsol_event(struct hda_codec *codec, unsigned int res)
{
	struct alc_spec *spec = codec->spec;

	if (spec->unsol_event)
		spec->unsol_event(codec, res);
}

#ifdef CONFIG_SND_HDA_POWER_SAVE
static int alc_check_power_status(struct hda_codec *codec, hda_nid_t nid)
{
	struct alc_spec *spec = codec->spec;
	return snd_hda_check_amp_list_power(codec, &spec->loopback, nid);
}
#endif

/*
 * Analog playback callbacks
 */
static int alc_playback_pcm_open(struct hda_pcm_stream *hinfo,
				    struct hda_codec *codec,
				    struct snd_pcm_substream *substream)
{
	struct alc_spec *spec = codec->spec;
	return snd_hda_multi_out_analog_open(codec, &spec->multiout, substream,
					     hinfo);
}

static int alc_playback_pcm_prepare(struct hda_pcm_stream *hinfo,
				       struct hda_codec *codec,
				       unsigned int stream_tag,
				       unsigned int format,
				       struct snd_pcm_substream *substream)
{
	struct alc_spec *spec = codec->spec;
	return snd_hda_multi_out_analog_prepare(codec, &spec->multiout,
						stream_tag, format, substream);
}

static int alc_playback_pcm_cleanup(struct hda_pcm_stream *hinfo,
				       struct hda_codec *codec,
				       struct snd_pcm_substream *substream)
{
	struct alc_spec *spec = codec->spec;
	return snd_hda_multi_out_analog_cleanup(codec, &spec->multiout);
}

/*
 * Digital out
 */
static int alc_dig_playback_pcm_open(struct hda_pcm_stream *hinfo,
					struct hda_codec *codec,
					struct snd_pcm_substream *substream)
{
	struct alc_spec *spec = codec->spec;
	return snd_hda_multi_out_dig_open(codec, &spec->multiout);
}

static int alc_dig_playback_pcm_prepare(struct hda_pcm_stream *hinfo,
					   struct hda_codec *codec,
					   unsigned int stream_tag,
					   unsigned int format,
					   struct snd_pcm_substream *substream)
{
	struct alc_spec *spec = codec->spec;
	return snd_hda_multi_out_dig_prepare(codec, &spec->multiout,
					     stream_tag, format, substream);
}

static int alc_dig_playback_pcm_cleanup(struct hda_pcm_stream *hinfo,
					   struct hda_codec *codec,
					   struct snd_pcm_substream *substream)
{
	struct alc_spec *spec = codec->spec;
	return snd_hda_multi_out_dig_cleanup(codec, &spec->multiout);
}

static int alc_dig_playback_pcm_close(struct hda_pcm_stream *hinfo,
					 struct hda_codec *codec,
					 struct snd_pcm_substream *substream)
{
	struct alc_spec *spec = codec->spec;
	return snd_hda_multi_out_dig_close(codec, &spec->multiout);
}

/*
 * Analog capture
 */
static int alc_alt_capture_pcm_prepare(struct hda_pcm_stream *hinfo,
				      struct hda_codec *codec,
				      unsigned int stream_tag,
				      unsigned int format,
				      struct snd_pcm_substream *substream)
{
	struct alc_spec *spec = codec->spec;

	snd_hda_codec_setup_stream(codec, spec->adc_nids[substream->number + 1],
				   stream_tag, 0, format);
	return 0;
}

static int alc_alt_capture_pcm_cleanup(struct hda_pcm_stream *hinfo,
				      struct hda_codec *codec,
				      struct snd_pcm_substream *substream)
{
	struct alc_spec *spec = codec->spec;

	snd_hda_codec_cleanup_stream(codec,
				     spec->adc_nids[substream->number + 1]);
	return 0;
}

/* analog capture with dynamic dual-adc changes */
static int dyn_adc_capture_pcm_prepare(struct hda_pcm_stream *hinfo,
				       struct hda_codec *codec,
				       unsigned int stream_tag,
				       unsigned int format,
				       struct snd_pcm_substream *substream)
{
	struct alc_spec *spec = codec->spec;
	spec->cur_adc = spec->adc_nids[spec->dyn_adc_idx[spec->cur_mux[0]]];
	spec->cur_adc_stream_tag = stream_tag;
	spec->cur_adc_format = format;
	snd_hda_codec_setup_stream(codec, spec->cur_adc, stream_tag, 0, format);
	return 0;
}

static int dyn_adc_capture_pcm_cleanup(struct hda_pcm_stream *hinfo,
				       struct hda_codec *codec,
				       struct snd_pcm_substream *substream)
{
	struct alc_spec *spec = codec->spec;
	snd_hda_codec_cleanup_stream(codec, spec->cur_adc);
	spec->cur_adc = 0;
	return 0;
}

static const struct hda_pcm_stream dyn_adc_pcm_analog_capture = {
	.substreams = 1,
	.channels_min = 2,
	.channels_max = 2,
	.nid = 0, /* fill later */
	.ops = {
		.prepare = dyn_adc_capture_pcm_prepare,
		.cleanup = dyn_adc_capture_pcm_cleanup
	},
};

/*
 */
static const struct hda_pcm_stream alc_pcm_analog_playback = {
	.substreams = 1,
	.channels_min = 2,
	.channels_max = 8,
	/* NID is set in alc_build_pcms */
	.ops = {
		.open = alc_playback_pcm_open,
		.prepare = alc_playback_pcm_prepare,
		.cleanup = alc_playback_pcm_cleanup
	},
};

static const struct hda_pcm_stream alc_pcm_analog_capture = {
	.substreams = 1,
	.channels_min = 2,
	.channels_max = 2,
	/* NID is set in alc_build_pcms */
};

static const struct hda_pcm_stream alc_pcm_analog_alt_playback = {
	.substreams = 1,
	.channels_min = 2,
	.channels_max = 2,
	/* NID is set in alc_build_pcms */
};

static const struct hda_pcm_stream alc_pcm_analog_alt_capture = {
	.substreams = 2, /* can be overridden */
	.channels_min = 2,
	.channels_max = 2,
	/* NID is set in alc_build_pcms */
	.ops = {
		.prepare = alc_alt_capture_pcm_prepare,
		.cleanup = alc_alt_capture_pcm_cleanup
	},
};

static const struct hda_pcm_stream alc_pcm_digital_playback = {
	.substreams = 1,
	.channels_min = 2,
	.channels_max = 2,
	/* NID is set in alc_build_pcms */
	.ops = {
		.open = alc_dig_playback_pcm_open,
		.close = alc_dig_playback_pcm_close,
		.prepare = alc_dig_playback_pcm_prepare,
		.cleanup = alc_dig_playback_pcm_cleanup
	},
};

static const struct hda_pcm_stream alc_pcm_digital_capture = {
	.substreams = 1,
	.channels_min = 2,
	.channels_max = 2,
	/* NID is set in alc_build_pcms */
};

/* Used by alc_build_pcms to flag that a PCM has no playback stream */
static const struct hda_pcm_stream alc_pcm_null_stream = {
	.substreams = 0,
	.channels_min = 0,
	.channels_max = 0,
};

static int alc_build_pcms(struct hda_codec *codec)
{
	struct alc_spec *spec = codec->spec;
	struct hda_pcm *info = spec->pcm_rec;
	const struct hda_pcm_stream *p;
	bool have_multi_adcs;
	int i;

	codec->num_pcms = 1;
	codec->pcm_info = info;

	if (spec->no_analog)
		goto skip_analog;

	snprintf(spec->stream_name_analog, sizeof(spec->stream_name_analog),
		 "%s Analog", codec->chip_name);
	info->name = spec->stream_name_analog;

	if (spec->multiout.num_dacs > 0) {
		p = spec->stream_analog_playback;
		if (!p)
			p = &alc_pcm_analog_playback;
		info->stream[SNDRV_PCM_STREAM_PLAYBACK] = *p;
		info->stream[SNDRV_PCM_STREAM_PLAYBACK].nid = spec->multiout.dac_nids[0];
	}
	if (spec->adc_nids) {
		p = spec->stream_analog_capture;
		if (!p) {
			if (spec->dyn_adc_switch)
				p = &dyn_adc_pcm_analog_capture;
			else
				p = &alc_pcm_analog_capture;
		}
		info->stream[SNDRV_PCM_STREAM_CAPTURE] = *p;
		info->stream[SNDRV_PCM_STREAM_CAPTURE].nid = spec->adc_nids[0];
	}

	if (spec->channel_mode) {
		info->stream[SNDRV_PCM_STREAM_PLAYBACK].channels_max = 0;
		for (i = 0; i < spec->num_channel_mode; i++) {
			if (spec->channel_mode[i].channels > info->stream[SNDRV_PCM_STREAM_PLAYBACK].channels_max) {
				info->stream[SNDRV_PCM_STREAM_PLAYBACK].channels_max = spec->channel_mode[i].channels;
			}
		}
	}

 skip_analog:
	/* SPDIF for stream index #1 */
	if (spec->multiout.dig_out_nid || spec->dig_in_nid) {
		snprintf(spec->stream_name_digital,
			 sizeof(spec->stream_name_digital),
			 "%s Digital", codec->chip_name);
		codec->num_pcms = 2;
	        codec->slave_dig_outs = spec->multiout.slave_dig_outs;
		info = spec->pcm_rec + 1;
		info->name = spec->stream_name_digital;
		if (spec->dig_out_type)
			info->pcm_type = spec->dig_out_type;
		else
			info->pcm_type = HDA_PCM_TYPE_SPDIF;
		if (spec->multiout.dig_out_nid) {
			p = spec->stream_digital_playback;
			if (!p)
				p = &alc_pcm_digital_playback;
			info->stream[SNDRV_PCM_STREAM_PLAYBACK] = *p;
			info->stream[SNDRV_PCM_STREAM_PLAYBACK].nid = spec->multiout.dig_out_nid;
		}
		if (spec->dig_in_nid) {
			p = spec->stream_digital_capture;
			if (!p)
				p = &alc_pcm_digital_capture;
			info->stream[SNDRV_PCM_STREAM_CAPTURE] = *p;
			info->stream[SNDRV_PCM_STREAM_CAPTURE].nid = spec->dig_in_nid;
		}
		/* FIXME: do we need this for all Realtek codec models? */
		codec->spdif_status_reset = 1;
	}

	if (spec->no_analog)
		return 0;

	/* If the use of more than one ADC is requested for the current
	 * model, configure a second analog capture-only PCM.
	 */
	have_multi_adcs = (spec->num_adc_nids > 1) &&
		!spec->dyn_adc_switch && !spec->auto_mic &&
		(!spec->input_mux || spec->input_mux->num_items > 1);
	/* Additional Analaog capture for index #2 */
	if (spec->alt_dac_nid || have_multi_adcs) {
		codec->num_pcms = 3;
		info = spec->pcm_rec + 2;
		info->name = spec->stream_name_analog;
		if (spec->alt_dac_nid) {
			p = spec->stream_analog_alt_playback;
			if (!p)
				p = &alc_pcm_analog_alt_playback;
			info->stream[SNDRV_PCM_STREAM_PLAYBACK] = *p;
			info->stream[SNDRV_PCM_STREAM_PLAYBACK].nid =
				spec->alt_dac_nid;
		} else {
			info->stream[SNDRV_PCM_STREAM_PLAYBACK] =
				alc_pcm_null_stream;
			info->stream[SNDRV_PCM_STREAM_PLAYBACK].nid = 0;
		}
		if (have_multi_adcs) {
			p = spec->stream_analog_alt_capture;
			if (!p)
				p = &alc_pcm_analog_alt_capture;
			info->stream[SNDRV_PCM_STREAM_CAPTURE] = *p;
			info->stream[SNDRV_PCM_STREAM_CAPTURE].nid =
				spec->adc_nids[1];
			info->stream[SNDRV_PCM_STREAM_CAPTURE].substreams =
				spec->num_adc_nids - 1;
		} else {
			info->stream[SNDRV_PCM_STREAM_CAPTURE] =
				alc_pcm_null_stream;
			info->stream[SNDRV_PCM_STREAM_CAPTURE].nid = 0;
		}
	}

	return 0;
}

static inline void alc_shutup(struct hda_codec *codec)
{
	struct alc_spec *spec = codec->spec;

	if (spec && spec->shutup)
		spec->shutup(codec);
	snd_hda_shutup_pins(codec);
}

static void alc_free_kctls(struct hda_codec *codec)
{
	struct alc_spec *spec = codec->spec;

	if (spec->kctls.list) {
		struct snd_kcontrol_new *kctl = spec->kctls.list;
		int i;
		for (i = 0; i < spec->kctls.used; i++)
			kfree(kctl[i].name);
	}
	snd_array_free(&spec->kctls);
}

static void alc_free_bind_ctls(struct hda_codec *codec)
{
	struct alc_spec *spec = codec->spec;
	if (spec->bind_ctls.list) {
		struct hda_bind_ctls **ctl = spec->bind_ctls.list;
		int i;
		for (i = 0; i < spec->bind_ctls.used; i++)
			kfree(ctl[i]);
	}
	snd_array_free(&spec->bind_ctls);
}

static void alc_free(struct hda_codec *codec)
{
	struct alc_spec *spec = codec->spec;

	if (!spec)
		return;

	alc_shutup(codec);
	alc_free_kctls(codec);
	alc_free_bind_ctls(codec);
	kfree(spec);
	snd_hda_detach_beep_device(codec);
}

#ifdef CONFIG_SND_HDA_POWER_SAVE
static void alc_power_eapd(struct hda_codec *codec)
{
	alc_auto_setup_eapd(codec, false);
}

static int alc_suspend(struct hda_codec *codec, pm_message_t state)
{
	struct alc_spec *spec = codec->spec;
	alc_shutup(codec);
	if (spec && spec->power_hook)
		spec->power_hook(codec);
	return 0;
}
#endif

#ifdef CONFIG_PM
static int alc_resume(struct hda_codec *codec)
{
	msleep(150); /* to avoid pop noise */
	codec->patch_ops.init(codec);
	snd_hda_codec_resume_amp(codec);
	snd_hda_codec_resume_cache(codec);
	hda_call_check_power_status(codec, 0x01);
	return 0;
}
#endif

/*
 */
static const struct hda_codec_ops alc_patch_ops = {
	.build_controls = alc_build_controls,
	.build_pcms = alc_build_pcms,
	.init = alc_init,
	.free = alc_free,
	.unsol_event = alc_unsol_event,
#ifdef CONFIG_PM
	.resume = alc_resume,
#endif
#ifdef CONFIG_SND_HDA_POWER_SAVE
	.suspend = alc_suspend,
	.check_power_status = alc_check_power_status,
#endif
	.reboot_notify = alc_shutup,
};

/* replace the codec chip_name with the given string */
static int alc_codec_rename(struct hda_codec *codec, const char *name)
{
	kfree(codec->chip_name);
	codec->chip_name = kstrdup(name, GFP_KERNEL);
	if (!codec->chip_name) {
		alc_free(codec);
		return -ENOMEM;
	}
	return 0;
}

/*
 * Rename codecs appropriately from COEF value
 */
struct alc_codec_rename_table {
	unsigned int vendor_id;
	unsigned short coef_mask;
	unsigned short coef_bits;
	const char *name;
};

static struct alc_codec_rename_table rename_tbl[] = {
	{ 0x10ec0269, 0xfff0, 0x3010, "ALC277" },
	{ 0x10ec0269, 0xf0f0, 0x2010, "ALC259" },
	{ 0x10ec0269, 0xf0f0, 0x3010, "ALC258" },
	{ 0x10ec0269, 0x00f0, 0x0010, "ALC269VB" },
	{ 0x10ec0269, 0xffff, 0xa023, "ALC259" },
	{ 0x10ec0269, 0xffff, 0x6023, "ALC281X" },
	{ 0x10ec0269, 0x00f0, 0x0020, "ALC269VC" },
	{ 0x10ec0887, 0x00f0, 0x0030, "ALC887-VD" },
	{ 0x10ec0888, 0x00f0, 0x0030, "ALC888-VD" },
	{ 0x10ec0888, 0xf0f0, 0x3020, "ALC886" },
	{ 0x10ec0899, 0x2000, 0x2000, "ALC899" },
	{ 0x10ec0892, 0xffff, 0x8020, "ALC661" },
	{ 0x10ec0892, 0xffff, 0x8011, "ALC661" },
	{ 0x10ec0892, 0xffff, 0x4011, "ALC656" },
	{ } /* terminator */
};

static int alc_codec_rename_from_preset(struct hda_codec *codec)
{
	const struct alc_codec_rename_table *p;

	for (p = rename_tbl; p->vendor_id; p++) {
		if (p->vendor_id != codec->vendor_id)
			continue;
		if ((alc_get_coef0(codec) & p->coef_mask) == p->coef_bits)
			return alc_codec_rename(codec, p->name);
	}
	return 0;
}

/*
 * Automatic parse of I/O pins from the BIOS configuration
 */

enum {
	ALC_CTL_WIDGET_VOL,
	ALC_CTL_WIDGET_MUTE,
	ALC_CTL_BIND_MUTE,
	ALC_CTL_BIND_VOL,
	ALC_CTL_BIND_SW,
};
static const struct snd_kcontrol_new alc_control_templates[] = {
	HDA_CODEC_VOLUME(NULL, 0, 0, 0),
	HDA_CODEC_MUTE(NULL, 0, 0, 0),
	HDA_BIND_MUTE(NULL, 0, 0, 0),
	HDA_BIND_VOL(NULL, 0),
	HDA_BIND_SW(NULL, 0),
};

/* add dynamic controls */
static int add_control(struct alc_spec *spec, int type, const char *name,
		       int cidx, unsigned long val)
{
	struct snd_kcontrol_new *knew;

	knew = alc_kcontrol_new(spec);
	if (!knew)
		return -ENOMEM;
	*knew = alc_control_templates[type];
	knew->name = kstrdup(name, GFP_KERNEL);
	if (!knew->name)
		return -ENOMEM;
	knew->index = cidx;
	if (get_amp_nid_(val))
		knew->subdevice = HDA_SUBDEV_AMP_FLAG;
	knew->private_value = val;
	return 0;
}

static int add_control_with_pfx(struct alc_spec *spec, int type,
				const char *pfx, const char *dir,
				const char *sfx, int cidx, unsigned long val)
{
	char name[32];
	snprintf(name, sizeof(name), "%s %s %s", pfx, dir, sfx);
	return add_control(spec, type, name, cidx, val);
}

#define add_pb_vol_ctrl(spec, type, pfx, val)			\
	add_control_with_pfx(spec, type, pfx, "Playback", "Volume", 0, val)
#define add_pb_sw_ctrl(spec, type, pfx, val)			\
	add_control_with_pfx(spec, type, pfx, "Playback", "Switch", 0, val)
#define __add_pb_vol_ctrl(spec, type, pfx, cidx, val)			\
	add_control_with_pfx(spec, type, pfx, "Playback", "Volume", cidx, val)
#define __add_pb_sw_ctrl(spec, type, pfx, cidx, val)			\
	add_control_with_pfx(spec, type, pfx, "Playback", "Switch", cidx, val)

static const char * const channel_name[4] = {
	"Front", "Surround", "CLFE", "Side"
};

static const char *alc_get_line_out_pfx(struct alc_spec *spec, int ch,
					bool can_be_master, int *index)
{
	struct auto_pin_cfg *cfg = &spec->autocfg;

	*index = 0;
	if (cfg->line_outs == 1 && !spec->multi_ios &&
	    !cfg->hp_outs && !cfg->speaker_outs && can_be_master)
		return "Master";

	switch (cfg->line_out_type) {
	case AUTO_PIN_SPEAKER_OUT:
		if (cfg->line_outs == 1)
			return "Speaker";
		if (cfg->line_outs == 2)
			return ch ? "Bass Speaker" : "Speaker";
		break;
	case AUTO_PIN_HP_OUT:
		/* for multi-io case, only the primary out */
		if (ch && spec->multi_ios)
			break;
		*index = ch;
		return "Headphone";
	default:
		if (cfg->line_outs == 1 && !spec->multi_ios)
			return "PCM";
		break;
	}
	if (snd_BUG_ON(ch >= ARRAY_SIZE(channel_name)))
		return "PCM";

	return channel_name[ch];
}

/* create input playback/capture controls for the given pin */
static int new_analog_input(struct alc_spec *spec, hda_nid_t pin,
			    const char *ctlname, int ctlidx,
			    int idx, hda_nid_t mix_nid)
{
	int err;

	err = __add_pb_vol_ctrl(spec, ALC_CTL_WIDGET_VOL, ctlname, ctlidx,
			  HDA_COMPOSE_AMP_VAL(mix_nid, 3, idx, HDA_INPUT));
	if (err < 0)
		return err;
	err = __add_pb_sw_ctrl(spec, ALC_CTL_WIDGET_MUTE, ctlname, ctlidx,
			  HDA_COMPOSE_AMP_VAL(mix_nid, 3, idx, HDA_INPUT));
	if (err < 0)
		return err;
	return 0;
}

static int alc_is_input_pin(struct hda_codec *codec, hda_nid_t nid)
{
	unsigned int pincap = snd_hda_query_pin_caps(codec, nid);
	return (pincap & AC_PINCAP_IN) != 0;
}

/* Parse the codec tree and retrieve ADCs and corresponding capsrc MUXs */
static int alc_auto_fill_adc_caps(struct hda_codec *codec)
{
	struct alc_spec *spec = codec->spec;
	hda_nid_t nid;
	hda_nid_t *adc_nids = spec->private_adc_nids;
	hda_nid_t *cap_nids = spec->private_capsrc_nids;
	int max_nums = ARRAY_SIZE(spec->private_adc_nids);
	int i, nums = 0;

	if (spec->shared_mic_hp)
		max_nums = 1; /* no multi streams with the shared HP/mic */

	nid = codec->start_nid;
	for (i = 0; i < codec->num_nodes; i++, nid++) {
		hda_nid_t src;
		const hda_nid_t *list;
		unsigned int caps = get_wcaps(codec, nid);
		int type = get_wcaps_type(caps);

		if (type != AC_WID_AUD_IN || (caps & AC_WCAP_DIGITAL))
			continue;
		adc_nids[nums] = nid;
		cap_nids[nums] = nid;
		src = nid;
		for (;;) {
			int n;
			type = get_wcaps_type(get_wcaps(codec, src));
			if (type == AC_WID_PIN)
				break;
			if (type == AC_WID_AUD_SEL) {
				cap_nids[nums] = src;
				break;
			}
			n = snd_hda_get_conn_list(codec, src, &list);
			if (n > 1) {
				cap_nids[nums] = src;
				break;
			} else if (n != 1)
				break;
			src = *list;
		}
		if (++nums >= max_nums)
			break;
	}
	spec->adc_nids = spec->private_adc_nids;
	spec->capsrc_nids = spec->private_capsrc_nids;
	spec->num_adc_nids = nums;
	return nums;
}

/* create playback/capture controls for input pins */
static int alc_auto_create_input_ctls(struct hda_codec *codec)
{
	struct alc_spec *spec = codec->spec;
	const struct auto_pin_cfg *cfg = &spec->autocfg;
	hda_nid_t mixer = spec->mixer_nid;
	struct hda_input_mux *imux = &spec->private_imux[0];
	int num_adcs;
	int i, c, err, idx, type_idx = 0;
	const char *prev_label = NULL;

	num_adcs = alc_auto_fill_adc_caps(codec);
	if (num_adcs < 0)
		return 0;

	for (i = 0; i < cfg->num_inputs; i++) {
		hda_nid_t pin;
		const char *label;

		pin = cfg->inputs[i].pin;
		if (!alc_is_input_pin(codec, pin))
			continue;

		label = hda_get_autocfg_input_label(codec, cfg, i);
		if (spec->shared_mic_hp && !strcmp(label, "Misc"))
			label = "Headphone Mic";
		if (prev_label && !strcmp(label, prev_label))
			type_idx++;
		else
			type_idx = 0;
		prev_label = label;

		if (mixer) {
			idx = get_connection_index(codec, mixer, pin);
			if (idx >= 0) {
				err = new_analog_input(spec, pin,
						       label, type_idx,
						       idx, mixer);
				if (err < 0)
					return err;
			}
		}

		for (c = 0; c < num_adcs; c++) {
			hda_nid_t cap = get_capsrc(spec, c);
			idx = get_connection_index(codec, cap, pin);
			if (idx >= 0) {
				spec->imux_pins[imux->num_items] = pin;
				snd_hda_add_imux_item(imux, label, idx, NULL);
				break;
			}
		}
	}

	spec->num_mux_defs = 1;
	spec->input_mux = imux;

	return 0;
}

/* create a shared input with the headphone out */
static int alc_auto_create_shared_input(struct hda_codec *codec)
{
	struct alc_spec *spec = codec->spec;
	struct auto_pin_cfg *cfg = &spec->autocfg;
	unsigned int defcfg;
	hda_nid_t nid;

	/* only one internal input pin? */
	if (cfg->num_inputs != 1)
		return 0;
	defcfg = snd_hda_codec_get_pincfg(codec, cfg->inputs[0].pin);
	if (snd_hda_get_input_pin_attr(defcfg) != INPUT_PIN_ATTR_INT)
		return 0;

	if (cfg->hp_outs == 1 && cfg->line_out_type == AUTO_PIN_SPEAKER_OUT)
		nid = cfg->hp_pins[0]; /* OK, we have a single HP-out */
	else if (cfg->line_outs == 1 && cfg->line_out_type == AUTO_PIN_HP_OUT)
		nid = cfg->line_out_pins[0]; /* OK, we have a single line-out */
	else
		return 0; /* both not available */

	if (!(snd_hda_query_pin_caps(codec, nid) & AC_PINCAP_IN))
		return 0; /* no input */

	cfg->inputs[1].pin = nid;
	cfg->inputs[1].type = AUTO_PIN_MIC;
	cfg->num_inputs = 2;
	spec->shared_mic_hp = 1;
	snd_printdd("realtek: Enable shared I/O jack on NID 0x%x\n", nid);
	return 0;
}

static void alc_set_pin_output(struct hda_codec *codec, hda_nid_t nid,
			       unsigned int pin_type)
{
	snd_hda_codec_write(codec, nid, 0, AC_VERB_SET_PIN_WIDGET_CONTROL,
			    pin_type);
	/* unmute pin */
	if (nid_has_mute(codec, nid, HDA_OUTPUT))
		snd_hda_codec_write(codec, nid, 0, AC_VERB_SET_AMP_GAIN_MUTE,
			    AMP_OUT_UNMUTE);
}

static int get_pin_type(int line_out_type)
{
	if (line_out_type == AUTO_PIN_HP_OUT)
		return PIN_HP;
	else
		return PIN_OUT;
}

static void alc_auto_init_analog_input(struct hda_codec *codec)
{
	struct alc_spec *spec = codec->spec;
	struct auto_pin_cfg *cfg = &spec->autocfg;
	int i;

	for (i = 0; i < cfg->num_inputs; i++) {
		hda_nid_t nid = cfg->inputs[i].pin;
		if (alc_is_input_pin(codec, nid)) {
			alc_set_input_pin(codec, nid, cfg->inputs[i].type);
			if (get_wcaps(codec, nid) & AC_WCAP_OUT_AMP)
				snd_hda_codec_write(codec, nid, 0,
						    AC_VERB_SET_AMP_GAIN_MUTE,
						    AMP_OUT_MUTE);
		}
	}

	/* mute all loopback inputs */
	if (spec->mixer_nid) {
		int nums = snd_hda_get_conn_list(codec, spec->mixer_nid, NULL);
		for (i = 0; i < nums; i++)
			snd_hda_codec_write(codec, spec->mixer_nid, 0,
					    AC_VERB_SET_AMP_GAIN_MUTE,
					    AMP_IN_MUTE(i));
	}
}

/* convert from MIX nid to DAC */
static hda_nid_t alc_auto_mix_to_dac(struct hda_codec *codec, hda_nid_t nid)
{
	hda_nid_t list[5];
	int i, num;

	if (get_wcaps_type(get_wcaps(codec, nid)) == AC_WID_AUD_OUT)
		return nid;
	num = snd_hda_get_connections(codec, nid, list, ARRAY_SIZE(list));
	for (i = 0; i < num; i++) {
		if (get_wcaps_type(get_wcaps(codec, list[i])) == AC_WID_AUD_OUT)
			return list[i];
	}
	return 0;
}

/* go down to the selector widget before the mixer */
static hda_nid_t alc_go_down_to_selector(struct hda_codec *codec, hda_nid_t pin)
{
	hda_nid_t srcs[5];
	int num = snd_hda_get_connections(codec, pin, srcs,
					  ARRAY_SIZE(srcs));
	if (num != 1 ||
	    get_wcaps_type(get_wcaps(codec, srcs[0])) != AC_WID_AUD_SEL)
		return pin;
	return srcs[0];
}

/* get MIX nid connected to the given pin targeted to DAC */
static hda_nid_t alc_auto_dac_to_mix(struct hda_codec *codec, hda_nid_t pin,
				   hda_nid_t dac)
{
	hda_nid_t mix[5];
	int i, num;

	pin = alc_go_down_to_selector(codec, pin);
	num = snd_hda_get_connections(codec, pin, mix, ARRAY_SIZE(mix));
	for (i = 0; i < num; i++) {
		if (alc_auto_mix_to_dac(codec, mix[i]) == dac)
			return mix[i];
	}
	return 0;
}

/* select the connection from pin to DAC if needed */
static int alc_auto_select_dac(struct hda_codec *codec, hda_nid_t pin,
			       hda_nid_t dac)
{
	hda_nid_t mix[5];
	int i, num;

	pin = alc_go_down_to_selector(codec, pin);
	num = snd_hda_get_connections(codec, pin, mix, ARRAY_SIZE(mix));
	if (num < 2)
		return 0;
	for (i = 0; i < num; i++) {
		if (alc_auto_mix_to_dac(codec, mix[i]) == dac) {
			snd_hda_codec_update_cache(codec, pin, 0,
						   AC_VERB_SET_CONNECT_SEL, i);
			return 0;
		}
	}
	return 0;
}

/* look for an empty DAC slot */
static hda_nid_t alc_auto_look_for_dac(struct hda_codec *codec, hda_nid_t pin)
{
	struct alc_spec *spec = codec->spec;
	hda_nid_t srcs[5];
	int i, num;

	pin = alc_go_down_to_selector(codec, pin);
	num = snd_hda_get_connections(codec, pin, srcs, ARRAY_SIZE(srcs));
	for (i = 0; i < num; i++) {
		hda_nid_t nid = alc_auto_mix_to_dac(codec, srcs[i]);
		if (!nid)
			continue;
		if (found_in_nid_list(nid, spec->multiout.dac_nids,
				      ARRAY_SIZE(spec->private_dac_nids)))
			continue;
		if (found_in_nid_list(nid, spec->multiout.hp_out_nid,
				      ARRAY_SIZE(spec->multiout.hp_out_nid)))
		    continue;
		if (found_in_nid_list(nid, spec->multiout.extra_out_nid,
				      ARRAY_SIZE(spec->multiout.extra_out_nid)))
		    continue;
		return nid;
	}
	return 0;
}

/* check whether the DAC is reachable from the pin */
static bool alc_auto_is_dac_reachable(struct hda_codec *codec,
				      hda_nid_t pin, hda_nid_t dac)
{
	hda_nid_t srcs[5];
	int i, num;

	pin = alc_go_down_to_selector(codec, pin);
	num = snd_hda_get_connections(codec, pin, srcs, ARRAY_SIZE(srcs));
	for (i = 0; i < num; i++) {
		hda_nid_t nid = alc_auto_mix_to_dac(codec, srcs[i]);
		if (nid == dac)
			return true;
	}
	return false;
}

static hda_nid_t get_dac_if_single(struct hda_codec *codec, hda_nid_t pin)
{
	hda_nid_t sel = alc_go_down_to_selector(codec, pin);
	if (snd_hda_get_conn_list(codec, sel, NULL) == 1)
		return alc_auto_look_for_dac(codec, pin);
	return 0;
}

/* return 0 if no possible DAC is found, 1 if one or more found */
static int alc_auto_fill_extra_dacs(struct hda_codec *codec, int num_outs,
				    const hda_nid_t *pins, hda_nid_t *dacs)
{
	int i;

	if (num_outs && !dacs[0]) {
		dacs[0] = alc_auto_look_for_dac(codec, pins[0]);
		if (!dacs[0])
			return 0;
	}

	for (i = 1; i < num_outs; i++)
		dacs[i] = get_dac_if_single(codec, pins[i]);
	for (i = 1; i < num_outs; i++) {
		if (!dacs[i])
			dacs[i] = alc_auto_look_for_dac(codec, pins[i]);
	}
	return 1;
}

static int alc_auto_fill_multi_ios(struct hda_codec *codec,
				   unsigned int location, int offset);
static hda_nid_t alc_look_for_out_vol_nid(struct hda_codec *codec,
					  hda_nid_t pin, hda_nid_t dac);

/* fill in the dac_nids table from the parsed pin configuration */
static int alc_auto_fill_dac_nids(struct hda_codec *codec)
{
	struct alc_spec *spec = codec->spec;
	struct auto_pin_cfg *cfg = &spec->autocfg;
	unsigned int location, defcfg;
	int num_pins;
	bool redone = false;
	int i;

 again:
	/* set num_dacs once to full for alc_auto_look_for_dac() */
	spec->multiout.num_dacs = cfg->line_outs;
	spec->multiout.hp_out_nid[0] = 0;
	spec->multiout.extra_out_nid[0] = 0;
	memset(spec->private_dac_nids, 0, sizeof(spec->private_dac_nids));
	spec->multiout.dac_nids = spec->private_dac_nids;
	spec->multi_ios = 0;

	/* fill hard-wired DACs first */
	if (!redone) {
		for (i = 0; i < cfg->line_outs; i++)
			spec->private_dac_nids[i] =
				get_dac_if_single(codec, cfg->line_out_pins[i]);
		if (cfg->hp_outs)
			spec->multiout.hp_out_nid[0] =
				get_dac_if_single(codec, cfg->hp_pins[0]);
		if (cfg->speaker_outs)
			spec->multiout.extra_out_nid[0] =
				get_dac_if_single(codec, cfg->speaker_pins[0]);
	}

	for (i = 0; i < cfg->line_outs; i++) {
		hda_nid_t pin = cfg->line_out_pins[i];
		if (spec->private_dac_nids[i])
			continue;
		spec->private_dac_nids[i] = alc_auto_look_for_dac(codec, pin);
		if (!spec->private_dac_nids[i] && !redone) {
			/* if we can't find primary DACs, re-probe without
			 * checking the hard-wired DACs
			 */
			redone = true;
			goto again;
		}
	}

	/* re-count num_dacs and squash invalid entries */
	spec->multiout.num_dacs = 0;
	for (i = 0; i < cfg->line_outs; i++) {
		if (spec->private_dac_nids[i])
			spec->multiout.num_dacs++;
		else {
			memmove(spec->private_dac_nids + i,
				spec->private_dac_nids + i + 1,
				sizeof(hda_nid_t) * (cfg->line_outs - i - 1));
			spec->private_dac_nids[cfg->line_outs - 1] = 0;
		}
	}

	if (cfg->line_outs == 1 && cfg->line_out_type != AUTO_PIN_SPEAKER_OUT) {
		/* try to fill multi-io first */
		defcfg = snd_hda_codec_get_pincfg(codec, cfg->line_out_pins[0]);
		location = get_defcfg_location(defcfg);

		num_pins = alc_auto_fill_multi_ios(codec, location, 0);
		if (num_pins > 0) {
			spec->multi_ios = num_pins;
			spec->ext_channel_count = 2;
			spec->multiout.num_dacs = num_pins + 1;
		}
	}

	if (cfg->line_out_type != AUTO_PIN_HP_OUT)
		alc_auto_fill_extra_dacs(codec, cfg->hp_outs, cfg->hp_pins,
				 spec->multiout.hp_out_nid);
	if (cfg->line_out_type != AUTO_PIN_SPEAKER_OUT) {
		int err = alc_auto_fill_extra_dacs(codec, cfg->speaker_outs,
					cfg->speaker_pins,
					spec->multiout.extra_out_nid);
		/* if no speaker volume is assigned, try again as the primary
		 * output
		 */
		if (!err && cfg->speaker_outs > 0 &&
		    cfg->line_out_type == AUTO_PIN_HP_OUT) {
			cfg->hp_outs = cfg->line_outs;
			memcpy(cfg->hp_pins, cfg->line_out_pins,
			       sizeof(cfg->hp_pins));
			cfg->line_outs = cfg->speaker_outs;
			memcpy(cfg->line_out_pins, cfg->speaker_pins,
			       sizeof(cfg->speaker_pins));
			cfg->speaker_outs = 0;
			memset(cfg->speaker_pins, 0, sizeof(cfg->speaker_pins));
			cfg->line_out_type = AUTO_PIN_SPEAKER_OUT;
			redone = false;
			goto again;
		}
	}

	if (!spec->multi_ios &&
	    cfg->line_out_type == AUTO_PIN_SPEAKER_OUT &&
	    cfg->hp_outs) {
		/* try multi-ios with HP + inputs */
		defcfg = snd_hda_codec_get_pincfg(codec, cfg->hp_pins[0]);
		location = get_defcfg_location(defcfg);

		num_pins = alc_auto_fill_multi_ios(codec, location, 1);
		if (num_pins > 0) {
			spec->multi_ios = num_pins;
			spec->ext_channel_count = 2;
			spec->multiout.num_dacs = num_pins + 1;
		}
	}

	if (cfg->line_out_pins[0])
		spec->vmaster_nid =
			alc_look_for_out_vol_nid(codec, cfg->line_out_pins[0],
						 spec->multiout.dac_nids[0]);
	return 0;
}

static inline unsigned int get_ctl_pos(unsigned int data)
{
	hda_nid_t nid = get_amp_nid_(data);
	unsigned int dir;
	if (snd_BUG_ON(nid >= MAX_VOL_NIDS))
		return 0;
	dir = get_amp_direction_(data);
	return (nid << 1) | dir;
}

#define is_ctl_used(bits, data) \
	test_bit(get_ctl_pos(data), bits)
#define mark_ctl_usage(bits, data) \
	set_bit(get_ctl_pos(data), bits)

static int alc_auto_add_vol_ctl(struct hda_codec *codec,
			      const char *pfx, int cidx,
			      hda_nid_t nid, unsigned int chs)
{
	struct alc_spec *spec = codec->spec;
	unsigned int val;
	if (!nid)
		return 0;
	val = HDA_COMPOSE_AMP_VAL(nid, chs, 0, HDA_OUTPUT);
	if (is_ctl_used(spec->vol_ctls, val) && chs != 2) /* exclude LFE */
		return 0;
	mark_ctl_usage(spec->vol_ctls, val);
	return __add_pb_vol_ctrl(codec->spec, ALC_CTL_WIDGET_VOL, pfx, cidx,
				 val);
}

static int alc_auto_add_stereo_vol(struct hda_codec *codec,
				   const char *pfx, int cidx,
				   hda_nid_t nid)
{
	int chs = 1;
	if (get_wcaps(codec, nid) & AC_WCAP_STEREO)
		chs = 3;
	return alc_auto_add_vol_ctl(codec, pfx, cidx, nid, chs);
}

/* create a mute-switch for the given mixer widget;
 * if it has multiple sources (e.g. DAC and loopback), create a bind-mute
 */
static int alc_auto_add_sw_ctl(struct hda_codec *codec,
			     const char *pfx, int cidx,
			     hda_nid_t nid, unsigned int chs)
{
	struct alc_spec *spec = codec->spec;
	int wid_type;
	int type;
	unsigned long val;
	if (!nid)
		return 0;
	wid_type = get_wcaps_type(get_wcaps(codec, nid));
	if (wid_type == AC_WID_PIN || wid_type == AC_WID_AUD_OUT) {
		type = ALC_CTL_WIDGET_MUTE;
		val = HDA_COMPOSE_AMP_VAL(nid, chs, 0, HDA_OUTPUT);
	} else if (snd_hda_get_conn_list(codec, nid, NULL) == 1) {
		type = ALC_CTL_WIDGET_MUTE;
		val = HDA_COMPOSE_AMP_VAL(nid, chs, 0, HDA_INPUT);
	} else {
		type = ALC_CTL_BIND_MUTE;
		val = HDA_COMPOSE_AMP_VAL(nid, chs, 2, HDA_INPUT);
	}
	if (is_ctl_used(spec->sw_ctls, val) && chs != 2) /* exclude LFE */
		return 0;
	mark_ctl_usage(spec->sw_ctls, val);
	return __add_pb_sw_ctrl(codec->spec, type, pfx, cidx, val);
}

static int alc_auto_add_stereo_sw(struct hda_codec *codec, const char *pfx,
				  int cidx, hda_nid_t nid)
{
	int chs = 1;
	if (get_wcaps(codec, nid) & AC_WCAP_STEREO)
		chs = 3;
	return alc_auto_add_sw_ctl(codec, pfx, cidx, nid, chs);
}

static hda_nid_t alc_look_for_out_mute_nid(struct hda_codec *codec,
					   hda_nid_t pin, hda_nid_t dac)
{
	hda_nid_t mix = alc_auto_dac_to_mix(codec, pin, dac);
	if (nid_has_mute(codec, pin, HDA_OUTPUT))
		return pin;
	else if (mix && nid_has_mute(codec, mix, HDA_INPUT))
		return mix;
	else if (nid_has_mute(codec, dac, HDA_OUTPUT))
		return dac;
	return 0;
}

static hda_nid_t alc_look_for_out_vol_nid(struct hda_codec *codec,
					  hda_nid_t pin, hda_nid_t dac)
{
	hda_nid_t mix = alc_auto_dac_to_mix(codec, pin, dac);
	if (nid_has_volume(codec, dac, HDA_OUTPUT))
		return dac;
	else if (nid_has_volume(codec, mix, HDA_OUTPUT))
		return mix;
	else if (nid_has_volume(codec, pin, HDA_OUTPUT))
		return pin;
	return 0;
}

/* add playback controls from the parsed DAC table */
static int alc_auto_create_multi_out_ctls(struct hda_codec *codec,
					     const struct auto_pin_cfg *cfg)
{
	struct alc_spec *spec = codec->spec;
	int i, err, noutputs;

	noutputs = cfg->line_outs;
	if (spec->multi_ios > 0 && cfg->line_outs < 3)
		noutputs += spec->multi_ios;

	for (i = 0; i < noutputs; i++) {
		const char *name;
		int index;
		hda_nid_t dac, pin;
		hda_nid_t sw, vol;

		dac = spec->multiout.dac_nids[i];
		if (!dac)
			continue;
		if (i >= cfg->line_outs)
			pin = spec->multi_io[i - 1].pin;
		else
			pin = cfg->line_out_pins[i];

		sw = alc_look_for_out_mute_nid(codec, pin, dac);
		vol = alc_look_for_out_vol_nid(codec, pin, dac);
		name = alc_get_line_out_pfx(spec, i, true, &index);
		if (!name || !strcmp(name, "CLFE")) {
			/* Center/LFE */
			err = alc_auto_add_vol_ctl(codec, "Center", 0, vol, 1);
			if (err < 0)
				return err;
			err = alc_auto_add_vol_ctl(codec, "LFE", 0, vol, 2);
			if (err < 0)
				return err;
			err = alc_auto_add_sw_ctl(codec, "Center", 0, sw, 1);
			if (err < 0)
				return err;
			err = alc_auto_add_sw_ctl(codec, "LFE", 0, sw, 2);
			if (err < 0)
				return err;
		} else {
			err = alc_auto_add_stereo_vol(codec, name, index, vol);
			if (err < 0)
				return err;
			err = alc_auto_add_stereo_sw(codec, name, index, sw);
			if (err < 0)
				return err;
		}
	}
	return 0;
}

static int alc_auto_create_extra_out(struct hda_codec *codec, hda_nid_t pin,
				     hda_nid_t dac, const char *pfx,
				     int cidx)
{
	struct alc_spec *spec = codec->spec;
	hda_nid_t sw, vol;
	int err;

	if (!dac) {
		unsigned int val;
		/* the corresponding DAC is already occupied */
		if (!(get_wcaps(codec, pin) & AC_WCAP_OUT_AMP))
			return 0; /* no way */
		/* create a switch only */
		val = HDA_COMPOSE_AMP_VAL(pin, 3, 0, HDA_OUTPUT);
		if (is_ctl_used(spec->sw_ctls, val))
			return 0; /* already created */
		mark_ctl_usage(spec->sw_ctls, val);
		return __add_pb_sw_ctrl(spec, ALC_CTL_WIDGET_MUTE, pfx, cidx, val);
	}

	sw = alc_look_for_out_mute_nid(codec, pin, dac);
	vol = alc_look_for_out_vol_nid(codec, pin, dac);
	err = alc_auto_add_stereo_vol(codec, pfx, cidx, vol);
	if (err < 0)
		return err;
	err = alc_auto_add_stereo_sw(codec, pfx, cidx, sw);
	if (err < 0)
		return err;
	return 0;
}

static struct hda_bind_ctls *new_bind_ctl(struct hda_codec *codec,
					  unsigned int nums,
					  struct hda_ctl_ops *ops)
{
	struct alc_spec *spec = codec->spec;
	struct hda_bind_ctls **ctlp, *ctl;
	snd_array_init(&spec->bind_ctls, sizeof(ctl), 8);
	ctlp = snd_array_new(&spec->bind_ctls);
	if (!ctlp)
		return NULL;
	ctl = kzalloc(sizeof(*ctl) + sizeof(long) * (nums + 1), GFP_KERNEL);
	*ctlp = ctl;
	if (ctl)
		ctl->ops = ops;
	return ctl;
}

/* add playback controls for speaker and HP outputs */
static int alc_auto_create_extra_outs(struct hda_codec *codec, int num_pins,
				      const hda_nid_t *pins,
				      const hda_nid_t *dacs,
				      const char *pfx)
{
	struct alc_spec *spec = codec->spec;
	struct hda_bind_ctls *ctl;
	char name[32];
	int i, n, err;

	if (!num_pins || !pins[0])
		return 0;

	if (num_pins == 1) {
		hda_nid_t dac = *dacs;
		if (!dac)
			dac = spec->multiout.dac_nids[0];
		return alc_auto_create_extra_out(codec, *pins, dac, pfx, 0);
	}

	if (dacs[num_pins - 1]) {
		/* OK, we have a multi-output system with individual volumes */
		for (i = 0; i < num_pins; i++) {
			if (num_pins >= 3) {
				snprintf(name, sizeof(name), "%s %s",
					 pfx, channel_name[i]);
				err = alc_auto_create_extra_out(codec, pins[i], dacs[i],
								name, 0);
			} else {
				err = alc_auto_create_extra_out(codec, pins[i], dacs[i],
								pfx, i);
			}
			if (err < 0)
				return err;
		}
		return 0;
	}

	/* Let's create a bind-controls */
	ctl = new_bind_ctl(codec, num_pins, &snd_hda_bind_sw);
	if (!ctl)
		return -ENOMEM;
	n = 0;
	for (i = 0; i < num_pins; i++) {
		if (get_wcaps(codec, pins[i]) & AC_WCAP_OUT_AMP)
			ctl->values[n++] =
				HDA_COMPOSE_AMP_VAL(pins[i], 3, 0, HDA_OUTPUT);
	}
	if (n) {
		snprintf(name, sizeof(name), "%s Playback Switch", pfx);
		err = add_control(spec, ALC_CTL_BIND_SW, name, 0, (long)ctl);
		if (err < 0)
			return err;
	}

	ctl = new_bind_ctl(codec, num_pins, &snd_hda_bind_vol);
	if (!ctl)
		return -ENOMEM;
	n = 0;
	for (i = 0; i < num_pins; i++) {
		hda_nid_t vol;
		if (!pins[i] || !dacs[i])
			continue;
		vol = alc_look_for_out_vol_nid(codec, pins[i], dacs[i]);
		if (vol)
			ctl->values[n++] =
				HDA_COMPOSE_AMP_VAL(vol, 3, 0, HDA_OUTPUT);
	}
	if (n) {
		snprintf(name, sizeof(name), "%s Playback Volume", pfx);
		err = add_control(spec, ALC_CTL_BIND_VOL, name, 0, (long)ctl);
		if (err < 0)
			return err;
	}
	return 0;
}

static int alc_auto_create_hp_out(struct hda_codec *codec)
{
	struct alc_spec *spec = codec->spec;
	return alc_auto_create_extra_outs(codec, spec->autocfg.hp_outs,
					  spec->autocfg.hp_pins,
					  spec->multiout.hp_out_nid,
					  "Headphone");
}

static int alc_auto_create_speaker_out(struct hda_codec *codec)
{
	struct alc_spec *spec = codec->spec;
	return alc_auto_create_extra_outs(codec, spec->autocfg.speaker_outs,
					  spec->autocfg.speaker_pins,
					  spec->multiout.extra_out_nid,
					  "Speaker");
}

static void alc_auto_set_output_and_unmute(struct hda_codec *codec,
					      hda_nid_t pin, int pin_type,
					      hda_nid_t dac)
{
	int i, num;
	hda_nid_t nid, mix = 0;
	hda_nid_t srcs[HDA_MAX_CONNECTIONS];

	alc_set_pin_output(codec, pin, pin_type);
	nid = alc_go_down_to_selector(codec, pin);
	num = snd_hda_get_connections(codec, nid, srcs, ARRAY_SIZE(srcs));
	for (i = 0; i < num; i++) {
		if (alc_auto_mix_to_dac(codec, srcs[i]) != dac)
			continue;
		mix = srcs[i];
		break;
	}
	if (!mix)
		return;

	/* need the manual connection? */
	if (num > 1)
		snd_hda_codec_write(codec, nid, 0, AC_VERB_SET_CONNECT_SEL, i);
	/* unmute mixer widget inputs */
	if (nid_has_mute(codec, mix, HDA_INPUT)) {
		snd_hda_codec_write(codec, mix, 0, AC_VERB_SET_AMP_GAIN_MUTE,
			    AMP_IN_UNMUTE(0));
		snd_hda_codec_write(codec, mix, 0, AC_VERB_SET_AMP_GAIN_MUTE,
			    AMP_IN_UNMUTE(1));
	}
	/* initialize volume */
	nid = alc_look_for_out_vol_nid(codec, pin, dac);
	if (nid)
		snd_hda_codec_write(codec, nid, 0, AC_VERB_SET_AMP_GAIN_MUTE,
				    AMP_OUT_ZERO);

	/* unmute DAC if it's not assigned to a mixer */
	nid = alc_look_for_out_mute_nid(codec, pin, dac);
	if (nid == mix && nid_has_mute(codec, dac, HDA_OUTPUT))
		snd_hda_codec_write(codec, dac, 0, AC_VERB_SET_AMP_GAIN_MUTE,
				    AMP_OUT_ZERO);
}

static void alc_auto_init_multi_out(struct hda_codec *codec)
{
	struct alc_spec *spec = codec->spec;
	int pin_type = get_pin_type(spec->autocfg.line_out_type);
	int i;

	for (i = 0; i <= HDA_SIDE; i++) {
		hda_nid_t nid = spec->autocfg.line_out_pins[i];
		if (nid)
			alc_auto_set_output_and_unmute(codec, nid, pin_type,
					spec->multiout.dac_nids[i]);
	}
}

static void alc_auto_init_extra_out(struct hda_codec *codec)
{
	struct alc_spec *spec = codec->spec;
	int i;
	hda_nid_t pin, dac;

	for (i = 0; i < spec->autocfg.hp_outs; i++) {
		if (spec->autocfg.line_out_type == AUTO_PIN_HP_OUT)
			break;
		pin = spec->autocfg.hp_pins[i];
		if (!pin)
			break;
		dac = spec->multiout.hp_out_nid[i];
		if (!dac) {
			if (i > 0 && spec->multiout.hp_out_nid[0])
				dac = spec->multiout.hp_out_nid[0];
			else
				dac = spec->multiout.dac_nids[0];
		}
		alc_auto_set_output_and_unmute(codec, pin, PIN_HP, dac);
	}
	for (i = 0; i < spec->autocfg.speaker_outs; i++) {
		if (spec->autocfg.line_out_type == AUTO_PIN_SPEAKER_OUT)
			break;
		pin = spec->autocfg.speaker_pins[i];
		if (!pin)
			break;
		dac = spec->multiout.extra_out_nid[i];
		if (!dac) {
			if (i > 0 && spec->multiout.extra_out_nid[0])
				dac = spec->multiout.extra_out_nid[0];
			else
				dac = spec->multiout.dac_nids[0];
		}
		alc_auto_set_output_and_unmute(codec, pin, PIN_OUT, dac);
	}
}

/*
 * multi-io helper
 */
static int alc_auto_fill_multi_ios(struct hda_codec *codec,
				   unsigned int location,
				   int offset)
{
	struct alc_spec *spec = codec->spec;
	struct auto_pin_cfg *cfg = &spec->autocfg;
	hda_nid_t prime_dac = spec->private_dac_nids[0];
	int type, i, dacs, num_pins = 0;

	dacs = spec->multiout.num_dacs;
	for (type = AUTO_PIN_LINE_IN; type >= AUTO_PIN_MIC; type--) {
		for (i = 0; i < cfg->num_inputs; i++) {
			hda_nid_t nid = cfg->inputs[i].pin;
			hda_nid_t dac = 0;
			unsigned int defcfg, caps;
			if (cfg->inputs[i].type != type)
				continue;
			defcfg = snd_hda_codec_get_pincfg(codec, nid);
			if (get_defcfg_connect(defcfg) != AC_JACK_PORT_COMPLEX)
				continue;
			if (location && get_defcfg_location(defcfg) != location)
				continue;
			caps = snd_hda_query_pin_caps(codec, nid);
			if (!(caps & AC_PINCAP_OUT))
				continue;
			if (offset && offset + num_pins < dacs) {
				dac = spec->private_dac_nids[offset + num_pins];
				if (!alc_auto_is_dac_reachable(codec, nid, dac))
					dac = 0;
			}
			if (!dac)
				dac = alc_auto_look_for_dac(codec, nid);
			if (!dac)
				continue;
			spec->multi_io[num_pins].pin = nid;
			spec->multi_io[num_pins].dac = dac;
			num_pins++;
			spec->private_dac_nids[spec->multiout.num_dacs++] = dac;
		}
	}
	spec->multiout.num_dacs = dacs;
	if (num_pins < 2) {
		/* clear up again */
		memset(spec->private_dac_nids + dacs, 0,
		       sizeof(hda_nid_t) * (AUTO_CFG_MAX_OUTS - dacs));
		spec->private_dac_nids[0] = prime_dac;
		return 0;
	}
	return num_pins;
}

static int alc_auto_ch_mode_info(struct snd_kcontrol *kcontrol,
				 struct snd_ctl_elem_info *uinfo)
{
	struct hda_codec *codec = snd_kcontrol_chip(kcontrol);
	struct alc_spec *spec = codec->spec;

	uinfo->type = SNDRV_CTL_ELEM_TYPE_ENUMERATED;
	uinfo->count = 1;
	uinfo->value.enumerated.items = spec->multi_ios + 1;
	if (uinfo->value.enumerated.item > spec->multi_ios)
		uinfo->value.enumerated.item = spec->multi_ios;
	sprintf(uinfo->value.enumerated.name, "%dch",
		(uinfo->value.enumerated.item + 1) * 2);
	return 0;
}

static int alc_auto_ch_mode_get(struct snd_kcontrol *kcontrol,
				struct snd_ctl_elem_value *ucontrol)
{
	struct hda_codec *codec = snd_kcontrol_chip(kcontrol);
	struct alc_spec *spec = codec->spec;
	ucontrol->value.enumerated.item[0] = (spec->ext_channel_count - 1) / 2;
	return 0;
}

static int alc_set_multi_io(struct hda_codec *codec, int idx, bool output)
{
	struct alc_spec *spec = codec->spec;
	hda_nid_t nid = spec->multi_io[idx].pin;

	if (!spec->multi_io[idx].ctl_in)
		spec->multi_io[idx].ctl_in =
			snd_hda_codec_read(codec, nid, 0,
					   AC_VERB_GET_PIN_WIDGET_CONTROL, 0);
	if (output) {
		snd_hda_codec_update_cache(codec, nid, 0,
					   AC_VERB_SET_PIN_WIDGET_CONTROL,
					   PIN_OUT);
		if (get_wcaps(codec, nid) & AC_WCAP_OUT_AMP)
			snd_hda_codec_amp_stereo(codec, nid, HDA_OUTPUT, 0,
						 HDA_AMP_MUTE, 0);
		alc_auto_select_dac(codec, nid, spec->multi_io[idx].dac);
	} else {
		if (get_wcaps(codec, nid) & AC_WCAP_OUT_AMP)
			snd_hda_codec_amp_stereo(codec, nid, HDA_OUTPUT, 0,
						 HDA_AMP_MUTE, HDA_AMP_MUTE);
		snd_hda_codec_update_cache(codec, nid, 0,
					   AC_VERB_SET_PIN_WIDGET_CONTROL,
					   spec->multi_io[idx].ctl_in);
	}
	return 0;
}

static int alc_auto_ch_mode_put(struct snd_kcontrol *kcontrol,
				struct snd_ctl_elem_value *ucontrol)
{
	struct hda_codec *codec = snd_kcontrol_chip(kcontrol);
	struct alc_spec *spec = codec->spec;
	int i, ch;

	ch = ucontrol->value.enumerated.item[0];
	if (ch < 0 || ch > spec->multi_ios)
		return -EINVAL;
	if (ch == (spec->ext_channel_count - 1) / 2)
		return 0;
	spec->ext_channel_count = (ch + 1) * 2;
	for (i = 0; i < spec->multi_ios; i++)
		alc_set_multi_io(codec, i, i < ch);
	spec->multiout.max_channels = spec->ext_channel_count;
	if (spec->need_dac_fix && !spec->const_channel_count)
		spec->multiout.num_dacs = spec->multiout.max_channels / 2;
	return 1;
}

static const struct snd_kcontrol_new alc_auto_channel_mode_enum = {
	.iface = SNDRV_CTL_ELEM_IFACE_MIXER,
	.name = "Channel Mode",
	.info = alc_auto_ch_mode_info,
	.get = alc_auto_ch_mode_get,
	.put = alc_auto_ch_mode_put,
};

static int alc_auto_add_multi_channel_mode(struct hda_codec *codec)
{
	struct alc_spec *spec = codec->spec;

	if (spec->multi_ios > 0) {
		struct snd_kcontrol_new *knew;

		knew = alc_kcontrol_new(spec);
		if (!knew)
			return -ENOMEM;
		*knew = alc_auto_channel_mode_enum;
		knew->name = kstrdup("Channel Mode", GFP_KERNEL);
		if (!knew->name)
			return -ENOMEM;
	}
	return 0;
}

/* filter out invalid adc_nids (and capsrc_nids) that don't give all
 * active input pins
 */
static void alc_remove_invalid_adc_nids(struct hda_codec *codec)
{
	struct alc_spec *spec = codec->spec;
	const struct hda_input_mux *imux;
	hda_nid_t adc_nids[ARRAY_SIZE(spec->private_adc_nids)];
	hda_nid_t capsrc_nids[ARRAY_SIZE(spec->private_adc_nids)];
	int i, n, nums;

	imux = spec->input_mux;
	if (!imux)
		return;
	if (spec->dyn_adc_switch)
		return;

	nums = 0;
	for (n = 0; n < spec->num_adc_nids; n++) {
		hda_nid_t cap = spec->private_capsrc_nids[n];
		int num_conns = snd_hda_get_conn_list(codec, cap, NULL);
		for (i = 0; i < imux->num_items; i++) {
			hda_nid_t pin = spec->imux_pins[i];
			if (pin) {
				if (get_connection_index(codec, cap, pin) < 0)
					break;
			} else if (num_conns <= imux->items[i].index)
				break;
		}
		if (i >= imux->num_items) {
			adc_nids[nums] = spec->private_adc_nids[n];
			capsrc_nids[nums++] = cap;
		}
	}
	if (!nums) {
		/* check whether ADC-switch is possible */
		if (!alc_check_dyn_adc_switch(codec)) {
			printk(KERN_WARNING "hda_codec: %s: no valid ADC found;"
			       " using fallback 0x%x\n",
			       codec->chip_name, spec->private_adc_nids[0]);
			spec->num_adc_nids = 1;
			spec->auto_mic = 0;
			return;
		}
	} else if (nums != spec->num_adc_nids) {
		memcpy(spec->private_adc_nids, adc_nids,
		       nums * sizeof(hda_nid_t));
		memcpy(spec->private_capsrc_nids, capsrc_nids,
		       nums * sizeof(hda_nid_t));
		spec->num_adc_nids = nums;
	}

	if (spec->auto_mic)
		alc_auto_mic_check_imux(codec); /* check auto-mic setups */
	else if (spec->input_mux->num_items == 1)
		spec->num_adc_nids = 1; /* reduce to a single ADC */
}

/*
 * initialize ADC paths
 */
static void alc_auto_init_adc(struct hda_codec *codec, int adc_idx)
{
	struct alc_spec *spec = codec->spec;
	hda_nid_t nid;

	nid = spec->adc_nids[adc_idx];
	/* mute ADC */
	if (nid_has_mute(codec, nid, HDA_INPUT)) {
		snd_hda_codec_write(codec, nid, 0,
				    AC_VERB_SET_AMP_GAIN_MUTE,
				    AMP_IN_MUTE(0));
		return;
	}
	if (!spec->capsrc_nids)
		return;
	nid = spec->capsrc_nids[adc_idx];
	if (nid_has_mute(codec, nid, HDA_OUTPUT))
		snd_hda_codec_write(codec, nid, 0,
				    AC_VERB_SET_AMP_GAIN_MUTE,
				    AMP_OUT_MUTE);
}

static void alc_auto_init_input_src(struct hda_codec *codec)
{
	struct alc_spec *spec = codec->spec;
	int c, nums;

	for (c = 0; c < spec->num_adc_nids; c++)
		alc_auto_init_adc(codec, c);
	if (spec->dyn_adc_switch)
		nums = 1;
	else
		nums = spec->num_adc_nids;
	for (c = 0; c < nums; c++)
		alc_mux_select(codec, 0, spec->cur_mux[c], true);
}

/* add mic boosts if needed */
static int alc_auto_add_mic_boost(struct hda_codec *codec)
{
	struct alc_spec *spec = codec->spec;
	struct auto_pin_cfg *cfg = &spec->autocfg;
	int i, err;
	int type_idx = 0;
	hda_nid_t nid;
	const char *prev_label = NULL;

	for (i = 0; i < cfg->num_inputs; i++) {
		if (cfg->inputs[i].type > AUTO_PIN_MIC)
			break;
		nid = cfg->inputs[i].pin;
		if (get_wcaps(codec, nid) & AC_WCAP_IN_AMP) {
			const char *label;
			char boost_label[32];

			label = hda_get_autocfg_input_label(codec, cfg, i);
			if (spec->shared_mic_hp && !strcmp(label, "Misc"))
				label = "Headphone Mic";
			if (prev_label && !strcmp(label, prev_label))
				type_idx++;
			else
				type_idx = 0;
			prev_label = label;

			snprintf(boost_label, sizeof(boost_label),
				 "%s Boost Volume", label);
			err = add_control(spec, ALC_CTL_WIDGET_VOL,
					  boost_label, type_idx,
				  HDA_COMPOSE_AMP_VAL(nid, 3, 0, HDA_INPUT));
			if (err < 0)
				return err;
		}
	}
	return 0;
}

/* select or unmute the given capsrc route */
static void select_or_unmute_capsrc(struct hda_codec *codec, hda_nid_t cap,
				    int idx)
{
	if (get_wcaps_type(get_wcaps(codec, cap)) == AC_WID_AUD_MIX) {
		snd_hda_codec_amp_stereo(codec, cap, HDA_INPUT, idx,
					 HDA_AMP_MUTE, 0);
	} else if (snd_hda_get_conn_list(codec, cap, NULL) > 1) {
		snd_hda_codec_write_cache(codec, cap, 0,
					  AC_VERB_SET_CONNECT_SEL, idx);
	}
}

/* set the default connection to that pin */
static int init_capsrc_for_pin(struct hda_codec *codec, hda_nid_t pin)
{
	struct alc_spec *spec = codec->spec;
	int i;

	if (!pin)
		return 0;
	for (i = 0; i < spec->num_adc_nids; i++) {
		hda_nid_t cap = get_capsrc(spec, i);
		int idx;

		idx = get_connection_index(codec, cap, pin);
		if (idx < 0)
			continue;
		select_or_unmute_capsrc(codec, cap, idx);
		return i; /* return the found index */
	}
	return -1; /* not found */
}

/* initialize some special cases for input sources */
static void alc_init_special_input_src(struct hda_codec *codec)
{
	struct alc_spec *spec = codec->spec;
	int i;

	for (i = 0; i < spec->autocfg.num_inputs; i++)
		init_capsrc_for_pin(codec, spec->autocfg.inputs[i].pin);
}

/* assign appropriate capture mixers */
static void set_capture_mixer(struct hda_codec *codec)
{
	struct alc_spec *spec = codec->spec;
	static const struct snd_kcontrol_new *caps[2][3] = {
		{ alc_capture_mixer_nosrc1,
		  alc_capture_mixer_nosrc2,
		  alc_capture_mixer_nosrc3 },
		{ alc_capture_mixer1,
		  alc_capture_mixer2,
		  alc_capture_mixer3 },
	};

	/* check whether either of ADC or MUX has a volume control */
	if (!nid_has_volume(codec, spec->adc_nids[0], HDA_INPUT)) {
		if (!spec->capsrc_nids)
			return; /* no volume */
		if (!nid_has_volume(codec, spec->capsrc_nids[0], HDA_OUTPUT))
			return; /* no volume in capsrc, too */
		spec->vol_in_capsrc = 1;
	}

	if (spec->num_adc_nids > 0) {
		int mux = 0;
		int num_adcs = 0;

		if (spec->input_mux && spec->input_mux->num_items > 1)
			mux = 1;
		if (spec->auto_mic) {
			num_adcs = 1;
			mux = 0;
		} else if (spec->dyn_adc_switch)
			num_adcs = 1;
		if (!num_adcs) {
			if (spec->num_adc_nids > 3)
				spec->num_adc_nids = 3;
			else if (!spec->num_adc_nids)
				return;
			num_adcs = spec->num_adc_nids;
		}
		spec->cap_mixer = caps[mux][num_adcs - 1];
	}
}

/*
 * standard auto-parser initializations
 */
static void alc_auto_init_std(struct hda_codec *codec)
{
	struct alc_spec *spec = codec->spec;
	alc_auto_init_multi_out(codec);
	alc_auto_init_extra_out(codec);
	alc_auto_init_analog_input(codec);
	alc_auto_init_input_src(codec);
	alc_auto_init_digital(codec);
	if (spec->unsol_event)
		alc_inithook(codec);
}

/*
 * Digital-beep handlers
 */
#ifdef CONFIG_SND_HDA_INPUT_BEEP
#define set_beep_amp(spec, nid, idx, dir) \
	((spec)->beep_amp = HDA_COMPOSE_AMP_VAL(nid, 3, idx, dir))

static const struct snd_pci_quirk beep_white_list[] = {
	SND_PCI_QUIRK(0x1043, 0x829f, "ASUS", 1),
	SND_PCI_QUIRK(0x1043, 0x83ce, "EeePC", 1),
	SND_PCI_QUIRK(0x1043, 0x831a, "EeePC", 1),
	SND_PCI_QUIRK(0x1043, 0x834a, "EeePC", 1),
	SND_PCI_QUIRK(0x8086, 0xd613, "Intel", 1),
	{}
};

static inline int has_cdefine_beep(struct hda_codec *codec)
{
	struct alc_spec *spec = codec->spec;
	const struct snd_pci_quirk *q;
	q = snd_pci_quirk_lookup(codec->bus->pci, beep_white_list);
	if (q)
		return q->value;
	return spec->cdefine.enable_pcbeep;
}
#else
#define set_beep_amp(spec, nid, idx, dir) /* NOP */
#define has_cdefine_beep(codec)		0
#endif

/* parse the BIOS configuration and set up the alc_spec */
/* return 1 if successful, 0 if the proper config is not found,
 * or a negative error code
 */
static int alc_parse_auto_config(struct hda_codec *codec,
				 const hda_nid_t *ignore_nids,
				 const hda_nid_t *ssid_nids)
{
	struct alc_spec *spec = codec->spec;
	struct auto_pin_cfg *cfg = &spec->autocfg;
	int err;

	err = snd_hda_parse_pin_defcfg(codec, cfg, ignore_nids,
				       spec->parse_flags);
	if (err < 0)
		return err;
	if (!cfg->line_outs) {
		if (cfg->dig_outs || cfg->dig_in_pin) {
			spec->multiout.max_channels = 2;
			spec->no_analog = 1;
			goto dig_only;
		}
		return 0; /* can't find valid BIOS pin config */
	}

	if (cfg->line_out_type == AUTO_PIN_SPEAKER_OUT &&
	    cfg->line_outs <= cfg->hp_outs) {
		/* use HP as primary out */
		cfg->speaker_outs = cfg->line_outs;
		memcpy(cfg->speaker_pins, cfg->line_out_pins,
		       sizeof(cfg->speaker_pins));
		cfg->line_outs = cfg->hp_outs;
		memcpy(cfg->line_out_pins, cfg->hp_pins, sizeof(cfg->hp_pins));
		cfg->hp_outs = 0;
		memset(cfg->hp_pins, 0, sizeof(cfg->hp_pins));
		cfg->line_out_type = AUTO_PIN_HP_OUT;
	}

	err = alc_auto_fill_dac_nids(codec);
	if (err < 0)
		return err;
	err = alc_auto_add_multi_channel_mode(codec);
	if (err < 0)
		return err;
	err = alc_auto_create_multi_out_ctls(codec, cfg);
	if (err < 0)
		return err;
	err = alc_auto_create_hp_out(codec);
	if (err < 0)
		return err;
	err = alc_auto_create_speaker_out(codec);
	if (err < 0)
		return err;
	err = alc_auto_create_shared_input(codec);
	if (err < 0)
		return err;
	err = alc_auto_create_input_ctls(codec);
	if (err < 0)
		return err;

	spec->multiout.max_channels = spec->multiout.num_dacs * 2;

 dig_only:
	alc_auto_parse_digital(codec);

	if (!spec->no_analog)
		alc_remove_invalid_adc_nids(codec);

	if (ssid_nids)
		alc_ssid_check(codec, ssid_nids);

	if (!spec->no_analog) {
		alc_auto_check_switches(codec);
		err = alc_auto_add_mic_boost(codec);
		if (err < 0)
			return err;
	}

	if (spec->kctls.list)
		add_mixer(spec, spec->kctls.list);

	return 1;
}

static int alc880_parse_auto_config(struct hda_codec *codec)
{
	static const hda_nid_t alc880_ignore[] = { 0x1d, 0 };
	static const hda_nid_t alc880_ssids[] = { 0x15, 0x1b, 0x14, 0 }; 
	return alc_parse_auto_config(codec, alc880_ignore, alc880_ssids);
}

#ifdef CONFIG_SND_HDA_POWER_SAVE
static const struct hda_amp_list alc880_loopbacks[] = {
	{ 0x0b, HDA_INPUT, 0 },
	{ 0x0b, HDA_INPUT, 1 },
	{ 0x0b, HDA_INPUT, 2 },
	{ 0x0b, HDA_INPUT, 3 },
	{ 0x0b, HDA_INPUT, 4 },
	{ } /* end */
};
#endif

/*
 * ALC880 fix-ups
 */
enum {
	ALC880_FIXUP_GPIO2,
	ALC880_FIXUP_MEDION_RIM,
};

static const struct alc_fixup alc880_fixups[] = {
	[ALC880_FIXUP_GPIO2] = {
		.type = ALC_FIXUP_VERBS,
		.v.verbs = alc_gpio2_init_verbs,
	},
	[ALC880_FIXUP_MEDION_RIM] = {
		.type = ALC_FIXUP_VERBS,
		.v.verbs = (const struct hda_verb[]) {
			{ 0x20, AC_VERB_SET_COEF_INDEX, 0x07 },
			{ 0x20, AC_VERB_SET_PROC_COEF,  0x3060 },
			{ }
		},
		.chained = true,
		.chain_id = ALC880_FIXUP_GPIO2,
	},
};

static const struct snd_pci_quirk alc880_fixup_tbl[] = {
	SND_PCI_QUIRK(0x161f, 0x205d, "Medion Rim 2150", ALC880_FIXUP_MEDION_RIM),
	{}
};


/*
 * board setups
 */
#ifdef CONFIG_SND_HDA_ENABLE_REALTEK_QUIRKS
#define alc_board_config \
	snd_hda_check_board_config
#define alc_board_codec_sid_config \
	snd_hda_check_board_codec_sid_config
#include "alc_quirks.c"
#else
#define alc_board_config(codec, nums, models, tbl)	-1
#define alc_board_codec_sid_config(codec, nums, models, tbl)	-1
#define setup_preset(codec, x)	/* NOP */
#endif

/*
 * OK, here we have finally the patch for ALC880
 */
#ifdef CONFIG_SND_HDA_ENABLE_REALTEK_QUIRKS
#include "alc880_quirks.c"
#endif

static int patch_alc880(struct hda_codec *codec)
{
	struct alc_spec *spec;
	int board_config;
	int err;

	spec = kzalloc(sizeof(*spec), GFP_KERNEL);
	if (spec == NULL)
		return -ENOMEM;

	codec->spec = spec;

	spec->mixer_nid = 0x0b;
	spec->need_dac_fix = 1;

	board_config = alc_board_config(codec, ALC880_MODEL_LAST,
					alc880_models, alc880_cfg_tbl);
	if (board_config < 0) {
		printk(KERN_INFO "hda_codec: %s: BIOS auto-probing.\n",
		       codec->chip_name);
		board_config = ALC_MODEL_AUTO;
	}

	if (board_config == ALC_MODEL_AUTO) {
		alc_pick_fixup(codec, NULL, alc880_fixup_tbl, alc880_fixups);
		alc_apply_fixup(codec, ALC_FIXUP_ACT_PRE_PROBE);
	}

	if (board_config == ALC_MODEL_AUTO) {
		/* automatic parse from the BIOS config */
		err = alc880_parse_auto_config(codec);
		if (err < 0)
			goto error;
#ifdef CONFIG_SND_HDA_ENABLE_REALTEK_QUIRKS
		else if (!err) {
			printk(KERN_INFO
			       "hda_codec: Cannot set up configuration "
			       "from BIOS.  Using 3-stack mode...\n");
			board_config = ALC880_3ST;
		}
#endif
	}

	if (board_config != ALC_MODEL_AUTO) {
		spec->vmaster_nid = 0x0c;
		setup_preset(codec, &alc880_presets[board_config]);
	}

	if (!spec->no_analog && !spec->adc_nids) {
		alc_auto_fill_adc_caps(codec);
		alc_rebuild_imux_for_auto_mic(codec);
		alc_remove_invalid_adc_nids(codec);
	}

	if (!spec->no_analog && !spec->cap_mixer)
		set_capture_mixer(codec);

	if (!spec->no_analog) {
		err = snd_hda_attach_beep_device(codec, 0x1);
		if (err < 0)
			goto error;
		set_beep_amp(spec, 0x0b, 0x05, HDA_INPUT);
	}

	alc_apply_fixup(codec, ALC_FIXUP_ACT_PROBE);

	codec->patch_ops = alc_patch_ops;
	if (board_config == ALC_MODEL_AUTO)
		spec->init_hook = alc_auto_init_std;
	else
		codec->patch_ops.build_controls = __alc_build_controls;
#ifdef CONFIG_SND_HDA_POWER_SAVE
	if (!spec->loopback.amplist)
		spec->loopback.amplist = alc880_loopbacks;
#endif

	return 0;

 error:
	alc_free(codec);
	return err;
}


/*
 * ALC260 support
 */
static int alc260_parse_auto_config(struct hda_codec *codec)
{
	static const hda_nid_t alc260_ignore[] = { 0x17, 0 };
	static const hda_nid_t alc260_ssids[] = { 0x10, 0x15, 0x0f, 0 };
	return alc_parse_auto_config(codec, alc260_ignore, alc260_ssids);
}

#ifdef CONFIG_SND_HDA_POWER_SAVE
static const struct hda_amp_list alc260_loopbacks[] = {
	{ 0x07, HDA_INPUT, 0 },
	{ 0x07, HDA_INPUT, 1 },
	{ 0x07, HDA_INPUT, 2 },
	{ 0x07, HDA_INPUT, 3 },
	{ 0x07, HDA_INPUT, 4 },
	{ } /* end */
};
#endif

/*
 * Pin config fixes
 */
enum {
	PINFIX_HP_DC5750,
};

static const struct alc_fixup alc260_fixups[] = {
	[PINFIX_HP_DC5750] = {
		.type = ALC_FIXUP_PINS,
		.v.pins = (const struct alc_pincfg[]) {
			{ 0x11, 0x90130110 }, /* speaker */
			{ }
		}
	},
};

static const struct snd_pci_quirk alc260_fixup_tbl[] = {
	SND_PCI_QUIRK(0x103c, 0x280a, "HP dc5750", PINFIX_HP_DC5750),
	{}
};

/*
 */
#ifdef CONFIG_SND_HDA_ENABLE_REALTEK_QUIRKS
#include "alc260_quirks.c"
#endif

static int patch_alc260(struct hda_codec *codec)
{
	struct alc_spec *spec;
	int err, board_config;

	spec = kzalloc(sizeof(*spec), GFP_KERNEL);
	if (spec == NULL)
		return -ENOMEM;

	codec->spec = spec;

	spec->mixer_nid = 0x07;

	board_config = alc_board_config(codec, ALC260_MODEL_LAST,
					alc260_models, alc260_cfg_tbl);
	if (board_config < 0) {
		snd_printd(KERN_INFO "hda_codec: %s: BIOS auto-probing.\n",
			   codec->chip_name);
		board_config = ALC_MODEL_AUTO;
	}

	if (board_config == ALC_MODEL_AUTO) {
		alc_pick_fixup(codec, NULL, alc260_fixup_tbl, alc260_fixups);
		alc_apply_fixup(codec, ALC_FIXUP_ACT_PRE_PROBE);
	}

	if (board_config == ALC_MODEL_AUTO) {
		/* automatic parse from the BIOS config */
		err = alc260_parse_auto_config(codec);
		if (err < 0)
			goto error;
#ifdef CONFIG_SND_HDA_ENABLE_REALTEK_QUIRKS
		else if (!err) {
			printk(KERN_INFO
			       "hda_codec: Cannot set up configuration "
			       "from BIOS.  Using base mode...\n");
			board_config = ALC260_BASIC;
		}
#endif
	}

	if (board_config != ALC_MODEL_AUTO) {
		setup_preset(codec, &alc260_presets[board_config]);
		spec->vmaster_nid = 0x08;
	}

	if (!spec->no_analog && !spec->adc_nids) {
		alc_auto_fill_adc_caps(codec);
		alc_rebuild_imux_for_auto_mic(codec);
		alc_remove_invalid_adc_nids(codec);
	}

	if (!spec->no_analog && !spec->cap_mixer)
		set_capture_mixer(codec);

	if (!spec->no_analog) {
		err = snd_hda_attach_beep_device(codec, 0x1);
		if (err < 0)
			goto error;
		set_beep_amp(spec, 0x07, 0x05, HDA_INPUT);
	}

	alc_apply_fixup(codec, ALC_FIXUP_ACT_PROBE);

	codec->patch_ops = alc_patch_ops;
	if (board_config == ALC_MODEL_AUTO)
		spec->init_hook = alc_auto_init_std;
	else
		codec->patch_ops.build_controls = __alc_build_controls;
	spec->shutup = alc_eapd_shutup;
#ifdef CONFIG_SND_HDA_POWER_SAVE
	if (!spec->loopback.amplist)
		spec->loopback.amplist = alc260_loopbacks;
#endif

	return 0;

 error:
	alc_free(codec);
	return err;
}


/*
 * ALC882/883/885/888/889 support
 *
 * ALC882 is almost identical with ALC880 but has cleaner and more flexible
 * configuration.  Each pin widget can choose any input DACs and a mixer.
 * Each ADC is connected from a mixer of all inputs.  This makes possible
 * 6-channel independent captures.
 *
 * In addition, an independent DAC for the multi-playback (not used in this
 * driver yet).
 */
#ifdef CONFIG_SND_HDA_POWER_SAVE
#define alc882_loopbacks	alc880_loopbacks
#endif

/*
 * Pin config fixes
 */
enum {
	ALC882_FIXUP_ABIT_AW9D_MAX,
	ALC882_FIXUP_LENOVO_Y530,
	ALC882_FIXUP_PB_M5210,
	ALC882_FIXUP_ACER_ASPIRE_7736,
	ALC882_FIXUP_ASUS_W90V,
	ALC889_FIXUP_VAIO_TT,
	ALC888_FIXUP_EEE1601,
	ALC882_FIXUP_EAPD,
	ALC883_FIXUP_EAPD,
	ALC883_FIXUP_ACER_EAPD,
	ALC882_FIXUP_GPIO3,
	ALC889_FIXUP_COEF,
	ALC882_FIXUP_ASUS_W2JC,
	ALC882_FIXUP_ACER_ASPIRE_4930G,
	ALC882_FIXUP_ACER_ASPIRE_8930G,
	ALC882_FIXUP_ASPIRE_8930G_VERBS,
	ALC885_FIXUP_MACPRO_GPIO,
	ALC889_FIXUP_DAC_ROUTE,
};

static void alc889_fixup_coef(struct hda_codec *codec,
			      const struct alc_fixup *fix, int action)
{
	if (action != ALC_FIXUP_ACT_INIT)
		return;
	alc889_coef_init(codec);
}

/* toggle speaker-output according to the hp-jack state */
static void alc882_gpio_mute(struct hda_codec *codec, int pin, int muted)
{
	unsigned int gpiostate, gpiomask, gpiodir;

	gpiostate = snd_hda_codec_read(codec, codec->afg, 0,
				       AC_VERB_GET_GPIO_DATA, 0);

	if (!muted)
		gpiostate |= (1 << pin);
	else
		gpiostate &= ~(1 << pin);

	gpiomask = snd_hda_codec_read(codec, codec->afg, 0,
				      AC_VERB_GET_GPIO_MASK, 0);
	gpiomask |= (1 << pin);

	gpiodir = snd_hda_codec_read(codec, codec->afg, 0,
				     AC_VERB_GET_GPIO_DIRECTION, 0);
	gpiodir |= (1 << pin);


	snd_hda_codec_write(codec, codec->afg, 0,
			    AC_VERB_SET_GPIO_MASK, gpiomask);
	snd_hda_codec_write(codec, codec->afg, 0,
			    AC_VERB_SET_GPIO_DIRECTION, gpiodir);

	msleep(1);

	snd_hda_codec_write(codec, codec->afg, 0,
			    AC_VERB_SET_GPIO_DATA, gpiostate);
}

/* set up GPIO at initialization */
static void alc885_fixup_macpro_gpio(struct hda_codec *codec,
				     const struct alc_fixup *fix, int action)
{
	if (action != ALC_FIXUP_ACT_INIT)
		return;
	alc882_gpio_mute(codec, 0, 0);
	alc882_gpio_mute(codec, 1, 0);
}

/* Fix the connection of some pins for ALC889:
 * At least, Acer Aspire 5935 shows the connections to DAC3/4 don't
 * work correctly (bko#42740)
 */
static void alc889_fixup_dac_route(struct hda_codec *codec,
				   const struct alc_fixup *fix, int action)
{
	if (action == ALC_FIXUP_ACT_PRE_PROBE) {
		/* fake the connections during parsing the tree */
		hda_nid_t conn1[2] = { 0x0c, 0x0d };
		hda_nid_t conn2[2] = { 0x0e, 0x0f };
		snd_hda_override_conn_list(codec, 0x14, 2, conn1);
		snd_hda_override_conn_list(codec, 0x15, 2, conn1);
		snd_hda_override_conn_list(codec, 0x18, 2, conn2);
		snd_hda_override_conn_list(codec, 0x1a, 2, conn2);
	} else if (action == ALC_FIXUP_ACT_PROBE) {
		/* restore the connections */
		hda_nid_t conn[5] = { 0x0c, 0x0d, 0x0e, 0x0f, 0x26 };
		snd_hda_override_conn_list(codec, 0x14, 5, conn);
		snd_hda_override_conn_list(codec, 0x15, 5, conn);
		snd_hda_override_conn_list(codec, 0x18, 5, conn);
		snd_hda_override_conn_list(codec, 0x1a, 5, conn);
	}
}

static const struct alc_fixup alc882_fixups[] = {
	[ALC882_FIXUP_ABIT_AW9D_MAX] = {
		.type = ALC_FIXUP_PINS,
		.v.pins = (const struct alc_pincfg[]) {
			{ 0x15, 0x01080104 }, /* side */
			{ 0x16, 0x01011012 }, /* rear */
			{ 0x17, 0x01016011 }, /* clfe */
			{ }
		}
	},
	[ALC882_FIXUP_LENOVO_Y530] = {
		.type = ALC_FIXUP_PINS,
		.v.pins = (const struct alc_pincfg[]) {
			{ 0x15, 0x99130112 }, /* rear int speakers */
			{ 0x16, 0x99130111 }, /* subwoofer */
			{ }
		}
	},
	[ALC882_FIXUP_PB_M5210] = {
		.type = ALC_FIXUP_VERBS,
		.v.verbs = (const struct hda_verb[]) {
			{ 0x19, AC_VERB_SET_PIN_WIDGET_CONTROL, PIN_VREF50 },
			{}
		}
	},
	[ALC882_FIXUP_ACER_ASPIRE_7736] = {
		.type = ALC_FIXUP_SKU,
		.v.sku = ALC_FIXUP_SKU_IGNORE,
	},
	[ALC882_FIXUP_ASUS_W90V] = {
		.type = ALC_FIXUP_PINS,
		.v.pins = (const struct alc_pincfg[]) {
			{ 0x16, 0x99130110 }, /* fix sequence for CLFE */
			{ }
		}
	},
	[ALC889_FIXUP_VAIO_TT] = {
		.type = ALC_FIXUP_PINS,
		.v.pins = (const struct alc_pincfg[]) {
			{ 0x17, 0x90170111 }, /* hidden surround speaker */
			{ }
		}
	},
	[ALC888_FIXUP_EEE1601] = {
		.type = ALC_FIXUP_VERBS,
		.v.verbs = (const struct hda_verb[]) {
			{ 0x20, AC_VERB_SET_COEF_INDEX, 0x0b },
			{ 0x20, AC_VERB_SET_PROC_COEF,  0x0838 },
			{ }
		}
	},
	[ALC882_FIXUP_EAPD] = {
		.type = ALC_FIXUP_VERBS,
		.v.verbs = (const struct hda_verb[]) {
			/* change to EAPD mode */
			{ 0x20, AC_VERB_SET_COEF_INDEX, 0x07 },
			{ 0x20, AC_VERB_SET_PROC_COEF, 0x3060 },
			{ }
		}
	},
	[ALC883_FIXUP_EAPD] = {
		.type = ALC_FIXUP_VERBS,
		.v.verbs = (const struct hda_verb[]) {
			/* change to EAPD mode */
			{ 0x20, AC_VERB_SET_COEF_INDEX, 0x07 },
			{ 0x20, AC_VERB_SET_PROC_COEF, 0x3070 },
			{ }
		}
	},
	[ALC883_FIXUP_ACER_EAPD] = {
		.type = ALC_FIXUP_VERBS,
		.v.verbs = (const struct hda_verb[]) {
			/* eanable EAPD on Acer laptops */
			{ 0x20, AC_VERB_SET_COEF_INDEX, 0x07 },
			{ 0x20, AC_VERB_SET_PROC_COEF, 0x3050 },
			{ }
		}
	},
	[ALC882_FIXUP_GPIO3] = {
		.type = ALC_FIXUP_VERBS,
		.v.verbs = alc_gpio3_init_verbs,
	},
	[ALC882_FIXUP_ASUS_W2JC] = {
		.type = ALC_FIXUP_VERBS,
		.v.verbs = alc_gpio1_init_verbs,
		.chained = true,
		.chain_id = ALC882_FIXUP_EAPD,
	},
	[ALC889_FIXUP_COEF] = {
		.type = ALC_FIXUP_FUNC,
		.v.func = alc889_fixup_coef,
	},
	[ALC882_FIXUP_ACER_ASPIRE_4930G] = {
		.type = ALC_FIXUP_PINS,
		.v.pins = (const struct alc_pincfg[]) {
			{ 0x16, 0x99130111 }, /* CLFE speaker */
			{ 0x17, 0x99130112 }, /* surround speaker */
			{ }
		}
	},
	[ALC882_FIXUP_ACER_ASPIRE_8930G] = {
		.type = ALC_FIXUP_PINS,
		.v.pins = (const struct alc_pincfg[]) {
			{ 0x16, 0x99130111 }, /* CLFE speaker */
			{ 0x1b, 0x99130112 }, /* surround speaker */
			{ }
		},
		.chained = true,
		.chain_id = ALC882_FIXUP_ASPIRE_8930G_VERBS,
	},
	[ALC882_FIXUP_ASPIRE_8930G_VERBS] = {
		/* additional init verbs for Acer Aspire 8930G */
		.type = ALC_FIXUP_VERBS,
		.v.verbs = (const struct hda_verb[]) {
			/* Enable all DACs */
			/* DAC DISABLE/MUTE 1? */
			/*  setting bits 1-5 disables DAC nids 0x02-0x06
			 *  apparently. Init=0x38 */
			{ 0x20, AC_VERB_SET_COEF_INDEX, 0x03 },
			{ 0x20, AC_VERB_SET_PROC_COEF, 0x0000 },
			/* DAC DISABLE/MUTE 2? */
			/*  some bit here disables the other DACs.
			 *  Init=0x4900 */
			{ 0x20, AC_VERB_SET_COEF_INDEX, 0x08 },
			{ 0x20, AC_VERB_SET_PROC_COEF, 0x0000 },
			/* DMIC fix
			 * This laptop has a stereo digital microphone.
			 * The mics are only 1cm apart which makes the stereo
			 * useless. However, either the mic or the ALC889
			 * makes the signal become a difference/sum signal
			 * instead of standard stereo, which is annoying.
			 * So instead we flip this bit which makes the
			 * codec replicate the sum signal to both channels,
			 * turning it into a normal mono mic.
			 */
			/* DMIC_CONTROL? Init value = 0x0001 */
			{ 0x20, AC_VERB_SET_COEF_INDEX, 0x0b },
			{ 0x20, AC_VERB_SET_PROC_COEF, 0x0003 },
			{ 0x20, AC_VERB_SET_COEF_INDEX, 0x07 },
			{ 0x20, AC_VERB_SET_PROC_COEF, 0x3050 },
			{ }
		}
	},
	[ALC885_FIXUP_MACPRO_GPIO] = {
		.type = ALC_FIXUP_FUNC,
		.v.func = alc885_fixup_macpro_gpio,
	},
	[ALC889_FIXUP_DAC_ROUTE] = {
		.type = ALC_FIXUP_FUNC,
		.v.func = alc889_fixup_dac_route,
	},
};

static const struct snd_pci_quirk alc882_fixup_tbl[] = {
	SND_PCI_QUIRK(0x1025, 0x006c, "Acer Aspire 9810", ALC883_FIXUP_ACER_EAPD),
	SND_PCI_QUIRK(0x1025, 0x0090, "Acer Aspire", ALC883_FIXUP_ACER_EAPD),
	SND_PCI_QUIRK(0x1025, 0x010a, "Acer Ferrari 5000", ALC883_FIXUP_ACER_EAPD),
	SND_PCI_QUIRK(0x1025, 0x0110, "Acer Aspire", ALC883_FIXUP_ACER_EAPD),
	SND_PCI_QUIRK(0x1025, 0x0112, "Acer Aspire 9303", ALC883_FIXUP_ACER_EAPD),
	SND_PCI_QUIRK(0x1025, 0x0121, "Acer Aspire 5920G", ALC883_FIXUP_ACER_EAPD),
	SND_PCI_QUIRK(0x1025, 0x013e, "Acer Aspire 4930G",
		      ALC882_FIXUP_ACER_ASPIRE_4930G),
	SND_PCI_QUIRK(0x1025, 0x013f, "Acer Aspire 5930G",
		      ALC882_FIXUP_ACER_ASPIRE_4930G),
	SND_PCI_QUIRK(0x1025, 0x0145, "Acer Aspire 8930G",
		      ALC882_FIXUP_ACER_ASPIRE_8930G),
	SND_PCI_QUIRK(0x1025, 0x0146, "Acer Aspire 6935G",
		      ALC882_FIXUP_ACER_ASPIRE_8930G),
	SND_PCI_QUIRK(0x1025, 0x015e, "Acer Aspire 6930G",
		      ALC882_FIXUP_ACER_ASPIRE_4930G),
	SND_PCI_QUIRK(0x1025, 0x0166, "Acer Aspire 6530G",
		      ALC882_FIXUP_ACER_ASPIRE_4930G),
	SND_PCI_QUIRK(0x1025, 0x0142, "Acer Aspire 7730G",
		      ALC882_FIXUP_ACER_ASPIRE_4930G),
	SND_PCI_QUIRK(0x1025, 0x0155, "Packard-Bell M5120", ALC882_FIXUP_PB_M5210),
	SND_PCI_QUIRK(0x1025, 0x0259, "Acer Aspire 5935", ALC889_FIXUP_DAC_ROUTE),
	SND_PCI_QUIRK(0x1025, 0x0296, "Acer Aspire 7736z", ALC882_FIXUP_ACER_ASPIRE_7736),
	SND_PCI_QUIRK(0x1043, 0x13c2, "Asus A7M", ALC882_FIXUP_EAPD),
	SND_PCI_QUIRK(0x1043, 0x1873, "ASUS W90V", ALC882_FIXUP_ASUS_W90V),
	SND_PCI_QUIRK(0x1043, 0x1971, "Asus W2JC", ALC882_FIXUP_ASUS_W2JC),
	SND_PCI_QUIRK(0x1043, 0x835f, "Asus Eee 1601", ALC888_FIXUP_EEE1601),
	SND_PCI_QUIRK(0x104d, 0x9047, "Sony Vaio TT", ALC889_FIXUP_VAIO_TT),

	/* All Apple entries are in codec SSIDs */
	SND_PCI_QUIRK(0x106b, 0x0c00, "Mac Pro", ALC885_FIXUP_MACPRO_GPIO),
	SND_PCI_QUIRK(0x106b, 0x1000, "iMac 24", ALC885_FIXUP_MACPRO_GPIO),
	SND_PCI_QUIRK(0x106b, 0x2800, "AppleTV", ALC885_FIXUP_MACPRO_GPIO),
	SND_PCI_QUIRK(0x106b, 0x3200, "iMac 7,1 Aluminum", ALC882_FIXUP_EAPD),
	SND_PCI_QUIRK(0x106b, 0x3e00, "iMac 24 Aluminum", ALC885_FIXUP_MACPRO_GPIO),

	SND_PCI_QUIRK(0x1071, 0x8258, "Evesham Voyaeger", ALC882_FIXUP_EAPD),
	SND_PCI_QUIRK_VENDOR(0x1462, "MSI", ALC882_FIXUP_GPIO3),
	SND_PCI_QUIRK(0x147b, 0x107a, "Abit AW9D-MAX", ALC882_FIXUP_ABIT_AW9D_MAX),
	SND_PCI_QUIRK_VENDOR(0x1558, "Clevo laptop", ALC882_FIXUP_EAPD),
	SND_PCI_QUIRK(0x161f, 0x2054, "Medion laptop", ALC883_FIXUP_EAPD),
	SND_PCI_QUIRK(0x17aa, 0x3a0d, "Lenovo Y530", ALC882_FIXUP_LENOVO_Y530),
	SND_PCI_QUIRK(0x8086, 0x0022, "DX58SO", ALC889_FIXUP_COEF),
	{}
};

/*
 * BIOS auto configuration
 */
/* almost identical with ALC880 parser... */
static int alc882_parse_auto_config(struct hda_codec *codec)
{
	static const hda_nid_t alc882_ignore[] = { 0x1d, 0 };
	static const hda_nid_t alc882_ssids[] = { 0x15, 0x1b, 0x14, 0 };
	return alc_parse_auto_config(codec, alc882_ignore, alc882_ssids);
}

/*
 */
#ifdef CONFIG_SND_HDA_ENABLE_REALTEK_QUIRKS
#include "alc882_quirks.c"
#endif

static int patch_alc882(struct hda_codec *codec)
{
	struct alc_spec *spec;
	int err, board_config;

	spec = kzalloc(sizeof(*spec), GFP_KERNEL);
	if (spec == NULL)
		return -ENOMEM;

	codec->spec = spec;

	spec->mixer_nid = 0x0b;

	switch (codec->vendor_id) {
	case 0x10ec0882:
	case 0x10ec0885:
		break;
	default:
		/* ALC883 and variants */
		alc_fix_pll_init(codec, 0x20, 0x0a, 10);
		break;
	}

	err = alc_codec_rename_from_preset(codec);
	if (err < 0)
		goto error;

	board_config = alc_board_config(codec, ALC882_MODEL_LAST,
					alc882_models, NULL);
	if (board_config < 0)
		board_config = alc_board_codec_sid_config(codec,
			ALC882_MODEL_LAST, alc882_models, alc882_ssid_cfg_tbl);

	if (board_config < 0) {
		printk(KERN_INFO "hda_codec: %s: BIOS auto-probing.\n",
		       codec->chip_name);
		board_config = ALC_MODEL_AUTO;
	}

	if (board_config == ALC_MODEL_AUTO) {
		alc_pick_fixup(codec, NULL, alc882_fixup_tbl, alc882_fixups);
		alc_apply_fixup(codec, ALC_FIXUP_ACT_PRE_PROBE);
	}

	alc_auto_parse_customize_define(codec);

	if (board_config == ALC_MODEL_AUTO) {
		/* automatic parse from the BIOS config */
		err = alc882_parse_auto_config(codec);
		if (err < 0)
			goto error;
	}

	if (board_config != ALC_MODEL_AUTO) {
		setup_preset(codec, &alc882_presets[board_config]);
		spec->vmaster_nid = 0x0c;
	}

	if (!spec->no_analog && !spec->adc_nids) {
		alc_auto_fill_adc_caps(codec);
		alc_rebuild_imux_for_auto_mic(codec);
		alc_remove_invalid_adc_nids(codec);
	}

	if (!spec->no_analog && !spec->cap_mixer)
		set_capture_mixer(codec);

	if (!spec->no_analog && has_cdefine_beep(codec)) {
		err = snd_hda_attach_beep_device(codec, 0x1);
		if (err < 0)
			goto error;
		set_beep_amp(spec, 0x0b, 0x05, HDA_INPUT);
	}

	alc_apply_fixup(codec, ALC_FIXUP_ACT_PROBE);

	codec->patch_ops = alc_patch_ops;
	if (board_config == ALC_MODEL_AUTO)
		spec->init_hook = alc_auto_init_std;
	else
		codec->patch_ops.build_controls = __alc_build_controls;

#ifdef CONFIG_SND_HDA_POWER_SAVE
	if (!spec->loopback.amplist)
		spec->loopback.amplist = alc882_loopbacks;
#endif

	return 0;

 error:
	alc_free(codec);
	return err;
}


/*
 * ALC262 support
 */
static int alc262_parse_auto_config(struct hda_codec *codec)
{
	static const hda_nid_t alc262_ignore[] = { 0x1d, 0 };
	static const hda_nid_t alc262_ssids[] = { 0x15, 0x1b, 0x14, 0 };
	return alc_parse_auto_config(codec, alc262_ignore, alc262_ssids);
}

/*
 * Pin config fixes
 */
enum {
	ALC262_FIXUP_FSC_H270,
	ALC262_FIXUP_HP_Z200,
	ALC262_FIXUP_TYAN,
	ALC262_FIXUP_LENOVO_3000,
	ALC262_FIXUP_BENQ,
	ALC262_FIXUP_BENQ_T31,
};

static const struct alc_fixup alc262_fixups[] = {
	[ALC262_FIXUP_FSC_H270] = {
		.type = ALC_FIXUP_PINS,
		.v.pins = (const struct alc_pincfg[]) {
			{ 0x14, 0x99130110 }, /* speaker */
			{ 0x15, 0x0221142f }, /* front HP */
			{ 0x1b, 0x0121141f }, /* rear HP */
			{ }
		}
	},
	[ALC262_FIXUP_HP_Z200] = {
		.type = ALC_FIXUP_PINS,
		.v.pins = (const struct alc_pincfg[]) {
			{ 0x16, 0x99130120 }, /* internal speaker */
			{ }
		}
	},
	[ALC262_FIXUP_TYAN] = {
		.type = ALC_FIXUP_PINS,
		.v.pins = (const struct alc_pincfg[]) {
			{ 0x14, 0x1993e1f0 }, /* int AUX */
			{ }
		}
	},
	[ALC262_FIXUP_LENOVO_3000] = {
		.type = ALC_FIXUP_VERBS,
		.v.verbs = (const struct hda_verb[]) {
			{ 0x19, AC_VERB_SET_PIN_WIDGET_CONTROL, PIN_VREF50 },
			{}
		},
		.chained = true,
		.chain_id = ALC262_FIXUP_BENQ,
	},
	[ALC262_FIXUP_BENQ] = {
		.type = ALC_FIXUP_VERBS,
		.v.verbs = (const struct hda_verb[]) {
			{ 0x20, AC_VERB_SET_COEF_INDEX, 0x07 },
			{ 0x20, AC_VERB_SET_PROC_COEF, 0x3070 },
			{}
		}
	},
	[ALC262_FIXUP_BENQ_T31] = {
		.type = ALC_FIXUP_VERBS,
		.v.verbs = (const struct hda_verb[]) {
			{ 0x20, AC_VERB_SET_COEF_INDEX, 0x07 },
			{ 0x20, AC_VERB_SET_PROC_COEF, 0x3050 },
			{}
		}
	},
};

static const struct snd_pci_quirk alc262_fixup_tbl[] = {
	SND_PCI_QUIRK(0x103c, 0x170b, "HP Z200", ALC262_FIXUP_HP_Z200),
	SND_PCI_QUIRK(0x10cf, 0x1397, "Fujitsu", ALC262_FIXUP_BENQ),
	SND_PCI_QUIRK(0x10cf, 0x142d, "Fujitsu Lifebook E8410", ALC262_FIXUP_BENQ),
	SND_PCI_QUIRK(0x10f1, 0x2915, "Tyan Thunder n6650W", ALC262_FIXUP_TYAN),
	SND_PCI_QUIRK(0x1734, 0x1147, "FSC Celsius H270", ALC262_FIXUP_FSC_H270),
	SND_PCI_QUIRK(0x17aa, 0x384e, "Lenovo 3000", ALC262_FIXUP_LENOVO_3000),
	SND_PCI_QUIRK(0x17ff, 0x0560, "Benq ED8", ALC262_FIXUP_BENQ),
	SND_PCI_QUIRK(0x17ff, 0x058d, "Benq T31-16", ALC262_FIXUP_BENQ_T31),
	{}
};


#ifdef CONFIG_SND_HDA_POWER_SAVE
#define alc262_loopbacks	alc880_loopbacks
#endif

/*
 */
static int patch_alc262(struct hda_codec *codec)
{
	struct alc_spec *spec;
	int err;

	spec = kzalloc(sizeof(*spec), GFP_KERNEL);
	if (spec == NULL)
		return -ENOMEM;

	codec->spec = spec;

	spec->mixer_nid = 0x0b;

#if 0
	/* pshou 07/11/05  set a zero PCM sample to DAC when FIFO is
	 * under-run
	 */
	{
	int tmp;
	snd_hda_codec_write(codec, 0x1a, 0, AC_VERB_SET_COEF_INDEX, 7);
	tmp = snd_hda_codec_read(codec, 0x20, 0, AC_VERB_GET_PROC_COEF, 0);
	snd_hda_codec_write(codec, 0x1a, 0, AC_VERB_SET_COEF_INDEX, 7);
	snd_hda_codec_write(codec, 0x1a, 0, AC_VERB_SET_PROC_COEF, tmp | 0x80);
	}
#endif
	alc_auto_parse_customize_define(codec);

	alc_fix_pll_init(codec, 0x20, 0x0a, 10);

	alc_pick_fixup(codec, NULL, alc262_fixup_tbl, alc262_fixups);
	alc_apply_fixup(codec, ALC_FIXUP_ACT_PRE_PROBE);

	/* automatic parse from the BIOS config */
	err = alc262_parse_auto_config(codec);
	if (err < 0)
		goto error;

	if (!spec->no_analog && !spec->adc_nids) {
		alc_auto_fill_adc_caps(codec);
		alc_rebuild_imux_for_auto_mic(codec);
		alc_remove_invalid_adc_nids(codec);
	}

	if (!spec->no_analog && !spec->cap_mixer)
		set_capture_mixer(codec);

	if (!spec->no_analog && has_cdefine_beep(codec)) {
		err = snd_hda_attach_beep_device(codec, 0x1);
		if (err < 0)
			goto error;
		set_beep_amp(spec, 0x0b, 0x05, HDA_INPUT);
	}

	alc_apply_fixup(codec, ALC_FIXUP_ACT_PROBE);

	codec->patch_ops = alc_patch_ops;
	spec->init_hook = alc_auto_init_std;
	spec->shutup = alc_eapd_shutup;

#ifdef CONFIG_SND_HDA_POWER_SAVE
	if (!spec->loopback.amplist)
		spec->loopback.amplist = alc262_loopbacks;
#endif

	return 0;

 error:
	alc_free(codec);
	return err;
}

/*
 *  ALC268
 */
/* bind Beep switches of both NID 0x0f and 0x10 */
static const struct hda_bind_ctls alc268_bind_beep_sw = {
	.ops = &snd_hda_bind_sw,
	.values = {
		HDA_COMPOSE_AMP_VAL(0x0f, 3, 1, HDA_INPUT),
		HDA_COMPOSE_AMP_VAL(0x10, 3, 1, HDA_INPUT),
		0
	},
};

static const struct snd_kcontrol_new alc268_beep_mixer[] = {
	HDA_CODEC_VOLUME("Beep Playback Volume", 0x1d, 0x0, HDA_INPUT),
	HDA_BIND_SW("Beep Playback Switch", &alc268_bind_beep_sw),
	{ }
};

/* set PCBEEP vol = 0, mute connections */
static const struct hda_verb alc268_beep_init_verbs[] = {
	{0x1d, AC_VERB_SET_AMP_GAIN_MUTE, AMP_IN_UNMUTE(0)},
	{0x0f, AC_VERB_SET_AMP_GAIN_MUTE, AMP_IN_MUTE(1)},
	{0x10, AC_VERB_SET_AMP_GAIN_MUTE, AMP_IN_MUTE(1)},
	{ }
};

/*
 * BIOS auto configuration
 */
static int alc268_parse_auto_config(struct hda_codec *codec)
{
	static const hda_nid_t alc268_ssids[] = { 0x15, 0x1b, 0x14, 0 };
	struct alc_spec *spec = codec->spec;
	int err = alc_parse_auto_config(codec, NULL, alc268_ssids);
	if (err > 0) {
		if (!spec->no_analog && spec->autocfg.speaker_pins[0] != 0x1d) {
			add_mixer(spec, alc268_beep_mixer);
			add_verb(spec, alc268_beep_init_verbs);
		}
	}
	return err;
}

/*
 */
static int patch_alc268(struct hda_codec *codec)
{
	struct alc_spec *spec;
	int i, has_beep, err;

	spec = kzalloc(sizeof(*spec), GFP_KERNEL);
	if (spec == NULL)
		return -ENOMEM;

	codec->spec = spec;

	/* ALC268 has no aa-loopback mixer */

	/* automatic parse from the BIOS config */
	err = alc268_parse_auto_config(codec);
	if (err < 0)
		goto error;

	has_beep = 0;
	for (i = 0; i < spec->num_mixers; i++) {
		if (spec->mixers[i] == alc268_beep_mixer) {
			has_beep = 1;
			break;
		}
	}

	if (has_beep) {
		err = snd_hda_attach_beep_device(codec, 0x1);
		if (err < 0)
			goto error;
		if (!query_amp_caps(codec, 0x1d, HDA_INPUT))
			/* override the amp caps for beep generator */
			snd_hda_override_amp_caps(codec, 0x1d, HDA_INPUT,
					  (0x0c << AC_AMPCAP_OFFSET_SHIFT) |
					  (0x0c << AC_AMPCAP_NUM_STEPS_SHIFT) |
					  (0x07 << AC_AMPCAP_STEP_SIZE_SHIFT) |
					  (0 << AC_AMPCAP_MUTE_SHIFT));
	}

	if (!spec->no_analog && !spec->adc_nids) {
		alc_auto_fill_adc_caps(codec);
		alc_rebuild_imux_for_auto_mic(codec);
		alc_remove_invalid_adc_nids(codec);
	}

	if (!spec->no_analog && !spec->cap_mixer)
		set_capture_mixer(codec);

	codec->patch_ops = alc_patch_ops;
	spec->init_hook = alc_auto_init_std;
	spec->shutup = alc_eapd_shutup;

	return 0;

 error:
	alc_free(codec);
	return err;
}

/*
 * ALC269
 */
#ifdef CONFIG_SND_HDA_POWER_SAVE
#define alc269_loopbacks	alc880_loopbacks
#endif

static const struct hda_pcm_stream alc269_44k_pcm_analog_playback = {
	.substreams = 1,
	.channels_min = 2,
	.channels_max = 8,
	.rates = SNDRV_PCM_RATE_44100, /* fixed rate */
	/* NID is set in alc_build_pcms */
	.ops = {
		.open = alc_playback_pcm_open,
		.prepare = alc_playback_pcm_prepare,
		.cleanup = alc_playback_pcm_cleanup
	},
};

static const struct hda_pcm_stream alc269_44k_pcm_analog_capture = {
	.substreams = 1,
	.channels_min = 2,
	.channels_max = 2,
	.rates = SNDRV_PCM_RATE_44100, /* fixed rate */
	/* NID is set in alc_build_pcms */
};

#ifdef CONFIG_SND_HDA_POWER_SAVE
static int alc269_mic2_for_mute_led(struct hda_codec *codec)
{
	switch (codec->subsystem_id) {
	case 0x103c1586:
		return 1;
	}
	return 0;
}

static int alc269_mic2_mute_check_ps(struct hda_codec *codec, hda_nid_t nid)
{
	/* update mute-LED according to the speaker mute state */
	if (nid == 0x01 || nid == 0x14) {
		int pinval;
		if (snd_hda_codec_amp_read(codec, 0x14, 0, HDA_OUTPUT, 0) &
		    HDA_AMP_MUTE)
			pinval = 0x24;
		else
			pinval = 0x20;
		/* mic2 vref pin is used for mute LED control */
		snd_hda_codec_update_cache(codec, 0x19, 0,
					   AC_VERB_SET_PIN_WIDGET_CONTROL,
					   pinval);
	}
	return alc_check_power_status(codec, nid);
}
#endif /* CONFIG_SND_HDA_POWER_SAVE */

/* different alc269-variants */
enum {
	ALC269_TYPE_ALC269VA,
	ALC269_TYPE_ALC269VB,
	ALC269_TYPE_ALC269VC,
};

/*
 * BIOS auto configuration
 */
static int alc269_parse_auto_config(struct hda_codec *codec)
{
	static const hda_nid_t alc269_ignore[] = { 0x1d, 0 };
	static const hda_nid_t alc269_ssids[] = { 0, 0x1b, 0x14, 0x21 };
	static const hda_nid_t alc269va_ssids[] = { 0x15, 0x1b, 0x14, 0 };
	struct alc_spec *spec = codec->spec;
	const hda_nid_t *ssids = spec->codec_variant == ALC269_TYPE_ALC269VA ?
		alc269va_ssids : alc269_ssids;

	return alc_parse_auto_config(codec, alc269_ignore, ssids);
}

static void alc269_toggle_power_output(struct hda_codec *codec, int power_up)
{
	int val = alc_read_coef_idx(codec, 0x04);
	if (power_up)
		val |= 1 << 11;
	else
		val &= ~(1 << 11);
	alc_write_coef_idx(codec, 0x04, val);
}

static void alc269_shutup(struct hda_codec *codec)
{
	if ((alc_get_coef0(codec) & 0x00ff) == 0x017)
		alc269_toggle_power_output(codec, 0);
	if ((alc_get_coef0(codec) & 0x00ff) == 0x018) {
		alc269_toggle_power_output(codec, 0);
		msleep(150);
	}
}

#ifdef CONFIG_PM
static int alc269_resume(struct hda_codec *codec)
{
	if ((alc_get_coef0(codec) & 0x00ff) == 0x018) {
		alc269_toggle_power_output(codec, 0);
		msleep(150);
	}

	codec->patch_ops.init(codec);

	if ((alc_get_coef0(codec) & 0x00ff) == 0x017) {
		alc269_toggle_power_output(codec, 1);
		msleep(200);
	}

	if ((alc_get_coef0(codec) & 0x00ff) == 0x018)
		alc269_toggle_power_output(codec, 1);

	snd_hda_codec_resume_amp(codec);
	snd_hda_codec_resume_cache(codec);
	hda_call_check_power_status(codec, 0x01);
	return 0;
}
#endif /* CONFIG_PM */

static void alc269_fixup_hweq(struct hda_codec *codec,
			       const struct alc_fixup *fix, int action)
{
	int coef;

	if (action != ALC_FIXUP_ACT_INIT)
		return;
	coef = alc_read_coef_idx(codec, 0x1e);
	alc_write_coef_idx(codec, 0x1e, coef | 0x80);
}

static void alc271_fixup_dmic(struct hda_codec *codec,
			      const struct alc_fixup *fix, int action)
{
	static const struct hda_verb verbs[] = {
		{0x20, AC_VERB_SET_COEF_INDEX, 0x0d},
		{0x20, AC_VERB_SET_PROC_COEF, 0x4000},
		{}
	};
	unsigned int cfg;

	if (strcmp(codec->chip_name, "ALC271X"))
		return;
	cfg = snd_hda_codec_get_pincfg(codec, 0x12);
	if (get_defcfg_connect(cfg) == AC_JACK_PORT_FIXED)
		snd_hda_sequence_write(codec, verbs);
}

static void alc269_fixup_pcm_44k(struct hda_codec *codec,
				 const struct alc_fixup *fix, int action)
{
	struct alc_spec *spec = codec->spec;

	if (action != ALC_FIXUP_ACT_PROBE)
		return;

	/* Due to a hardware problem on Lenovo Ideadpad, we need to
	 * fix the sample rate of analog I/O to 44.1kHz
	 */
	spec->stream_analog_playback = &alc269_44k_pcm_analog_playback;
	spec->stream_analog_capture = &alc269_44k_pcm_analog_capture;
}

static void alc269_fixup_stereo_dmic(struct hda_codec *codec,
				     const struct alc_fixup *fix, int action)
{
	int coef;

	if (action != ALC_FIXUP_ACT_INIT)
		return;
	/* The digital-mic unit sends PDM (differential signal) instead of
	 * the standard PCM, thus you can't record a valid mono stream as is.
	 * Below is a workaround specific to ALC269 to control the dmic
	 * signal source as mono.
	 */
	coef = alc_read_coef_idx(codec, 0x07);
	alc_write_coef_idx(codec, 0x07, coef | 0x80);
}

static void alc269_quanta_automute(struct hda_codec *codec)
{
	update_outputs(codec);

	snd_hda_codec_write(codec, 0x20, 0,
			AC_VERB_SET_COEF_INDEX, 0x0c);
	snd_hda_codec_write(codec, 0x20, 0,
			AC_VERB_SET_PROC_COEF, 0x680);

	snd_hda_codec_write(codec, 0x20, 0,
			AC_VERB_SET_COEF_INDEX, 0x0c);
	snd_hda_codec_write(codec, 0x20, 0,
			AC_VERB_SET_PROC_COEF, 0x480);
}

static void alc269_fixup_quanta_mute(struct hda_codec *codec,
				     const struct alc_fixup *fix, int action)
{
	struct alc_spec *spec = codec->spec;
	if (action != ALC_FIXUP_ACT_PROBE)
		return;
	spec->automute_hook = alc269_quanta_automute;
}

enum {
	ALC269_FIXUP_SONY_VAIO,
	ALC275_FIXUP_SONY_VAIO_GPIO2,
	ALC269_FIXUP_DELL_M101Z,
	ALC269_FIXUP_SKU_IGNORE,
	ALC269_FIXUP_ASUS_G73JW,
	ALC269_FIXUP_LENOVO_EAPD,
	ALC275_FIXUP_SONY_HWEQ,
	ALC271_FIXUP_DMIC,
	ALC269_FIXUP_PCM_44K,
	ALC269_FIXUP_STEREO_DMIC,
	ALC269_FIXUP_QUANTA_MUTE,
	ALC269_FIXUP_LIFEBOOK,
	ALC269_FIXUP_AMIC,
	ALC269_FIXUP_DMIC,
	ALC269VB_FIXUP_AMIC,
	ALC269VB_FIXUP_DMIC,
};

static const struct alc_fixup alc269_fixups[] = {
	[ALC269_FIXUP_SONY_VAIO] = {
		.type = ALC_FIXUP_VERBS,
		.v.verbs = (const struct hda_verb[]) {
			{0x19, AC_VERB_SET_PIN_WIDGET_CONTROL, PIN_VREFGRD},
			{}
		}
	},
	[ALC275_FIXUP_SONY_VAIO_GPIO2] = {
		.type = ALC_FIXUP_VERBS,
		.v.verbs = (const struct hda_verb[]) {
			{0x01, AC_VERB_SET_GPIO_MASK, 0x04},
			{0x01, AC_VERB_SET_GPIO_DIRECTION, 0x04},
			{0x01, AC_VERB_SET_GPIO_DATA, 0x00},
			{ }
		},
		.chained = true,
		.chain_id = ALC269_FIXUP_SONY_VAIO
	},
	[ALC269_FIXUP_DELL_M101Z] = {
		.type = ALC_FIXUP_VERBS,
		.v.verbs = (const struct hda_verb[]) {
			/* Enables internal speaker */
			{0x20, AC_VERB_SET_COEF_INDEX, 13},
			{0x20, AC_VERB_SET_PROC_COEF, 0x4040},
			{}
		}
	},
	[ALC269_FIXUP_SKU_IGNORE] = {
		.type = ALC_FIXUP_SKU,
		.v.sku = ALC_FIXUP_SKU_IGNORE,
	},
	[ALC269_FIXUP_ASUS_G73JW] = {
		.type = ALC_FIXUP_PINS,
		.v.pins = (const struct alc_pincfg[]) {
			{ 0x17, 0x99130111 }, /* subwoofer */
			{ }
		}
	},
	[ALC269_FIXUP_LENOVO_EAPD] = {
		.type = ALC_FIXUP_VERBS,
		.v.verbs = (const struct hda_verb[]) {
			{0x14, AC_VERB_SET_EAPD_BTLENABLE, 0},
			{}
		}
	},
	[ALC275_FIXUP_SONY_HWEQ] = {
		.type = ALC_FIXUP_FUNC,
		.v.func = alc269_fixup_hweq,
		.chained = true,
		.chain_id = ALC275_FIXUP_SONY_VAIO_GPIO2
	},
	[ALC271_FIXUP_DMIC] = {
		.type = ALC_FIXUP_FUNC,
		.v.func = alc271_fixup_dmic,
	},
	[ALC269_FIXUP_PCM_44K] = {
		.type = ALC_FIXUP_FUNC,
		.v.func = alc269_fixup_pcm_44k,
	},
	[ALC269_FIXUP_STEREO_DMIC] = {
		.type = ALC_FIXUP_FUNC,
		.v.func = alc269_fixup_stereo_dmic,
	},
	[ALC269_FIXUP_QUANTA_MUTE] = {
		.type = ALC_FIXUP_FUNC,
		.v.func = alc269_fixup_quanta_mute,
	},
	[ALC269_FIXUP_LIFEBOOK] = {
		.type = ALC_FIXUP_PINS,
		.v.pins = (const struct alc_pincfg[]) {
			{ 0x1a, 0x2101103f }, /* dock line-out */
			{ 0x1b, 0x23a11040 }, /* dock mic-in */
			{ }
		},
		.chained = true,
		.chain_id = ALC269_FIXUP_QUANTA_MUTE
	},
	[ALC269_FIXUP_AMIC] = {
		.type = ALC_FIXUP_PINS,
		.v.pins = (const struct alc_pincfg[]) {
			{ 0x14, 0x99130110 }, /* speaker */
			{ 0x15, 0x0121401f }, /* HP out */
			{ 0x18, 0x01a19c20 }, /* mic */
			{ 0x19, 0x99a3092f }, /* int-mic */
			{ }
		},
	},
	[ALC269_FIXUP_DMIC] = {
		.type = ALC_FIXUP_PINS,
		.v.pins = (const struct alc_pincfg[]) {
			{ 0x12, 0x99a3092f }, /* int-mic */
			{ 0x14, 0x99130110 }, /* speaker */
			{ 0x15, 0x0121401f }, /* HP out */
			{ 0x18, 0x01a19c20 }, /* mic */
			{ }
		},
	},
	[ALC269VB_FIXUP_AMIC] = {
		.type = ALC_FIXUP_PINS,
		.v.pins = (const struct alc_pincfg[]) {
			{ 0x14, 0x99130110 }, /* speaker */
			{ 0x18, 0x01a19c20 }, /* mic */
			{ 0x19, 0x99a3092f }, /* int-mic */
			{ 0x21, 0x0121401f }, /* HP out */
			{ }
		},
	},
	[ALC269VB_FIXUP_DMIC] = {
		.type = ALC_FIXUP_PINS,
		.v.pins = (const struct alc_pincfg[]) {
			{ 0x12, 0x99a3092f }, /* int-mic */
			{ 0x14, 0x99130110 }, /* speaker */
			{ 0x18, 0x01a19c20 }, /* mic */
			{ 0x21, 0x0121401f }, /* HP out */
			{ }
		},
	},
};

static const struct snd_pci_quirk alc269_fixup_tbl[] = {
	SND_PCI_QUIRK(0x1043, 0x1a13, "Asus G73Jw", ALC269_FIXUP_ASUS_G73JW),
	SND_PCI_QUIRK(0x1043, 0x16e3, "ASUS UX50", ALC269_FIXUP_STEREO_DMIC),
	SND_PCI_QUIRK(0x1043, 0x831a, "ASUS P901", ALC269_FIXUP_STEREO_DMIC),
	SND_PCI_QUIRK(0x1043, 0x834a, "ASUS S101", ALC269_FIXUP_STEREO_DMIC),
	SND_PCI_QUIRK(0x1043, 0x8398, "ASUS P1005", ALC269_FIXUP_STEREO_DMIC),
	SND_PCI_QUIRK(0x1043, 0x83ce, "ASUS P1005", ALC269_FIXUP_STEREO_DMIC),
	SND_PCI_QUIRK(0x104d, 0x9073, "Sony VAIO", ALC275_FIXUP_SONY_VAIO_GPIO2),
	SND_PCI_QUIRK(0x104d, 0x907b, "Sony VAIO", ALC275_FIXUP_SONY_HWEQ),
	SND_PCI_QUIRK(0x104d, 0x9084, "Sony VAIO", ALC275_FIXUP_SONY_HWEQ),
	SND_PCI_QUIRK_VENDOR(0x104d, "Sony VAIO", ALC269_FIXUP_SONY_VAIO),
	SND_PCI_QUIRK(0x1028, 0x0470, "Dell M101z", ALC269_FIXUP_DELL_M101Z),
	SND_PCI_QUIRK_VENDOR(0x1025, "Acer Aspire", ALC271_FIXUP_DMIC),
	SND_PCI_QUIRK(0x10cf, 0x1475, "Lifebook", ALC269_FIXUP_LIFEBOOK),
	SND_PCI_QUIRK(0x17aa, 0x20f2, "Thinkpad SL410/510", ALC269_FIXUP_SKU_IGNORE),
	SND_PCI_QUIRK(0x17aa, 0x215e, "Thinkpad L512", ALC269_FIXUP_SKU_IGNORE),
	SND_PCI_QUIRK(0x17aa, 0x21b8, "Thinkpad Edge 14", ALC269_FIXUP_SKU_IGNORE),
	SND_PCI_QUIRK(0x17aa, 0x21ca, "Thinkpad L412", ALC269_FIXUP_SKU_IGNORE),
	SND_PCI_QUIRK(0x17aa, 0x21e9, "Thinkpad Edge 15", ALC269_FIXUP_SKU_IGNORE),
	SND_PCI_QUIRK(0x17aa, 0x3bf8, "Quanta FL1", ALC269_FIXUP_QUANTA_MUTE),
	SND_PCI_QUIRK(0x17aa, 0x3bf8, "Lenovo Ideapd", ALC269_FIXUP_PCM_44K),
	SND_PCI_QUIRK(0x17aa, 0x9e54, "LENOVO NB", ALC269_FIXUP_LENOVO_EAPD),

#if 1
	/* Below is a quirk table taken from the old code.
	 * Basically the device should work as is without the fixup table.
	 * If BIOS doesn't give a proper info, enable the corresponding
	 * fixup entry.
	 */ 
	SND_PCI_QUIRK(0x1043, 0x8330, "ASUS Eeepc P703 P900A",
		      ALC269_FIXUP_AMIC),
	SND_PCI_QUIRK(0x1043, 0x1013, "ASUS N61Da", ALC269_FIXUP_AMIC),
	SND_PCI_QUIRK(0x1043, 0x1143, "ASUS B53f", ALC269_FIXUP_AMIC),
	SND_PCI_QUIRK(0x1043, 0x1133, "ASUS UJ20ft", ALC269_FIXUP_AMIC),
	SND_PCI_QUIRK(0x1043, 0x1183, "ASUS K72DR", ALC269_FIXUP_AMIC),
	SND_PCI_QUIRK(0x1043, 0x11b3, "ASUS K52DR", ALC269_FIXUP_AMIC),
	SND_PCI_QUIRK(0x1043, 0x11e3, "ASUS U33Jc", ALC269_FIXUP_AMIC),
	SND_PCI_QUIRK(0x1043, 0x1273, "ASUS UL80Jt", ALC269_FIXUP_AMIC),
	SND_PCI_QUIRK(0x1043, 0x1283, "ASUS U53Jc", ALC269_FIXUP_AMIC),
	SND_PCI_QUIRK(0x1043, 0x12b3, "ASUS N82JV", ALC269_FIXUP_AMIC),
	SND_PCI_QUIRK(0x1043, 0x12d3, "ASUS N61Jv", ALC269_FIXUP_AMIC),
	SND_PCI_QUIRK(0x1043, 0x13a3, "ASUS UL30Vt", ALC269_FIXUP_AMIC),
	SND_PCI_QUIRK(0x1043, 0x1373, "ASUS G73JX", ALC269_FIXUP_AMIC),
	SND_PCI_QUIRK(0x1043, 0x1383, "ASUS UJ30Jc", ALC269_FIXUP_AMIC),
	SND_PCI_QUIRK(0x1043, 0x13d3, "ASUS N61JA", ALC269_FIXUP_AMIC),
	SND_PCI_QUIRK(0x1043, 0x1413, "ASUS UL50", ALC269_FIXUP_AMIC),
	SND_PCI_QUIRK(0x1043, 0x1443, "ASUS UL30", ALC269_FIXUP_AMIC),
	SND_PCI_QUIRK(0x1043, 0x1453, "ASUS M60Jv", ALC269_FIXUP_AMIC),
	SND_PCI_QUIRK(0x1043, 0x1483, "ASUS UL80", ALC269_FIXUP_AMIC),
	SND_PCI_QUIRK(0x1043, 0x14f3, "ASUS F83Vf", ALC269_FIXUP_AMIC),
	SND_PCI_QUIRK(0x1043, 0x14e3, "ASUS UL20", ALC269_FIXUP_AMIC),
	SND_PCI_QUIRK(0x1043, 0x1513, "ASUS UX30", ALC269_FIXUP_AMIC),
	SND_PCI_QUIRK(0x1043, 0x1593, "ASUS N51Vn", ALC269_FIXUP_AMIC),
	SND_PCI_QUIRK(0x1043, 0x15a3, "ASUS N60Jv", ALC269_FIXUP_AMIC),
	SND_PCI_QUIRK(0x1043, 0x15b3, "ASUS N60Dp", ALC269_FIXUP_AMIC),
	SND_PCI_QUIRK(0x1043, 0x15c3, "ASUS N70De", ALC269_FIXUP_AMIC),
	SND_PCI_QUIRK(0x1043, 0x15e3, "ASUS F83T", ALC269_FIXUP_AMIC),
	SND_PCI_QUIRK(0x1043, 0x1643, "ASUS M60J", ALC269_FIXUP_AMIC),
	SND_PCI_QUIRK(0x1043, 0x1653, "ASUS U50", ALC269_FIXUP_AMIC),
	SND_PCI_QUIRK(0x1043, 0x1693, "ASUS F50N", ALC269_FIXUP_AMIC),
	SND_PCI_QUIRK(0x1043, 0x16a3, "ASUS F5Q", ALC269_FIXUP_AMIC),
	SND_PCI_QUIRK(0x1043, 0x1723, "ASUS P80", ALC269_FIXUP_AMIC),
	SND_PCI_QUIRK(0x1043, 0x1743, "ASUS U80", ALC269_FIXUP_AMIC),
	SND_PCI_QUIRK(0x1043, 0x1773, "ASUS U20A", ALC269_FIXUP_AMIC),
	SND_PCI_QUIRK(0x1043, 0x1883, "ASUS F81Se", ALC269_FIXUP_AMIC),
	SND_PCI_QUIRK(0x152d, 0x1778, "Quanta ON1", ALC269_FIXUP_DMIC),
	SND_PCI_QUIRK(0x17aa, 0x3be9, "Quanta Wistron", ALC269_FIXUP_AMIC),
	SND_PCI_QUIRK(0x17aa, 0x3bf8, "Quanta FL1", ALC269_FIXUP_AMIC),
	SND_PCI_QUIRK(0x17ff, 0x059a, "Quanta EL3", ALC269_FIXUP_DMIC),
	SND_PCI_QUIRK(0x17ff, 0x059b, "Quanta JR1", ALC269_FIXUP_DMIC),
#endif
	{}
};

static const struct alc_model_fixup alc269_fixup_models[] = {
	{.id = ALC269_FIXUP_AMIC, .name = "laptop-amic"},
	{.id = ALC269_FIXUP_DMIC, .name = "laptop-dmic"},
	{}
};


static int alc269_fill_coef(struct hda_codec *codec)
{
	int val;

	if ((alc_get_coef0(codec) & 0x00ff) < 0x015) {
		alc_write_coef_idx(codec, 0xf, 0x960b);
		alc_write_coef_idx(codec, 0xe, 0x8817);
	}

	if ((alc_get_coef0(codec) & 0x00ff) == 0x016) {
		alc_write_coef_idx(codec, 0xf, 0x960b);
		alc_write_coef_idx(codec, 0xe, 0x8814);
	}

	if ((alc_get_coef0(codec) & 0x00ff) == 0x017) {
		val = alc_read_coef_idx(codec, 0x04);
		/* Power up output pin */
		alc_write_coef_idx(codec, 0x04, val | (1<<11));
	}

	if ((alc_get_coef0(codec) & 0x00ff) == 0x018) {
		val = alc_read_coef_idx(codec, 0xd);
		if ((val & 0x0c00) >> 10 != 0x1) {
			/* Capless ramp up clock control */
			alc_write_coef_idx(codec, 0xd, val | (1<<10));
		}
		val = alc_read_coef_idx(codec, 0x17);
		if ((val & 0x01c0) >> 6 != 0x4) {
			/* Class D power on reset */
			alc_write_coef_idx(codec, 0x17, val | (1<<7));
		}
	}

	val = alc_read_coef_idx(codec, 0xd); /* Class D */
	alc_write_coef_idx(codec, 0xd, val | (1<<14));

	val = alc_read_coef_idx(codec, 0x4); /* HP */
	alc_write_coef_idx(codec, 0x4, val | (1<<11));

	return 0;
}

/*
 */
static int patch_alc269(struct hda_codec *codec)
{
	struct alc_spec *spec;
	int err = 0;

	spec = kzalloc(sizeof(*spec), GFP_KERNEL);
	if (spec == NULL)
		return -ENOMEM;

	codec->spec = spec;

	spec->mixer_nid = 0x0b;

	alc_auto_parse_customize_define(codec);

	err = alc_codec_rename_from_preset(codec);
	if (err < 0)
		goto error;

	if (codec->vendor_id == 0x10ec0269) {
		spec->codec_variant = ALC269_TYPE_ALC269VA;
		switch (alc_get_coef0(codec) & 0x00f0) {
		case 0x0010:
			if (codec->bus->pci->subsystem_vendor == 0x1025 &&
			    spec->cdefine.platform_type == 1)
				err = alc_codec_rename(codec, "ALC271X");
			spec->codec_variant = ALC269_TYPE_ALC269VB;
			break;
		case 0x0020:
			if (codec->bus->pci->subsystem_vendor == 0x17aa &&
			    codec->bus->pci->subsystem_device == 0x21f3)
				err = alc_codec_rename(codec, "ALC3202");
			spec->codec_variant = ALC269_TYPE_ALC269VC;
			break;
		default:
			alc_fix_pll_init(codec, 0x20, 0x04, 15);
		}
		if (err < 0)
			goto error;
		alc269_fill_coef(codec);
	}

	alc_pick_fixup(codec, alc269_fixup_models,
		       alc269_fixup_tbl, alc269_fixups);
	alc_apply_fixup(codec, ALC_FIXUP_ACT_PRE_PROBE);

	/* automatic parse from the BIOS config */
	err = alc269_parse_auto_config(codec);
	if (err < 0)
		goto error;

	if (!spec->no_analog && !spec->adc_nids) {
		alc_auto_fill_adc_caps(codec);
		alc_rebuild_imux_for_auto_mic(codec);
		alc_remove_invalid_adc_nids(codec);
	}

	if (!spec->no_analog && !spec->cap_mixer)
		set_capture_mixer(codec);

	if (!spec->no_analog && has_cdefine_beep(codec)) {
		err = snd_hda_attach_beep_device(codec, 0x1);
		if (err < 0)
			goto error;
		set_beep_amp(spec, 0x0b, 0x04, HDA_INPUT);
	}

	alc_apply_fixup(codec, ALC_FIXUP_ACT_PROBE);

	codec->patch_ops = alc_patch_ops;
#ifdef CONFIG_PM
	codec->patch_ops.resume = alc269_resume;
#endif
	spec->init_hook = alc_auto_init_std;
	spec->shutup = alc269_shutup;

#ifdef CONFIG_SND_HDA_POWER_SAVE
	if (!spec->loopback.amplist)
		spec->loopback.amplist = alc269_loopbacks;
	if (alc269_mic2_for_mute_led(codec))
		codec->patch_ops.check_power_status = alc269_mic2_mute_check_ps;
#endif

	return 0;

 error:
	alc_free(codec);
	return err;
}

/*
 * ALC861
 */

static int alc861_parse_auto_config(struct hda_codec *codec)
{
	static const hda_nid_t alc861_ignore[] = { 0x1d, 0 };
	static const hda_nid_t alc861_ssids[] = { 0x0e, 0x0f, 0x0b, 0 };
	return alc_parse_auto_config(codec, alc861_ignore, alc861_ssids);
}

#ifdef CONFIG_SND_HDA_POWER_SAVE
static const struct hda_amp_list alc861_loopbacks[] = {
	{ 0x15, HDA_INPUT, 0 },
	{ 0x15, HDA_INPUT, 1 },
	{ 0x15, HDA_INPUT, 2 },
	{ 0x15, HDA_INPUT, 3 },
	{ } /* end */
};
#endif


/* Pin config fixes */
enum {
	PINFIX_FSC_AMILO_PI1505,
	PINFIX_ASUS_A6RP,
};

/* On some laptops, VREF of pin 0x0f is abused for controlling the main amp */
static void alc861_fixup_asus_amp_vref_0f(struct hda_codec *codec,
			const struct alc_fixup *fix, int action)
{
	struct alc_spec *spec = codec->spec;
	unsigned int val;

	if (action != ALC_FIXUP_ACT_INIT)
		return;
	val = snd_hda_codec_read(codec, 0x0f, 0,
				 AC_VERB_GET_PIN_WIDGET_CONTROL, 0);
	if (!(val & (AC_PINCTL_IN_EN | AC_PINCTL_OUT_EN)))
		val |= AC_PINCTL_IN_EN;
	val |= AC_PINCTL_VREF_50;
	snd_hda_codec_write(codec, 0x0f, 0,
			    AC_VERB_SET_PIN_WIDGET_CONTROL, val);
	spec->keep_vref_in_automute = 1;
}

static const struct alc_fixup alc861_fixups[] = {
	[PINFIX_FSC_AMILO_PI1505] = {
		.type = ALC_FIXUP_PINS,
		.v.pins = (const struct alc_pincfg[]) {
			{ 0x0b, 0x0221101f }, /* HP */
			{ 0x0f, 0x90170310 }, /* speaker */
			{ }
		}
	},
	[PINFIX_ASUS_A6RP] = {
<<<<<<< HEAD
		.type = ALC_FIXUP_VERBS,
		.v.verbs = (const struct hda_verb[]) {
			/* node 0x0f VREF seems controlling the master output */
			{ 0x0f, AC_VERB_SET_PIN_WIDGET_CONTROL, PIN_VREF50 },
			{ }
		},
=======
		.type = ALC_FIXUP_FUNC,
		.v.func = alc861_fixup_asus_amp_vref_0f,
>>>>>>> e51f74cf
	},
};

static const struct snd_pci_quirk alc861_fixup_tbl[] = {
<<<<<<< HEAD
	SND_PCI_QUIRK(0x1043, 0x1393, "ASUS A6Rp", PINFIX_ASUS_A6RP),
=======
	SND_PCI_QUIRK_VENDOR(0x1043, "ASUS laptop", PINFIX_ASUS_A6RP),
	SND_PCI_QUIRK(0x1584, 0x0000, "Uniwill ECS M31EI", PINFIX_ASUS_A6RP),	
>>>>>>> e51f74cf
	SND_PCI_QUIRK(0x1584, 0x2b01, "Haier W18", PINFIX_ASUS_A6RP),
	SND_PCI_QUIRK(0x1734, 0x10c7, "FSC Amilo Pi1505", PINFIX_FSC_AMILO_PI1505),
	{}
};

/*
 */
static int patch_alc861(struct hda_codec *codec)
{
	struct alc_spec *spec;
	int err;

	spec = kzalloc(sizeof(*spec), GFP_KERNEL);
	if (spec == NULL)
		return -ENOMEM;

	codec->spec = spec;

	spec->mixer_nid = 0x15;

	alc_pick_fixup(codec, NULL, alc861_fixup_tbl, alc861_fixups);
	alc_apply_fixup(codec, ALC_FIXUP_ACT_PRE_PROBE);

	/* automatic parse from the BIOS config */
	err = alc861_parse_auto_config(codec);
	if (err < 0)
		goto error;

	if (!spec->no_analog && !spec->adc_nids) {
		alc_auto_fill_adc_caps(codec);
		alc_rebuild_imux_for_auto_mic(codec);
		alc_remove_invalid_adc_nids(codec);
	}

	if (!spec->no_analog && !spec->cap_mixer)
		set_capture_mixer(codec);

	if (!spec->no_analog) {
		err = snd_hda_attach_beep_device(codec, 0x23);
		if (err < 0)
			goto error;
		set_beep_amp(spec, 0x23, 0, HDA_OUTPUT);
	}

	alc_apply_fixup(codec, ALC_FIXUP_ACT_PROBE);

	codec->patch_ops = alc_patch_ops;
	spec->init_hook = alc_auto_init_std;
#ifdef CONFIG_SND_HDA_POWER_SAVE
	spec->power_hook = alc_power_eapd;
	if (!spec->loopback.amplist)
		spec->loopback.amplist = alc861_loopbacks;
#endif

	return 0;

 error:
	alc_free(codec);
	return err;
}

/*
 * ALC861-VD support
 *
 * Based on ALC882
 *
 * In addition, an independent DAC
 */
#ifdef CONFIG_SND_HDA_POWER_SAVE
#define alc861vd_loopbacks	alc880_loopbacks
#endif

static int alc861vd_parse_auto_config(struct hda_codec *codec)
{
	static const hda_nid_t alc861vd_ignore[] = { 0x1d, 0 };
	static const hda_nid_t alc861vd_ssids[] = { 0x15, 0x1b, 0x14, 0 };
	return alc_parse_auto_config(codec, alc861vd_ignore, alc861vd_ssids);
}

enum {
	ALC660VD_FIX_ASUS_GPIO1,
	ALC861VD_FIX_DALLAS,
};

/* exclude VREF80 */
static void alc861vd_fixup_dallas(struct hda_codec *codec,
				  const struct alc_fixup *fix, int action)
{
	if (action == ALC_FIXUP_ACT_PRE_PROBE) {
		snd_hda_override_pin_caps(codec, 0x18, 0x00001714);
		snd_hda_override_pin_caps(codec, 0x19, 0x0000171c);
	}
}

static const struct alc_fixup alc861vd_fixups[] = {
	[ALC660VD_FIX_ASUS_GPIO1] = {
		.type = ALC_FIXUP_VERBS,
		.v.verbs = (const struct hda_verb[]) {
			/* reset GPIO1 */
			{0x01, AC_VERB_SET_GPIO_MASK, 0x03},
			{0x01, AC_VERB_SET_GPIO_DIRECTION, 0x01},
			{0x01, AC_VERB_SET_GPIO_DATA, 0x01},
			{ }
		}
	},
	[ALC861VD_FIX_DALLAS] = {
		.type = ALC_FIXUP_FUNC,
		.v.func = alc861vd_fixup_dallas,
	},
};

static const struct snd_pci_quirk alc861vd_fixup_tbl[] = {
	SND_PCI_QUIRK(0x103c, 0x30bf, "HP TX1000", ALC861VD_FIX_DALLAS),
	SND_PCI_QUIRK(0x1043, 0x1339, "ASUS A7-K", ALC660VD_FIX_ASUS_GPIO1),
	SND_PCI_QUIRK(0x1179, 0xff31, "Toshiba L30-149", ALC861VD_FIX_DALLAS),
	{}
};

static const struct hda_verb alc660vd_eapd_verbs[] = {
	{0x14, AC_VERB_SET_EAPD_BTLENABLE, 2},
	{0x15, AC_VERB_SET_EAPD_BTLENABLE, 2},
	{ }
};

/*
 */
static int patch_alc861vd(struct hda_codec *codec)
{
	struct alc_spec *spec;
	int err;

	spec = kzalloc(sizeof(*spec), GFP_KERNEL);
	if (spec == NULL)
		return -ENOMEM;

	codec->spec = spec;

	spec->mixer_nid = 0x0b;

	alc_pick_fixup(codec, NULL, alc861vd_fixup_tbl, alc861vd_fixups);
	alc_apply_fixup(codec, ALC_FIXUP_ACT_PRE_PROBE);

	/* automatic parse from the BIOS config */
	err = alc861vd_parse_auto_config(codec);
	if (err < 0)
		goto error;

	if (codec->vendor_id == 0x10ec0660) {
		/* always turn on EAPD */
		add_verb(spec, alc660vd_eapd_verbs);
	}

	if (!spec->no_analog && !spec->adc_nids) {
		alc_auto_fill_adc_caps(codec);
		alc_rebuild_imux_for_auto_mic(codec);
		alc_remove_invalid_adc_nids(codec);
	}

	if (!spec->no_analog && !spec->cap_mixer)
		set_capture_mixer(codec);

	if (!spec->no_analog) {
		err = snd_hda_attach_beep_device(codec, 0x23);
		if (err < 0)
			goto error;
		set_beep_amp(spec, 0x0b, 0x05, HDA_INPUT);
	}

	alc_apply_fixup(codec, ALC_FIXUP_ACT_PROBE);

	codec->patch_ops = alc_patch_ops;

	spec->init_hook = alc_auto_init_std;
	spec->shutup = alc_eapd_shutup;
#ifdef CONFIG_SND_HDA_POWER_SAVE
	if (!spec->loopback.amplist)
		spec->loopback.amplist = alc861vd_loopbacks;
#endif

	return 0;

 error:
	alc_free(codec);
	return err;
}

/*
 * ALC662 support
 *
 * ALC662 is almost identical with ALC880 but has cleaner and more flexible
 * configuration.  Each pin widget can choose any input DACs and a mixer.
 * Each ADC is connected from a mixer of all inputs.  This makes possible
 * 6-channel independent captures.
 *
 * In addition, an independent DAC for the multi-playback (not used in this
 * driver yet).
 */
#ifdef CONFIG_SND_HDA_POWER_SAVE
#define alc662_loopbacks	alc880_loopbacks
#endif

/*
 * BIOS auto configuration
 */

static int alc662_parse_auto_config(struct hda_codec *codec)
{
	static const hda_nid_t alc662_ignore[] = { 0x1d, 0 };
	static const hda_nid_t alc663_ssids[] = { 0x15, 0x1b, 0x14, 0x21 };
	static const hda_nid_t alc662_ssids[] = { 0x15, 0x1b, 0x14, 0 };
	const hda_nid_t *ssids;

	if (codec->vendor_id == 0x10ec0272 || codec->vendor_id == 0x10ec0663 ||
	    codec->vendor_id == 0x10ec0665 || codec->vendor_id == 0x10ec0670)
		ssids = alc663_ssids;
	else
		ssids = alc662_ssids;
	return alc_parse_auto_config(codec, alc662_ignore, ssids);
}

static void alc272_fixup_mario(struct hda_codec *codec,
			       const struct alc_fixup *fix, int action)
{
	if (action != ALC_FIXUP_ACT_PROBE)
		return;
	if (snd_hda_override_amp_caps(codec, 0x2, HDA_OUTPUT,
				      (0x3b << AC_AMPCAP_OFFSET_SHIFT) |
				      (0x3b << AC_AMPCAP_NUM_STEPS_SHIFT) |
				      (0x03 << AC_AMPCAP_STEP_SIZE_SHIFT) |
				      (0 << AC_AMPCAP_MUTE_SHIFT)))
		printk(KERN_WARNING
		       "hda_codec: failed to override amp caps for NID 0x2\n");
}

enum {
	ALC662_FIXUP_ASPIRE,
	ALC662_FIXUP_IDEAPAD,
	ALC272_FIXUP_MARIO,
	ALC662_FIXUP_CZC_P10T,
	ALC662_FIXUP_SKU_IGNORE,
	ALC662_FIXUP_HP_RP5800,
	ALC662_FIXUP_ASUS_MODE1,
	ALC662_FIXUP_ASUS_MODE2,
	ALC662_FIXUP_ASUS_MODE3,
	ALC662_FIXUP_ASUS_MODE4,
	ALC662_FIXUP_ASUS_MODE5,
	ALC662_FIXUP_ASUS_MODE6,
	ALC662_FIXUP_ASUS_MODE7,
	ALC662_FIXUP_ASUS_MODE8,
};

static const struct alc_fixup alc662_fixups[] = {
	[ALC662_FIXUP_ASPIRE] = {
		.type = ALC_FIXUP_PINS,
		.v.pins = (const struct alc_pincfg[]) {
			{ 0x15, 0x99130112 }, /* subwoofer */
			{ }
		}
	},
	[ALC662_FIXUP_IDEAPAD] = {
		.type = ALC_FIXUP_PINS,
		.v.pins = (const struct alc_pincfg[]) {
			{ 0x17, 0x99130112 }, /* subwoofer */
			{ }
		}
	},
	[ALC272_FIXUP_MARIO] = {
		.type = ALC_FIXUP_FUNC,
		.v.func = alc272_fixup_mario,
	},
	[ALC662_FIXUP_CZC_P10T] = {
		.type = ALC_FIXUP_VERBS,
		.v.verbs = (const struct hda_verb[]) {
			{0x14, AC_VERB_SET_EAPD_BTLENABLE, 0},
			{}
		}
	},
	[ALC662_FIXUP_SKU_IGNORE] = {
		.type = ALC_FIXUP_SKU,
		.v.sku = ALC_FIXUP_SKU_IGNORE,
	},
	[ALC662_FIXUP_HP_RP5800] = {
		.type = ALC_FIXUP_PINS,
		.v.pins = (const struct alc_pincfg[]) {
			{ 0x14, 0x0221201f }, /* HP out */
			{ }
		},
		.chained = true,
		.chain_id = ALC662_FIXUP_SKU_IGNORE
	},
	[ALC662_FIXUP_ASUS_MODE1] = {
		.type = ALC_FIXUP_PINS,
		.v.pins = (const struct alc_pincfg[]) {
			{ 0x14, 0x99130110 }, /* speaker */
			{ 0x18, 0x01a19c20 }, /* mic */
			{ 0x19, 0x99a3092f }, /* int-mic */
			{ 0x21, 0x0121401f }, /* HP out */
			{ }
		},
		.chained = true,
		.chain_id = ALC662_FIXUP_SKU_IGNORE
	},
	[ALC662_FIXUP_ASUS_MODE2] = {
		.type = ALC_FIXUP_PINS,
		.v.pins = (const struct alc_pincfg[]) {
			{ 0x14, 0x99130110 }, /* speaker */
			{ 0x18, 0x01a19820 }, /* mic */
			{ 0x19, 0x99a3092f }, /* int-mic */
			{ 0x1b, 0x0121401f }, /* HP out */
			{ }
		},
		.chained = true,
		.chain_id = ALC662_FIXUP_SKU_IGNORE
	},
	[ALC662_FIXUP_ASUS_MODE3] = {
		.type = ALC_FIXUP_PINS,
		.v.pins = (const struct alc_pincfg[]) {
			{ 0x14, 0x99130110 }, /* speaker */
			{ 0x15, 0x0121441f }, /* HP */
			{ 0x18, 0x01a19840 }, /* mic */
			{ 0x19, 0x99a3094f }, /* int-mic */
			{ 0x21, 0x01211420 }, /* HP2 */
			{ }
		},
		.chained = true,
		.chain_id = ALC662_FIXUP_SKU_IGNORE
	},
	[ALC662_FIXUP_ASUS_MODE4] = {
		.type = ALC_FIXUP_PINS,
		.v.pins = (const struct alc_pincfg[]) {
			{ 0x14, 0x99130110 }, /* speaker */
			{ 0x16, 0x99130111 }, /* speaker */
			{ 0x18, 0x01a19840 }, /* mic */
			{ 0x19, 0x99a3094f }, /* int-mic */
			{ 0x21, 0x0121441f }, /* HP */
			{ }
		},
		.chained = true,
		.chain_id = ALC662_FIXUP_SKU_IGNORE
	},
	[ALC662_FIXUP_ASUS_MODE5] = {
		.type = ALC_FIXUP_PINS,
		.v.pins = (const struct alc_pincfg[]) {
			{ 0x14, 0x99130110 }, /* speaker */
			{ 0x15, 0x0121441f }, /* HP */
			{ 0x16, 0x99130111 }, /* speaker */
			{ 0x18, 0x01a19840 }, /* mic */
			{ 0x19, 0x99a3094f }, /* int-mic */
			{ }
		},
		.chained = true,
		.chain_id = ALC662_FIXUP_SKU_IGNORE
	},
	[ALC662_FIXUP_ASUS_MODE6] = {
		.type = ALC_FIXUP_PINS,
		.v.pins = (const struct alc_pincfg[]) {
			{ 0x14, 0x99130110 }, /* speaker */
			{ 0x15, 0x01211420 }, /* HP2 */
			{ 0x18, 0x01a19840 }, /* mic */
			{ 0x19, 0x99a3094f }, /* int-mic */
			{ 0x1b, 0x0121441f }, /* HP */
			{ }
		},
		.chained = true,
		.chain_id = ALC662_FIXUP_SKU_IGNORE
	},
	[ALC662_FIXUP_ASUS_MODE7] = {
		.type = ALC_FIXUP_PINS,
		.v.pins = (const struct alc_pincfg[]) {
			{ 0x14, 0x99130110 }, /* speaker */
			{ 0x17, 0x99130111 }, /* speaker */
			{ 0x18, 0x01a19840 }, /* mic */
			{ 0x19, 0x99a3094f }, /* int-mic */
			{ 0x1b, 0x01214020 }, /* HP */
			{ 0x21, 0x0121401f }, /* HP */
			{ }
		},
		.chained = true,
		.chain_id = ALC662_FIXUP_SKU_IGNORE
	},
	[ALC662_FIXUP_ASUS_MODE8] = {
		.type = ALC_FIXUP_PINS,
		.v.pins = (const struct alc_pincfg[]) {
			{ 0x14, 0x99130110 }, /* speaker */
			{ 0x12, 0x99a30970 }, /* int-mic */
			{ 0x15, 0x01214020 }, /* HP */
			{ 0x17, 0x99130111 }, /* speaker */
			{ 0x18, 0x01a19840 }, /* mic */
			{ 0x21, 0x0121401f }, /* HP */
			{ }
		},
		.chained = true,
		.chain_id = ALC662_FIXUP_SKU_IGNORE
	},
};

static const struct snd_pci_quirk alc662_fixup_tbl[] = {
	SND_PCI_QUIRK(0x1019, 0x9087, "ECS", ALC662_FIXUP_ASUS_MODE2),
	SND_PCI_QUIRK(0x1025, 0x0308, "Acer Aspire 8942G", ALC662_FIXUP_ASPIRE),
	SND_PCI_QUIRK(0x1025, 0x031c, "Gateway NV79", ALC662_FIXUP_SKU_IGNORE),
	SND_PCI_QUIRK(0x1025, 0x038b, "Acer Aspire 8943G", ALC662_FIXUP_ASPIRE),
	SND_PCI_QUIRK(0x103c, 0x1632, "HP RP5800", ALC662_FIXUP_HP_RP5800),
	SND_PCI_QUIRK(0x105b, 0x0cd6, "Foxconn", ALC662_FIXUP_ASUS_MODE2),
	SND_PCI_QUIRK(0x144d, 0xc051, "Samsung R720", ALC662_FIXUP_IDEAPAD),
	SND_PCI_QUIRK(0x17aa, 0x38af, "Lenovo Ideapad Y550P", ALC662_FIXUP_IDEAPAD),
	SND_PCI_QUIRK(0x17aa, 0x3a0d, "Lenovo Ideapad Y550", ALC662_FIXUP_IDEAPAD),
	SND_PCI_QUIRK(0x1b35, 0x2206, "CZC P10T", ALC662_FIXUP_CZC_P10T),

#if 0
	/* Below is a quirk table taken from the old code.
	 * Basically the device should work as is without the fixup table.
	 * If BIOS doesn't give a proper info, enable the corresponding
	 * fixup entry.
	 */ 
	SND_PCI_QUIRK(0x1043, 0x1000, "ASUS N50Vm", ALC662_FIXUP_ASUS_MODE1),
	SND_PCI_QUIRK(0x1043, 0x1092, "ASUS NB", ALC662_FIXUP_ASUS_MODE3),
	SND_PCI_QUIRK(0x1043, 0x1173, "ASUS K73Jn", ALC662_FIXUP_ASUS_MODE1),
	SND_PCI_QUIRK(0x1043, 0x11c3, "ASUS M70V", ALC662_FIXUP_ASUS_MODE3),
	SND_PCI_QUIRK(0x1043, 0x11d3, "ASUS NB", ALC662_FIXUP_ASUS_MODE1),
	SND_PCI_QUIRK(0x1043, 0x11f3, "ASUS NB", ALC662_FIXUP_ASUS_MODE2),
	SND_PCI_QUIRK(0x1043, 0x1203, "ASUS NB", ALC662_FIXUP_ASUS_MODE1),
	SND_PCI_QUIRK(0x1043, 0x1303, "ASUS G60J", ALC662_FIXUP_ASUS_MODE1),
	SND_PCI_QUIRK(0x1043, 0x1333, "ASUS G60Jx", ALC662_FIXUP_ASUS_MODE1),
	SND_PCI_QUIRK(0x1043, 0x1339, "ASUS NB", ALC662_FIXUP_ASUS_MODE2),
	SND_PCI_QUIRK(0x1043, 0x13e3, "ASUS N71JA", ALC662_FIXUP_ASUS_MODE7),
	SND_PCI_QUIRK(0x1043, 0x1463, "ASUS N71", ALC662_FIXUP_ASUS_MODE7),
	SND_PCI_QUIRK(0x1043, 0x14d3, "ASUS G72", ALC662_FIXUP_ASUS_MODE8),
	SND_PCI_QUIRK(0x1043, 0x1563, "ASUS N90", ALC662_FIXUP_ASUS_MODE3),
	SND_PCI_QUIRK(0x1043, 0x15d3, "ASUS N50SF F50SF", ALC662_FIXUP_ASUS_MODE1),
	SND_PCI_QUIRK(0x1043, 0x16c3, "ASUS NB", ALC662_FIXUP_ASUS_MODE2),
	SND_PCI_QUIRK(0x1043, 0x16f3, "ASUS K40C K50C", ALC662_FIXUP_ASUS_MODE2),
	SND_PCI_QUIRK(0x1043, 0x1733, "ASUS N81De", ALC662_FIXUP_ASUS_MODE1),
	SND_PCI_QUIRK(0x1043, 0x1753, "ASUS NB", ALC662_FIXUP_ASUS_MODE2),
	SND_PCI_QUIRK(0x1043, 0x1763, "ASUS NB", ALC662_FIXUP_ASUS_MODE6),
	SND_PCI_QUIRK(0x1043, 0x1765, "ASUS NB", ALC662_FIXUP_ASUS_MODE6),
	SND_PCI_QUIRK(0x1043, 0x1783, "ASUS NB", ALC662_FIXUP_ASUS_MODE2),
	SND_PCI_QUIRK(0x1043, 0x1793, "ASUS F50GX", ALC662_FIXUP_ASUS_MODE1),
	SND_PCI_QUIRK(0x1043, 0x17b3, "ASUS F70SL", ALC662_FIXUP_ASUS_MODE3),
	SND_PCI_QUIRK(0x1043, 0x17f3, "ASUS X58LE", ALC662_FIXUP_ASUS_MODE2),
	SND_PCI_QUIRK(0x1043, 0x1813, "ASUS NB", ALC662_FIXUP_ASUS_MODE2),
	SND_PCI_QUIRK(0x1043, 0x1823, "ASUS NB", ALC662_FIXUP_ASUS_MODE5),
	SND_PCI_QUIRK(0x1043, 0x1833, "ASUS NB", ALC662_FIXUP_ASUS_MODE6),
	SND_PCI_QUIRK(0x1043, 0x1843, "ASUS NB", ALC662_FIXUP_ASUS_MODE2),
	SND_PCI_QUIRK(0x1043, 0x1853, "ASUS F50Z", ALC662_FIXUP_ASUS_MODE1),
	SND_PCI_QUIRK(0x1043, 0x1864, "ASUS NB", ALC662_FIXUP_ASUS_MODE2),
	SND_PCI_QUIRK(0x1043, 0x1876, "ASUS NB", ALC662_FIXUP_ASUS_MODE2),
	SND_PCI_QUIRK(0x1043, 0x1893, "ASUS M50Vm", ALC662_FIXUP_ASUS_MODE3),
	SND_PCI_QUIRK(0x1043, 0x1894, "ASUS X55", ALC662_FIXUP_ASUS_MODE3),
	SND_PCI_QUIRK(0x1043, 0x18b3, "ASUS N80Vc", ALC662_FIXUP_ASUS_MODE1),
	SND_PCI_QUIRK(0x1043, 0x18c3, "ASUS VX5", ALC662_FIXUP_ASUS_MODE1),
	SND_PCI_QUIRK(0x1043, 0x18d3, "ASUS N81Te", ALC662_FIXUP_ASUS_MODE1),
	SND_PCI_QUIRK(0x1043, 0x18f3, "ASUS N505Tp", ALC662_FIXUP_ASUS_MODE1),
	SND_PCI_QUIRK(0x1043, 0x1903, "ASUS F5GL", ALC662_FIXUP_ASUS_MODE1),
	SND_PCI_QUIRK(0x1043, 0x1913, "ASUS NB", ALC662_FIXUP_ASUS_MODE2),
	SND_PCI_QUIRK(0x1043, 0x1933, "ASUS F80Q", ALC662_FIXUP_ASUS_MODE2),
	SND_PCI_QUIRK(0x1043, 0x1943, "ASUS Vx3V", ALC662_FIXUP_ASUS_MODE1),
	SND_PCI_QUIRK(0x1043, 0x1953, "ASUS NB", ALC662_FIXUP_ASUS_MODE1),
	SND_PCI_QUIRK(0x1043, 0x1963, "ASUS X71C", ALC662_FIXUP_ASUS_MODE3),
	SND_PCI_QUIRK(0x1043, 0x1983, "ASUS N5051A", ALC662_FIXUP_ASUS_MODE1),
	SND_PCI_QUIRK(0x1043, 0x1993, "ASUS N20", ALC662_FIXUP_ASUS_MODE1),
	SND_PCI_QUIRK(0x1043, 0x19b3, "ASUS F7Z", ALC662_FIXUP_ASUS_MODE1),
	SND_PCI_QUIRK(0x1043, 0x19c3, "ASUS F5Z/F6x", ALC662_FIXUP_ASUS_MODE2),
	SND_PCI_QUIRK(0x1043, 0x19e3, "ASUS NB", ALC662_FIXUP_ASUS_MODE1),
	SND_PCI_QUIRK(0x1043, 0x19f3, "ASUS NB", ALC662_FIXUP_ASUS_MODE4),
#endif
	{}
};

static const struct alc_model_fixup alc662_fixup_models[] = {
	{.id = ALC272_FIXUP_MARIO, .name = "mario"},
	{.id = ALC662_FIXUP_ASUS_MODE1, .name = "asus-mode1"},
	{.id = ALC662_FIXUP_ASUS_MODE2, .name = "asus-mode2"},
	{.id = ALC662_FIXUP_ASUS_MODE3, .name = "asus-mode3"},
	{.id = ALC662_FIXUP_ASUS_MODE4, .name = "asus-mode4"},
	{.id = ALC662_FIXUP_ASUS_MODE5, .name = "asus-mode5"},
	{.id = ALC662_FIXUP_ASUS_MODE6, .name = "asus-mode6"},
	{.id = ALC662_FIXUP_ASUS_MODE7, .name = "asus-mode7"},
	{.id = ALC662_FIXUP_ASUS_MODE8, .name = "asus-mode8"},
	{}
};


/*
 */
static int patch_alc662(struct hda_codec *codec)
{
	struct alc_spec *spec;
	int err = 0;

	spec = kzalloc(sizeof(*spec), GFP_KERNEL);
	if (!spec)
		return -ENOMEM;

	codec->spec = spec;

	spec->mixer_nid = 0x0b;

	/* handle multiple HPs as is */
	spec->parse_flags = HDA_PINCFG_NO_HP_FIXUP;

	alc_auto_parse_customize_define(codec);

	alc_fix_pll_init(codec, 0x20, 0x04, 15);

	err = alc_codec_rename_from_preset(codec);
	if (err < 0)
		goto error;

	if ((alc_get_coef0(codec) & (1 << 14)) &&
	    codec->bus->pci->subsystem_vendor == 0x1025 &&
	    spec->cdefine.platform_type == 1) {
		if (alc_codec_rename(codec, "ALC272X") < 0)
			goto error;
	}

	alc_pick_fixup(codec, alc662_fixup_models,
		       alc662_fixup_tbl, alc662_fixups);
	alc_apply_fixup(codec, ALC_FIXUP_ACT_PRE_PROBE);
	/* automatic parse from the BIOS config */
	err = alc662_parse_auto_config(codec);
	if (err < 0)
		goto error;

	if (!spec->no_analog && !spec->adc_nids) {
		alc_auto_fill_adc_caps(codec);
		alc_rebuild_imux_for_auto_mic(codec);
		alc_remove_invalid_adc_nids(codec);
	}

	if (!spec->no_analog && !spec->cap_mixer)
		set_capture_mixer(codec);

	if (!spec->no_analog && has_cdefine_beep(codec)) {
		err = snd_hda_attach_beep_device(codec, 0x1);
		if (err < 0)
			goto error;
		switch (codec->vendor_id) {
		case 0x10ec0662:
			set_beep_amp(spec, 0x0b, 0x05, HDA_INPUT);
			break;
		case 0x10ec0272:
		case 0x10ec0663:
		case 0x10ec0665:
			set_beep_amp(spec, 0x0b, 0x04, HDA_INPUT);
			break;
		case 0x10ec0273:
			set_beep_amp(spec, 0x0b, 0x03, HDA_INPUT);
			break;
		}
	}

	alc_apply_fixup(codec, ALC_FIXUP_ACT_PROBE);

	codec->patch_ops = alc_patch_ops;
	spec->init_hook = alc_auto_init_std;
	spec->shutup = alc_eapd_shutup;

#ifdef CONFIG_SND_HDA_POWER_SAVE
	if (!spec->loopback.amplist)
		spec->loopback.amplist = alc662_loopbacks;
#endif

	return 0;

 error:
	alc_free(codec);
	return err;
}

/*
 * ALC680 support
 */

static int alc680_parse_auto_config(struct hda_codec *codec)
{
	return alc_parse_auto_config(codec, NULL, NULL);
}

/*
 */
static int patch_alc680(struct hda_codec *codec)
{
	struct alc_spec *spec;
	int err;

	spec = kzalloc(sizeof(*spec), GFP_KERNEL);
	if (spec == NULL)
		return -ENOMEM;

	codec->spec = spec;

	/* ALC680 has no aa-loopback mixer */

	/* automatic parse from the BIOS config */
	err = alc680_parse_auto_config(codec);
	if (err < 0) {
		alc_free(codec);
		return err;
	}

	if (!spec->no_analog && !spec->cap_mixer)
		set_capture_mixer(codec);

	codec->patch_ops = alc_patch_ops;
	spec->init_hook = alc_auto_init_std;

	return 0;
}

/*
 * patch entries
 */
static const struct hda_codec_preset snd_hda_preset_realtek[] = {
	{ .id = 0x10ec0221, .name = "ALC221", .patch = patch_alc269 },
	{ .id = 0x10ec0260, .name = "ALC260", .patch = patch_alc260 },
	{ .id = 0x10ec0262, .name = "ALC262", .patch = patch_alc262 },
	{ .id = 0x10ec0267, .name = "ALC267", .patch = patch_alc268 },
	{ .id = 0x10ec0268, .name = "ALC268", .patch = patch_alc268 },
	{ .id = 0x10ec0269, .name = "ALC269", .patch = patch_alc269 },
	{ .id = 0x10ec0270, .name = "ALC270", .patch = patch_alc269 },
	{ .id = 0x10ec0272, .name = "ALC272", .patch = patch_alc662 },
	{ .id = 0x10ec0275, .name = "ALC275", .patch = patch_alc269 },
	{ .id = 0x10ec0276, .name = "ALC276", .patch = patch_alc269 },
	{ .id = 0x10ec0861, .rev = 0x100340, .name = "ALC660",
	  .patch = patch_alc861 },
	{ .id = 0x10ec0660, .name = "ALC660-VD", .patch = patch_alc861vd },
	{ .id = 0x10ec0861, .name = "ALC861", .patch = patch_alc861 },
	{ .id = 0x10ec0862, .name = "ALC861-VD", .patch = patch_alc861vd },
	{ .id = 0x10ec0662, .rev = 0x100002, .name = "ALC662 rev2",
	  .patch = patch_alc882 },
	{ .id = 0x10ec0662, .rev = 0x100101, .name = "ALC662 rev1",
	  .patch = patch_alc662 },
	{ .id = 0x10ec0662, .rev = 0x100300, .name = "ALC662 rev3",
	  .patch = patch_alc662 },
	{ .id = 0x10ec0663, .name = "ALC663", .patch = patch_alc662 },
	{ .id = 0x10ec0665, .name = "ALC665", .patch = patch_alc662 },
	{ .id = 0x10ec0670, .name = "ALC670", .patch = patch_alc662 },
	{ .id = 0x10ec0680, .name = "ALC680", .patch = patch_alc680 },
	{ .id = 0x10ec0880, .name = "ALC880", .patch = patch_alc880 },
	{ .id = 0x10ec0882, .name = "ALC882", .patch = patch_alc882 },
	{ .id = 0x10ec0883, .name = "ALC883", .patch = patch_alc882 },
	{ .id = 0x10ec0885, .rev = 0x100101, .name = "ALC889A",
	  .patch = patch_alc882 },
	{ .id = 0x10ec0885, .rev = 0x100103, .name = "ALC889A",
	  .patch = patch_alc882 },
	{ .id = 0x10ec0885, .name = "ALC885", .patch = patch_alc882 },
	{ .id = 0x10ec0887, .name = "ALC887", .patch = patch_alc882 },
	{ .id = 0x10ec0888, .rev = 0x100101, .name = "ALC1200",
	  .patch = patch_alc882 },
	{ .id = 0x10ec0888, .name = "ALC888", .patch = patch_alc882 },
	{ .id = 0x10ec0889, .name = "ALC889", .patch = patch_alc882 },
	{ .id = 0x10ec0892, .name = "ALC892", .patch = patch_alc662 },
	{ .id = 0x10ec0899, .name = "ALC898", .patch = patch_alc882 },
	{} /* terminator */
};

MODULE_ALIAS("snd-hda-codec-id:10ec*");

MODULE_LICENSE("GPL");
MODULE_DESCRIPTION("Realtek HD-audio codec");

static struct hda_codec_preset_list realtek_list = {
	.preset = snd_hda_preset_realtek,
	.owner = THIS_MODULE,
};

static int __init patch_realtek_init(void)
{
	return snd_hda_add_codec_preset(&realtek_list);
}

static void __exit patch_realtek_exit(void)
{
	snd_hda_delete_codec_preset(&realtek_list);
}

module_init(patch_realtek_init)
module_exit(patch_realtek_exit)<|MERGE_RESOLUTION|>--- conflicted
+++ resolved
@@ -5656,27 +5656,14 @@
 		}
 	},
 	[PINFIX_ASUS_A6RP] = {
-<<<<<<< HEAD
-		.type = ALC_FIXUP_VERBS,
-		.v.verbs = (const struct hda_verb[]) {
-			/* node 0x0f VREF seems controlling the master output */
-			{ 0x0f, AC_VERB_SET_PIN_WIDGET_CONTROL, PIN_VREF50 },
-			{ }
-		},
-=======
 		.type = ALC_FIXUP_FUNC,
 		.v.func = alc861_fixup_asus_amp_vref_0f,
->>>>>>> e51f74cf
 	},
 };
 
 static const struct snd_pci_quirk alc861_fixup_tbl[] = {
-<<<<<<< HEAD
-	SND_PCI_QUIRK(0x1043, 0x1393, "ASUS A6Rp", PINFIX_ASUS_A6RP),
-=======
 	SND_PCI_QUIRK_VENDOR(0x1043, "ASUS laptop", PINFIX_ASUS_A6RP),
 	SND_PCI_QUIRK(0x1584, 0x0000, "Uniwill ECS M31EI", PINFIX_ASUS_A6RP),	
->>>>>>> e51f74cf
 	SND_PCI_QUIRK(0x1584, 0x2b01, "Haier W18", PINFIX_ASUS_A6RP),
 	SND_PCI_QUIRK(0x1734, 0x10c7, "FSC Amilo Pi1505", PINFIX_FSC_AMILO_PI1505),
 	{}
