# ALSA PCI drivers

config SND_TEA575X
	tristate
	depends on SND_FM801_TEA575X_BOOL || SND_ES1968_RADIO || RADIO_SF16FMR2
	default SND_FM801 || SND_ES1968 || RADIO_SF16FMR2

menuconfig SND_PCI
	bool "PCI sound devices"
	depends on PCI
	default y
	help
	  Support for sound devices connected via the PCI bus.

if SND_PCI

config SND_AD1889
	tristate "Analog Devices AD1889"
	select SND_AC97_CODEC
	help
	  Say Y here to include support for the integrated AC97 sound
	  device found in particular on the Hewlett-Packard [BCJ]-xxx0
	  class PA-RISC workstations, using the AD1819 codec.

	  To compile this as a module, choose M here: the module
	  will be called snd-ad1889.

config SND_ALS300
	tristate "Avance Logic ALS300/ALS300+"
	select SND_PCM
	select SND_AC97_CODEC
	select SND_OPL3_LIB
	help
	  Say 'Y' or 'M' to include support for Avance Logic ALS300/ALS300+

	  To compile this driver as a module, choose M here: the module
	  will be called snd-als300

config SND_ALS4000
	tristate "Avance Logic ALS4000"
	depends on ISA_DMA_API
	select SND_OPL3_LIB
	select SND_MPU401_UART
	select SND_PCM
	select SND_SB_COMMON
	help
	  Say Y here to include support for soundcards based on Avance Logic
	  ALS4000 chips.

	  To compile this driver as a module, choose M here: the module
	  will be called snd-als4000.

config SND_ALI5451
	tristate "ALi M5451 PCI Audio Controller"
	select SND_MPU401_UART
	select SND_AC97_CODEC
	help
	  Say Y here to include support for the integrated AC97 sound
	  device on motherboards using the ALi M5451 Audio Controller
	  (M1535/M1535D/M1535+/M1535D+ south bridges).  Newer chipsets
	  use the "Intel/SiS/nVidia/AMD/ALi AC97 Controller" driver.

	  To compile this driver as a module, choose M here: the module
	  will be called snd-ali5451.

config SND_ASIHPI
	tristate "AudioScience ASIxxxx"
	depends on X86
	select FW_LOADER
	select SND_PCM
	select SND_HWDEP
	help
	  Say Y here to include support for AudioScience ASI sound cards.

	  To compile this driver as a module, choose M here: the module
	  will be called snd-asihpi.

config SND_ATIIXP
	tristate "ATI IXP AC97 Controller"
	select SND_AC97_CODEC
	help
	  Say Y here to include support for the integrated AC97 sound
	  device on motherboards with ATI chipsets (ATI IXP 150/200/250/
	  300/400).

	  To compile this driver as a module, choose M here: the module
	  will be called snd-atiixp.

config SND_ATIIXP_MODEM
	tristate "ATI IXP Modem"
	select SND_AC97_CODEC
	help
	  Say Y here to include support for the integrated MC97 modem on
	  motherboards with ATI chipsets (ATI IXP 150/200/250).

	  To compile this driver as a module, choose M here: the module
	  will be called snd-atiixp-modem.

config SND_AU8810
	tristate "Aureal Advantage"
	select SND_MPU401_UART
	select SND_AC97_CODEC
	help
	  Say Y here to include support for Aureal Advantage soundcards.

	  Supported features: Hardware Mixer, SRC, EQ and SPDIF output.
	  3D support code is in place, but not yet useable. For more info,
	  email the ALSA developer list, or <mjander@users.sourceforge.net>.

	  To compile this driver as a module, choose M here: the module
	  will be called snd-au8810.

config SND_AU8820
	tristate "Aureal Vortex"
	select SND_MPU401_UART
	select SND_AC97_CODEC
	help
	  Say Y here to include support for Aureal Vortex soundcards.

	  Supported features: Hardware Mixer and SRC. For more info, email
	  the ALSA developer list, or <mjander@users.sourceforge.net>.

	  To compile this driver as a module, choose M here: the module
	  will be called snd-au8820.

config SND_AU8830
	tristate "Aureal Vortex 2"
	select SND_MPU401_UART
	select SND_AC97_CODEC
	help
	  Say Y here to include support for Aureal Vortex 2 soundcards.

	  Supported features: Hardware Mixer, SRC, EQ and SPDIF output.
	  3D support code is in place, but not yet useable. For more info,
	  email the ALSA developer list, or <mjander@users.sourceforge.net>.

	  To compile this driver as a module, choose M here: the module
	  will be called snd-au8830.

config SND_AW2
	tristate "Emagic Audiowerk 2"
	help
	  Say Y here to include support for Emagic Audiowerk 2 soundcards.

	  Supported features: Analog and SPDIF output. Analog or SPDIF input.
	  Note: Switch between analog and digital input does not always work.
	  It can produce continuous noise. The workaround is to switch again
	  (and again) between digital and analog input until it works.

	  To compile this driver as a module, choose M here: the module
	  will be called snd-aw2.


config SND_AZT3328
	tristate "Aztech AZF3328 / PCI168"
	select SND_OPL3_LIB
	select SND_MPU401_UART
	select SND_PCM
	select SND_RAWMIDI
	select SND_AC97_CODEC
	help
	  Say Y here to include support for Aztech AZF3328 (PCI168)
	  soundcards.

	  Supported features: AC97-"conformant" mixer, MPU401/OPL3, analog I/O
	  (16bit/8bit, many sample rates [<= 66.2kHz], NO hardware mixing),
	  Digital Enhanced Game Port, 1.024MHz multimedia sequencer timer,
	  ext. codec (I2S port), onboard amp (4W/4Ohms/ch), suspend/resume.

	  To compile this driver as a module, choose M here: the module
	  will be called snd-azt3328.

config SND_BT87X
	tristate "Bt87x Audio Capture"
	select SND_PCM
	help
	  If you want to record audio from TV cards based on
	  Brooktree Bt878/Bt879 chips, say Y here and read
	  <file:Documentation/sound/alsa/Bt87x.txt>.

	  To compile this driver as a module, choose M here: the module
	  will be called snd-bt87x.

config SND_BT87X_OVERCLOCK
	bool "Bt87x Audio overclocking"
	depends on SND_BT87X
	help
	  Say Y here if 448000 Hz isn't enough for you and you want to
	  record from the analog input with up to 1792000 Hz.

	  Higher sample rates won't hurt your hardware, but audio
	  quality may suffer.

config SND_CA0106
	tristate "SB Audigy LS / Live 24bit"
	select SND_AC97_CODEC
	select SND_RAWMIDI
	select SND_VMASTER
	help
	  Say Y here to include support for the Sound Blaster Audigy LS
	  and Live 24bit.

	  To compile this driver as a module, choose M here: the module
	  will be called snd-ca0106.

config SND_CMIPCI
	tristate "C-Media 8338, 8738, 8768, 8770"
	select SND_OPL3_LIB
	select SND_MPU401_UART
	select SND_PCM
	help
	  If you want to use soundcards based on C-Media CMI8338, CMI8738,
	  CMI8768 or CMI8770 chips, say Y here and read
	  <file:Documentation/sound/alsa/CMIPCI.txt>.

	  To compile this driver as a module, choose M here: the module
	  will be called snd-cmipci.

config SND_OXYGEN_LIB
        tristate

config SND_OXYGEN
	tristate "C-Media 8786, 8787, 8788 (Oxygen)"
	select SND_OXYGEN_LIB
	select SND_PCM
	select SND_MPU401_UART
	help
	  Say Y here to include support for sound cards based on the
	  C-Media CMI8788 (Oxygen HD Audio) chip:
	   * Asound A-8788
	   * Asus Xonar DG
	   * AuzenTech X-Meridian
	   * AuzenTech X-Meridian 2G
	   * Bgears b-Enspirer
	   * Club3D Theatron DTS
	   * HT-Omega Claro (plus)
	   * HT-Omega Claro halo (XT)
	   * Kuroutoshikou CMI8787-HG2PCI
	   * Razer Barracuda AC-1
	   * Sondigo Inferno
	   * TempoTec/MediaTek HiFier Fantasia
	   * TempoTec/MediaTek HiFier Serenade

	  To compile this driver as a module, choose M here: the module
	  will be called snd-oxygen.

config SND_CS4281
	tristate "Cirrus Logic (Sound Fusion) CS4281"
	select SND_OPL3_LIB
	select SND_RAWMIDI
	select SND_AC97_CODEC
	help
	  Say Y here to include support for Cirrus Logic CS4281 chips.

	  To compile this driver as a module, choose M here: the module
	  will be called snd-cs4281.

config SND_CS46XX
	tristate "Cirrus Logic (Sound Fusion) CS4280/CS461x/CS462x/CS463x"
	select SND_RAWMIDI
	select SND_AC97_CODEC
	help
	  Say Y here to include support for Cirrus Logic CS4610/CS4612/
	  CS4614/CS4615/CS4622/CS4624/CS4630/CS4280 chips.

	  To compile this driver as a module, choose M here: the module
	  will be called snd-cs46xx.

config SND_CS46XX_NEW_DSP
	bool "Cirrus Logic (Sound Fusion) New DSP support"
	depends on SND_CS46XX
	default y
	help
	  Say Y here to use a new DSP image for SPDIF and dual codecs.

	  This works better than the old code, so say Y.

config SND_CS5530
	tristate "CS5530 Audio"
	depends on ISA_DMA_API
	select SND_SB16_DSP
	help
	  Say Y here to include support for audio on Cyrix/NatSemi CS5530 chips.

	  To compile this driver as a module, choose M here: the module
	  will be called snd-cs5530.

config SND_CS5535AUDIO
	tristate "CS5535/CS5536 Audio"
	select SND_PCM
	select SND_AC97_CODEC
	help
	  Say Y here to include support for audio on CS5535 chips. It is
	  referred to as NS CS5535 IO or AMD CS5535 IO companion in
	  various literature. This driver also supports the CS5536 audio
	  device. However, for both chips, on certain boards, you may
	  need to use ac97_quirk=hp_only if your board has physically
	  mapped headphone out to master output. If that works for you,
	  send lspci -vvv output to the mailing list so that your board
	  can be identified in the quirks list.

	  To compile this driver as a module, choose M here: the module
	  will be called snd-cs5535audio.

config SND_CTXFI
	tristate "Creative Sound Blaster X-Fi"
	select SND_PCM
	help
	  If you want to use soundcards based on Creative Sound Blastr X-Fi
	  boards with 20k1 or 20k2 chips, say Y here.

	  To compile this driver as a module, choose M here: the module
	  will be called snd-ctxfi.

config SND_DARLA20
	tristate "(Echoaudio) Darla20"
	select FW_LOADER
	select SND_PCM
	help
	  Say 'Y' or 'M' to include support for Echoaudio Darla.

	  To compile this driver as a module, choose M here: the module
	  will be called snd-darla20

config SND_GINA20
	tristate "(Echoaudio) Gina20"
	select FW_LOADER
	select SND_PCM
	help
	  Say 'Y' or 'M' to include support for Echoaudio Gina.

	  To compile this driver as a module, choose M here: the module
	  will be called snd-gina20

config SND_LAYLA20
	tristate "(Echoaudio) Layla20"
	select FW_LOADER
	select SND_RAWMIDI
	select SND_PCM
	help
	  Say 'Y' or 'M' to include support for Echoaudio Layla.

	  To compile this driver as a module, choose M here: the module
	  will be called snd-layla20

config SND_DARLA24
	tristate "(Echoaudio) Darla24"
	select FW_LOADER
	select SND_PCM
	help
	  Say 'Y' or 'M' to include support for Echoaudio Darla24.

	  To compile this driver as a module, choose M here: the module
	  will be called snd-darla24

config SND_GINA24
	tristate "(Echoaudio) Gina24"
	select FW_LOADER
	select SND_PCM
	help
	  Say 'Y' or 'M' to include support for Echoaudio Gina24.

	  To compile this driver as a module, choose M here: the module
	  will be called snd-gina24

config SND_LAYLA24
	tristate "(Echoaudio) Layla24"
	select FW_LOADER
	select SND_RAWMIDI
	select SND_PCM
	help
	  Say 'Y' or 'M' to include support for Echoaudio Layla24.

	  To compile this driver as a module, choose M here: the module
	  will be called snd-layla24

config SND_MONA
	tristate "(Echoaudio) Mona"
	select FW_LOADER
	select SND_RAWMIDI
	select SND_PCM
	help
	  Say 'Y' or 'M' to include support for Echoaudio Mona.

	  To compile this driver as a module, choose M here: the module
	  will be called snd-mona

config SND_MIA
	tristate "(Echoaudio) Mia"
	select FW_LOADER
	select SND_RAWMIDI
	select SND_PCM
	help
	  Say 'Y' or 'M' to include support for Echoaudio Mia and Mia-midi.

	  To compile this driver as a module, choose M here: the module
	  will be called snd-mia

config SND_ECHO3G
	tristate "(Echoaudio) 3G cards"
	select FW_LOADER
	select SND_RAWMIDI
	select SND_PCM
	help
	  Say 'Y' or 'M' to include support for Echoaudio Gina3G and Layla3G.

	  To compile this driver as a module, choose M here: the module
	  will be called snd-echo3g

config SND_INDIGO
	tristate "(Echoaudio) Indigo"
	select FW_LOADER
	select SND_PCM
	help
	  Say 'Y' or 'M' to include support for Echoaudio Indigo.

	  To compile this driver as a module, choose M here: the module
	  will be called snd-indigo

config SND_INDIGOIO
	tristate "(Echoaudio) Indigo IO"
	select FW_LOADER
	select SND_PCM
	help
	  Say 'Y' or 'M' to include support for Echoaudio Indigo IO.

	  To compile this driver as a module, choose M here: the module
	  will be called snd-indigoio

config SND_INDIGODJ
	tristate "(Echoaudio) Indigo DJ"
	select FW_LOADER
	select SND_PCM
	help
	  Say 'Y' or 'M' to include support for Echoaudio Indigo DJ.

	  To compile this driver as a module, choose M here: the module
	  will be called snd-indigodj

config SND_INDIGOIOX
	tristate "(Echoaudio) Indigo IOx"
	select FW_LOADER
	select SND_PCM
	help
	  Say 'Y' or 'M' to include support for Echoaudio Indigo IOx.

	  To compile this driver as a module, choose M here: the module
	  will be called snd-indigoiox

config SND_INDIGODJX
	tristate "(Echoaudio) Indigo DJx"
	select FW_LOADER
	select SND_PCM
	help
	  Say 'Y' or 'M' to include support for Echoaudio Indigo DJx.

	  To compile this driver as a module, choose M here: the module
	  will be called snd-indigodjx

config SND_EMU10K1
	tristate "Emu10k1 (SB Live!, Audigy, E-mu APS)"
	select FW_LOADER
	select SND_HWDEP
	select SND_RAWMIDI
	select SND_AC97_CODEC
	help
	  Say Y to include support for Sound Blaster PCI 512, Live!,
	  Audigy and E-mu APS (partially supported) soundcards.

	  The confusing multitude of mixer controls is documented in
	  <file:Documentation/sound/alsa/SB-Live-mixer.txt> and
	  <file:Documentation/sound/alsa/Audigy-mixer.txt>.

	  To compile this driver as a module, choose M here: the module
	  will be called snd-emu10k1.

config SND_EMU10K1X
	tristate "Emu10k1X (Dell OEM Version)"
	select SND_AC97_CODEC
	select SND_RAWMIDI
	help
	  Say Y here to include support for the Dell OEM version of the
	  Sound Blaster Live!.

	  To compile this driver as a module, choose M here: the module
	  will be called snd-emu10k1x.

config SND_ENS1370
	tristate "(Creative) Ensoniq AudioPCI 1370"
	select SND_RAWMIDI
	select SND_PCM
	help
	  Say Y here to include support for Ensoniq AudioPCI ES1370 chips.

	  To compile this driver as a module, choose M here: the module
	  will be called snd-ens1370.

config SND_ENS1371
	tristate "(Creative) Ensoniq AudioPCI 1371/1373"
	select SND_RAWMIDI
	select SND_AC97_CODEC
	help
	  Say Y here to include support for Ensoniq AudioPCI ES1371 chips and
	  Sound Blaster PCI 64 or 128 soundcards.

	  To compile this driver as a module, choose M here: the module
	  will be called snd-ens1371.

config SND_ES1938
	tristate "ESS ES1938/1946/1969 (Solo-1)"
	select SND_OPL3_LIB
	select SND_MPU401_UART
	select SND_AC97_CODEC
	help
	  Say Y here to include support for soundcards based on ESS Solo-1
	  (ES1938, ES1946, ES1969) chips.

	  To compile this driver as a module, choose M here: the module
	  will be called snd-es1938.

config SND_ES1968
	tristate "ESS ES1968/1978 (Maestro-1/2/2E)"
	select SND_MPU401_UART
	select SND_AC97_CODEC
	help
	  Say Y here to include support for soundcards based on ESS Maestro
	  1/2/2E chips.

	  To compile this driver as a module, choose M here: the module
	  will be called snd-es1968.

config SND_ES1968_INPUT
	bool "Enable input device for es1968 volume buttons"
	depends on SND_ES1968
	depends on INPUT=y || INPUT=SND_ES1968
	help
	  If you say Y here, you will get an input device which reports
	  keypresses for the volume buttons connected to the es1968 chip.
	  If you say N the buttons will directly control the master volume.
	  It is recommended to say Y.

config SND_ES1968_RADIO
	bool "Enable TEA5757 radio tuner support for es1968"
	depends on SND_ES1968
	depends on VIDEO_V4L2=y || VIDEO_V4L2=SND_ES1968
	help
	  Say Y here to include support for TEA5757 radio tuner integrated on
	  some MediaForte cards (e.g. SF64-PCE2).

config SND_FM801
	tristate "ForteMedia FM801"
	select SND_OPL3_LIB
	select SND_MPU401_UART
	select SND_AC97_CODEC
	help
	  Say Y here to include support for soundcards based on the ForteMedia
	  FM801 chip.

	  To compile this driver as a module, choose M here: the module
	  will be called snd-fm801.

config SND_FM801_TEA575X_BOOL
	bool "ForteMedia FM801 + TEA5757 tuner"
	depends on SND_FM801
	depends on VIDEO_V4L2=y || VIDEO_V4L2=SND_FM801
	help
	  Say Y here to include support for soundcards based on the ForteMedia
	  FM801 chip with a TEA5757 tuner (MediaForte SF256-PCS, SF256-PCP and
	  SF64-PCR) into the snd-fm801 driver.

<<<<<<< HEAD
config SND_TEA575X
	tristate
	depends on SND_FM801_TEA575X_BOOL || SND_ES1968_RADIO || RADIO_SF16FMR2
	default SND_FM801 || SND_ES1968 || RADIO_SF16FMR2

=======
>>>>>>> b1973297
source "sound/pci/hda/Kconfig"

config SND_HDSP
	tristate "RME Hammerfall DSP Audio"
	select SND_HWDEP
	select SND_RAWMIDI
	select SND_PCM
	help
	  Say Y here to include support for RME Hammerfall DSP Audio
	  soundcards.

	  To compile this driver as a module, choose M here: the module
	  will be called snd-hdsp.

comment "Don't forget to add built-in firmwares for HDSP driver"
	depends on SND_HDSP=y

config SND_HDSPM
	tristate "RME Hammerfall DSP MADI/RayDAT/AIO"
	select SND_HWDEP
	select SND_RAWMIDI
	select SND_PCM
	help
	  Say Y here to include support for RME Hammerfall DSP MADI,
	  RayDAT and AIO soundcards.

	  To compile this driver as a module, choose M here: the module
	  will be called snd-hdspm.

config SND_ICE1712
	tristate "ICEnsemble ICE1712 (Envy24)"
	select SND_MPU401_UART
	select SND_AC97_CODEC
	select BITREVERSE
	help
	  Say Y here to include support for soundcards based on the
	  ICE1712 (Envy24) chip.

	  Currently supported hardware is: M-Audio Delta 1010(LT),
	  DiO 2496, 66, 44, 410, Audiophile 24/96; Digigram VX442;
	  TerraTec EWX 24/96, EWS 88MT/D, DMX 6Fire, Phase 88;
	  Hoontech SoundTrack DSP 24/Value/Media7.1; Event EZ8;
	  Lionstracs Mediastation, Terrasoniq TS 88.

	  To compile this driver as a module, choose M here: the module
	  will be called snd-ice1712.

config SND_ICE1724
	tristate "ICE/VT1724/1720 (Envy24HT/PT)"
	select SND_RAWMIDI
	select SND_AC97_CODEC
	select SND_VMASTER
	help
	  Say Y here to include support for soundcards based on
	  ICE/VT1724/1720 (Envy24HT/PT) chips.

	  Currently supported hardware is: AMP AUDIO2000; M-Audio
	  Revolution 5.1, 7.1, Audiophile 192; TerraTec Aureon 5.1 Sky,
	  7.1 Space/Universe, Phase 22/28; Onkyo SE-90PCI, SE-200PCI;
	  AudioTrak Prodigy 192, 7.1 (HIFI/LT/XT), HD2; Hercules
	  Fortissimo IV; ESI Juli@; Pontis MS300; EGO-SYS WaveTerminal
	  192M; Albatron K8X800 Pro II; Chaintech ZNF3-150/250, 9CJS,
	  AV-710; Shuttle SN25P.

	  To compile this driver as a module, choose M here: the module
	  will be called snd-ice1724.

config SND_INTEL8X0
	tristate "Intel/SiS/nVidia/AMD/ALi AC97 Controller"
	select SND_AC97_CODEC
	help
	  Say Y here to include support for the integrated AC97 sound
	  device on motherboards with Intel/SiS/nVidia/AMD chipsets, or
	  ALi chipsets using the M5455 Audio Controller.  (There is a
	  separate driver for ALi M5451 Audio Controllers.)

	  To compile this driver as a module, choose M here: the module
	  will be called snd-intel8x0.

config SND_INTEL8X0M
	tristate "Intel/SiS/nVidia/AMD MC97 Modem"
	select SND_AC97_CODEC
	help
	  Say Y here to include support for the integrated MC97 modem on
	  motherboards with Intel/SiS/nVidia/AMD chipsets.

	  To compile this driver as a module, choose M here: the module
	  will be called snd-intel8x0m.

config SND_KORG1212
	tristate "Korg 1212 IO"
	select SND_PCM
	help
	  Say Y here to include support for Korg 1212IO soundcards.

	  To compile this driver as a module, choose M here: the module
	  will be called snd-korg1212.

config SND_LOLA
	tristate "Digigram Lola"
	select SND_PCM
	help
	  Say Y to include support for Digigram Lola boards.

	  To compile this driver as a module, choose M here: the module
	  will be called snd-lola.

config SND_LX6464ES
	tristate "Digigram LX6464ES"
	select SND_PCM
	help
	  Say Y here to include support for Digigram LX6464ES boards.

	  To compile this driver as a module, choose M here: the module
	  will be called snd-lx6464es.


config SND_MAESTRO3
	tristate "ESS Allegro/Maestro3"
	select SND_AC97_CODEC
	help
	  Say Y here to include support for soundcards based on ESS Maestro 3
	  (Allegro) chips.

	  To compile this driver as a module, choose M here: the module
	  will be called snd-maestro3.

config SND_MAESTRO3_INPUT
	bool "Enable input device for maestro3 volume buttons"
	depends on SND_MAESTRO3
	depends on INPUT=y || INPUT=SND_MAESTRO3
	help
	  If you say Y here, you will get an input device which reports
	  keypresses for the volume buttons connected to the maestro3 chip.
	  If you say N the buttons will directly control the master volume.
	  It is recommended to say Y.

config SND_MIXART
	tristate "Digigram miXart"
	select SND_HWDEP
	select SND_PCM
	help
	  If you want to use Digigram miXart soundcards, say Y here and
	  read <file:Documentation/sound/alsa/MIXART.txt>.

	  To compile this driver as a module, choose M here: the module
	  will be called snd-mixart.

config SND_NM256
	tristate "NeoMagic NM256AV/ZX"
	select SND_AC97_CODEC
	help
	  Say Y here to include support for NeoMagic NM256AV/ZX chips.

	  To compile this driver as a module, choose M here: the module
	  will be called snd-nm256.

config SND_PCXHR
	tristate "Digigram PCXHR"
	select SND_PCM
	select SND_HWDEP
	help
	  Say Y here to include support for Digigram PCXHR boards.

	  To compile this driver as a module, choose M here: the module
	  will be called snd-pcxhr.

config SND_RIPTIDE
	tristate "Conexant Riptide"
	select FW_LOADER
	select SND_OPL3_LIB
	select SND_MPU401_UART
	select SND_AC97_CODEC
	help
	  Say 'Y' or 'M' to include support for Conexant Riptide chip.

	  To compile this driver as a module, choose M here: the module
	  will be called snd-riptide

config SND_RME32
	tristate "RME Digi32, 32/8, 32 PRO"
	select SND_PCM
	help
	  Say Y to include support for RME Digi32, Digi32 PRO and
	  Digi32/8 (Sek'd Prodif32, Prodif96 and Prodif Gold) audio
	  devices.

	  To compile this driver as a module, choose M here: the module
	  will be called snd-rme32.

config SND_RME96
	tristate "RME Digi96, 96/8, 96/8 PRO"
	select SND_PCM
	help
	  Say Y here to include support for RME Digi96, Digi96/8 and
	  Digi96/8 PRO/PAD/PST soundcards.

	  To compile this driver as a module, choose M here: the module
	  will be called snd-rme96.

config SND_RME9652
	tristate "RME Digi9652 (Hammerfall)"
	select SND_PCM
	help
	  Say Y here to include support for RME Hammerfall (RME
	  Digi9652/Digi9636) soundcards.

	  To compile this driver as a module, choose M here: the module
	  will be called snd-rme9652.

config SND_SIS7019
	tristate "SiS 7019 Audio Accelerator"
	depends on X86 && !X86_64
	select SND_AC97_CODEC
	help
	  Say Y here to include support for the SiS 7019 Audio Accelerator.

	  To compile this driver as a module, choose M here: the module
	  will be called snd-sis7019.

config SND_SONICVIBES
	tristate "S3 SonicVibes"
	select SND_OPL3_LIB
	select SND_MPU401_UART
	select SND_AC97_CODEC
	help
	  Say Y here to include support for soundcards based on the S3
	  SonicVibes chip.

	  To compile this driver as a module, choose M here: the module
	  will be called snd-sonicvibes.

config SND_TRIDENT
	tristate "Trident 4D-Wave DX/NX; SiS 7018"
	select SND_MPU401_UART
	select SND_AC97_CODEC
	help
	  Say Y here to include support for soundcards based on Trident
	  4D-Wave DX/NX or SiS 7018 chips.

	  To compile this driver as a module, choose M here: the module
	  will be called snd-trident.

config SND_VIA82XX
	tristate "VIA 82C686A/B, 8233/8235 AC97 Controller"
	select SND_MPU401_UART
	select SND_AC97_CODEC
	help
	  Say Y here to include support for the integrated AC97 sound
	  device on motherboards with VIA chipsets.

	  To compile this driver as a module, choose M here: the module
	  will be called snd-via82xx.

config SND_VIA82XX_MODEM
	tristate "VIA 82C686A/B, 8233 based Modems"
	select SND_AC97_CODEC
	help
	  Say Y here to include support for the integrated MC97 modem on
	  motherboards with VIA chipsets.

	  To compile this driver as a module, choose M here: the module
	  will be called snd-via82xx-modem.

config SND_VIRTUOSO
	tristate "Asus Virtuoso 66/100/200 (Xonar)"
	select SND_OXYGEN_LIB
	select SND_PCM
	select SND_MPU401_UART
	select SND_JACK if INPUT=y || INPUT=SND
	help
	  Say Y here to include support for sound cards based on the
	  Asus AV66/AV100/AV200 chips, i.e., Xonar D1, DX, D2, D2X, DS,
	  Essence ST (Deluxe), and Essence STX.
	  Support for the HDAV1.3 (Deluxe) and HDAV1.3 Slim is experimental;
	  for the Xense, missing.

	  To compile this driver as a module, choose M here: the module
	  will be called snd-virtuoso.

config SND_VX222
	tristate "Digigram VX222"
	select SND_VX_LIB
	help
	  Say Y here to include support for Digigram VX222 soundcards.

	  To compile this driver as a module, choose M here: the module
	  will be called snd-vx222.

config SND_YMFPCI
	tristate "Yamaha YMF724/740/744/754"
	select SND_OPL3_LIB
	select SND_MPU401_UART
	select SND_AC97_CODEC
	help
	  Say Y here to include support for Yamaha PCI audio chips -
	  YMF724, YMF724F, YMF740, YMF740C, YMF744, YMF754.

	  To compile this driver as a module, choose M here: the module
	  will be called snd-ymfpci.

endif	# SND_PCI<|MERGE_RESOLUTION|>--- conflicted
+++ resolved
@@ -568,14 +568,6 @@
 	  FM801 chip with a TEA5757 tuner (MediaForte SF256-PCS, SF256-PCP and
 	  SF64-PCR) into the snd-fm801 driver.
 
-<<<<<<< HEAD
-config SND_TEA575X
-	tristate
-	depends on SND_FM801_TEA575X_BOOL || SND_ES1968_RADIO || RADIO_SF16FMR2
-	default SND_FM801 || SND_ES1968 || RADIO_SF16FMR2
-
-=======
->>>>>>> b1973297
 source "sound/pci/hda/Kconfig"
 
 config SND_HDSP
