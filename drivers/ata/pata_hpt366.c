--- conflicted
+++ resolved
@@ -25,11 +25,7 @@
 #include <linux/libata.h>
 
 #define DRV_NAME	"pata_hpt366"
-<<<<<<< HEAD
-#define DRV_VERSION	"0.6.9"
-=======
 #define DRV_VERSION	"0.6.10"
->>>>>>> ebf53826
 
 struct hpt_clock {
 	u8	xfer_mode;
