--- conflicted
+++ resolved
@@ -90,11 +90,7 @@
 	if (bus == NULL || bus->iommu_ops == NULL)
 		return NULL;
 
-<<<<<<< HEAD
-	domain = kmalloc(sizeof(*domain), GFP_KERNEL);
-=======
 	domain = kzalloc(sizeof(*domain), GFP_KERNEL);
->>>>>>> 805a6af8
 	if (!domain)
 		return NULL;
 
