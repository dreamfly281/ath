/*
 * drivers/mtd/nand/diskonchip.c
 *
 * (C) 2003 Red Hat, Inc.
 * (C) 2004 Dan Brown <dan_brown@ieee.org>
 * (C) 2004 Kalev Lember <kalev@smartlink.ee>
 *
 * Author: David Woodhouse <dwmw2@infradead.org>
 * Additional Diskonchip 2000 and Millennium support by Dan Brown <dan_brown@ieee.org>
 * Diskonchip Millennium Plus support by Kalev Lember <kalev@smartlink.ee>
 *
 * Error correction code lifted from the old docecc code
 * Author: Fabrice Bellard (fabrice.bellard@netgem.com)
 * Copyright (C) 2000 Netgem S.A.
 * converted to the generic Reed-Solomon library by Thomas Gleixner <tglx@linutronix.de>
 *
 * Interface to generic NAND code for M-Systems DiskOnChip devices
 */

#include <linux/kernel.h>
#include <linux/init.h>
#include <linux/sched.h>
#include <linux/delay.h>
#include <linux/rslib.h>
#include <linux/moduleparam.h>
#include <linux/slab.h>
#include <asm/io.h>

#include <linux/mtd/mtd.h>
#include <linux/mtd/nand.h>
#include <linux/mtd/doc2000.h>
#include <linux/mtd/partitions.h>
#include <linux/mtd/inftl.h>

/* Where to look for the devices? */
#ifndef CONFIG_MTD_NAND_DISKONCHIP_PROBE_ADDRESS
#define CONFIG_MTD_NAND_DISKONCHIP_PROBE_ADDRESS 0
#endif

static unsigned long __initdata doc_locations[] = {
#if defined (__alpha__) || defined(__i386__) || defined(__x86_64__)
#ifdef CONFIG_MTD_NAND_DISKONCHIP_PROBE_HIGH
	0xfffc8000, 0xfffca000, 0xfffcc000, 0xfffce000,
	0xfffd0000, 0xfffd2000, 0xfffd4000, 0xfffd6000,
	0xfffd8000, 0xfffda000, 0xfffdc000, 0xfffde000,
	0xfffe0000, 0xfffe2000, 0xfffe4000, 0xfffe6000,
	0xfffe8000, 0xfffea000, 0xfffec000, 0xfffee000,
#else /*  CONFIG_MTD_DOCPROBE_HIGH */
	0xc8000, 0xca000, 0xcc000, 0xce000,
	0xd0000, 0xd2000, 0xd4000, 0xd6000,
	0xd8000, 0xda000, 0xdc000, 0xde000,
	0xe0000, 0xe2000, 0xe4000, 0xe6000,
	0xe8000, 0xea000, 0xec000, 0xee000,
#endif /*  CONFIG_MTD_DOCPROBE_HIGH */
#else
#warning Unknown architecture for DiskOnChip. No default probe locations defined
#endif
	0xffffffff };

static struct mtd_info *doclist = NULL;

struct doc_priv {
	void __iomem *virtadr;
	unsigned long physadr;
	u_char ChipID;
	u_char CDSNControl;
	int chips_per_floor;	/* The number of chips detected on each floor */
	int curfloor;
	int curchip;
	int mh0_page;
	int mh1_page;
	struct mtd_info *nextdoc;
};

/* This is the syndrome computed by the HW ecc generator upon reading an empty
   page, one with all 0xff for data and stored ecc code. */
static u_char empty_read_syndrome[6] = { 0x26, 0xff, 0x6d, 0x47, 0x73, 0x7a };

/* This is the ecc value computed by the HW ecc generator upon writing an empty
   page, one with all 0xff for data. */
static u_char empty_write_ecc[6] = { 0x4b, 0x00, 0xe2, 0x0e, 0x93, 0xf7 };

#define INFTL_BBT_RESERVED_BLOCKS 4

#define DoC_is_MillenniumPlus(doc) ((doc)->ChipID == DOC_ChipID_DocMilPlus16 || (doc)->ChipID == DOC_ChipID_DocMilPlus32)
#define DoC_is_Millennium(doc) ((doc)->ChipID == DOC_ChipID_DocMil)
#define DoC_is_2000(doc) ((doc)->ChipID == DOC_ChipID_Doc2k)

static void doc200x_hwcontrol(struct mtd_info *mtd, int cmd,
			      unsigned int bitmask);
static void doc200x_select_chip(struct mtd_info *mtd, int chip);

static int debug = 0;
module_param(debug, int, 0);

static int try_dword = 1;
module_param(try_dword, int, 0);

static int no_ecc_failures = 0;
module_param(no_ecc_failures, int, 0);

static int no_autopart = 0;
module_param(no_autopart, int, 0);

static int show_firmware_partition = 0;
module_param(show_firmware_partition, int, 0);

#ifdef CONFIG_MTD_NAND_DISKONCHIP_BBTWRITE
static int inftl_bbt_write = 1;
#else
static int inftl_bbt_write = 0;
#endif
module_param(inftl_bbt_write, int, 0);

static unsigned long doc_config_location = CONFIG_MTD_NAND_DISKONCHIP_PROBE_ADDRESS;
module_param(doc_config_location, ulong, 0);
MODULE_PARM_DESC(doc_config_location, "Physical memory address at which to probe for DiskOnChip");

/* Sector size for HW ECC */
#define SECTOR_SIZE 512
/* The sector bytes are packed into NB_DATA 10 bit words */
#define NB_DATA (((SECTOR_SIZE + 1) * 8 + 6) / 10)
/* Number of roots */
#define NROOTS 4
/* First consective root */
#define FCR 510
/* Number of symbols */
#define NN 1023

/* the Reed Solomon control structure */
static struct rs_control *rs_decoder;

/*
 * The HW decoder in the DoC ASIC's provides us a error syndrome,
 * which we must convert to a standard syndrom usable by the generic
 * Reed-Solomon library code.
 *
 * Fabrice Bellard figured this out in the old docecc code. I added
 * some comments, improved a minor bit and converted it to make use
 * of the generic Reed-Solomon library. tglx
 */
static int doc_ecc_decode(struct rs_control *rs, uint8_t *data, uint8_t *ecc)
{
	int i, j, nerr, errpos[8];
	uint8_t parity;
	uint16_t ds[4], s[5], tmp, errval[8], syn[4];

	memset(syn, 0, sizeof(syn));
	/* Convert the ecc bytes into words */
	ds[0] = ((ecc[4] & 0xff) >> 0) | ((ecc[5] & 0x03) << 8);
	ds[1] = ((ecc[5] & 0xfc) >> 2) | ((ecc[2] & 0x0f) << 6);
	ds[2] = ((ecc[2] & 0xf0) >> 4) | ((ecc[3] & 0x3f) << 4);
	ds[3] = ((ecc[3] & 0xc0) >> 6) | ((ecc[0] & 0xff) << 2);
	parity = ecc[1];

	/* Initialize the syndrom buffer */
	for (i = 0; i < NROOTS; i++)
		s[i] = ds[0];
	/*
	 *  Evaluate
	 *  s[i] = ds[3]x^3 + ds[2]x^2 + ds[1]x^1 + ds[0]
	 *  where x = alpha^(FCR + i)
	 */
	for (j = 1; j < NROOTS; j++) {
		if (ds[j] == 0)
			continue;
		tmp = rs->index_of[ds[j]];
		for (i = 0; i < NROOTS; i++)
			s[i] ^= rs->alpha_to[rs_modnn(rs, tmp + (FCR + i) * j)];
	}

	/* Calc syn[i] = s[i] / alpha^(v + i) */
	for (i = 0; i < NROOTS; i++) {
		if (s[i])
			syn[i] = rs_modnn(rs, rs->index_of[s[i]] + (NN - FCR - i));
	}
	/* Call the decoder library */
	nerr = decode_rs16(rs, NULL, NULL, 1019, syn, 0, errpos, 0, errval);

	/* Incorrectable errors ? */
	if (nerr < 0)
		return nerr;

	/*
	 * Correct the errors. The bitpositions are a bit of magic,
	 * but they are given by the design of the de/encoder circuit
	 * in the DoC ASIC's.
	 */
	for (i = 0; i < nerr; i++) {
		int index, bitpos, pos = 1015 - errpos[i];
		uint8_t val;
		if (pos >= NB_DATA && pos < 1019)
			continue;
		if (pos < NB_DATA) {
			/* extract bit position (MSB first) */
			pos = 10 * (NB_DATA - 1 - pos) - 6;
			/* now correct the following 10 bits. At most two bytes
			   can be modified since pos is even */
			index = (pos >> 3) ^ 1;
			bitpos = pos & 7;
			if ((index >= 0 && index < SECTOR_SIZE) || index == (SECTOR_SIZE + 1)) {
				val = (uint8_t) (errval[i] >> (2 + bitpos));
				parity ^= val;
				if (index < SECTOR_SIZE)
					data[index] ^= val;
			}
			index = ((pos >> 3) + 1) ^ 1;
			bitpos = (bitpos + 10) & 7;
			if (bitpos == 0)
				bitpos = 8;
			if ((index >= 0 && index < SECTOR_SIZE) || index == (SECTOR_SIZE + 1)) {
				val = (uint8_t) (errval[i] << (8 - bitpos));
				parity ^= val;
				if (index < SECTOR_SIZE)
					data[index] ^= val;
			}
		}
	}
	/* If the parity is wrong, no rescue possible */
	return parity ? -EBADMSG : nerr;
}

static void DoC_Delay(struct doc_priv *doc, unsigned short cycles)
{
	volatile char dummy;
	int i;

	for (i = 0; i < cycles; i++) {
		if (DoC_is_Millennium(doc))
			dummy = ReadDOC(doc->virtadr, NOP);
		else if (DoC_is_MillenniumPlus(doc))
			dummy = ReadDOC(doc->virtadr, Mplus_NOP);
		else
			dummy = ReadDOC(doc->virtadr, DOCStatus);
	}

}

#define CDSN_CTRL_FR_B_MASK	(CDSN_CTRL_FR_B0 | CDSN_CTRL_FR_B1)

/* DOC_WaitReady: Wait for RDY line to be asserted by the flash chip */
static int _DoC_WaitReady(struct doc_priv *doc)
{
	void __iomem *docptr = doc->virtadr;
	unsigned long timeo = jiffies + (HZ * 10);

	if (debug)
		printk("_DoC_WaitReady...\n");
	/* Out-of-line routine to wait for chip response */
	if (DoC_is_MillenniumPlus(doc)) {
		while ((ReadDOC(docptr, Mplus_FlashControl) & CDSN_CTRL_FR_B_MASK) != CDSN_CTRL_FR_B_MASK) {
			if (time_after(jiffies, timeo)) {
				printk("_DoC_WaitReady timed out.\n");
				return -EIO;
			}
			udelay(1);
			cond_resched();
		}
	} else {
		while (!(ReadDOC(docptr, CDSNControl) & CDSN_CTRL_FR_B)) {
			if (time_after(jiffies, timeo)) {
				printk("_DoC_WaitReady timed out.\n");
				return -EIO;
			}
			udelay(1);
			cond_resched();
		}
	}

	return 0;
}

static inline int DoC_WaitReady(struct doc_priv *doc)
{
	void __iomem *docptr = doc->virtadr;
	int ret = 0;

	if (DoC_is_MillenniumPlus(doc)) {
		DoC_Delay(doc, 4);

		if ((ReadDOC(docptr, Mplus_FlashControl) & CDSN_CTRL_FR_B_MASK) != CDSN_CTRL_FR_B_MASK)
			/* Call the out-of-line routine to wait */
			ret = _DoC_WaitReady(doc);
	} else {
		DoC_Delay(doc, 4);

		if (!(ReadDOC(docptr, CDSNControl) & CDSN_CTRL_FR_B))
			/* Call the out-of-line routine to wait */
			ret = _DoC_WaitReady(doc);
		DoC_Delay(doc, 2);
	}

	if (debug)
		printk("DoC_WaitReady OK\n");
	return ret;
}

static void doc2000_write_byte(struct mtd_info *mtd, u_char datum)
{
	struct nand_chip *this = mtd->priv;
	struct doc_priv *doc = this->priv;
	void __iomem *docptr = doc->virtadr;

	if (debug)
		printk("write_byte %02x\n", datum);
	WriteDOC(datum, docptr, CDSNSlowIO);
	WriteDOC(datum, docptr, 2k_CDSN_IO);
}

static u_char doc2000_read_byte(struct mtd_info *mtd)
{
	struct nand_chip *this = mtd->priv;
	struct doc_priv *doc = this->priv;
	void __iomem *docptr = doc->virtadr;
	u_char ret;

	ReadDOC(docptr, CDSNSlowIO);
	DoC_Delay(doc, 2);
	ret = ReadDOC(docptr, 2k_CDSN_IO);
	if (debug)
		printk("read_byte returns %02x\n", ret);
	return ret;
}

static void doc2000_writebuf(struct mtd_info *mtd, const u_char *buf, int len)
{
	struct nand_chip *this = mtd->priv;
	struct doc_priv *doc = this->priv;
	void __iomem *docptr = doc->virtadr;
	int i;
	if (debug)
		printk("writebuf of %d bytes: ", len);
	for (i = 0; i < len; i++) {
		WriteDOC_(buf[i], docptr, DoC_2k_CDSN_IO + i);
		if (debug && i < 16)
			printk("%02x ", buf[i]);
	}
	if (debug)
		printk("\n");
}

static void doc2000_readbuf(struct mtd_info *mtd, u_char *buf, int len)
{
	struct nand_chip *this = mtd->priv;
	struct doc_priv *doc = this->priv;
	void __iomem *docptr = doc->virtadr;
	int i;

	if (debug)
		printk("readbuf of %d bytes: ", len);

	for (i = 0; i < len; i++) {
		buf[i] = ReadDOC(docptr, 2k_CDSN_IO + i);
	}
}

static void doc2000_readbuf_dword(struct mtd_info *mtd, u_char *buf, int len)
{
	struct nand_chip *this = mtd->priv;
	struct doc_priv *doc = this->priv;
	void __iomem *docptr = doc->virtadr;
	int i;

	if (debug)
		printk("readbuf_dword of %d bytes: ", len);

	if (unlikely((((unsigned long)buf) | len) & 3)) {
		for (i = 0; i < len; i++) {
			*(uint8_t *) (&buf[i]) = ReadDOC(docptr, 2k_CDSN_IO + i);
		}
	} else {
		for (i = 0; i < len; i += 4) {
			*(uint32_t *) (&buf[i]) = readl(docptr + DoC_2k_CDSN_IO + i);
		}
	}
}

static int doc2000_verifybuf(struct mtd_info *mtd, const u_char *buf, int len)
{
	struct nand_chip *this = mtd->priv;
	struct doc_priv *doc = this->priv;
	void __iomem *docptr = doc->virtadr;
	int i;

	for (i = 0; i < len; i++)
		if (buf[i] != ReadDOC(docptr, 2k_CDSN_IO))
			return -EFAULT;
	return 0;
}

static uint16_t __init doc200x_ident_chip(struct mtd_info *mtd, int nr)
{
	struct nand_chip *this = mtd->priv;
	struct doc_priv *doc = this->priv;
	uint16_t ret;

	doc200x_select_chip(mtd, nr);
	doc200x_hwcontrol(mtd, NAND_CMD_READID,
			  NAND_CTRL_CLE | NAND_CTRL_CHANGE);
	doc200x_hwcontrol(mtd, 0, NAND_CTRL_ALE | NAND_CTRL_CHANGE);
	doc200x_hwcontrol(mtd, NAND_CMD_NONE, NAND_NCE | NAND_CTRL_CHANGE);

<<<<<<< HEAD
	/* We can't' use dev_ready here, but at least we wait for the
=======
	/* We can't use dev_ready here, but at least we wait for the
>>>>>>> 0ee5623f
	 * command to complete
	 */
	udelay(50);

	ret = this->read_byte(mtd) << 8;
	ret |= this->read_byte(mtd);

	if (doc->ChipID == DOC_ChipID_Doc2k && try_dword && !nr) {
		/* First chip probe. See if we get same results by 32-bit access */
		union {
			uint32_t dword;
			uint8_t byte[4];
		} ident;
		void __iomem *docptr = doc->virtadr;

		doc200x_hwcontrol(mtd, NAND_CMD_READID,
				  NAND_CTRL_CLE | NAND_CTRL_CHANGE);
		doc200x_hwcontrol(mtd, 0, NAND_CTRL_ALE | NAND_CTRL_CHANGE);
		doc200x_hwcontrol(mtd, NAND_CMD_NONE,
				  NAND_NCE | NAND_CTRL_CHANGE);

		udelay(50);

		ident.dword = readl(docptr + DoC_2k_CDSN_IO);
		if (((ident.byte[0] << 8) | ident.byte[1]) == ret) {
			printk(KERN_INFO "DiskOnChip 2000 responds to DWORD access\n");
			this->read_buf = &doc2000_readbuf_dword;
		}
	}

	return ret;
}

static void __init doc2000_count_chips(struct mtd_info *mtd)
{
	struct nand_chip *this = mtd->priv;
	struct doc_priv *doc = this->priv;
	uint16_t mfrid;
	int i;

	/* Max 4 chips per floor on DiskOnChip 2000 */
	doc->chips_per_floor = 4;

	/* Find out what the first chip is */
	mfrid = doc200x_ident_chip(mtd, 0);

	/* Find how many chips in each floor. */
	for (i = 1; i < 4; i++) {
		if (doc200x_ident_chip(mtd, i) != mfrid)
			break;
	}
	doc->chips_per_floor = i;
	printk(KERN_DEBUG "Detected %d chips per floor.\n", i);
}

static int doc200x_wait(struct mtd_info *mtd, struct nand_chip *this)
{
	struct doc_priv *doc = this->priv;

	int status;

	DoC_WaitReady(doc);
	this->cmdfunc(mtd, NAND_CMD_STATUS, -1, -1);
	DoC_WaitReady(doc);
	status = (int)this->read_byte(mtd);

	return status;
}

static void doc2001_write_byte(struct mtd_info *mtd, u_char datum)
{
	struct nand_chip *this = mtd->priv;
	struct doc_priv *doc = this->priv;
	void __iomem *docptr = doc->virtadr;

	WriteDOC(datum, docptr, CDSNSlowIO);
	WriteDOC(datum, docptr, Mil_CDSN_IO);
	WriteDOC(datum, docptr, WritePipeTerm);
}

static u_char doc2001_read_byte(struct mtd_info *mtd)
{
	struct nand_chip *this = mtd->priv;
	struct doc_priv *doc = this->priv;
	void __iomem *docptr = doc->virtadr;

	//ReadDOC(docptr, CDSNSlowIO);
	/* 11.4.5 -- delay twice to allow extended length cycle */
	DoC_Delay(doc, 2);
	ReadDOC(docptr, ReadPipeInit);
	//return ReadDOC(docptr, Mil_CDSN_IO);
	return ReadDOC(docptr, LastDataRead);
}

static void doc2001_writebuf(struct mtd_info *mtd, const u_char *buf, int len)
{
	struct nand_chip *this = mtd->priv;
	struct doc_priv *doc = this->priv;
	void __iomem *docptr = doc->virtadr;
	int i;

	for (i = 0; i < len; i++)
		WriteDOC_(buf[i], docptr, DoC_Mil_CDSN_IO + i);
	/* Terminate write pipeline */
	WriteDOC(0x00, docptr, WritePipeTerm);
}

static void doc2001_readbuf(struct mtd_info *mtd, u_char *buf, int len)
{
	struct nand_chip *this = mtd->priv;
	struct doc_priv *doc = this->priv;
	void __iomem *docptr = doc->virtadr;
	int i;

	/* Start read pipeline */
	ReadDOC(docptr, ReadPipeInit);

	for (i = 0; i < len - 1; i++)
		buf[i] = ReadDOC(docptr, Mil_CDSN_IO + (i & 0xff));

	/* Terminate read pipeline */
	buf[i] = ReadDOC(docptr, LastDataRead);
}

static int doc2001_verifybuf(struct mtd_info *mtd, const u_char *buf, int len)
{
	struct nand_chip *this = mtd->priv;
	struct doc_priv *doc = this->priv;
	void __iomem *docptr = doc->virtadr;
	int i;

	/* Start read pipeline */
	ReadDOC(docptr, ReadPipeInit);

	for (i = 0; i < len - 1; i++)
		if (buf[i] != ReadDOC(docptr, Mil_CDSN_IO)) {
			ReadDOC(docptr, LastDataRead);
			return i;
		}
	if (buf[i] != ReadDOC(docptr, LastDataRead))
		return i;
	return 0;
}

static u_char doc2001plus_read_byte(struct mtd_info *mtd)
{
	struct nand_chip *this = mtd->priv;
	struct doc_priv *doc = this->priv;
	void __iomem *docptr = doc->virtadr;
	u_char ret;

	ReadDOC(docptr, Mplus_ReadPipeInit);
	ReadDOC(docptr, Mplus_ReadPipeInit);
	ret = ReadDOC(docptr, Mplus_LastDataRead);
	if (debug)
		printk("read_byte returns %02x\n", ret);
	return ret;
}

static void doc2001plus_writebuf(struct mtd_info *mtd, const u_char *buf, int len)
{
	struct nand_chip *this = mtd->priv;
	struct doc_priv *doc = this->priv;
	void __iomem *docptr = doc->virtadr;
	int i;

	if (debug)
		printk("writebuf of %d bytes: ", len);
	for (i = 0; i < len; i++) {
		WriteDOC_(buf[i], docptr, DoC_Mil_CDSN_IO + i);
		if (debug && i < 16)
			printk("%02x ", buf[i]);
	}
	if (debug)
		printk("\n");
}

static void doc2001plus_readbuf(struct mtd_info *mtd, u_char *buf, int len)
{
	struct nand_chip *this = mtd->priv;
	struct doc_priv *doc = this->priv;
	void __iomem *docptr = doc->virtadr;
	int i;

	if (debug)
		printk("readbuf of %d bytes: ", len);

	/* Start read pipeline */
	ReadDOC(docptr, Mplus_ReadPipeInit);
	ReadDOC(docptr, Mplus_ReadPipeInit);

	for (i = 0; i < len - 2; i++) {
		buf[i] = ReadDOC(docptr, Mil_CDSN_IO);
		if (debug && i < 16)
			printk("%02x ", buf[i]);
	}

	/* Terminate read pipeline */
	buf[len - 2] = ReadDOC(docptr, Mplus_LastDataRead);
	if (debug && i < 16)
		printk("%02x ", buf[len - 2]);
	buf[len - 1] = ReadDOC(docptr, Mplus_LastDataRead);
	if (debug && i < 16)
		printk("%02x ", buf[len - 1]);
	if (debug)
		printk("\n");
}

static int doc2001plus_verifybuf(struct mtd_info *mtd, const u_char *buf, int len)
{
	struct nand_chip *this = mtd->priv;
	struct doc_priv *doc = this->priv;
	void __iomem *docptr = doc->virtadr;
	int i;

	if (debug)
		printk("verifybuf of %d bytes: ", len);

	/* Start read pipeline */
	ReadDOC(docptr, Mplus_ReadPipeInit);
	ReadDOC(docptr, Mplus_ReadPipeInit);

	for (i = 0; i < len - 2; i++)
		if (buf[i] != ReadDOC(docptr, Mil_CDSN_IO)) {
			ReadDOC(docptr, Mplus_LastDataRead);
			ReadDOC(docptr, Mplus_LastDataRead);
			return i;
		}
	if (buf[len - 2] != ReadDOC(docptr, Mplus_LastDataRead))
		return len - 2;
	if (buf[len - 1] != ReadDOC(docptr, Mplus_LastDataRead))
		return len - 1;
	return 0;
}

static void doc2001plus_select_chip(struct mtd_info *mtd, int chip)
{
	struct nand_chip *this = mtd->priv;
	struct doc_priv *doc = this->priv;
	void __iomem *docptr = doc->virtadr;
	int floor = 0;

	if (debug)
		printk("select chip (%d)\n", chip);

	if (chip == -1) {
		/* Disable flash internally */
		WriteDOC(0, docptr, Mplus_FlashSelect);
		return;
	}

	floor = chip / doc->chips_per_floor;
	chip -= (floor * doc->chips_per_floor);

	/* Assert ChipEnable and deassert WriteProtect */
	WriteDOC((DOC_FLASH_CE), docptr, Mplus_FlashSelect);
	this->cmdfunc(mtd, NAND_CMD_RESET, -1, -1);

	doc->curchip = chip;
	doc->curfloor = floor;
}

static void doc200x_select_chip(struct mtd_info *mtd, int chip)
{
	struct nand_chip *this = mtd->priv;
	struct doc_priv *doc = this->priv;
	void __iomem *docptr = doc->virtadr;
	int floor = 0;

	if (debug)
		printk("select chip (%d)\n", chip);

	if (chip == -1)
		return;

	floor = chip / doc->chips_per_floor;
	chip -= (floor * doc->chips_per_floor);

	/* 11.4.4 -- deassert CE before changing chip */
	doc200x_hwcontrol(mtd, NAND_CMD_NONE, 0 | NAND_CTRL_CHANGE);

	WriteDOC(floor, docptr, FloorSelect);
	WriteDOC(chip, docptr, CDSNDeviceSelect);

	doc200x_hwcontrol(mtd, NAND_CMD_NONE, NAND_NCE | NAND_CTRL_CHANGE);

	doc->curchip = chip;
	doc->curfloor = floor;
}

#define CDSN_CTRL_MSK (CDSN_CTRL_CE | CDSN_CTRL_CLE | CDSN_CTRL_ALE)

static void doc200x_hwcontrol(struct mtd_info *mtd, int cmd,
			      unsigned int ctrl)
{
	struct nand_chip *this = mtd->priv;
	struct doc_priv *doc = this->priv;
	void __iomem *docptr = doc->virtadr;

	if (ctrl & NAND_CTRL_CHANGE) {
		doc->CDSNControl &= ~CDSN_CTRL_MSK;
		doc->CDSNControl |= ctrl & CDSN_CTRL_MSK;
		if (debug)
			printk("hwcontrol(%d): %02x\n", cmd, doc->CDSNControl);
		WriteDOC(doc->CDSNControl, docptr, CDSNControl);
		/* 11.4.3 -- 4 NOPs after CSDNControl write */
		DoC_Delay(doc, 4);
	}
	if (cmd != NAND_CMD_NONE) {
		if (DoC_is_2000(doc))
			doc2000_write_byte(mtd, cmd);
		else
			doc2001_write_byte(mtd, cmd);
	}
}

static void doc2001plus_command(struct mtd_info *mtd, unsigned command, int column, int page_addr)
{
	struct nand_chip *this = mtd->priv;
	struct doc_priv *doc = this->priv;
	void __iomem *docptr = doc->virtadr;

	/*
	 * Must terminate write pipeline before sending any commands
	 * to the device.
	 */
	if (command == NAND_CMD_PAGEPROG) {
		WriteDOC(0x00, docptr, Mplus_WritePipeTerm);
		WriteDOC(0x00, docptr, Mplus_WritePipeTerm);
	}

	/*
	 * Write out the command to the device.
	 */
	if (command == NAND_CMD_SEQIN) {
		int readcmd;

		if (column >= mtd->writesize) {
			/* OOB area */
			column -= mtd->writesize;
			readcmd = NAND_CMD_READOOB;
		} else if (column < 256) {
			/* First 256 bytes --> READ0 */
			readcmd = NAND_CMD_READ0;
		} else {
			column -= 256;
			readcmd = NAND_CMD_READ1;
		}
		WriteDOC(readcmd, docptr, Mplus_FlashCmd);
	}
	WriteDOC(command, docptr, Mplus_FlashCmd);
	WriteDOC(0, docptr, Mplus_WritePipeTerm);
	WriteDOC(0, docptr, Mplus_WritePipeTerm);

	if (column != -1 || page_addr != -1) {
		/* Serially input address */
		if (column != -1) {
			/* Adjust columns for 16 bit buswidth */
			if (this->options & NAND_BUSWIDTH_16)
				column >>= 1;
			WriteDOC(column, docptr, Mplus_FlashAddress);
		}
		if (page_addr != -1) {
			WriteDOC((unsigned char)(page_addr & 0xff), docptr, Mplus_FlashAddress);
			WriteDOC((unsigned char)((page_addr >> 8) & 0xff), docptr, Mplus_FlashAddress);
			/* One more address cycle for higher density devices */
			if (this->chipsize & 0x0c000000) {
				WriteDOC((unsigned char)((page_addr >> 16) & 0x0f), docptr, Mplus_FlashAddress);
				printk("high density\n");
			}
		}
		WriteDOC(0, docptr, Mplus_WritePipeTerm);
		WriteDOC(0, docptr, Mplus_WritePipeTerm);
		/* deassert ALE */
		if (command == NAND_CMD_READ0 || command == NAND_CMD_READ1 ||
		    command == NAND_CMD_READOOB || command == NAND_CMD_READID)
			WriteDOC(0, docptr, Mplus_FlashControl);
	}

	/*
	 * program and erase have their own busy handlers
	 * status and sequential in needs no delay
	 */
	switch (command) {

	case NAND_CMD_PAGEPROG:
	case NAND_CMD_ERASE1:
	case NAND_CMD_ERASE2:
	case NAND_CMD_SEQIN:
	case NAND_CMD_STATUS:
		return;

	case NAND_CMD_RESET:
		if (this->dev_ready)
			break;
		udelay(this->chip_delay);
		WriteDOC(NAND_CMD_STATUS, docptr, Mplus_FlashCmd);
		WriteDOC(0, docptr, Mplus_WritePipeTerm);
		WriteDOC(0, docptr, Mplus_WritePipeTerm);
		while (!(this->read_byte(mtd) & 0x40)) ;
		return;

		/* This applies to read commands */
	default:
		/*
		 * If we don't have access to the busy pin, we apply the given
		 * command delay
		 */
		if (!this->dev_ready) {
			udelay(this->chip_delay);
			return;
		}
	}

	/* Apply this short delay always to ensure that we do wait tWB in
	 * any case on any machine. */
	ndelay(100);
	/* wait until command is processed */
	while (!this->dev_ready(mtd)) ;
}

static int doc200x_dev_ready(struct mtd_info *mtd)
{
	struct nand_chip *this = mtd->priv;
	struct doc_priv *doc = this->priv;
	void __iomem *docptr = doc->virtadr;

	if (DoC_is_MillenniumPlus(doc)) {
		/* 11.4.2 -- must NOP four times before checking FR/B# */
		DoC_Delay(doc, 4);
		if ((ReadDOC(docptr, Mplus_FlashControl) & CDSN_CTRL_FR_B_MASK) != CDSN_CTRL_FR_B_MASK) {
			if (debug)
				printk("not ready\n");
			return 0;
		}
		if (debug)
			printk("was ready\n");
		return 1;
	} else {
		/* 11.4.2 -- must NOP four times before checking FR/B# */
		DoC_Delay(doc, 4);
		if (!(ReadDOC(docptr, CDSNControl) & CDSN_CTRL_FR_B)) {
			if (debug)
				printk("not ready\n");
			return 0;
		}
		/* 11.4.2 -- Must NOP twice if it's ready */
		DoC_Delay(doc, 2);
		if (debug)
			printk("was ready\n");
		return 1;
	}
}

static int doc200x_block_bad(struct mtd_info *mtd, loff_t ofs, int getchip)
{
	/* This is our last resort if we couldn't find or create a BBT.  Just
	   pretend all blocks are good. */
	return 0;
}

static void doc200x_enable_hwecc(struct mtd_info *mtd, int mode)
{
	struct nand_chip *this = mtd->priv;
	struct doc_priv *doc = this->priv;
	void __iomem *docptr = doc->virtadr;

	/* Prime the ECC engine */
	switch (mode) {
	case NAND_ECC_READ:
		WriteDOC(DOC_ECC_RESET, docptr, ECCConf);
		WriteDOC(DOC_ECC_EN, docptr, ECCConf);
		break;
	case NAND_ECC_WRITE:
		WriteDOC(DOC_ECC_RESET, docptr, ECCConf);
		WriteDOC(DOC_ECC_EN | DOC_ECC_RW, docptr, ECCConf);
		break;
	}
}

static void doc2001plus_enable_hwecc(struct mtd_info *mtd, int mode)
{
	struct nand_chip *this = mtd->priv;
	struct doc_priv *doc = this->priv;
	void __iomem *docptr = doc->virtadr;

	/* Prime the ECC engine */
	switch (mode) {
	case NAND_ECC_READ:
		WriteDOC(DOC_ECC_RESET, docptr, Mplus_ECCConf);
		WriteDOC(DOC_ECC_EN, docptr, Mplus_ECCConf);
		break;
	case NAND_ECC_WRITE:
		WriteDOC(DOC_ECC_RESET, docptr, Mplus_ECCConf);
		WriteDOC(DOC_ECC_EN | DOC_ECC_RW, docptr, Mplus_ECCConf);
		break;
	}
}

/* This code is only called on write */
static int doc200x_calculate_ecc(struct mtd_info *mtd, const u_char *dat, unsigned char *ecc_code)
{
	struct nand_chip *this = mtd->priv;
	struct doc_priv *doc = this->priv;
	void __iomem *docptr = doc->virtadr;
	int i;
	int emptymatch = 1;

	/* flush the pipeline */
	if (DoC_is_2000(doc)) {
		WriteDOC(doc->CDSNControl & ~CDSN_CTRL_FLASH_IO, docptr, CDSNControl);
		WriteDOC(0, docptr, 2k_CDSN_IO);
		WriteDOC(0, docptr, 2k_CDSN_IO);
		WriteDOC(0, docptr, 2k_CDSN_IO);
		WriteDOC(doc->CDSNControl, docptr, CDSNControl);
	} else if (DoC_is_MillenniumPlus(doc)) {
		WriteDOC(0, docptr, Mplus_NOP);
		WriteDOC(0, docptr, Mplus_NOP);
		WriteDOC(0, docptr, Mplus_NOP);
	} else {
		WriteDOC(0, docptr, NOP);
		WriteDOC(0, docptr, NOP);
		WriteDOC(0, docptr, NOP);
	}

	for (i = 0; i < 6; i++) {
		if (DoC_is_MillenniumPlus(doc))
			ecc_code[i] = ReadDOC_(docptr, DoC_Mplus_ECCSyndrome0 + i);
		else
			ecc_code[i] = ReadDOC_(docptr, DoC_ECCSyndrome0 + i);
		if (ecc_code[i] != empty_write_ecc[i])
			emptymatch = 0;
	}
	if (DoC_is_MillenniumPlus(doc))
		WriteDOC(DOC_ECC_DIS, docptr, Mplus_ECCConf);
	else
		WriteDOC(DOC_ECC_DIS, docptr, ECCConf);
#if 0
	/* If emptymatch=1, we might have an all-0xff data buffer.  Check. */
	if (emptymatch) {
		/* Note: this somewhat expensive test should not be triggered
		   often.  It could be optimized away by examining the data in
		   the writebuf routine, and remembering the result. */
		for (i = 0; i < 512; i++) {
			if (dat[i] == 0xff)
				continue;
			emptymatch = 0;
			break;
		}
	}
	/* If emptymatch still =1, we do have an all-0xff data buffer.
	   Return all-0xff ecc value instead of the computed one, so
	   it'll look just like a freshly-erased page. */
	if (emptymatch)
		memset(ecc_code, 0xff, 6);
#endif
	return 0;
}

static int doc200x_correct_data(struct mtd_info *mtd, u_char *dat,
				u_char *read_ecc, u_char *isnull)
{
	int i, ret = 0;
	struct nand_chip *this = mtd->priv;
	struct doc_priv *doc = this->priv;
	void __iomem *docptr = doc->virtadr;
	uint8_t calc_ecc[6];
	volatile u_char dummy;
	int emptymatch = 1;

	/* flush the pipeline */
	if (DoC_is_2000(doc)) {
		dummy = ReadDOC(docptr, 2k_ECCStatus);
		dummy = ReadDOC(docptr, 2k_ECCStatus);
		dummy = ReadDOC(docptr, 2k_ECCStatus);
	} else if (DoC_is_MillenniumPlus(doc)) {
		dummy = ReadDOC(docptr, Mplus_ECCConf);
		dummy = ReadDOC(docptr, Mplus_ECCConf);
		dummy = ReadDOC(docptr, Mplus_ECCConf);
	} else {
		dummy = ReadDOC(docptr, ECCConf);
		dummy = ReadDOC(docptr, ECCConf);
		dummy = ReadDOC(docptr, ECCConf);
	}

	/* Error occurred ? */
	if (dummy & 0x80) {
		for (i = 0; i < 6; i++) {
			if (DoC_is_MillenniumPlus(doc))
				calc_ecc[i] = ReadDOC_(docptr, DoC_Mplus_ECCSyndrome0 + i);
			else
				calc_ecc[i] = ReadDOC_(docptr, DoC_ECCSyndrome0 + i);
			if (calc_ecc[i] != empty_read_syndrome[i])
				emptymatch = 0;
		}
		/* If emptymatch=1, the read syndrome is consistent with an
		   all-0xff data and stored ecc block.  Check the stored ecc. */
		if (emptymatch) {
			for (i = 0; i < 6; i++) {
				if (read_ecc[i] == 0xff)
					continue;
				emptymatch = 0;
				break;
			}
		}
		/* If emptymatch still =1, check the data block. */
		if (emptymatch) {
			/* Note: this somewhat expensive test should not be triggered
			   often.  It could be optimized away by examining the data in
			   the readbuf routine, and remembering the result. */
			for (i = 0; i < 512; i++) {
				if (dat[i] == 0xff)
					continue;
				emptymatch = 0;
				break;
			}
		}
		/* If emptymatch still =1, this is almost certainly a freshly-
		   erased block, in which case the ECC will not come out right.
		   We'll suppress the error and tell the caller everything's
		   OK.  Because it is. */
		if (!emptymatch)
			ret = doc_ecc_decode(rs_decoder, dat, calc_ecc);
		if (ret > 0)
			printk(KERN_ERR "doc200x_correct_data corrected %d errors\n", ret);
	}
	if (DoC_is_MillenniumPlus(doc))
		WriteDOC(DOC_ECC_DIS, docptr, Mplus_ECCConf);
	else
		WriteDOC(DOC_ECC_DIS, docptr, ECCConf);
	if (no_ecc_failures && (ret == -EBADMSG)) {
		printk(KERN_ERR "suppressing ECC failure\n");
		ret = 0;
	}
	return ret;
}

//u_char mydatabuf[528];

/* The strange out-of-order .oobfree list below is a (possibly unneeded)
 * attempt to retain compatibility.  It used to read:
 * 	.oobfree = { {8, 8} }
 * Since that leaves two bytes unusable, it was changed.  But the following
 * scheme might affect existing jffs2 installs by moving the cleanmarker:
 * 	.oobfree = { {6, 10} }
 * jffs2 seems to handle the above gracefully, but the current scheme seems
 * safer.  The only problem with it is that any code that parses oobfree must
 * be able to handle out-of-order segments.
 */
static struct nand_ecclayout doc200x_oobinfo = {
	.eccbytes = 6,
	.eccpos = {0, 1, 2, 3, 4, 5},
	.oobfree = {{8, 8}, {6, 2}}
};

/* Find the (I)NFTL Media Header, and optionally also the mirror media header.
   On successful return, buf will contain a copy of the media header for
   further processing.  id is the string to scan for, and will presumably be
   either "ANAND" or "BNAND".  If findmirror=1, also look for the mirror media
   header.  The page #s of the found media headers are placed in mh0_page and
   mh1_page in the DOC private structure. */
static int __init find_media_headers(struct mtd_info *mtd, u_char *buf, const char *id, int findmirror)
{
	struct nand_chip *this = mtd->priv;
	struct doc_priv *doc = this->priv;
	unsigned offs;
	int ret;
	size_t retlen;

	for (offs = 0; offs < mtd->size; offs += mtd->erasesize) {
		ret = mtd->read(mtd, offs, mtd->writesize, &retlen, buf);
		if (retlen != mtd->writesize)
			continue;
		if (ret) {
			printk(KERN_WARNING "ECC error scanning DOC at 0x%x\n", offs);
		}
		if (memcmp(buf, id, 6))
			continue;
		printk(KERN_INFO "Found DiskOnChip %s Media Header at 0x%x\n", id, offs);
		if (doc->mh0_page == -1) {
			doc->mh0_page = offs >> this->page_shift;
			if (!findmirror)
				return 1;
			continue;
		}
		doc->mh1_page = offs >> this->page_shift;
		return 2;
	}
	if (doc->mh0_page == -1) {
		printk(KERN_WARNING "DiskOnChip %s Media Header not found.\n", id);
		return 0;
	}
	/* Only one mediaheader was found.  We want buf to contain a
	   mediaheader on return, so we'll have to re-read the one we found. */
	offs = doc->mh0_page << this->page_shift;
	ret = mtd->read(mtd, offs, mtd->writesize, &retlen, buf);
	if (retlen != mtd->writesize) {
		/* Insanity.  Give up. */
		printk(KERN_ERR "Read DiskOnChip Media Header once, but can't reread it???\n");
		return 0;
	}
	return 1;
}

static inline int __init nftl_partscan(struct mtd_info *mtd, struct mtd_partition *parts)
{
	struct nand_chip *this = mtd->priv;
	struct doc_priv *doc = this->priv;
	int ret = 0;
	u_char *buf;
	struct NFTLMediaHeader *mh;
	const unsigned psize = 1 << this->page_shift;
	int numparts = 0;
	unsigned blocks, maxblocks;
	int offs, numheaders;

	buf = kmalloc(mtd->writesize, GFP_KERNEL);
	if (!buf) {
		printk(KERN_ERR "DiskOnChip mediaheader kmalloc failed!\n");
		return 0;
	}
	if (!(numheaders = find_media_headers(mtd, buf, "ANAND", 1)))
		goto out;
	mh = (struct NFTLMediaHeader *)buf;

	le16_to_cpus(&mh->NumEraseUnits);
	le16_to_cpus(&mh->FirstPhysicalEUN);
	le32_to_cpus(&mh->FormattedSize);

	printk(KERN_INFO "    DataOrgID        = %s\n"
			 "    NumEraseUnits    = %d\n"
			 "    FirstPhysicalEUN = %d\n"
			 "    FormattedSize    = %d\n"
			 "    UnitSizeFactor   = %d\n",
		mh->DataOrgID, mh->NumEraseUnits,
		mh->FirstPhysicalEUN, mh->FormattedSize,
		mh->UnitSizeFactor);

	blocks = mtd->size >> this->phys_erase_shift;
	maxblocks = min(32768U, mtd->erasesize - psize);

	if (mh->UnitSizeFactor == 0x00) {
		/* Auto-determine UnitSizeFactor.  The constraints are:
		   - There can be at most 32768 virtual blocks.
		   - There can be at most (virtual block size - page size)
		   virtual blocks (because MediaHeader+BBT must fit in 1).
		 */
		mh->UnitSizeFactor = 0xff;
		while (blocks > maxblocks) {
			blocks >>= 1;
			maxblocks = min(32768U, (maxblocks << 1) + psize);
			mh->UnitSizeFactor--;
		}
		printk(KERN_WARNING "UnitSizeFactor=0x00 detected.  Correct value is assumed to be 0x%02x.\n", mh->UnitSizeFactor);
	}

	/* NOTE: The lines below modify internal variables of the NAND and MTD
	   layers; variables with have already been configured by nand_scan.
	   Unfortunately, we didn't know before this point what these values
	   should be.  Thus, this code is somewhat dependent on the exact
	   implementation of the NAND layer.  */
	if (mh->UnitSizeFactor != 0xff) {
		this->bbt_erase_shift += (0xff - mh->UnitSizeFactor);
		mtd->erasesize <<= (0xff - mh->UnitSizeFactor);
		printk(KERN_INFO "Setting virtual erase size to %d\n", mtd->erasesize);
		blocks = mtd->size >> this->bbt_erase_shift;
		maxblocks = min(32768U, mtd->erasesize - psize);
	}

	if (blocks > maxblocks) {
		printk(KERN_ERR "UnitSizeFactor of 0x%02x is inconsistent with device size.  Aborting.\n", mh->UnitSizeFactor);
		goto out;
	}

	/* Skip past the media headers. */
	offs = max(doc->mh0_page, doc->mh1_page);
	offs <<= this->page_shift;
	offs += mtd->erasesize;

	if (show_firmware_partition == 1) {
		parts[0].name = " DiskOnChip Firmware / Media Header partition";
		parts[0].offset = 0;
		parts[0].size = offs;
		numparts = 1;
	}

	parts[numparts].name = " DiskOnChip BDTL partition";
	parts[numparts].offset = offs;
	parts[numparts].size = (mh->NumEraseUnits - numheaders) << this->bbt_erase_shift;

	offs += parts[numparts].size;
	numparts++;

	if (offs < mtd->size) {
		parts[numparts].name = " DiskOnChip Remainder partition";
		parts[numparts].offset = offs;
		parts[numparts].size = mtd->size - offs;
		numparts++;
	}

	ret = numparts;
 out:
	kfree(buf);
	return ret;
}

/* This is a stripped-down copy of the code in inftlmount.c */
static inline int __init inftl_partscan(struct mtd_info *mtd, struct mtd_partition *parts)
{
	struct nand_chip *this = mtd->priv;
	struct doc_priv *doc = this->priv;
	int ret = 0;
	u_char *buf;
	struct INFTLMediaHeader *mh;
	struct INFTLPartition *ip;
	int numparts = 0;
	int blocks;
	int vshift, lastvunit = 0;
	int i;
	int end = mtd->size;

	if (inftl_bbt_write)
		end -= (INFTL_BBT_RESERVED_BLOCKS << this->phys_erase_shift);

	buf = kmalloc(mtd->writesize, GFP_KERNEL);
	if (!buf) {
		printk(KERN_ERR "DiskOnChip mediaheader kmalloc failed!\n");
		return 0;
	}

	if (!find_media_headers(mtd, buf, "BNAND", 0))
		goto out;
	doc->mh1_page = doc->mh0_page + (4096 >> this->page_shift);
	mh = (struct INFTLMediaHeader *)buf;

	le32_to_cpus(&mh->NoOfBootImageBlocks);
	le32_to_cpus(&mh->NoOfBinaryPartitions);
	le32_to_cpus(&mh->NoOfBDTLPartitions);
	le32_to_cpus(&mh->BlockMultiplierBits);
	le32_to_cpus(&mh->FormatFlags);
	le32_to_cpus(&mh->PercentUsed);

	printk(KERN_INFO "    bootRecordID          = %s\n"
			 "    NoOfBootImageBlocks   = %d\n"
			 "    NoOfBinaryPartitions  = %d\n"
			 "    NoOfBDTLPartitions    = %d\n"
			 "    BlockMultiplerBits    = %d\n"
			 "    FormatFlgs            = %d\n"
			 "    OsakVersion           = %d.%d.%d.%d\n"
			 "    PercentUsed           = %d\n",
		mh->bootRecordID, mh->NoOfBootImageBlocks,
		mh->NoOfBinaryPartitions,
		mh->NoOfBDTLPartitions,
		mh->BlockMultiplierBits, mh->FormatFlags,
		((unsigned char *) &mh->OsakVersion)[0] & 0xf,
		((unsigned char *) &mh->OsakVersion)[1] & 0xf,
		((unsigned char *) &mh->OsakVersion)[2] & 0xf,
		((unsigned char *) &mh->OsakVersion)[3] & 0xf,
		mh->PercentUsed);

	vshift = this->phys_erase_shift + mh->BlockMultiplierBits;

	blocks = mtd->size >> vshift;
	if (blocks > 32768) {
		printk(KERN_ERR "BlockMultiplierBits=%d is inconsistent with device size.  Aborting.\n", mh->BlockMultiplierBits);
		goto out;
	}

	blocks = doc->chips_per_floor << (this->chip_shift - this->phys_erase_shift);
	if (inftl_bbt_write && (blocks > mtd->erasesize)) {
		printk(KERN_ERR "Writeable BBTs spanning more than one erase block are not yet supported.  FIX ME!\n");
		goto out;
	}

	/* Scan the partitions */
	for (i = 0; (i < 4); i++) {
		ip = &(mh->Partitions[i]);
		le32_to_cpus(&ip->virtualUnits);
		le32_to_cpus(&ip->firstUnit);
		le32_to_cpus(&ip->lastUnit);
		le32_to_cpus(&ip->flags);
		le32_to_cpus(&ip->spareUnits);
		le32_to_cpus(&ip->Reserved0);

		printk(KERN_INFO	"    PARTITION[%d] ->\n"
			"        virtualUnits    = %d\n"
			"        firstUnit       = %d\n"
			"        lastUnit        = %d\n"
			"        flags           = 0x%x\n"
			"        spareUnits      = %d\n",
			i, ip->virtualUnits, ip->firstUnit,
			ip->lastUnit, ip->flags,
			ip->spareUnits);

		if ((show_firmware_partition == 1) &&
		    (i == 0) && (ip->firstUnit > 0)) {
			parts[0].name = " DiskOnChip IPL / Media Header partition";
			parts[0].offset = 0;
			parts[0].size = mtd->erasesize * ip->firstUnit;
			numparts = 1;
		}

		if (ip->flags & INFTL_BINARY)
			parts[numparts].name = " DiskOnChip BDK partition";
		else
			parts[numparts].name = " DiskOnChip BDTL partition";
		parts[numparts].offset = ip->firstUnit << vshift;
		parts[numparts].size = (1 + ip->lastUnit - ip->firstUnit) << vshift;
		numparts++;
		if (ip->lastUnit > lastvunit)
			lastvunit = ip->lastUnit;
		if (ip->flags & INFTL_LAST)
			break;
	}
	lastvunit++;
	if ((lastvunit << vshift) < end) {
		parts[numparts].name = " DiskOnChip Remainder partition";
		parts[numparts].offset = lastvunit << vshift;
		parts[numparts].size = end - parts[numparts].offset;
		numparts++;
	}
	ret = numparts;
 out:
	kfree(buf);
	return ret;
}

static int __init nftl_scan_bbt(struct mtd_info *mtd)
{
	int ret, numparts;
	struct nand_chip *this = mtd->priv;
	struct doc_priv *doc = this->priv;
	struct mtd_partition parts[2];

	memset((char *)parts, 0, sizeof(parts));
	/* On NFTL, we have to find the media headers before we can read the
	   BBTs, since they're stored in the media header eraseblocks. */
	numparts = nftl_partscan(mtd, parts);
	if (!numparts)
		return -EIO;
	this->bbt_td->options = NAND_BBT_ABSPAGE | NAND_BBT_8BIT |
				NAND_BBT_SAVECONTENT | NAND_BBT_WRITE |
				NAND_BBT_VERSION;
	this->bbt_td->veroffs = 7;
	this->bbt_td->pages[0] = doc->mh0_page + 1;
	if (doc->mh1_page != -1) {
		this->bbt_md->options = NAND_BBT_ABSPAGE | NAND_BBT_8BIT |
					NAND_BBT_SAVECONTENT | NAND_BBT_WRITE |
					NAND_BBT_VERSION;
		this->bbt_md->veroffs = 7;
		this->bbt_md->pages[0] = doc->mh1_page + 1;
	} else {
		this->bbt_md = NULL;
	}

	/* It's safe to set bd=NULL below because NAND_BBT_CREATE is not set.
	   At least as nand_bbt.c is currently written. */
	if ((ret = nand_scan_bbt(mtd, NULL)))
		return ret;
	add_mtd_device(mtd);
#ifdef CONFIG_MTD_PARTITIONS
	if (!no_autopart)
		add_mtd_partitions(mtd, parts, numparts);
#endif
	return 0;
}

static int __init inftl_scan_bbt(struct mtd_info *mtd)
{
	int ret, numparts;
	struct nand_chip *this = mtd->priv;
	struct doc_priv *doc = this->priv;
	struct mtd_partition parts[5];

	if (this->numchips > doc->chips_per_floor) {
		printk(KERN_ERR "Multi-floor INFTL devices not yet supported.\n");
		return -EIO;
	}

	if (DoC_is_MillenniumPlus(doc)) {
		this->bbt_td->options = NAND_BBT_2BIT | NAND_BBT_ABSPAGE;
		if (inftl_bbt_write)
			this->bbt_td->options |= NAND_BBT_WRITE;
		this->bbt_td->pages[0] = 2;
		this->bbt_md = NULL;
	} else {
		this->bbt_td->options = NAND_BBT_LASTBLOCK | NAND_BBT_8BIT | NAND_BBT_VERSION;
		if (inftl_bbt_write)
			this->bbt_td->options |= NAND_BBT_WRITE;
		this->bbt_td->offs = 8;
		this->bbt_td->len = 8;
		this->bbt_td->veroffs = 7;
		this->bbt_td->maxblocks = INFTL_BBT_RESERVED_BLOCKS;
		this->bbt_td->reserved_block_code = 0x01;
		this->bbt_td->pattern = "MSYS_BBT";

		this->bbt_md->options = NAND_BBT_LASTBLOCK | NAND_BBT_8BIT | NAND_BBT_VERSION;
		if (inftl_bbt_write)
			this->bbt_md->options |= NAND_BBT_WRITE;
		this->bbt_md->offs = 8;
		this->bbt_md->len = 8;
		this->bbt_md->veroffs = 7;
		this->bbt_md->maxblocks = INFTL_BBT_RESERVED_BLOCKS;
		this->bbt_md->reserved_block_code = 0x01;
		this->bbt_md->pattern = "TBB_SYSM";
	}

	/* It's safe to set bd=NULL below because NAND_BBT_CREATE is not set.
	   At least as nand_bbt.c is currently written. */
	if ((ret = nand_scan_bbt(mtd, NULL)))
		return ret;
	memset((char *)parts, 0, sizeof(parts));
	numparts = inftl_partscan(mtd, parts);
	/* At least for now, require the INFTL Media Header.  We could probably
	   do without it for non-INFTL use, since all it gives us is
	   autopartitioning, but I want to give it more thought. */
	if (!numparts)
		return -EIO;
	add_mtd_device(mtd);
#ifdef CONFIG_MTD_PARTITIONS
	if (!no_autopart)
		add_mtd_partitions(mtd, parts, numparts);
#endif
	return 0;
}

static inline int __init doc2000_init(struct mtd_info *mtd)
{
	struct nand_chip *this = mtd->priv;
	struct doc_priv *doc = this->priv;

	this->read_byte = doc2000_read_byte;
	this->write_buf = doc2000_writebuf;
	this->read_buf = doc2000_readbuf;
	this->verify_buf = doc2000_verifybuf;
	this->scan_bbt = nftl_scan_bbt;

	doc->CDSNControl = CDSN_CTRL_FLASH_IO | CDSN_CTRL_ECC_IO;
	doc2000_count_chips(mtd);
	mtd->name = "DiskOnChip 2000 (NFTL Model)";
	return (4 * doc->chips_per_floor);
}

static inline int __init doc2001_init(struct mtd_info *mtd)
{
	struct nand_chip *this = mtd->priv;
	struct doc_priv *doc = this->priv;

	this->read_byte = doc2001_read_byte;
	this->write_buf = doc2001_writebuf;
	this->read_buf = doc2001_readbuf;
	this->verify_buf = doc2001_verifybuf;

	ReadDOC(doc->virtadr, ChipID);
	ReadDOC(doc->virtadr, ChipID);
	ReadDOC(doc->virtadr, ChipID);
	if (ReadDOC(doc->virtadr, ChipID) != DOC_ChipID_DocMil) {
		/* It's not a Millennium; it's one of the newer
		   DiskOnChip 2000 units with a similar ASIC.
		   Treat it like a Millennium, except that it
		   can have multiple chips. */
		doc2000_count_chips(mtd);
		mtd->name = "DiskOnChip 2000 (INFTL Model)";
		this->scan_bbt = inftl_scan_bbt;
		return (4 * doc->chips_per_floor);
	} else {
		/* Bog-standard Millennium */
		doc->chips_per_floor = 1;
		mtd->name = "DiskOnChip Millennium";
		this->scan_bbt = nftl_scan_bbt;
		return 1;
	}
}

static inline int __init doc2001plus_init(struct mtd_info *mtd)
{
	struct nand_chip *this = mtd->priv;
	struct doc_priv *doc = this->priv;

	this->read_byte = doc2001plus_read_byte;
	this->write_buf = doc2001plus_writebuf;
	this->read_buf = doc2001plus_readbuf;
	this->verify_buf = doc2001plus_verifybuf;
	this->scan_bbt = inftl_scan_bbt;
	this->cmd_ctrl = NULL;
	this->select_chip = doc2001plus_select_chip;
	this->cmdfunc = doc2001plus_command;
	this->ecc.hwctl = doc2001plus_enable_hwecc;

	doc->chips_per_floor = 1;
	mtd->name = "DiskOnChip Millennium Plus";

	return 1;
}

static int __init doc_probe(unsigned long physadr)
{
	unsigned char ChipID;
	struct mtd_info *mtd;
	struct nand_chip *nand;
	struct doc_priv *doc;
	void __iomem *virtadr;
	unsigned char save_control;
	unsigned char tmp, tmpb, tmpc;
	int reg, len, numchips;
	int ret = 0;

	virtadr = ioremap(physadr, DOC_IOREMAP_LEN);
	if (!virtadr) {
		printk(KERN_ERR "Diskonchip ioremap failed: 0x%x bytes at 0x%lx\n", DOC_IOREMAP_LEN, physadr);
		return -EIO;
	}

	/* It's not possible to cleanly detect the DiskOnChip - the
	 * bootup procedure will put the device into reset mode, and
	 * it's not possible to talk to it without actually writing
	 * to the DOCControl register. So we store the current contents
	 * of the DOCControl register's location, in case we later decide
	 * that it's not a DiskOnChip, and want to put it back how we
	 * found it.
	 */
	save_control = ReadDOC(virtadr, DOCControl);

	/* Reset the DiskOnChip ASIC */
	WriteDOC(DOC_MODE_CLR_ERR | DOC_MODE_MDWREN | DOC_MODE_RESET, virtadr, DOCControl);
	WriteDOC(DOC_MODE_CLR_ERR | DOC_MODE_MDWREN | DOC_MODE_RESET, virtadr, DOCControl);

	/* Enable the DiskOnChip ASIC */
	WriteDOC(DOC_MODE_CLR_ERR | DOC_MODE_MDWREN | DOC_MODE_NORMAL, virtadr, DOCControl);
	WriteDOC(DOC_MODE_CLR_ERR | DOC_MODE_MDWREN | DOC_MODE_NORMAL, virtadr, DOCControl);

	ChipID = ReadDOC(virtadr, ChipID);

	switch (ChipID) {
	case DOC_ChipID_Doc2k:
		reg = DoC_2k_ECCStatus;
		break;
	case DOC_ChipID_DocMil:
		reg = DoC_ECCConf;
		break;
	case DOC_ChipID_DocMilPlus16:
	case DOC_ChipID_DocMilPlus32:
	case 0:
		/* Possible Millennium Plus, need to do more checks */
		/* Possibly release from power down mode */
		for (tmp = 0; (tmp < 4); tmp++)
			ReadDOC(virtadr, Mplus_Power);

		/* Reset the Millennium Plus ASIC */
		tmp = DOC_MODE_RESET | DOC_MODE_MDWREN | DOC_MODE_RST_LAT | DOC_MODE_BDECT;
		WriteDOC(tmp, virtadr, Mplus_DOCControl);
		WriteDOC(~tmp, virtadr, Mplus_CtrlConfirm);

		mdelay(1);
		/* Enable the Millennium Plus ASIC */
		tmp = DOC_MODE_NORMAL | DOC_MODE_MDWREN | DOC_MODE_RST_LAT | DOC_MODE_BDECT;
		WriteDOC(tmp, virtadr, Mplus_DOCControl);
		WriteDOC(~tmp, virtadr, Mplus_CtrlConfirm);
		mdelay(1);

		ChipID = ReadDOC(virtadr, ChipID);

		switch (ChipID) {
		case DOC_ChipID_DocMilPlus16:
			reg = DoC_Mplus_Toggle;
			break;
		case DOC_ChipID_DocMilPlus32:
			printk(KERN_ERR "DiskOnChip Millennium Plus 32MB is not supported, ignoring.\n");
		default:
			ret = -ENODEV;
			goto notfound;
		}
		break;

	default:
		ret = -ENODEV;
		goto notfound;
	}
	/* Check the TOGGLE bit in the ECC register */
	tmp = ReadDOC_(virtadr, reg) & DOC_TOGGLE_BIT;
	tmpb = ReadDOC_(virtadr, reg) & DOC_TOGGLE_BIT;
	tmpc = ReadDOC_(virtadr, reg) & DOC_TOGGLE_BIT;
	if ((tmp == tmpb) || (tmp != tmpc)) {
		printk(KERN_WARNING "Possible DiskOnChip at 0x%lx failed TOGGLE test, dropping.\n", physadr);
		ret = -ENODEV;
		goto notfound;
	}

	for (mtd = doclist; mtd; mtd = doc->nextdoc) {
		unsigned char oldval;
		unsigned char newval;
		nand = mtd->priv;
		doc = nand->priv;
		/* Use the alias resolution register to determine if this is
		   in fact the same DOC aliased to a new address.  If writes
		   to one chip's alias resolution register change the value on
		   the other chip, they're the same chip. */
		if (ChipID == DOC_ChipID_DocMilPlus16) {
			oldval = ReadDOC(doc->virtadr, Mplus_AliasResolution);
			newval = ReadDOC(virtadr, Mplus_AliasResolution);
		} else {
			oldval = ReadDOC(doc->virtadr, AliasResolution);
			newval = ReadDOC(virtadr, AliasResolution);
		}
		if (oldval != newval)
			continue;
		if (ChipID == DOC_ChipID_DocMilPlus16) {
			WriteDOC(~newval, virtadr, Mplus_AliasResolution);
			oldval = ReadDOC(doc->virtadr, Mplus_AliasResolution);
			WriteDOC(newval, virtadr, Mplus_AliasResolution);	// restore it
		} else {
			WriteDOC(~newval, virtadr, AliasResolution);
			oldval = ReadDOC(doc->virtadr, AliasResolution);
			WriteDOC(newval, virtadr, AliasResolution);	// restore it
		}
		newval = ~newval;
		if (oldval == newval) {
			printk(KERN_DEBUG "Found alias of DOC at 0x%lx to 0x%lx\n", doc->physadr, physadr);
			goto notfound;
		}
	}

	printk(KERN_NOTICE "DiskOnChip found at 0x%lx\n", physadr);

	len = sizeof(struct mtd_info) +
	    sizeof(struct nand_chip) + sizeof(struct doc_priv) + (2 * sizeof(struct nand_bbt_descr));
	mtd = kzalloc(len, GFP_KERNEL);
	if (!mtd) {
		printk(KERN_ERR "DiskOnChip kmalloc (%d bytes) failed!\n", len);
		ret = -ENOMEM;
		goto fail;
	}

	nand			= (struct nand_chip *) (mtd + 1);
	doc			= (struct doc_priv *) (nand + 1);
	nand->bbt_td		= (struct nand_bbt_descr *) (doc + 1);
	nand->bbt_md		= nand->bbt_td + 1;

	mtd->priv		= nand;
	mtd->owner		= THIS_MODULE;

	nand->priv		= doc;
	nand->select_chip	= doc200x_select_chip;
	nand->cmd_ctrl		= doc200x_hwcontrol;
	nand->dev_ready		= doc200x_dev_ready;
	nand->waitfunc		= doc200x_wait;
	nand->block_bad		= doc200x_block_bad;
	nand->ecc.hwctl		= doc200x_enable_hwecc;
	nand->ecc.calculate	= doc200x_calculate_ecc;
	nand->ecc.correct	= doc200x_correct_data;

	nand->ecc.layout	= &doc200x_oobinfo;
	nand->ecc.mode		= NAND_ECC_HW_SYNDROME;
	nand->ecc.size		= 512;
	nand->ecc.bytes		= 6;
	nand->options		= NAND_USE_FLASH_BBT;

	doc->physadr		= physadr;
	doc->virtadr		= virtadr;
	doc->ChipID		= ChipID;
	doc->curfloor		= -1;
	doc->curchip		= -1;
	doc->mh0_page		= -1;
	doc->mh1_page		= -1;
	doc->nextdoc		= doclist;

	if (ChipID == DOC_ChipID_Doc2k)
		numchips = doc2000_init(mtd);
	else if (ChipID == DOC_ChipID_DocMilPlus16)
		numchips = doc2001plus_init(mtd);
	else
		numchips = doc2001_init(mtd);

	if ((ret = nand_scan(mtd, numchips))) {
		/* DBB note: i believe nand_release is necessary here, as
		   buffers may have been allocated in nand_base.  Check with
		   Thomas. FIX ME! */
		/* nand_release will call del_mtd_device, but we haven't yet
		   added it.  This is handled without incident by
		   del_mtd_device, as far as I can tell. */
		nand_release(mtd);
		kfree(mtd);
		goto fail;
	}

	/* Success! */
	doclist = mtd;
	return 0;

 notfound:
	/* Put back the contents of the DOCControl register, in case it's not
	   actually a DiskOnChip.  */
	WriteDOC(save_control, virtadr, DOCControl);
 fail:
	iounmap(virtadr);
	return ret;
}

static void release_nanddoc(void)
{
	struct mtd_info *mtd, *nextmtd;
	struct nand_chip *nand;
	struct doc_priv *doc;

	for (mtd = doclist; mtd; mtd = nextmtd) {
		nand = mtd->priv;
		doc = nand->priv;

		nextmtd = doc->nextdoc;
		nand_release(mtd);
		iounmap(doc->virtadr);
		kfree(mtd);
	}
}

static int __init init_nanddoc(void)
{
	int i, ret = 0;

	/* We could create the decoder on demand, if memory is a concern.
	 * This way we have it handy, if an error happens
	 *
	 * Symbolsize is 10 (bits)
	 * Primitve polynomial is x^10+x^3+1
	 * first consecutive root is 510
	 * primitve element to generate roots = 1
	 * generator polinomial degree = 4
	 */
	rs_decoder = init_rs(10, 0x409, FCR, 1, NROOTS);
	if (!rs_decoder) {
		printk(KERN_ERR "DiskOnChip: Could not create a RS decoder\n");
		return -ENOMEM;
	}

	if (doc_config_location) {
		printk(KERN_INFO "Using configured DiskOnChip probe address 0x%lx\n", doc_config_location);
		ret = doc_probe(doc_config_location);
		if (ret < 0)
			goto outerr;
	} else {
		for (i = 0; (doc_locations[i] != 0xffffffff); i++) {
			doc_probe(doc_locations[i]);
		}
	}
	/* No banner message any more. Print a message if no DiskOnChip
	   found, so the user knows we at least tried. */
	if (!doclist) {
		printk(KERN_INFO "No valid DiskOnChip devices found\n");
		ret = -ENODEV;
		goto outerr;
	}
	return 0;
 outerr:
	free_rs(rs_decoder);
	return ret;
}

static void __exit cleanup_nanddoc(void)
{
	/* Cleanup the nand/DoC resources */
	release_nanddoc();

	/* Free the reed solomon resources */
	if (rs_decoder) {
		free_rs(rs_decoder);
	}
}

module_init(init_nanddoc);
module_exit(cleanup_nanddoc);

MODULE_LICENSE("GPL");
MODULE_AUTHOR("David Woodhouse <dwmw2@infradead.org>");
MODULE_DESCRIPTION("M-Systems DiskOnChip 2000, Millennium and Millennium Plus device driver");<|MERGE_RESOLUTION|>--- conflicted
+++ resolved
@@ -400,11 +400,7 @@
 	doc200x_hwcontrol(mtd, 0, NAND_CTRL_ALE | NAND_CTRL_CHANGE);
 	doc200x_hwcontrol(mtd, NAND_CMD_NONE, NAND_NCE | NAND_CTRL_CHANGE);
 
-<<<<<<< HEAD
-	/* We can't' use dev_ready here, but at least we wait for the
-=======
 	/* We can't use dev_ready here, but at least we wait for the
->>>>>>> 0ee5623f
 	 * command to complete
 	 */
 	udelay(50);
