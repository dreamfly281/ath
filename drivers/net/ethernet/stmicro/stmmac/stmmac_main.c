/*******************************************************************************
  This is the driver for the ST MAC 10/100/1000 on-chip Ethernet controllers.
  ST Ethernet IPs are built around a Synopsys IP Core.

	Copyright(C) 2007-2011 STMicroelectronics Ltd

  This program is free software; you can redistribute it and/or modify it
  under the terms and conditions of the GNU General Public License,
  version 2, as published by the Free Software Foundation.

  This program is distributed in the hope it will be useful, but WITHOUT
  ANY WARRANTY; without even the implied warranty of MERCHANTABILITY or
  FITNESS FOR A PARTICULAR PURPOSE.  See the GNU General Public License for
  more details.

  You should have received a copy of the GNU General Public License along with
  this program; if not, write to the Free Software Foundation, Inc.,
  51 Franklin St - Fifth Floor, Boston, MA 02110-1301 USA.

  The full GNU General Public License is included in this distribution in
  the file called "COPYING".

  Author: Giuseppe Cavallaro <peppe.cavallaro@st.com>

  Documentation available at:
	http://www.stlinux.com
  Support available at:
	https://bugzilla.stlinux.com/
*******************************************************************************/

#include <linux/kernel.h>
#include <linux/interrupt.h>
#include <linux/ip.h>
#include <linux/tcp.h>
#include <linux/skbuff.h>
#include <linux/ethtool.h>
#include <linux/if_ether.h>
#include <linux/crc32.h>
#include <linux/mii.h>
#include <linux/if.h>
#include <linux/if_vlan.h>
#include <linux/dma-mapping.h>
#include <linux/slab.h>
#include <linux/prefetch.h>
#ifdef CONFIG_STMMAC_DEBUG_FS
#include <linux/debugfs.h>
#include <linux/seq_file.h>
#endif
#include "stmmac.h"

#undef STMMAC_DEBUG
/*#define STMMAC_DEBUG*/
#ifdef STMMAC_DEBUG
#define DBG(nlevel, klevel, fmt, args...) \
		((void)(netif_msg_##nlevel(priv) && \
		printk(KERN_##klevel fmt, ## args)))
#else
#define DBG(nlevel, klevel, fmt, args...) do { } while (0)
#endif

#undef STMMAC_RX_DEBUG
/*#define STMMAC_RX_DEBUG*/
#ifdef STMMAC_RX_DEBUG
#define RX_DBG(fmt, args...)  printk(fmt, ## args)
#else
#define RX_DBG(fmt, args...)  do { } while (0)
#endif

#undef STMMAC_XMIT_DEBUG
/*#define STMMAC_XMIT_DEBUG*/
#ifdef STMMAC_TX_DEBUG
#define TX_DBG(fmt, args...)  printk(fmt, ## args)
#else
#define TX_DBG(fmt, args...)  do { } while (0)
#endif

#define STMMAC_ALIGN(x)	L1_CACHE_ALIGN(x)
#define JUMBO_LEN	9000

/* Module parameters */
#define TX_TIMEO 5000 /* default 5 seconds */
static int watchdog = TX_TIMEO;
module_param(watchdog, int, S_IRUGO | S_IWUSR);
MODULE_PARM_DESC(watchdog, "Transmit timeout in milliseconds");

static int debug = -1;		/* -1: default, 0: no output, 16:  all */
module_param(debug, int, S_IRUGO | S_IWUSR);
MODULE_PARM_DESC(debug, "Message Level (0: no output, 16: all)");

int phyaddr = -1;
module_param(phyaddr, int, S_IRUGO);
MODULE_PARM_DESC(phyaddr, "Physical device address");

#define DMA_TX_SIZE 256
static int dma_txsize = DMA_TX_SIZE;
module_param(dma_txsize, int, S_IRUGO | S_IWUSR);
MODULE_PARM_DESC(dma_txsize, "Number of descriptors in the TX list");

#define DMA_RX_SIZE 256
static int dma_rxsize = DMA_RX_SIZE;
module_param(dma_rxsize, int, S_IRUGO | S_IWUSR);
MODULE_PARM_DESC(dma_rxsize, "Number of descriptors in the RX list");

static int flow_ctrl = FLOW_OFF;
module_param(flow_ctrl, int, S_IRUGO | S_IWUSR);
MODULE_PARM_DESC(flow_ctrl, "Flow control ability [on/off]");

static int pause = PAUSE_TIME;
module_param(pause, int, S_IRUGO | S_IWUSR);
MODULE_PARM_DESC(pause, "Flow Control Pause Time");

#define TC_DEFAULT 64
static int tc = TC_DEFAULT;
module_param(tc, int, S_IRUGO | S_IWUSR);
MODULE_PARM_DESC(tc, "DMA threshold control value");

/* Pay attention to tune this parameter; take care of both
 * hardware capability and network stabitily/performance impact.
 * Many tests showed that ~4ms latency seems to be good enough. */
#ifdef CONFIG_STMMAC_TIMER
#define DEFAULT_PERIODIC_RATE	256
static int tmrate = DEFAULT_PERIODIC_RATE;
module_param(tmrate, int, S_IRUGO | S_IWUSR);
MODULE_PARM_DESC(tmrate, "External timer freq. (default: 256Hz)");
#endif

#define DMA_BUFFER_SIZE	BUF_SIZE_2KiB
static int buf_sz = DMA_BUFFER_SIZE;
module_param(buf_sz, int, S_IRUGO | S_IWUSR);
MODULE_PARM_DESC(buf_sz, "DMA buffer size");

static const u32 default_msg_level = (NETIF_MSG_DRV | NETIF_MSG_PROBE |
				      NETIF_MSG_LINK | NETIF_MSG_IFUP |
				      NETIF_MSG_IFDOWN | NETIF_MSG_TIMER);

static irqreturn_t stmmac_interrupt(int irq, void *dev_id);

#ifdef CONFIG_STMMAC_DEBUG_FS
static int stmmac_init_fs(struct net_device *dev);
static void stmmac_exit_fs(void);
#endif

/**
 * stmmac_verify_args - verify the driver parameters.
 * Description: it verifies if some wrong parameter is passed to the driver.
 * Note that wrong parameters are replaced with the default values.
 */
static void stmmac_verify_args(void)
{
	if (unlikely(watchdog < 0))
		watchdog = TX_TIMEO;
	if (unlikely(dma_rxsize < 0))
		dma_rxsize = DMA_RX_SIZE;
	if (unlikely(dma_txsize < 0))
		dma_txsize = DMA_TX_SIZE;
	if (unlikely((buf_sz < DMA_BUFFER_SIZE) || (buf_sz > BUF_SIZE_16KiB)))
		buf_sz = DMA_BUFFER_SIZE;
	if (unlikely(flow_ctrl > 1))
		flow_ctrl = FLOW_AUTO;
	else if (likely(flow_ctrl < 0))
		flow_ctrl = FLOW_OFF;
	if (unlikely((pause < 0) || (pause > 0xffff)))
		pause = PAUSE_TIME;
}

#if defined(STMMAC_XMIT_DEBUG) || defined(STMMAC_RX_DEBUG)
static void print_pkt(unsigned char *buf, int len)
{
	int j;
	pr_info("len = %d byte, buf addr: 0x%p", len, buf);
	for (j = 0; j < len; j++) {
		if ((j % 16) == 0)
			pr_info("\n %03x:", j);
		pr_info(" %02x", buf[j]);
	}
	pr_info("\n");
}
#endif

/* minimum number of free TX descriptors required to wake up TX process */
#define STMMAC_TX_THRESH(x)	(x->dma_tx_size/4)

static inline u32 stmmac_tx_avail(struct stmmac_priv *priv)
{
	return priv->dirty_tx + priv->dma_tx_size - priv->cur_tx - 1;
}

/* On some ST platforms, some HW system configuraton registers have to be
 * set according to the link speed negotiated.
 */
static inline void stmmac_hw_fix_mac_speed(struct stmmac_priv *priv)
{
	struct phy_device *phydev = priv->phydev;

	if (likely(priv->plat->fix_mac_speed))
		priv->plat->fix_mac_speed(priv->plat->bsp_priv,
					  phydev->speed);
}

/**
 * stmmac_adjust_link
 * @dev: net device structure
 * Description: it adjusts the link parameters.
 */
static void stmmac_adjust_link(struct net_device *dev)
{
	struct stmmac_priv *priv = netdev_priv(dev);
	struct phy_device *phydev = priv->phydev;
	unsigned long flags;
	int new_state = 0;
	unsigned int fc = priv->flow_ctrl, pause_time = priv->pause;

	if (phydev == NULL)
		return;

	DBG(probe, DEBUG, "stmmac_adjust_link: called.  address %d link %d\n",
	    phydev->addr, phydev->link);

	spin_lock_irqsave(&priv->lock, flags);
	if (phydev->link) {
		u32 ctrl = readl(priv->ioaddr + MAC_CTRL_REG);

		/* Now we make sure that we can be in full duplex mode.
		 * If not, we operate in half-duplex mode. */
		if (phydev->duplex != priv->oldduplex) {
			new_state = 1;
			if (!(phydev->duplex))
				ctrl &= ~priv->hw->link.duplex;
			else
				ctrl |= priv->hw->link.duplex;
			priv->oldduplex = phydev->duplex;
		}
		/* Flow Control operation */
		if (phydev->pause)
			priv->hw->mac->flow_ctrl(priv->ioaddr, phydev->duplex,
						 fc, pause_time);

		if (phydev->speed != priv->speed) {
			new_state = 1;
			switch (phydev->speed) {
			case 1000:
				if (likely(priv->plat->has_gmac))
					ctrl &= ~priv->hw->link.port;
				stmmac_hw_fix_mac_speed(priv);
				break;
			case 100:
			case 10:
				if (priv->plat->has_gmac) {
					ctrl |= priv->hw->link.port;
					if (phydev->speed == SPEED_100) {
						ctrl |= priv->hw->link.speed;
					} else {
						ctrl &= ~(priv->hw->link.speed);
					}
				} else {
					ctrl &= ~priv->hw->link.port;
				}
				stmmac_hw_fix_mac_speed(priv);
				break;
			default:
				if (netif_msg_link(priv))
					pr_warning("%s: Speed (%d) is not 10"
				       " or 100!\n", dev->name, phydev->speed);
				break;
			}

			priv->speed = phydev->speed;
		}

		writel(ctrl, priv->ioaddr + MAC_CTRL_REG);

		if (!priv->oldlink) {
			new_state = 1;
			priv->oldlink = 1;
		}
	} else if (priv->oldlink) {
		new_state = 1;
		priv->oldlink = 0;
		priv->speed = 0;
		priv->oldduplex = -1;
	}

	if (new_state && netif_msg_link(priv))
		phy_print_status(phydev);

	spin_unlock_irqrestore(&priv->lock, flags);

	DBG(probe, DEBUG, "stmmac_adjust_link: exiting\n");
}

/**
 * stmmac_init_phy - PHY initialization
 * @dev: net device structure
 * Description: it initializes the driver's PHY state, and attaches the PHY
 * to the mac driver.
 *  Return value:
 *  0 on success
 */
static int stmmac_init_phy(struct net_device *dev)
{
	struct stmmac_priv *priv = netdev_priv(dev);
	struct phy_device *phydev;
	char phy_id[MII_BUS_ID_SIZE + 3];
	char bus_id[MII_BUS_ID_SIZE];
	int interface = priv->plat->interface;
	priv->oldlink = 0;
	priv->speed = 0;
	priv->oldduplex = -1;

	snprintf(bus_id, MII_BUS_ID_SIZE, "%x", priv->plat->bus_id);
	snprintf(phy_id, MII_BUS_ID_SIZE + 3, PHY_ID_FMT, bus_id,
		 priv->plat->phy_addr);
	pr_debug("stmmac_init_phy:  trying to attach to %s\n", phy_id);

	phydev = phy_connect(dev, phy_id, &stmmac_adjust_link, 0, interface);

	if (IS_ERR(phydev)) {
		pr_err("%s: Could not attach to PHY\n", dev->name);
		return PTR_ERR(phydev);
	}

	/* Stop Advertising 1000BASE Capability if interface is not GMII */
	if ((interface == PHY_INTERFACE_MODE_MII) ||
	    (interface == PHY_INTERFACE_MODE_RMII))
		phydev->advertising &= ~(SUPPORTED_1000baseT_Half |
					 SUPPORTED_1000baseT_Full);

	/*
	 * Broken HW is sometimes missing the pull-up resistor on the
	 * MDIO line, which results in reads to non-existent devices returning
	 * 0 rather than 0xffff. Catch this here and treat 0 as a non-existent
	 * device as well.
	 * Note: phydev->phy_id is the result of reading the UID PHY registers.
	 */
	if (phydev->phy_id == 0) {
		phy_disconnect(phydev);
		return -ENODEV;
	}
	pr_debug("stmmac_init_phy:  %s: attached to PHY (UID 0x%x)"
		 " Link = %d\n", dev->name, phydev->phy_id, phydev->link);

	priv->phydev = phydev;

	return 0;
}

/**
 * display_ring
 * @p: pointer to the ring.
 * @size: size of the ring.
 * Description: display all the descriptors within the ring.
 */
static void display_ring(struct dma_desc *p, int size)
{
	struct tmp_s {
		u64 a;
		unsigned int b;
		unsigned int c;
	};
	int i;
	for (i = 0; i < size; i++) {
		struct tmp_s *x = (struct tmp_s *)(p + i);
		pr_info("\t%d [0x%x]: DES0=0x%x DES1=0x%x BUF1=0x%x BUF2=0x%x",
		       i, (unsigned int)virt_to_phys(&p[i]),
		       (unsigned int)(x->a), (unsigned int)((x->a) >> 32),
		       x->b, x->c);
		pr_info("\n");
	}
}

static int stmmac_set_bfsize(int mtu, int bufsize)
{
	int ret = bufsize;

	if (mtu >= BUF_SIZE_4KiB)
		ret = BUF_SIZE_8KiB;
	else if (mtu >= BUF_SIZE_2KiB)
		ret = BUF_SIZE_4KiB;
	else if (mtu >= DMA_BUFFER_SIZE)
		ret = BUF_SIZE_2KiB;
	else
		ret = DMA_BUFFER_SIZE;

	return ret;
}

/**
 * init_dma_desc_rings - init the RX/TX descriptor rings
 * @dev: net device structure
 * Description:  this function initializes the DMA RX/TX descriptors
 * and allocates the socket buffers. It suppors the chained and ring
 * modes.
 */
static void init_dma_desc_rings(struct net_device *dev)
{
	int i;
	struct stmmac_priv *priv = netdev_priv(dev);
	struct sk_buff *skb;
	unsigned int txsize = priv->dma_tx_size;
	unsigned int rxsize = priv->dma_rx_size;
	unsigned int bfsize;
	int dis_ic = 0;
	int des3_as_data_buf = 0;

	/* Set the max buffer size according to the DESC mode
	 * and the MTU. Note that RING mode allows 16KiB bsize. */
	bfsize = priv->hw->ring->set_16kib_bfsize(dev->mtu);

	if (bfsize == BUF_SIZE_16KiB)
		des3_as_data_buf = 1;
	else
		bfsize = stmmac_set_bfsize(dev->mtu, priv->dma_buf_sz);

#ifdef CONFIG_STMMAC_TIMER
	/* Disable interrupts on completion for the reception if timer is on */
	if (likely(priv->tm->enable))
		dis_ic = 1;
#endif

	DBG(probe, INFO, "stmmac: txsize %d, rxsize %d, bfsize %d\n",
	    txsize, rxsize, bfsize);

	priv->rx_skbuff_dma = kmalloc(rxsize * sizeof(dma_addr_t), GFP_KERNEL);
	priv->rx_skbuff =
	    kmalloc(sizeof(struct sk_buff *) * rxsize, GFP_KERNEL);
	priv->dma_rx =
	    (struct dma_desc *)dma_alloc_coherent(priv->device,
						  rxsize *
						  sizeof(struct dma_desc),
						  &priv->dma_rx_phy,
						  GFP_KERNEL);
	priv->tx_skbuff = kmalloc(sizeof(struct sk_buff *) * txsize,
				       GFP_KERNEL);
	priv->dma_tx =
	    (struct dma_desc *)dma_alloc_coherent(priv->device,
						  txsize *
						  sizeof(struct dma_desc),
						  &priv->dma_tx_phy,
						  GFP_KERNEL);

	if ((priv->dma_rx == NULL) || (priv->dma_tx == NULL)) {
		pr_err("%s:ERROR allocating the DMA Tx/Rx desc\n", __func__);
		return;
	}

	DBG(probe, INFO, "stmmac (%s) DMA desc: virt addr (Rx %p, "
	    "Tx %p)\n\tDMA phy addr (Rx 0x%08x, Tx 0x%08x)\n",
	    dev->name, priv->dma_rx, priv->dma_tx,
	    (unsigned int)priv->dma_rx_phy, (unsigned int)priv->dma_tx_phy);

	/* RX INITIALIZATION */
	DBG(probe, INFO, "stmmac: SKB addresses:\n"
			 "skb\t\tskb data\tdma data\n");

	for (i = 0; i < rxsize; i++) {
		struct dma_desc *p = priv->dma_rx + i;

		skb = __netdev_alloc_skb(dev, bfsize + NET_IP_ALIGN,
					 GFP_KERNEL);
		if (unlikely(skb == NULL)) {
			pr_err("%s: Rx init fails; skb is NULL\n", __func__);
			break;
		}
		skb_reserve(skb, NET_IP_ALIGN);
		priv->rx_skbuff[i] = skb;
		priv->rx_skbuff_dma[i] = dma_map_single(priv->device, skb->data,
						bfsize, DMA_FROM_DEVICE);

		p->des2 = priv->rx_skbuff_dma[i];

		priv->hw->ring->init_desc3(des3_as_data_buf, p);

		DBG(probe, INFO, "[%p]\t[%p]\t[%x]\n", priv->rx_skbuff[i],
			priv->rx_skbuff[i]->data, priv->rx_skbuff_dma[i]);
	}
	priv->cur_rx = 0;
	priv->dirty_rx = (unsigned int)(i - rxsize);
	priv->dma_buf_sz = bfsize;
	buf_sz = bfsize;

	/* TX INITIALIZATION */
	for (i = 0; i < txsize; i++) {
		priv->tx_skbuff[i] = NULL;
		priv->dma_tx[i].des2 = 0;
	}

	/* In case of Chained mode this sets the des3 to the next
	 * element in the chain */
	priv->hw->ring->init_dma_chain(priv->dma_rx, priv->dma_rx_phy, rxsize);
	priv->hw->ring->init_dma_chain(priv->dma_tx, priv->dma_tx_phy, txsize);

	priv->dirty_tx = 0;
	priv->cur_tx = 0;

	/* Clear the Rx/Tx descriptors */
	priv->hw->desc->init_rx_desc(priv->dma_rx, rxsize, dis_ic);
	priv->hw->desc->init_tx_desc(priv->dma_tx, txsize);

	if (netif_msg_hw(priv)) {
		pr_info("RX descriptor ring:\n");
		display_ring(priv->dma_rx, rxsize);
		pr_info("TX descriptor ring:\n");
		display_ring(priv->dma_tx, txsize);
	}
}

static void dma_free_rx_skbufs(struct stmmac_priv *priv)
{
	int i;

	for (i = 0; i < priv->dma_rx_size; i++) {
		if (priv->rx_skbuff[i]) {
			dma_unmap_single(priv->device, priv->rx_skbuff_dma[i],
					 priv->dma_buf_sz, DMA_FROM_DEVICE);
			dev_kfree_skb_any(priv->rx_skbuff[i]);
		}
		priv->rx_skbuff[i] = NULL;
	}
}

static void dma_free_tx_skbufs(struct stmmac_priv *priv)
{
	int i;

	for (i = 0; i < priv->dma_tx_size; i++) {
		if (priv->tx_skbuff[i] != NULL) {
			struct dma_desc *p = priv->dma_tx + i;
			if (p->des2)
				dma_unmap_single(priv->device, p->des2,
						 priv->hw->desc->get_tx_len(p),
						 DMA_TO_DEVICE);
			dev_kfree_skb_any(priv->tx_skbuff[i]);
			priv->tx_skbuff[i] = NULL;
		}
	}
}

static void free_dma_desc_resources(struct stmmac_priv *priv)
{
	/* Release the DMA TX/RX socket buffers */
	dma_free_rx_skbufs(priv);
	dma_free_tx_skbufs(priv);

	/* Free the region of consistent memory previously allocated for
	 * the DMA */
	dma_free_coherent(priv->device,
			  priv->dma_tx_size * sizeof(struct dma_desc),
			  priv->dma_tx, priv->dma_tx_phy);
	dma_free_coherent(priv->device,
			  priv->dma_rx_size * sizeof(struct dma_desc),
			  priv->dma_rx, priv->dma_rx_phy);
	kfree(priv->rx_skbuff_dma);
	kfree(priv->rx_skbuff);
	kfree(priv->tx_skbuff);
}

/**
 *  stmmac_dma_operation_mode - HW DMA operation mode
 *  @priv : pointer to the private device structure.
 *  Description: it sets the DMA operation mode: tx/rx DMA thresholds
 *  or Store-And-Forward capability.
 */
static void stmmac_dma_operation_mode(struct stmmac_priv *priv)
{
	if (likely(priv->plat->force_sf_dma_mode ||
		((priv->plat->tx_coe) && (!priv->no_csum_insertion)))) {
		/*
		 * In case of GMAC, SF mode can be enabled
		 * to perform the TX COE in HW. This depends on:
		 * 1) TX COE if actually supported
		 * 2) There is no bugged Jumbo frame support
		 *    that needs to not insert csum in the TDES.
		 */
		priv->hw->dma->dma_mode(priv->ioaddr,
					SF_DMA_MODE, SF_DMA_MODE);
		tc = SF_DMA_MODE;
	} else
		priv->hw->dma->dma_mode(priv->ioaddr, tc, SF_DMA_MODE);
}

/**
 * stmmac_tx:
 * @priv: private driver structure
 * Description: it reclaims resources after transmission completes.
 */
static void stmmac_tx(struct stmmac_priv *priv)
{
	unsigned int txsize = priv->dma_tx_size;

	spin_lock(&priv->tx_lock);

	while (priv->dirty_tx != priv->cur_tx) {
		int last;
		unsigned int entry = priv->dirty_tx % txsize;
		struct sk_buff *skb = priv->tx_skbuff[entry];
		struct dma_desc *p = priv->dma_tx + entry;

		/* Check if the descriptor is owned by the DMA. */
		if (priv->hw->desc->get_tx_owner(p))
			break;

		/* Verify tx error by looking at the last segment */
		last = priv->hw->desc->get_tx_ls(p);
		if (likely(last)) {
			int tx_error =
				priv->hw->desc->tx_status(&priv->dev->stats,
							  &priv->xstats, p,
							  priv->ioaddr);
			if (likely(tx_error == 0)) {
				priv->dev->stats.tx_packets++;
				priv->xstats.tx_pkt_n++;
			} else
				priv->dev->stats.tx_errors++;
		}
		TX_DBG("%s: curr %d, dirty %d\n", __func__,
			priv->cur_tx, priv->dirty_tx);

		if (likely(p->des2))
			dma_unmap_single(priv->device, p->des2,
					 priv->hw->desc->get_tx_len(p),
					 DMA_TO_DEVICE);
		priv->hw->ring->clean_desc3(p);

		if (likely(skb != NULL)) {
			/*
			 * If there's room in the queue (limit it to size)
			 * we add this skb back into the pool,
			 * if it's the right size.
			 */
			if ((skb_queue_len(&priv->rx_recycle) <
				priv->dma_rx_size) &&
				skb_recycle_check(skb, priv->dma_buf_sz))
				__skb_queue_head(&priv->rx_recycle, skb);
			else
				dev_kfree_skb(skb);

			priv->tx_skbuff[entry] = NULL;
		}

		priv->hw->desc->release_tx_desc(p);

		entry = (++priv->dirty_tx) % txsize;
	}
	if (unlikely(netif_queue_stopped(priv->dev) &&
		     stmmac_tx_avail(priv) > STMMAC_TX_THRESH(priv))) {
		netif_tx_lock(priv->dev);
		if (netif_queue_stopped(priv->dev) &&
		     stmmac_tx_avail(priv) > STMMAC_TX_THRESH(priv)) {
			TX_DBG("%s: restart transmit\n", __func__);
			netif_wake_queue(priv->dev);
		}
		netif_tx_unlock(priv->dev);
	}
	spin_unlock(&priv->tx_lock);
}

static inline void stmmac_enable_irq(struct stmmac_priv *priv)
{
#ifdef CONFIG_STMMAC_TIMER
	if (likely(priv->tm->enable))
		priv->tm->timer_start(tmrate);
	else
#endif
		priv->hw->dma->enable_dma_irq(priv->ioaddr);
}

static inline void stmmac_disable_irq(struct stmmac_priv *priv)
{
#ifdef CONFIG_STMMAC_TIMER
	if (likely(priv->tm->enable))
		priv->tm->timer_stop();
	else
#endif
		priv->hw->dma->disable_dma_irq(priv->ioaddr);
}

static int stmmac_has_work(struct stmmac_priv *priv)
{
	unsigned int has_work = 0;
	int rxret, tx_work = 0;

	rxret = priv->hw->desc->get_rx_owner(priv->dma_rx +
		(priv->cur_rx % priv->dma_rx_size));

	if (priv->dirty_tx != priv->cur_tx)
		tx_work = 1;

	if (likely(!rxret || tx_work))
		has_work = 1;

	return has_work;
}

static inline void _stmmac_schedule(struct stmmac_priv *priv)
{
	if (likely(stmmac_has_work(priv))) {
		stmmac_disable_irq(priv);
		napi_schedule(&priv->napi);
	}
}

#ifdef CONFIG_STMMAC_TIMER
void stmmac_schedule(struct net_device *dev)
{
	struct stmmac_priv *priv = netdev_priv(dev);

	priv->xstats.sched_timer_n++;

	_stmmac_schedule(priv);
}

static void stmmac_no_timer_started(unsigned int x)
{;
};

static void stmmac_no_timer_stopped(void)
{;
};
#endif

/**
 * stmmac_tx_err:
 * @priv: pointer to the private device structure
 * Description: it cleans the descriptors and restarts the transmission
 * in case of errors.
 */
static void stmmac_tx_err(struct stmmac_priv *priv)
{
	netif_stop_queue(priv->dev);

	priv->hw->dma->stop_tx(priv->ioaddr);
	dma_free_tx_skbufs(priv);
	priv->hw->desc->init_tx_desc(priv->dma_tx, priv->dma_tx_size);
	priv->dirty_tx = 0;
	priv->cur_tx = 0;
	priv->hw->dma->start_tx(priv->ioaddr);

	priv->dev->stats.tx_errors++;
	netif_wake_queue(priv->dev);
}


static void stmmac_dma_interrupt(struct stmmac_priv *priv)
{
	int status;

	status = priv->hw->dma->dma_interrupt(priv->ioaddr, &priv->xstats);
	if (likely(status == handle_tx_rx))
		_stmmac_schedule(priv);

	else if (unlikely(status == tx_hard_error_bump_tc)) {
		/* Try to bump up the dma threshold on this failure */
		if (unlikely(tc != SF_DMA_MODE) && (tc <= 256)) {
			tc += 64;
			priv->hw->dma->dma_mode(priv->ioaddr, tc, SF_DMA_MODE);
			priv->xstats.threshold = tc;
		}
	} else if (unlikely(status == tx_hard_error))
		stmmac_tx_err(priv);
}

static void stmmac_mmc_setup(struct stmmac_priv *priv)
{
	unsigned int mode = MMC_CNTRL_RESET_ON_READ | MMC_CNTRL_COUNTER_RESET |
			    MMC_CNTRL_PRESET | MMC_CNTRL_FULL_HALF_PRESET;

	/* Mask MMC irq, counters are managed in SW and registers
	 * are cleared on each READ eventually. */
	dwmac_mmc_intr_all_mask(priv->ioaddr);

	if (priv->dma_cap.rmon) {
		dwmac_mmc_ctrl(priv->ioaddr, mode);
		memset(&priv->mmc, 0, sizeof(struct stmmac_counters));
	} else
		pr_info(" No MAC Management Counters available");
}

static u32 stmmac_get_synopsys_id(struct stmmac_priv *priv)
{
	u32 hwid = priv->hw->synopsys_uid;

	/* Only check valid Synopsys Id because old MAC chips
	 * have no HW registers where get the ID */
	if (likely(hwid)) {
		u32 uid = ((hwid & 0x0000ff00) >> 8);
		u32 synid = (hwid & 0x000000ff);

		pr_info("STMMAC - user ID: 0x%x, Synopsys ID: 0x%x\n",
			uid, synid);

		return synid;
	}
	return 0;
}

/**
 * stmmac_selec_desc_mode
 * @dev : device pointer
 * Description: select the Enhanced/Alternate or Normal descriptors */
static void stmmac_selec_desc_mode(struct stmmac_priv *priv)
{
	if (priv->plat->enh_desc) {
		pr_info(" Enhanced/Alternate descriptors\n");
		priv->hw->desc = &enh_desc_ops;
	} else {
		pr_info(" Normal descriptors\n");
		priv->hw->desc = &ndesc_ops;
	}
}

/**
 * stmmac_get_hw_features
 * @priv : private device pointer
 * Description:
 *  new GMAC chip generations have a new register to indicate the
 *  presence of the optional feature/functions.
 *  This can be also used to override the value passed through the
 *  platform and necessary for old MAC10/100 and GMAC chips.
 */
static int stmmac_get_hw_features(struct stmmac_priv *priv)
{
	u32 hw_cap = 0;

	if (priv->hw->dma->get_hw_feature) {
		hw_cap = priv->hw->dma->get_hw_feature(priv->ioaddr);

		priv->dma_cap.mbps_10_100 = (hw_cap & DMA_HW_FEAT_MIISEL);
		priv->dma_cap.mbps_1000 = (hw_cap & DMA_HW_FEAT_GMIISEL) >> 1;
		priv->dma_cap.half_duplex = (hw_cap & DMA_HW_FEAT_HDSEL) >> 2;
		priv->dma_cap.hash_filter = (hw_cap & DMA_HW_FEAT_HASHSEL) >> 4;
		priv->dma_cap.multi_addr =
			(hw_cap & DMA_HW_FEAT_ADDMACADRSEL) >> 5;
		priv->dma_cap.pcs = (hw_cap & DMA_HW_FEAT_PCSSEL) >> 6;
		priv->dma_cap.sma_mdio = (hw_cap & DMA_HW_FEAT_SMASEL) >> 8;
		priv->dma_cap.pmt_remote_wake_up =
			(hw_cap & DMA_HW_FEAT_RWKSEL) >> 9;
		priv->dma_cap.pmt_magic_frame =
			(hw_cap & DMA_HW_FEAT_MGKSEL) >> 10;
		/* MMC */
		priv->dma_cap.rmon = (hw_cap & DMA_HW_FEAT_MMCSEL) >> 11;
		/* IEEE 1588-2002*/
		priv->dma_cap.time_stamp =
			(hw_cap & DMA_HW_FEAT_TSVER1SEL) >> 12;
		/* IEEE 1588-2008*/
		priv->dma_cap.atime_stamp =
			(hw_cap & DMA_HW_FEAT_TSVER2SEL) >> 13;
		/* 802.3az - Energy-Efficient Ethernet (EEE) */
		priv->dma_cap.eee = (hw_cap & DMA_HW_FEAT_EEESEL) >> 14;
		priv->dma_cap.av = (hw_cap & DMA_HW_FEAT_AVSEL) >> 15;
		/* TX and RX csum */
		priv->dma_cap.tx_coe = (hw_cap & DMA_HW_FEAT_TXCOESEL) >> 16;
		priv->dma_cap.rx_coe_type1 =
			(hw_cap & DMA_HW_FEAT_RXTYP1COE) >> 17;
		priv->dma_cap.rx_coe_type2 =
			(hw_cap & DMA_HW_FEAT_RXTYP2COE) >> 18;
		priv->dma_cap.rxfifo_over_2048 =
			(hw_cap & DMA_HW_FEAT_RXFIFOSIZE) >> 19;
		/* TX and RX number of channels */
		priv->dma_cap.number_rx_channel =
			(hw_cap & DMA_HW_FEAT_RXCHCNT) >> 20;
		priv->dma_cap.number_tx_channel =
			(hw_cap & DMA_HW_FEAT_TXCHCNT) >> 22;
		/* Alternate (enhanced) DESC mode*/
		priv->dma_cap.enh_desc =
			(hw_cap & DMA_HW_FEAT_ENHDESSEL) >> 24;

	}

	return hw_cap;
}

/**
 * stmmac_mac_device_setup
 * @dev : device pointer
 * Description: this is to attach the GMAC or MAC 10/100
 * main core structures that will be completed during the
 * open step.
 */
static int stmmac_mac_device_setup(struct net_device *dev)
{
	struct stmmac_priv *priv = netdev_priv(dev);

	struct mac_device_info *device;

	if (priv->plat->has_gmac)
		device = dwmac1000_setup(priv->ioaddr);
	else
		device = dwmac100_setup(priv->ioaddr);

	if (!device)
		return -ENOMEM;

	priv->hw = device;
	priv->hw->ring = &ring_mode_ops;

	if (device_can_wakeup(priv->device)) {
		priv->wolopts = WAKE_MAGIC; /* Magic Frame as default */
		enable_irq_wake(priv->wol_irq);
	}

	return 0;
}

static void stmmac_check_ether_addr(struct stmmac_priv *priv)
{
	/* verify if the MAC address is valid, in case of failures it
	 * generates a random MAC address */
	if (!is_valid_ether_addr(priv->dev->dev_addr)) {
		priv->hw->mac->get_umac_addr((void __iomem *)
					     priv->dev->base_addr,
					     priv->dev->dev_addr, 0);
		if  (!is_valid_ether_addr(priv->dev->dev_addr))
			random_ether_addr(priv->dev->dev_addr);
	}
	pr_warning("%s: device MAC address %pM\n", priv->dev->name,
						   priv->dev->dev_addr);
}

/**
 *  stmmac_open - open entry point of the driver
 *  @dev : pointer to the device structure.
 *  Description:
 *  This function is the open entry point of the driver.
 *  Return value:
 *  0 on success and an appropriate (-)ve integer as defined in errno.h
 *  file on failure.
 */
static int stmmac_open(struct net_device *dev)
{
	struct stmmac_priv *priv = netdev_priv(dev);
	int ret;

	/* MAC HW device setup */
	ret = stmmac_mac_device_setup(dev);
	if (ret < 0)
		return ret;

	stmmac_check_ether_addr(priv);

	stmmac_verify_args();

	/* Override with kernel parameters if supplied XXX CRS XXX
	 * this needs to have multiple instances */
	if ((phyaddr >= 0) && (phyaddr <= 31))
		priv->plat->phy_addr = phyaddr;

	/* MDIO bus Registration */
	ret = stmmac_mdio_register(dev);
	if (ret < 0) {
		pr_debug("%s: MDIO bus (id: %d) registration failed",
			 __func__, priv->plat->bus_id);
		return ret;
	}

#ifdef CONFIG_STMMAC_TIMER
	priv->tm = kzalloc(sizeof(struct stmmac_timer *), GFP_KERNEL);
	if (unlikely(priv->tm == NULL)) {
		pr_err("%s: ERROR: timer memory alloc failed\n", __func__);
		return -ENOMEM;
	}
	priv->tm->freq = tmrate;

	/* Test if the external timer can be actually used.
	 * In case of failure continue without timer. */
	if (unlikely((stmmac_open_ext_timer(dev, priv->tm)) < 0)) {
		pr_warning("stmmaceth: cannot attach the external timer.\n");
		priv->tm->freq = 0;
		priv->tm->timer_start = stmmac_no_timer_started;
		priv->tm->timer_stop = stmmac_no_timer_stopped;
	} else
		priv->tm->enable = 1;
#endif
	ret = stmmac_init_phy(dev);
	if (unlikely(ret)) {
		pr_err("%s: Cannot attach to PHY (error: %d)\n", __func__, ret);
		goto open_error;
	}

	stmmac_get_synopsys_id(priv);

	priv->hw_cap_support = stmmac_get_hw_features(priv);

	if (priv->hw_cap_support) {
		pr_info(" Support DMA HW capability register");

		/* We can override some gmac/dma configuration fields: e.g.
		 * enh_desc, tx_coe (e.g. that are passed through the
		 * platform) with the values from the HW capability
		 * register (if supported).
		 */
		priv->plat->enh_desc = priv->dma_cap.enh_desc;
		priv->plat->tx_coe = priv->dma_cap.tx_coe;
		priv->plat->pmt = priv->dma_cap.pmt_remote_wake_up;

		/* By default disable wol on magic frame if not supported */
		if (!priv->dma_cap.pmt_magic_frame)
			priv->wolopts &= ~WAKE_MAGIC;

	} else
		pr_info(" No HW DMA feature register supported");

	/* Select the enhnaced/normal descriptor structures */
	stmmac_selec_desc_mode(priv);

	/* PMT module is not integrated in all the MAC devices. */
	if (priv->plat->pmt) {
		pr_info(" Remote wake-up capable\n");
		device_set_wakeup_capable(priv->device, 1);
	}

	priv->rx_coe = priv->hw->mac->rx_coe(priv->ioaddr);
	if (priv->rx_coe)
		pr_info(" Checksum Offload Engine supported\n");
	if (priv->plat->tx_coe)
		pr_info(" Checksum insertion supported\n");

	/* Create and initialize the TX/RX descriptors chains. */
	priv->dma_tx_size = STMMAC_ALIGN(dma_txsize);
	priv->dma_rx_size = STMMAC_ALIGN(dma_rxsize);
	priv->dma_buf_sz = STMMAC_ALIGN(buf_sz);
	init_dma_desc_rings(dev);

	/* DMA initialization and SW reset */
	ret = priv->hw->dma->init(priv->ioaddr, priv->plat->pbl,
				  priv->dma_tx_phy, priv->dma_rx_phy);
	if (ret < 0) {
		pr_err("%s: DMA initialization failed\n", __func__);
		goto open_error;
	}

	/* Copy the MAC addr into the HW  */
	priv->hw->mac->set_umac_addr(priv->ioaddr, dev->dev_addr, 0);
	/* If required, perform hw setup of the bus. */
	if (priv->plat->bus_setup)
		priv->plat->bus_setup(priv->ioaddr);
	/* Initialize the MAC Core */
	priv->hw->mac->core_init(priv->ioaddr);

	netdev_update_features(dev);

	/* Request the IRQ lines */
	ret = request_irq(dev->irq, stmmac_interrupt,
			 IRQF_SHARED, dev->name, dev);
	if (unlikely(ret < 0)) {
		pr_err("%s: ERROR: allocating the IRQ %d (error: %d)\n",
		       __func__, dev->irq, ret);
		goto open_error;
	}

	/* Enable the MAC Rx/Tx */
	stmmac_set_mac(priv->ioaddr, true);

	/* Set the HW DMA mode and the COE */
	stmmac_dma_operation_mode(priv);

	/* Extra statistics */
	memset(&priv->xstats, 0, sizeof(struct stmmac_extra_stats));
	priv->xstats.threshold = tc;

	stmmac_mmc_setup(priv);

#ifdef CONFIG_STMMAC_DEBUG_FS
	ret = stmmac_init_fs(dev);
	if (ret < 0)
		pr_warning("\tFailed debugFS registration");
#endif
	/* Start the ball rolling... */
	DBG(probe, DEBUG, "%s: DMA RX/TX processes started...\n", dev->name);
	priv->hw->dma->start_tx(priv->ioaddr);
	priv->hw->dma->start_rx(priv->ioaddr);

#ifdef CONFIG_STMMAC_TIMER
	priv->tm->timer_start(tmrate);
#endif
	/* Dump DMA/MAC registers */
	if (netif_msg_hw(priv)) {
		priv->hw->mac->dump_regs(priv->ioaddr);
		priv->hw->dma->dump_regs(priv->ioaddr);
	}

	if (priv->phydev)
		phy_start(priv->phydev);

	napi_enable(&priv->napi);
	skb_queue_head_init(&priv->rx_recycle);
	netif_start_queue(dev);

	return 0;

open_error:
#ifdef CONFIG_STMMAC_TIMER
	kfree(priv->tm);
#endif
	if (priv->phydev)
		phy_disconnect(priv->phydev);

	return ret;
}

/**
 *  stmmac_release - close entry point of the driver
 *  @dev : device pointer.
 *  Description:
 *  This is the stop entry point of the driver.
 */
static int stmmac_release(struct net_device *dev)
{
	struct stmmac_priv *priv = netdev_priv(dev);

	/* Stop and disconnect the PHY */
	if (priv->phydev) {
		phy_stop(priv->phydev);
		phy_disconnect(priv->phydev);
		priv->phydev = NULL;
	}

	netif_stop_queue(dev);

#ifdef CONFIG_STMMAC_TIMER
	/* Stop and release the timer */
	stmmac_close_ext_timer();
	if (priv->tm != NULL)
		kfree(priv->tm);
#endif
	napi_disable(&priv->napi);
	skb_queue_purge(&priv->rx_recycle);

	/* Free the IRQ lines */
	free_irq(dev->irq, dev);

	/* Stop TX/RX DMA and clear the descriptors */
	priv->hw->dma->stop_tx(priv->ioaddr);
	priv->hw->dma->stop_rx(priv->ioaddr);

	/* Release and free the Rx/Tx resources */
	free_dma_desc_resources(priv);

	/* Disable the MAC Rx/Tx */
	stmmac_set_mac(priv->ioaddr, false);

	netif_carrier_off(dev);

#ifdef CONFIG_STMMAC_DEBUG_FS
	stmmac_exit_fs();
#endif
	stmmac_mdio_unregister(dev);

	return 0;
}

/**
 *  stmmac_xmit:
 *  @skb : the socket buffer
 *  @dev : device pointer
 *  Description : Tx entry point of the driver.
 */
static netdev_tx_t stmmac_xmit(struct sk_buff *skb, struct net_device *dev)
{
	struct stmmac_priv *priv = netdev_priv(dev);
	unsigned int txsize = priv->dma_tx_size;
	unsigned int entry;
	int i, csum_insertion = 0;
	int nfrags = skb_shinfo(skb)->nr_frags;
	struct dma_desc *desc, *first;
	unsigned int nopaged_len = skb_headlen(skb);

	if (unlikely(stmmac_tx_avail(priv) < nfrags + 1)) {
		if (!netif_queue_stopped(dev)) {
			netif_stop_queue(dev);
			/* This is a hard error, log it. */
			pr_err("%s: BUG! Tx Ring full when queue awake\n",
				__func__);
		}
		return NETDEV_TX_BUSY;
	}

	spin_lock(&priv->tx_lock);

	entry = priv->cur_tx % txsize;

#ifdef STMMAC_XMIT_DEBUG
	if ((skb->len > ETH_FRAME_LEN) || nfrags)
		pr_info("stmmac xmit:\n"
		       "\tskb addr %p - len: %d - nopaged_len: %d\n"
		       "\tn_frags: %d - ip_summed: %d - %s gso\n",
		       skb, skb->len, nopaged_len, nfrags, skb->ip_summed,
		       !skb_is_gso(skb) ? "isn't" : "is");
#endif

	csum_insertion = (skb->ip_summed == CHECKSUM_PARTIAL);

	desc = priv->dma_tx + entry;
	first = desc;

#ifdef STMMAC_XMIT_DEBUG
	if ((nfrags > 0) || (skb->len > ETH_FRAME_LEN))
		pr_debug("stmmac xmit: skb len: %d, nopaged_len: %d,\n"
		       "\t\tn_frags: %d, ip_summed: %d\n",
		       skb->len, nopaged_len, nfrags, skb->ip_summed);
#endif
	priv->tx_skbuff[entry] = skb;

	if (priv->hw->ring->is_jumbo_frm(skb->len, priv->plat->enh_desc)) {
		entry = priv->hw->ring->jumbo_frm(priv, skb, csum_insertion);
		desc = priv->dma_tx + entry;
	} else {
		desc->des2 = dma_map_single(priv->device, skb->data,
					nopaged_len, DMA_TO_DEVICE);
		priv->hw->desc->prepare_tx_desc(desc, 1, nopaged_len,
						csum_insertion);
	}

	for (i = 0; i < nfrags; i++) {
		const skb_frag_t *frag = &skb_shinfo(skb)->frags[i];
		int len = skb_frag_size(frag);

		entry = (++priv->cur_tx) % txsize;
		desc = priv->dma_tx + entry;

		TX_DBG("\t[entry %d] segment len: %d\n", entry, len);
		desc->des2 = skb_frag_dma_map(priv->device, frag, 0, len,
					      DMA_TO_DEVICE);
		priv->tx_skbuff[entry] = NULL;
		priv->hw->desc->prepare_tx_desc(desc, 0, len, csum_insertion);
		wmb();
		priv->hw->desc->set_tx_owner(desc);
	}

	/* Interrupt on completition only for the latest segment */
	priv->hw->desc->close_tx_desc(desc);

#ifdef CONFIG_STMMAC_TIMER
	/* Clean IC while using timer */
	if (likely(priv->tm->enable))
		priv->hw->desc->clear_tx_ic(desc);
#endif

	wmb();

	/* To avoid raise condition */
	priv->hw->desc->set_tx_owner(first);

	priv->cur_tx++;

#ifdef STMMAC_XMIT_DEBUG
	if (netif_msg_pktdata(priv)) {
		pr_info("stmmac xmit: current=%d, dirty=%d, entry=%d, "
		       "first=%p, nfrags=%d\n",
		       (priv->cur_tx % txsize), (priv->dirty_tx % txsize),
		       entry, first, nfrags);
		display_ring(priv->dma_tx, txsize);
		pr_info(">>> frame to be transmitted: ");
		print_pkt(skb->data, skb->len);
	}
#endif
	if (unlikely(stmmac_tx_avail(priv) <= (MAX_SKB_FRAGS + 1))) {
		TX_DBG("%s: stop transmitted packets\n", __func__);
		netif_stop_queue(dev);
	}

	dev->stats.tx_bytes += skb->len;

	skb_tx_timestamp(skb);

	priv->hw->dma->enable_dma_transmission(priv->ioaddr);

	spin_unlock(&priv->tx_lock);

	return NETDEV_TX_OK;
}

static inline void stmmac_rx_refill(struct stmmac_priv *priv)
{
	unsigned int rxsize = priv->dma_rx_size;
	int bfsize = priv->dma_buf_sz;
	struct dma_desc *p = priv->dma_rx;

	for (; priv->cur_rx - priv->dirty_rx > 0; priv->dirty_rx++) {
		unsigned int entry = priv->dirty_rx % rxsize;
		if (likely(priv->rx_skbuff[entry] == NULL)) {
			struct sk_buff *skb;

			skb = __skb_dequeue(&priv->rx_recycle);
			if (skb == NULL)
				skb = netdev_alloc_skb_ip_align(priv->dev,
								bfsize);

			if (unlikely(skb == NULL))
				break;

			priv->rx_skbuff[entry] = skb;
			priv->rx_skbuff_dma[entry] =
			    dma_map_single(priv->device, skb->data, bfsize,
					   DMA_FROM_DEVICE);

			(p + entry)->des2 = priv->rx_skbuff_dma[entry];

			if (unlikely(priv->plat->has_gmac))
				priv->hw->ring->refill_desc3(bfsize, p + entry);

			RX_DBG(KERN_INFO "\trefill entry #%d\n", entry);
		}
		wmb();
		priv->hw->desc->set_rx_owner(p + entry);
	}
}

static int stmmac_rx(struct stmmac_priv *priv, int limit)
{
	unsigned int rxsize = priv->dma_rx_size;
	unsigned int entry = priv->cur_rx % rxsize;
	unsigned int next_entry;
	unsigned int count = 0;
	struct dma_desc *p = priv->dma_rx + entry;
	struct dma_desc *p_next;

#ifdef STMMAC_RX_DEBUG
	if (netif_msg_hw(priv)) {
		pr_debug(">>> stmmac_rx: descriptor ring:\n");
		display_ring(priv->dma_rx, rxsize);
	}
#endif
	count = 0;
	while (!priv->hw->desc->get_rx_owner(p)) {
		int status;

		if (count >= limit)
			break;

		count++;

		next_entry = (++priv->cur_rx) % rxsize;
		p_next = priv->dma_rx + next_entry;
		prefetch(p_next);

		/* read the status of the incoming frame */
		status = (priv->hw->desc->rx_status(&priv->dev->stats,
						    &priv->xstats, p));
		if (unlikely(status == discard_frame))
			priv->dev->stats.rx_errors++;
		else {
			struct sk_buff *skb;
			int frame_len;

			frame_len = priv->hw->desc->get_rx_frame_len(p);
			/* ACS is set; GMAC core strips PAD/FCS for IEEE 802.3
			 * Type frames (LLC/LLC-SNAP) */
			if (unlikely(status != llc_snap))
				frame_len -= ETH_FCS_LEN;
#ifdef STMMAC_RX_DEBUG
			if (frame_len > ETH_FRAME_LEN)
				pr_debug("\tRX frame size %d, COE status: %d\n",
					frame_len, status);

			if (netif_msg_hw(priv))
				pr_debug("\tdesc: %p [entry %d] buff=0x%x\n",
					p, entry, p->des2);
#endif
			skb = priv->rx_skbuff[entry];
			if (unlikely(!skb)) {
				pr_err("%s: Inconsistent Rx descriptor chain\n",
					priv->dev->name);
				priv->dev->stats.rx_dropped++;
				break;
			}
			prefetch(skb->data - NET_IP_ALIGN);
			priv->rx_skbuff[entry] = NULL;

			skb_put(skb, frame_len);
			dma_unmap_single(priv->device,
					 priv->rx_skbuff_dma[entry],
					 priv->dma_buf_sz, DMA_FROM_DEVICE);
#ifdef STMMAC_RX_DEBUG
			if (netif_msg_pktdata(priv)) {
				pr_info(" frame received (%dbytes)", frame_len);
				print_pkt(skb->data, frame_len);
			}
#endif
			skb->protocol = eth_type_trans(skb, priv->dev);

			if (unlikely(!priv->rx_coe)) {
				/* No RX COE for old mac10/100 devices */
				skb_checksum_none_assert(skb);
				netif_receive_skb(skb);
			} else {
				skb->ip_summed = CHECKSUM_UNNECESSARY;
				napi_gro_receive(&priv->napi, skb);
			}

			priv->dev->stats.rx_packets++;
			priv->dev->stats.rx_bytes += frame_len;
		}
		entry = next_entry;
		p = p_next;	/* use prefetched values */
	}

	stmmac_rx_refill(priv);

	priv->xstats.rx_pkt_n += count;

	return count;
}

/**
 *  stmmac_poll - stmmac poll method (NAPI)
 *  @napi : pointer to the napi structure.
 *  @budget : maximum number of packets that the current CPU can receive from
 *	      all interfaces.
 *  Description :
 *   This function implements the the reception process.
 *   Also it runs the TX completion thread
 */
static int stmmac_poll(struct napi_struct *napi, int budget)
{
	struct stmmac_priv *priv = container_of(napi, struct stmmac_priv, napi);
	int work_done = 0;

	priv->xstats.poll_n++;
	stmmac_tx(priv);
	work_done = stmmac_rx(priv, budget);

	if (work_done < budget) {
		napi_complete(napi);
		stmmac_enable_irq(priv);
	}
	return work_done;
}

/**
 *  stmmac_tx_timeout
 *  @dev : Pointer to net device structure
 *  Description: this function is called when a packet transmission fails to
 *   complete within a reasonable tmrate. The driver will mark the error in the
 *   netdev structure and arrange for the device to be reset to a sane state
 *   in order to transmit a new packet.
 */
static void stmmac_tx_timeout(struct net_device *dev)
{
	struct stmmac_priv *priv = netdev_priv(dev);

	/* Clear Tx resources and restart transmitting again */
	stmmac_tx_err(priv);
}

/* Configuration changes (passed on by ifconfig) */
static int stmmac_config(struct net_device *dev, struct ifmap *map)
{
	if (dev->flags & IFF_UP)	/* can't act on a running interface */
		return -EBUSY;

	/* Don't allow changing the I/O address */
	if (map->base_addr != dev->base_addr) {
		pr_warning("%s: can't change I/O address\n", dev->name);
		return -EOPNOTSUPP;
	}

	/* Don't allow changing the IRQ */
	if (map->irq != dev->irq) {
		pr_warning("%s: can't change IRQ number %d\n",
		       dev->name, dev->irq);
		return -EOPNOTSUPP;
	}

	/* ignore other fields */
	return 0;
}

/**
 *  stmmac_set_rx_mode - entry point for multicast addressing
 *  @dev : pointer to the device structure
 *  Description:
 *  This function is a driver entry point which gets called by the kernel
 *  whenever multicast addresses must be enabled/disabled.
 *  Return value:
 *  void.
 */
static void stmmac_set_rx_mode(struct net_device *dev)
{
	struct stmmac_priv *priv = netdev_priv(dev);

	spin_lock(&priv->lock);
	priv->hw->mac->set_filter(dev);
	spin_unlock(&priv->lock);
}

/**
 *  stmmac_change_mtu - entry point to change MTU size for the device.
 *  @dev : device pointer.
 *  @new_mtu : the new MTU size for the device.
 *  Description: the Maximum Transfer Unit (MTU) is used by the network layer
 *  to drive packet transmission. Ethernet has an MTU of 1500 octets
 *  (ETH_DATA_LEN). This value can be changed with ifconfig.
 *  Return value:
 *  0 on success and an appropriate (-)ve integer as defined in errno.h
 *  file on failure.
 */
static int stmmac_change_mtu(struct net_device *dev, int new_mtu)
{
	struct stmmac_priv *priv = netdev_priv(dev);
	int max_mtu;

	if (netif_running(dev)) {
		pr_err("%s: must be stopped to change its MTU\n", dev->name);
		return -EBUSY;
	}

	if (priv->plat->enh_desc)
		max_mtu = JUMBO_LEN;
	else
		max_mtu = SKB_MAX_HEAD(NET_SKB_PAD + NET_IP_ALIGN);

	if ((new_mtu < 46) || (new_mtu > max_mtu)) {
		pr_err("%s: invalid MTU, max MTU is: %d\n", dev->name, max_mtu);
		return -EINVAL;
	}

	dev->mtu = new_mtu;
	netdev_update_features(dev);

	return 0;
}

static netdev_features_t stmmac_fix_features(struct net_device *dev,
	netdev_features_t features)
{
	struct stmmac_priv *priv = netdev_priv(dev);

	if (!priv->rx_coe)
		features &= ~NETIF_F_RXCSUM;
	if (!priv->plat->tx_coe)
		features &= ~NETIF_F_ALL_CSUM;

	/* Some GMAC devices have a bugged Jumbo frame support that
	 * needs to have the Tx COE disabled for oversized frames
	 * (due to limited buffer sizes). In this case we disable
	 * the TX csum insertionin the TDES and not use SF. */
	if (priv->plat->bugged_jumbo && (dev->mtu > ETH_DATA_LEN))
		features &= ~NETIF_F_ALL_CSUM;

	return features;
}

static irqreturn_t stmmac_interrupt(int irq, void *dev_id)
{
	struct net_device *dev = (struct net_device *)dev_id;
	struct stmmac_priv *priv = netdev_priv(dev);

	if (unlikely(!dev)) {
		pr_err("%s: invalid dev pointer\n", __func__);
		return IRQ_NONE;
	}

	if (priv->plat->has_gmac)
		/* To handle GMAC own interrupts */
		priv->hw->mac->host_irq_status((void __iomem *) dev->base_addr);

	stmmac_dma_interrupt(priv);

	return IRQ_HANDLED;
}

#ifdef CONFIG_NET_POLL_CONTROLLER
/* Polling receive - used by NETCONSOLE and other diagnostic tools
 * to allow network I/O with interrupts disabled. */
static void stmmac_poll_controller(struct net_device *dev)
{
	disable_irq(dev->irq);
	stmmac_interrupt(dev->irq, dev);
	enable_irq(dev->irq);
}
#endif

/**
 *  stmmac_ioctl - Entry point for the Ioctl
 *  @dev: Device pointer.
 *  @rq: An IOCTL specefic structure, that can contain a pointer to
 *  a proprietary structure used to pass information to the driver.
 *  @cmd: IOCTL command
 *  Description:
 *  Currently there are no special functionality supported in IOCTL, just the
 *  phy_mii_ioctl(...) can be invoked.
 */
static int stmmac_ioctl(struct net_device *dev, struct ifreq *rq, int cmd)
{
	struct stmmac_priv *priv = netdev_priv(dev);
	int ret;

	if (!netif_running(dev))
		return -EINVAL;

	if (!priv->phydev)
		return -EINVAL;

	ret = phy_mii_ioctl(priv->phydev, rq, cmd);

	return ret;
}

#ifdef CONFIG_STMMAC_DEBUG_FS
static struct dentry *stmmac_fs_dir;
static struct dentry *stmmac_rings_status;
static struct dentry *stmmac_dma_cap;

static int stmmac_sysfs_ring_read(struct seq_file *seq, void *v)
{
	struct tmp_s {
		u64 a;
		unsigned int b;
		unsigned int c;
	};
	int i;
	struct net_device *dev = seq->private;
	struct stmmac_priv *priv = netdev_priv(dev);

	seq_printf(seq, "=======================\n");
	seq_printf(seq, " RX descriptor ring\n");
	seq_printf(seq, "=======================\n");

	for (i = 0; i < priv->dma_rx_size; i++) {
		struct tmp_s *x = (struct tmp_s *)(priv->dma_rx + i);
		seq_printf(seq, "[%d] DES0=0x%x DES1=0x%x BUF1=0x%x BUF2=0x%x",
			   i, (unsigned int)(x->a),
			   (unsigned int)((x->a) >> 32), x->b, x->c);
		seq_printf(seq, "\n");
	}

	seq_printf(seq, "\n");
	seq_printf(seq, "=======================\n");
	seq_printf(seq, "  TX descriptor ring\n");
	seq_printf(seq, "=======================\n");

	for (i = 0; i < priv->dma_tx_size; i++) {
		struct tmp_s *x = (struct tmp_s *)(priv->dma_tx + i);
		seq_printf(seq, "[%d] DES0=0x%x DES1=0x%x BUF1=0x%x BUF2=0x%x",
			   i, (unsigned int)(x->a),
			   (unsigned int)((x->a) >> 32), x->b, x->c);
		seq_printf(seq, "\n");
	}

	return 0;
}

static int stmmac_sysfs_ring_open(struct inode *inode, struct file *file)
{
	return single_open(file, stmmac_sysfs_ring_read, inode->i_private);
}

static const struct file_operations stmmac_rings_status_fops = {
	.owner = THIS_MODULE,
	.open = stmmac_sysfs_ring_open,
	.read = seq_read,
	.llseek = seq_lseek,
	.release = seq_release,
};

static int stmmac_sysfs_dma_cap_read(struct seq_file *seq, void *v)
{
	struct net_device *dev = seq->private;
	struct stmmac_priv *priv = netdev_priv(dev);

	if (!priv->hw_cap_support) {
		seq_printf(seq, "DMA HW features not supported\n");
		return 0;
	}

	seq_printf(seq, "==============================\n");
	seq_printf(seq, "\tDMA HW features\n");
	seq_printf(seq, "==============================\n");

	seq_printf(seq, "\t10/100 Mbps %s\n",
		   (priv->dma_cap.mbps_10_100) ? "Y" : "N");
	seq_printf(seq, "\t1000 Mbps %s\n",
		   (priv->dma_cap.mbps_1000) ? "Y" : "N");
	seq_printf(seq, "\tHalf duple %s\n",
		   (priv->dma_cap.half_duplex) ? "Y" : "N");
	seq_printf(seq, "\tHash Filter: %s\n",
		   (priv->dma_cap.hash_filter) ? "Y" : "N");
	seq_printf(seq, "\tMultiple MAC address registers: %s\n",
		   (priv->dma_cap.multi_addr) ? "Y" : "N");
	seq_printf(seq, "\tPCS (TBI/SGMII/RTBI PHY interfatces): %s\n",
		   (priv->dma_cap.pcs) ? "Y" : "N");
	seq_printf(seq, "\tSMA (MDIO) Interface: %s\n",
		   (priv->dma_cap.sma_mdio) ? "Y" : "N");
	seq_printf(seq, "\tPMT Remote wake up: %s\n",
		   (priv->dma_cap.pmt_remote_wake_up) ? "Y" : "N");
	seq_printf(seq, "\tPMT Magic Frame: %s\n",
		   (priv->dma_cap.pmt_magic_frame) ? "Y" : "N");
	seq_printf(seq, "\tRMON module: %s\n",
		   (priv->dma_cap.rmon) ? "Y" : "N");
	seq_printf(seq, "\tIEEE 1588-2002 Time Stamp: %s\n",
		   (priv->dma_cap.time_stamp) ? "Y" : "N");
	seq_printf(seq, "\tIEEE 1588-2008 Advanced Time Stamp:%s\n",
		   (priv->dma_cap.atime_stamp) ? "Y" : "N");
	seq_printf(seq, "\t802.3az - Energy-Efficient Ethernet (EEE) %s\n",
		   (priv->dma_cap.eee) ? "Y" : "N");
	seq_printf(seq, "\tAV features: %s\n", (priv->dma_cap.av) ? "Y" : "N");
	seq_printf(seq, "\tChecksum Offload in TX: %s\n",
		   (priv->dma_cap.tx_coe) ? "Y" : "N");
	seq_printf(seq, "\tIP Checksum Offload (type1) in RX: %s\n",
		   (priv->dma_cap.rx_coe_type1) ? "Y" : "N");
	seq_printf(seq, "\tIP Checksum Offload (type2) in RX: %s\n",
		   (priv->dma_cap.rx_coe_type2) ? "Y" : "N");
	seq_printf(seq, "\tRXFIFO > 2048bytes: %s\n",
		   (priv->dma_cap.rxfifo_over_2048) ? "Y" : "N");
	seq_printf(seq, "\tNumber of Additional RX channel: %d\n",
		   priv->dma_cap.number_rx_channel);
	seq_printf(seq, "\tNumber of Additional TX channel: %d\n",
		   priv->dma_cap.number_tx_channel);
	seq_printf(seq, "\tEnhanced descriptors: %s\n",
		   (priv->dma_cap.enh_desc) ? "Y" : "N");

	return 0;
}

static int stmmac_sysfs_dma_cap_open(struct inode *inode, struct file *file)
{
	return single_open(file, stmmac_sysfs_dma_cap_read, inode->i_private);
}

static const struct file_operations stmmac_dma_cap_fops = {
	.owner = THIS_MODULE,
	.open = stmmac_sysfs_dma_cap_open,
	.read = seq_read,
	.llseek = seq_lseek,
	.release = seq_release,
};

static int stmmac_init_fs(struct net_device *dev)
{
	/* Create debugfs entries */
	stmmac_fs_dir = debugfs_create_dir(STMMAC_RESOURCE_NAME, NULL);

	if (!stmmac_fs_dir || IS_ERR(stmmac_fs_dir)) {
		pr_err("ERROR %s, debugfs create directory failed\n",
		       STMMAC_RESOURCE_NAME);

		return -ENOMEM;
	}

	/* Entry to report DMA RX/TX rings */
	stmmac_rings_status = debugfs_create_file("descriptors_status",
					   S_IRUGO, stmmac_fs_dir, dev,
					   &stmmac_rings_status_fops);

	if (!stmmac_rings_status || IS_ERR(stmmac_rings_status)) {
		pr_info("ERROR creating stmmac ring debugfs file\n");
		debugfs_remove(stmmac_fs_dir);

		return -ENOMEM;
	}

	/* Entry to report the DMA HW features */
	stmmac_dma_cap = debugfs_create_file("dma_cap", S_IRUGO, stmmac_fs_dir,
					     dev, &stmmac_dma_cap_fops);

	if (!stmmac_dma_cap || IS_ERR(stmmac_dma_cap)) {
		pr_info("ERROR creating stmmac MMC debugfs file\n");
		debugfs_remove(stmmac_rings_status);
		debugfs_remove(stmmac_fs_dir);

		return -ENOMEM;
	}

	return 0;
}

static void stmmac_exit_fs(void)
{
	debugfs_remove(stmmac_rings_status);
	debugfs_remove(stmmac_dma_cap);
	debugfs_remove(stmmac_fs_dir);
}
#endif /* CONFIG_STMMAC_DEBUG_FS */

static const struct net_device_ops stmmac_netdev_ops = {
	.ndo_open = stmmac_open,
	.ndo_start_xmit = stmmac_xmit,
	.ndo_stop = stmmac_release,
	.ndo_change_mtu = stmmac_change_mtu,
	.ndo_fix_features = stmmac_fix_features,
	.ndo_set_rx_mode = stmmac_set_rx_mode,
	.ndo_tx_timeout = stmmac_tx_timeout,
	.ndo_do_ioctl = stmmac_ioctl,
	.ndo_set_config = stmmac_config,
#ifdef CONFIG_NET_POLL_CONTROLLER
	.ndo_poll_controller = stmmac_poll_controller,
#endif
	.ndo_set_mac_address = eth_mac_addr,
};

/**
 * stmmac_dvr_probe
 * @device: device pointer
 * Description: this is the main probe function used to
 * call the alloc_etherdev, allocate the priv structure.
 */
struct stmmac_priv *stmmac_dvr_probe(struct device *device,
					struct plat_stmmacenet_data *plat_dat)
{
	int ret = 0;
	struct net_device *ndev = NULL;
	struct stmmac_priv *priv;

	ndev = alloc_etherdev(sizeof(struct stmmac_priv));
	if (!ndev) {
		pr_err("%s: ERROR: allocating the device\n", __func__);
		return NULL;
	}

	SET_NETDEV_DEV(ndev, device);

	priv = netdev_priv(ndev);
	priv->device = device;
	priv->dev = ndev;

	ether_setup(ndev);

	ndev->netdev_ops = &stmmac_netdev_ops;
	stmmac_set_ethtool_ops(ndev);

	ndev->hw_features = NETIF_F_SG | NETIF_F_IP_CSUM | NETIF_F_IPV6_CSUM;
	ndev->features |= ndev->hw_features | NETIF_F_HIGHDMA;
	ndev->watchdog_timeo = msecs_to_jiffies(watchdog);
#ifdef STMMAC_VLAN_TAG_USED
	/* Both mac100 and gmac support receive VLAN tag detection */
	ndev->features |= NETIF_F_HW_VLAN_RX;
#endif
	priv->msg_enable = netif_msg_init(debug, default_msg_level);

	if (flow_ctrl)
		priv->flow_ctrl = FLOW_AUTO;	/* RX/TX pause on */

	priv->pause = pause;
	priv->plat = plat_dat;
	netif_napi_add(ndev, &priv->napi, stmmac_poll, 64);

	spin_lock_init(&priv->lock);
	spin_lock_init(&priv->tx_lock);

	ret = register_netdev(ndev);
	if (ret) {
		pr_err("%s: ERROR %i registering the device\n",
		       __func__, ret);
		goto error;
	}

	DBG(probe, DEBUG, "%s: Scatter/Gather: %s - HW checksums: %s\n",
<<<<<<< HEAD
	    dev->name, (dev->features & NETIF_F_SG) ? "on" : "off",
	    (dev->features & NETIF_F_IP_CSUM) ? "on" : "off");

	return ret;
}

/**
 * stmmac_mac_device_setup
 * @dev : device pointer
 * Description: select and initialise the mac device (mac100 or Gmac).
 */
static int stmmac_mac_device_setup(struct net_device *dev)
{
	struct stmmac_priv *priv = netdev_priv(dev);

	struct mac_device_info *device;

	if (priv->plat->has_gmac) {
		dev->priv_flags |= IFF_UNICAST_FLT;
		device = dwmac1000_setup(priv->ioaddr);
	} else {
		device = dwmac100_setup(priv->ioaddr);
	}

	if (!device)
		return -ENOMEM;

	priv->hw = device;
	priv->hw->ring = &ring_mode_ops;

	if (device_can_wakeup(priv->device)) {
		priv->wolopts = WAKE_MAGIC; /* Magic Frame as default */
		enable_irq_wake(priv->wol_irq);
	}

	return 0;
}

/**
 * stmmac_dvr_probe
 * @pdev: platform device pointer
 * Description: the driver is initialized through platform_device.
 */
static int stmmac_dvr_probe(struct platform_device *pdev)
{
	int ret = 0;
	struct resource *res;
	void __iomem *addr = NULL;
	struct net_device *ndev = NULL;
	struct stmmac_priv *priv = NULL;
	struct plat_stmmacenet_data *plat_dat;

	pr_info("STMMAC driver:\n\tplatform registration... ");
	res = platform_get_resource(pdev, IORESOURCE_MEM, 0);
	if (!res)
		return -ENODEV;
	pr_info("\tdone!\n");

	if (!request_mem_region(res->start, resource_size(res),
				pdev->name)) {
		pr_err("%s: ERROR: memory allocation failed"
		       "cannot get the I/O addr 0x%x\n",
		       __func__, (unsigned int)res->start);
		return -EBUSY;
	}

	addr = ioremap(res->start, resource_size(res));
	if (!addr) {
		pr_err("%s: ERROR: memory mapping failed\n", __func__);
		ret = -ENOMEM;
		goto out_release_region;
	}

	ndev = alloc_etherdev(sizeof(struct stmmac_priv));
	if (!ndev) {
		pr_err("%s: ERROR: allocating the device\n", __func__);
		ret = -ENOMEM;
		goto out_unmap;
	}

	SET_NETDEV_DEV(ndev, &pdev->dev);

	/* Get the MAC information */
	ndev->irq = platform_get_irq_byname(pdev, "macirq");
	if (ndev->irq == -ENXIO) {
		pr_err("%s: ERROR: MAC IRQ configuration "
		       "information not found\n", __func__);
		ret = -ENXIO;
		goto out_free_ndev;
	}

	priv = netdev_priv(ndev);
	priv->device = &(pdev->dev);
	priv->dev = ndev;
	plat_dat = pdev->dev.platform_data;

	priv->plat = plat_dat;

	priv->ioaddr = addr;

	/*
	 * On some platforms e.g. SPEAr the wake up irq differs from the mac irq
	 * The external wake up irq can be passed through the platform code
	 * named as "eth_wake_irq"
	 *
	 * In case the wake up interrupt is not passed from the platform
	 * so the driver will continue to use the mac irq (ndev->irq)
	 */
	priv->wol_irq = platform_get_irq_byname(pdev, "eth_wake_irq");
	if (priv->wol_irq == -ENXIO)
		priv->wol_irq = ndev->irq;

	platform_set_drvdata(pdev, ndev);

	/* Set the I/O base addr */
	ndev->base_addr = (unsigned long)addr;

	/* Custom initialisation */
	if (priv->plat->init) {
		ret = priv->plat->init(pdev);
		if (unlikely(ret))
			goto out_free_ndev;
	}

	/* MAC HW device detection */
	ret = stmmac_mac_device_setup(ndev);
	if (ret < 0)
		goto out_plat_exit;

	/* Network Device Registration */
	ret = stmmac_probe(ndev);
	if (ret < 0)
		goto out_plat_exit;

	/* Override with kernel parameters if supplied XXX CRS XXX
	 * this needs to have multiple instances */
	if ((phyaddr >= 0) && (phyaddr <= 31))
		priv->plat->phy_addr = phyaddr;

	pr_info("\t%s - (dev. name: %s - id: %d, IRQ #%d\n"
	       "\tIO base addr: 0x%p)\n", ndev->name, pdev->name,
	       pdev->id, ndev->irq, addr);

	/* MDIO bus Registration */
	pr_debug("\tMDIO bus (id: %d)...", priv->plat->bus_id);
	ret = stmmac_mdio_register(ndev);
	if (ret < 0)
		goto out_unregister;
	pr_debug("registered!\n");

#ifdef CONFIG_STMMAC_DEBUG_FS
	ret = stmmac_init_fs(ndev);
	if (ret < 0)
		pr_warning("\tFailed debugFS registration");
#endif
=======
	    ndev->name, (ndev->features & NETIF_F_SG) ? "on" : "off",
	    (ndev->features & NETIF_F_IP_CSUM) ? "on" : "off");

	return priv;
>>>>>>> a0afd4f7

error:
	netif_napi_del(&priv->napi);

	unregister_netdev(ndev);
	free_netdev(ndev);

	return NULL;
}

/**
 * stmmac_dvr_remove
 * @ndev: net device pointer
 * Description: this function resets the TX/RX processes, disables the MAC RX/TX
 * changes the link status, releases the DMA descriptor rings.
 */
int stmmac_dvr_remove(struct net_device *ndev)
{
	struct stmmac_priv *priv = netdev_priv(ndev);

	pr_info("%s:\n\tremoving driver", __func__);

	priv->hw->dma->stop_rx(priv->ioaddr);
	priv->hw->dma->stop_tx(priv->ioaddr);

	stmmac_set_mac(priv->ioaddr, false);
	netif_carrier_off(ndev);
	unregister_netdev(ndev);
	free_netdev(ndev);

	return 0;
}

#ifdef CONFIG_PM
int stmmac_suspend(struct net_device *ndev)
{
	struct stmmac_priv *priv = netdev_priv(ndev);
	int dis_ic = 0;

	if (!ndev || !netif_running(ndev))
		return 0;

	if (priv->phydev)
		phy_stop(priv->phydev);

	spin_lock(&priv->lock);

	netif_device_detach(ndev);
	netif_stop_queue(ndev);

#ifdef CONFIG_STMMAC_TIMER
	priv->tm->timer_stop();
	if (likely(priv->tm->enable))
		dis_ic = 1;
#endif
	napi_disable(&priv->napi);

	/* Stop TX/RX DMA */
	priv->hw->dma->stop_tx(priv->ioaddr);
	priv->hw->dma->stop_rx(priv->ioaddr);
	/* Clear the Rx/Tx descriptors */
	priv->hw->desc->init_rx_desc(priv->dma_rx, priv->dma_rx_size,
				     dis_ic);
	priv->hw->desc->init_tx_desc(priv->dma_tx, priv->dma_tx_size);

	/* Enable Power down mode by programming the PMT regs */
	if (device_may_wakeup(priv->device))
		priv->hw->mac->pmt(priv->ioaddr, priv->wolopts);
	else
		stmmac_set_mac(priv->ioaddr, false);

	spin_unlock(&priv->lock);
	return 0;
}

int stmmac_resume(struct net_device *ndev)
{
	struct stmmac_priv *priv = netdev_priv(ndev);

	if (!netif_running(ndev))
		return 0;

	spin_lock(&priv->lock);

	/* Power Down bit, into the PM register, is cleared
	 * automatically as soon as a magic packet or a Wake-up frame
	 * is received. Anyway, it's better to manually clear
	 * this bit because it can generate problems while resuming
	 * from another devices (e.g. serial console). */
	if (device_may_wakeup(priv->device))
		priv->hw->mac->pmt(priv->ioaddr, 0);

	netif_device_attach(ndev);

	/* Enable the MAC and DMA */
	stmmac_set_mac(priv->ioaddr, true);
	priv->hw->dma->start_tx(priv->ioaddr);
	priv->hw->dma->start_rx(priv->ioaddr);

#ifdef CONFIG_STMMAC_TIMER
	if (likely(priv->tm->enable))
		priv->tm->timer_start(tmrate);
#endif
	napi_enable(&priv->napi);

	netif_start_queue(ndev);

	spin_unlock(&priv->lock);

	if (priv->phydev)
		phy_start(priv->phydev);

	return 0;
}

int stmmac_freeze(struct net_device *ndev)
{
	if (!ndev || !netif_running(ndev))
		return 0;

	return stmmac_release(ndev);
}

int stmmac_restore(struct net_device *ndev)
{
	if (!ndev || !netif_running(ndev))
		return 0;

	return stmmac_open(ndev);
}
#endif /* CONFIG_PM */

#ifndef MODULE
static int __init stmmac_cmdline_opt(char *str)
{
	char *opt;

	if (!str || !*str)
		return -EINVAL;
	while ((opt = strsep(&str, ",")) != NULL) {
		if (!strncmp(opt, "debug:", 6)) {
			if (strict_strtoul(opt + 6, 0, (unsigned long *)&debug))
				goto err;
		} else if (!strncmp(opt, "phyaddr:", 8)) {
			if (strict_strtoul(opt + 8, 0,
					   (unsigned long *)&phyaddr))
				goto err;
		} else if (!strncmp(opt, "dma_txsize:", 11)) {
			if (strict_strtoul(opt + 11, 0,
					   (unsigned long *)&dma_txsize))
				goto err;
		} else if (!strncmp(opt, "dma_rxsize:", 11)) {
			if (strict_strtoul(opt + 11, 0,
					   (unsigned long *)&dma_rxsize))
				goto err;
		} else if (!strncmp(opt, "buf_sz:", 7)) {
			if (strict_strtoul(opt + 7, 0,
					   (unsigned long *)&buf_sz))
				goto err;
		} else if (!strncmp(opt, "tc:", 3)) {
			if (strict_strtoul(opt + 3, 0, (unsigned long *)&tc))
				goto err;
		} else if (!strncmp(opt, "watchdog:", 9)) {
			if (strict_strtoul(opt + 9, 0,
					   (unsigned long *)&watchdog))
				goto err;
		} else if (!strncmp(opt, "flow_ctrl:", 10)) {
			if (strict_strtoul(opt + 10, 0,
					   (unsigned long *)&flow_ctrl))
				goto err;
		} else if (!strncmp(opt, "pause:", 6)) {
			if (strict_strtoul(opt + 6, 0, (unsigned long *)&pause))
				goto err;
#ifdef CONFIG_STMMAC_TIMER
		} else if (!strncmp(opt, "tmrate:", 7)) {
			if (strict_strtoul(opt + 7, 0,
					   (unsigned long *)&tmrate))
				goto err;
#endif
		}
	}
	return 0;

err:
	pr_err("%s: ERROR broken module parameter conversion", __func__);
	return -EINVAL;
}

__setup("stmmaceth=", stmmac_cmdline_opt);
#endif

MODULE_DESCRIPTION("STMMAC 10/100/1000 Ethernet device driver");
MODULE_AUTHOR("Giuseppe Cavallaro <peppe.cavallaro@st.com>");
MODULE_LICENSE("GPL");<|MERGE_RESOLUTION|>--- conflicted
+++ resolved
@@ -1845,168 +1845,10 @@
 	}
 
 	DBG(probe, DEBUG, "%s: Scatter/Gather: %s - HW checksums: %s\n",
-<<<<<<< HEAD
-	    dev->name, (dev->features & NETIF_F_SG) ? "on" : "off",
-	    (dev->features & NETIF_F_IP_CSUM) ? "on" : "off");
-
-	return ret;
-}
-
-/**
- * stmmac_mac_device_setup
- * @dev : device pointer
- * Description: select and initialise the mac device (mac100 or Gmac).
- */
-static int stmmac_mac_device_setup(struct net_device *dev)
-{
-	struct stmmac_priv *priv = netdev_priv(dev);
-
-	struct mac_device_info *device;
-
-	if (priv->plat->has_gmac) {
-		dev->priv_flags |= IFF_UNICAST_FLT;
-		device = dwmac1000_setup(priv->ioaddr);
-	} else {
-		device = dwmac100_setup(priv->ioaddr);
-	}
-
-	if (!device)
-		return -ENOMEM;
-
-	priv->hw = device;
-	priv->hw->ring = &ring_mode_ops;
-
-	if (device_can_wakeup(priv->device)) {
-		priv->wolopts = WAKE_MAGIC; /* Magic Frame as default */
-		enable_irq_wake(priv->wol_irq);
-	}
-
-	return 0;
-}
-
-/**
- * stmmac_dvr_probe
- * @pdev: platform device pointer
- * Description: the driver is initialized through platform_device.
- */
-static int stmmac_dvr_probe(struct platform_device *pdev)
-{
-	int ret = 0;
-	struct resource *res;
-	void __iomem *addr = NULL;
-	struct net_device *ndev = NULL;
-	struct stmmac_priv *priv = NULL;
-	struct plat_stmmacenet_data *plat_dat;
-
-	pr_info("STMMAC driver:\n\tplatform registration... ");
-	res = platform_get_resource(pdev, IORESOURCE_MEM, 0);
-	if (!res)
-		return -ENODEV;
-	pr_info("\tdone!\n");
-
-	if (!request_mem_region(res->start, resource_size(res),
-				pdev->name)) {
-		pr_err("%s: ERROR: memory allocation failed"
-		       "cannot get the I/O addr 0x%x\n",
-		       __func__, (unsigned int)res->start);
-		return -EBUSY;
-	}
-
-	addr = ioremap(res->start, resource_size(res));
-	if (!addr) {
-		pr_err("%s: ERROR: memory mapping failed\n", __func__);
-		ret = -ENOMEM;
-		goto out_release_region;
-	}
-
-	ndev = alloc_etherdev(sizeof(struct stmmac_priv));
-	if (!ndev) {
-		pr_err("%s: ERROR: allocating the device\n", __func__);
-		ret = -ENOMEM;
-		goto out_unmap;
-	}
-
-	SET_NETDEV_DEV(ndev, &pdev->dev);
-
-	/* Get the MAC information */
-	ndev->irq = platform_get_irq_byname(pdev, "macirq");
-	if (ndev->irq == -ENXIO) {
-		pr_err("%s: ERROR: MAC IRQ configuration "
-		       "information not found\n", __func__);
-		ret = -ENXIO;
-		goto out_free_ndev;
-	}
-
-	priv = netdev_priv(ndev);
-	priv->device = &(pdev->dev);
-	priv->dev = ndev;
-	plat_dat = pdev->dev.platform_data;
-
-	priv->plat = plat_dat;
-
-	priv->ioaddr = addr;
-
-	/*
-	 * On some platforms e.g. SPEAr the wake up irq differs from the mac irq
-	 * The external wake up irq can be passed through the platform code
-	 * named as "eth_wake_irq"
-	 *
-	 * In case the wake up interrupt is not passed from the platform
-	 * so the driver will continue to use the mac irq (ndev->irq)
-	 */
-	priv->wol_irq = platform_get_irq_byname(pdev, "eth_wake_irq");
-	if (priv->wol_irq == -ENXIO)
-		priv->wol_irq = ndev->irq;
-
-	platform_set_drvdata(pdev, ndev);
-
-	/* Set the I/O base addr */
-	ndev->base_addr = (unsigned long)addr;
-
-	/* Custom initialisation */
-	if (priv->plat->init) {
-		ret = priv->plat->init(pdev);
-		if (unlikely(ret))
-			goto out_free_ndev;
-	}
-
-	/* MAC HW device detection */
-	ret = stmmac_mac_device_setup(ndev);
-	if (ret < 0)
-		goto out_plat_exit;
-
-	/* Network Device Registration */
-	ret = stmmac_probe(ndev);
-	if (ret < 0)
-		goto out_plat_exit;
-
-	/* Override with kernel parameters if supplied XXX CRS XXX
-	 * this needs to have multiple instances */
-	if ((phyaddr >= 0) && (phyaddr <= 31))
-		priv->plat->phy_addr = phyaddr;
-
-	pr_info("\t%s - (dev. name: %s - id: %d, IRQ #%d\n"
-	       "\tIO base addr: 0x%p)\n", ndev->name, pdev->name,
-	       pdev->id, ndev->irq, addr);
-
-	/* MDIO bus Registration */
-	pr_debug("\tMDIO bus (id: %d)...", priv->plat->bus_id);
-	ret = stmmac_mdio_register(ndev);
-	if (ret < 0)
-		goto out_unregister;
-	pr_debug("registered!\n");
-
-#ifdef CONFIG_STMMAC_DEBUG_FS
-	ret = stmmac_init_fs(ndev);
-	if (ret < 0)
-		pr_warning("\tFailed debugFS registration");
-#endif
-=======
 	    ndev->name, (ndev->features & NETIF_F_SG) ? "on" : "off",
 	    (ndev->features & NETIF_F_IP_CSUM) ? "on" : "off");
 
 	return priv;
->>>>>>> a0afd4f7
 
 error:
 	netif_napi_del(&priv->napi);
