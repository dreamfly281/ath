/*

  Broadcom B43 wireless driver

  DMA ringbuffer and descriptor allocation/management

  Copyright (c) 2005, 2006 Michael Buesch <m@bues.ch>

  Some code in this file is derived from the b44.c driver
  Copyright (C) 2002 David S. Miller
  Copyright (C) Pekka Pietikainen

  This program is free software; you can redistribute it and/or modify
  it under the terms of the GNU General Public License as published by
  the Free Software Foundation; either version 2 of the License, or
  (at your option) any later version.

  This program is distributed in the hope that it will be useful,
  but WITHOUT ANY WARRANTY; without even the implied warranty of
  MERCHANTABILITY or FITNESS FOR A PARTICULAR PURPOSE.  See the
  GNU General Public License for more details.

  You should have received a copy of the GNU General Public License
  along with this program; see the file COPYING.  If not, write to
  the Free Software Foundation, Inc., 51 Franklin Steet, Fifth Floor,
  Boston, MA 02110-1301, USA.

*/

#include "b43.h"
#include "dma.h"
#include "main.h"
#include "debugfs.h"
#include "xmit.h"

#include <linux/dma-mapping.h>
#include <linux/pci.h>
#include <linux/delay.h>
#include <linux/skbuff.h>
#include <linux/etherdevice.h>
#include <linux/slab.h>
#include <asm/div64.h>


/* Required number of TX DMA slots per TX frame.
 * This currently is 2, because we put the header and the ieee80211 frame
 * into separate slots. */
#define TX_SLOTS_PER_FRAME	2

static u32 b43_dma_address(struct b43_dma *dma, dma_addr_t dmaaddr,
			   enum b43_addrtype addrtype)
{
	u32 uninitialized_var(addr);

	switch (addrtype) {
	case B43_DMA_ADDR_LOW:
		addr = lower_32_bits(dmaaddr);
		if (dma->translation_in_low) {
			addr &= ~SSB_DMA_TRANSLATION_MASK;
			addr |= dma->translation;
		}
		break;
	case B43_DMA_ADDR_HIGH:
		addr = upper_32_bits(dmaaddr);
		if (!dma->translation_in_low) {
			addr &= ~SSB_DMA_TRANSLATION_MASK;
			addr |= dma->translation;
		}
		break;
	case B43_DMA_ADDR_EXT:
		if (dma->translation_in_low)
			addr = lower_32_bits(dmaaddr);
		else
			addr = upper_32_bits(dmaaddr);
		addr &= SSB_DMA_TRANSLATION_MASK;
		addr >>= SSB_DMA_TRANSLATION_SHIFT;
		break;
	}

	return addr;
}

/* 32bit DMA ops. */
static
struct b43_dmadesc_generic *op32_idx2desc(struct b43_dmaring *ring,
					  int slot,
					  struct b43_dmadesc_meta **meta)
{
	struct b43_dmadesc32 *desc;

	*meta = &(ring->meta[slot]);
	desc = ring->descbase;
	desc = &(desc[slot]);

	return (struct b43_dmadesc_generic *)desc;
}

static void op32_fill_descriptor(struct b43_dmaring *ring,
				 struct b43_dmadesc_generic *desc,
				 dma_addr_t dmaaddr, u16 bufsize,
				 int start, int end, int irq)
{
	struct b43_dmadesc32 *descbase = ring->descbase;
	int slot;
	u32 ctl;
	u32 addr;
	u32 addrext;

	slot = (int)(&(desc->dma32) - descbase);
	B43_WARN_ON(!(slot >= 0 && slot < ring->nr_slots));

	addr = b43_dma_address(&ring->dev->dma, dmaaddr, B43_DMA_ADDR_LOW);
	addrext = b43_dma_address(&ring->dev->dma, dmaaddr, B43_DMA_ADDR_EXT);

	ctl = bufsize & B43_DMA32_DCTL_BYTECNT;
	if (slot == ring->nr_slots - 1)
		ctl |= B43_DMA32_DCTL_DTABLEEND;
	if (start)
		ctl |= B43_DMA32_DCTL_FRAMESTART;
	if (end)
		ctl |= B43_DMA32_DCTL_FRAMEEND;
	if (irq)
		ctl |= B43_DMA32_DCTL_IRQ;
	ctl |= (addrext << B43_DMA32_DCTL_ADDREXT_SHIFT)
	    & B43_DMA32_DCTL_ADDREXT_MASK;

	desc->dma32.control = cpu_to_le32(ctl);
	desc->dma32.address = cpu_to_le32(addr);
}

static void op32_poke_tx(struct b43_dmaring *ring, int slot)
{
	b43_dma_write(ring, B43_DMA32_TXINDEX,
		      (u32) (slot * sizeof(struct b43_dmadesc32)));
}

static void op32_tx_suspend(struct b43_dmaring *ring)
{
	b43_dma_write(ring, B43_DMA32_TXCTL, b43_dma_read(ring, B43_DMA32_TXCTL)
		      | B43_DMA32_TXSUSPEND);
}

static void op32_tx_resume(struct b43_dmaring *ring)
{
	b43_dma_write(ring, B43_DMA32_TXCTL, b43_dma_read(ring, B43_DMA32_TXCTL)
		      & ~B43_DMA32_TXSUSPEND);
}

static int op32_get_current_rxslot(struct b43_dmaring *ring)
{
	u32 val;

	val = b43_dma_read(ring, B43_DMA32_RXSTATUS);
	val &= B43_DMA32_RXDPTR;

	return (val / sizeof(struct b43_dmadesc32));
}

static void op32_set_current_rxslot(struct b43_dmaring *ring, int slot)
{
	b43_dma_write(ring, B43_DMA32_RXINDEX,
		      (u32) (slot * sizeof(struct b43_dmadesc32)));
}

static const struct b43_dma_ops dma32_ops = {
	.idx2desc = op32_idx2desc,
	.fill_descriptor = op32_fill_descriptor,
	.poke_tx = op32_poke_tx,
	.tx_suspend = op32_tx_suspend,
	.tx_resume = op32_tx_resume,
	.get_current_rxslot = op32_get_current_rxslot,
	.set_current_rxslot = op32_set_current_rxslot,
};

/* 64bit DMA ops. */
static
struct b43_dmadesc_generic *op64_idx2desc(struct b43_dmaring *ring,
					  int slot,
					  struct b43_dmadesc_meta **meta)
{
	struct b43_dmadesc64 *desc;

	*meta = &(ring->meta[slot]);
	desc = ring->descbase;
	desc = &(desc[slot]);

	return (struct b43_dmadesc_generic *)desc;
}

static void op64_fill_descriptor(struct b43_dmaring *ring,
				 struct b43_dmadesc_generic *desc,
				 dma_addr_t dmaaddr, u16 bufsize,
				 int start, int end, int irq)
{
	struct b43_dmadesc64 *descbase = ring->descbase;
	int slot;
	u32 ctl0 = 0, ctl1 = 0;
	u32 addrlo, addrhi;
	u32 addrext;

	slot = (int)(&(desc->dma64) - descbase);
	B43_WARN_ON(!(slot >= 0 && slot < ring->nr_slots));

	addrlo = b43_dma_address(&ring->dev->dma, dmaaddr, B43_DMA_ADDR_LOW);
	addrhi = b43_dma_address(&ring->dev->dma, dmaaddr, B43_DMA_ADDR_HIGH);
	addrext = b43_dma_address(&ring->dev->dma, dmaaddr, B43_DMA_ADDR_EXT);

	if (slot == ring->nr_slots - 1)
		ctl0 |= B43_DMA64_DCTL0_DTABLEEND;
	if (start)
		ctl0 |= B43_DMA64_DCTL0_FRAMESTART;
	if (end)
		ctl0 |= B43_DMA64_DCTL0_FRAMEEND;
	if (irq)
		ctl0 |= B43_DMA64_DCTL0_IRQ;
	ctl1 |= bufsize & B43_DMA64_DCTL1_BYTECNT;
	ctl1 |= (addrext << B43_DMA64_DCTL1_ADDREXT_SHIFT)
	    & B43_DMA64_DCTL1_ADDREXT_MASK;

	desc->dma64.control0 = cpu_to_le32(ctl0);
	desc->dma64.control1 = cpu_to_le32(ctl1);
	desc->dma64.address_low = cpu_to_le32(addrlo);
	desc->dma64.address_high = cpu_to_le32(addrhi);
}

static void op64_poke_tx(struct b43_dmaring *ring, int slot)
{
	b43_dma_write(ring, B43_DMA64_TXINDEX,
		      (u32) (slot * sizeof(struct b43_dmadesc64)));
}

static void op64_tx_suspend(struct b43_dmaring *ring)
{
	b43_dma_write(ring, B43_DMA64_TXCTL, b43_dma_read(ring, B43_DMA64_TXCTL)
		      | B43_DMA64_TXSUSPEND);
}

static void op64_tx_resume(struct b43_dmaring *ring)
{
	b43_dma_write(ring, B43_DMA64_TXCTL, b43_dma_read(ring, B43_DMA64_TXCTL)
		      & ~B43_DMA64_TXSUSPEND);
}

static int op64_get_current_rxslot(struct b43_dmaring *ring)
{
	u32 val;

	val = b43_dma_read(ring, B43_DMA64_RXSTATUS);
	val &= B43_DMA64_RXSTATDPTR;

	return (val / sizeof(struct b43_dmadesc64));
}

static void op64_set_current_rxslot(struct b43_dmaring *ring, int slot)
{
	b43_dma_write(ring, B43_DMA64_RXINDEX,
		      (u32) (slot * sizeof(struct b43_dmadesc64)));
}

static const struct b43_dma_ops dma64_ops = {
	.idx2desc = op64_idx2desc,
	.fill_descriptor = op64_fill_descriptor,
	.poke_tx = op64_poke_tx,
	.tx_suspend = op64_tx_suspend,
	.tx_resume = op64_tx_resume,
	.get_current_rxslot = op64_get_current_rxslot,
	.set_current_rxslot = op64_set_current_rxslot,
};

static inline int free_slots(struct b43_dmaring *ring)
{
	return (ring->nr_slots - ring->used_slots);
}

static inline int next_slot(struct b43_dmaring *ring, int slot)
{
	B43_WARN_ON(!(slot >= -1 && slot <= ring->nr_slots - 1));
	if (slot == ring->nr_slots - 1)
		return 0;
	return slot + 1;
}

static inline int prev_slot(struct b43_dmaring *ring, int slot)
{
	B43_WARN_ON(!(slot >= 0 && slot <= ring->nr_slots - 1));
	if (slot == 0)
		return ring->nr_slots - 1;
	return slot - 1;
}

#ifdef CONFIG_B43_DEBUG
static void update_max_used_slots(struct b43_dmaring *ring,
				  int current_used_slots)
{
	if (current_used_slots <= ring->max_used_slots)
		return;
	ring->max_used_slots = current_used_slots;
	if (b43_debug(ring->dev, B43_DBG_DMAVERBOSE)) {
		b43dbg(ring->dev->wl,
		       "max_used_slots increased to %d on %s ring %d\n",
		       ring->max_used_slots,
		       ring->tx ? "TX" : "RX", ring->index);
	}
}
#else
static inline
    void update_max_used_slots(struct b43_dmaring *ring, int current_used_slots)
{
}
#endif /* DEBUG */

/* Request a slot for usage. */
static inline int request_slot(struct b43_dmaring *ring)
{
	int slot;

	B43_WARN_ON(!ring->tx);
	B43_WARN_ON(ring->stopped);
	B43_WARN_ON(free_slots(ring) == 0);

	slot = next_slot(ring, ring->current_slot);
	ring->current_slot = slot;
	ring->used_slots++;

	update_max_used_slots(ring, ring->used_slots);

	return slot;
}

static u16 b43_dmacontroller_base(enum b43_dmatype type, int controller_idx)
{
	static const u16 map64[] = {
		B43_MMIO_DMA64_BASE0,
		B43_MMIO_DMA64_BASE1,
		B43_MMIO_DMA64_BASE2,
		B43_MMIO_DMA64_BASE3,
		B43_MMIO_DMA64_BASE4,
		B43_MMIO_DMA64_BASE5,
	};
	static const u16 map32[] = {
		B43_MMIO_DMA32_BASE0,
		B43_MMIO_DMA32_BASE1,
		B43_MMIO_DMA32_BASE2,
		B43_MMIO_DMA32_BASE3,
		B43_MMIO_DMA32_BASE4,
		B43_MMIO_DMA32_BASE5,
	};

	if (type == B43_DMA_64BIT) {
		B43_WARN_ON(!(controller_idx >= 0 &&
			      controller_idx < ARRAY_SIZE(map64)));
		return map64[controller_idx];
	}
	B43_WARN_ON(!(controller_idx >= 0 &&
		      controller_idx < ARRAY_SIZE(map32)));
	return map32[controller_idx];
}

static inline
    dma_addr_t map_descbuffer(struct b43_dmaring *ring,
			      unsigned char *buf, size_t len, int tx)
{
	dma_addr_t dmaaddr;

	if (tx) {
		dmaaddr = dma_map_single(ring->dev->dev->dma_dev,
					 buf, len, DMA_TO_DEVICE);
	} else {
		dmaaddr = dma_map_single(ring->dev->dev->dma_dev,
					 buf, len, DMA_FROM_DEVICE);
	}

	return dmaaddr;
}

static inline
    void unmap_descbuffer(struct b43_dmaring *ring,
			  dma_addr_t addr, size_t len, int tx)
{
	if (tx) {
		dma_unmap_single(ring->dev->dev->dma_dev,
				 addr, len, DMA_TO_DEVICE);
	} else {
		dma_unmap_single(ring->dev->dev->dma_dev,
				 addr, len, DMA_FROM_DEVICE);
	}
}

static inline
    void sync_descbuffer_for_cpu(struct b43_dmaring *ring,
				 dma_addr_t addr, size_t len)
{
	B43_WARN_ON(ring->tx);
	dma_sync_single_for_cpu(ring->dev->dev->dma_dev,
				    addr, len, DMA_FROM_DEVICE);
}

static inline
    void sync_descbuffer_for_device(struct b43_dmaring *ring,
				    dma_addr_t addr, size_t len)
{
	B43_WARN_ON(ring->tx);
	dma_sync_single_for_device(ring->dev->dev->dma_dev,
				   addr, len, DMA_FROM_DEVICE);
}

static inline
    void free_descriptor_buffer(struct b43_dmaring *ring,
				struct b43_dmadesc_meta *meta)
{
	if (meta->skb) {
		dev_kfree_skb_any(meta->skb);
		meta->skb = NULL;
	}
}

static int alloc_ringmemory(struct b43_dmaring *ring)
{
	gfp_t flags = GFP_KERNEL;

	/* The specs call for 4K buffers for 30- and 32-bit DMA with 4K
	 * alignment and 8K buffers for 64-bit DMA with 8K alignment.
	 * In practice we could use smaller buffers for the latter, but the
	 * alignment is really important because of the hardware bug. If bit
	 * 0x00001000 is used in DMA address, some hardware (like BCM4331)
	 * copies that bit into B43_DMA64_RXSTATUS and we get false values from
	 * B43_DMA64_RXSTATDPTR. Let's just use 8K buffers even if we don't use
	 * more than 256 slots for ring.
	 */
	u16 ring_mem_size = (ring->type == B43_DMA_64BIT) ?
				B43_DMA64_RINGMEMSIZE : B43_DMA32_RINGMEMSIZE;

	ring->descbase = dma_alloc_coherent(ring->dev->dev->dma_dev,
					    ring_mem_size, &(ring->dmabase),
					    flags);
	if (!ring->descbase) {
		b43err(ring->dev->wl, "DMA ringmemory allocation failed\n");
		return -ENOMEM;
	}
	memset(ring->descbase, 0, ring_mem_size);

	return 0;
}

static void free_ringmemory(struct b43_dmaring *ring)
{
	u16 ring_mem_size = (ring->type == B43_DMA_64BIT) ?
				B43_DMA64_RINGMEMSIZE : B43_DMA32_RINGMEMSIZE;
	dma_free_coherent(ring->dev->dev->dma_dev, ring_mem_size,
			  ring->descbase, ring->dmabase);
}

/* Reset the RX DMA channel */
static int b43_dmacontroller_rx_reset(struct b43_wldev *dev, u16 mmio_base,
				      enum b43_dmatype type)
{
	int i;
	u32 value;
	u16 offset;

	might_sleep();

	offset = (type == B43_DMA_64BIT) ? B43_DMA64_RXCTL : B43_DMA32_RXCTL;
	b43_write32(dev, mmio_base + offset, 0);
	for (i = 0; i < 10; i++) {
		offset = (type == B43_DMA_64BIT) ? B43_DMA64_RXSTATUS :
						   B43_DMA32_RXSTATUS;
		value = b43_read32(dev, mmio_base + offset);
		if (type == B43_DMA_64BIT) {
			value &= B43_DMA64_RXSTAT;
			if (value == B43_DMA64_RXSTAT_DISABLED) {
				i = -1;
				break;
			}
		} else {
			value &= B43_DMA32_RXSTATE;
			if (value == B43_DMA32_RXSTAT_DISABLED) {
				i = -1;
				break;
			}
		}
		msleep(1);
	}
	if (i != -1) {
		b43err(dev->wl, "DMA RX reset timed out\n");
		return -ENODEV;
	}

	return 0;
}

/* Reset the TX DMA channel */
static int b43_dmacontroller_tx_reset(struct b43_wldev *dev, u16 mmio_base,
				      enum b43_dmatype type)
{
	int i;
	u32 value;
	u16 offset;

	might_sleep();

	for (i = 0; i < 10; i++) {
		offset = (type == B43_DMA_64BIT) ? B43_DMA64_TXSTATUS :
						   B43_DMA32_TXSTATUS;
		value = b43_read32(dev, mmio_base + offset);
		if (type == B43_DMA_64BIT) {
			value &= B43_DMA64_TXSTAT;
			if (value == B43_DMA64_TXSTAT_DISABLED ||
			    value == B43_DMA64_TXSTAT_IDLEWAIT ||
			    value == B43_DMA64_TXSTAT_STOPPED)
				break;
		} else {
			value &= B43_DMA32_TXSTATE;
			if (value == B43_DMA32_TXSTAT_DISABLED ||
			    value == B43_DMA32_TXSTAT_IDLEWAIT ||
			    value == B43_DMA32_TXSTAT_STOPPED)
				break;
		}
		msleep(1);
	}
	offset = (type == B43_DMA_64BIT) ? B43_DMA64_TXCTL : B43_DMA32_TXCTL;
	b43_write32(dev, mmio_base + offset, 0);
	for (i = 0; i < 10; i++) {
		offset = (type == B43_DMA_64BIT) ? B43_DMA64_TXSTATUS :
						   B43_DMA32_TXSTATUS;
		value = b43_read32(dev, mmio_base + offset);
		if (type == B43_DMA_64BIT) {
			value &= B43_DMA64_TXSTAT;
			if (value == B43_DMA64_TXSTAT_DISABLED) {
				i = -1;
				break;
			}
		} else {
			value &= B43_DMA32_TXSTATE;
			if (value == B43_DMA32_TXSTAT_DISABLED) {
				i = -1;
				break;
			}
		}
		msleep(1);
	}
	if (i != -1) {
		b43err(dev->wl, "DMA TX reset timed out\n");
		return -ENODEV;
	}
	/* ensure the reset is completed. */
	msleep(1);

	return 0;
}

/* Check if a DMA mapping address is invalid. */
static bool b43_dma_mapping_error(struct b43_dmaring *ring,
				  dma_addr_t addr,
				  size_t buffersize, bool dma_to_device)
{
	if (unlikely(dma_mapping_error(ring->dev->dev->dma_dev, addr)))
		return 1;

	switch (ring->type) {
	case B43_DMA_30BIT:
		if ((u64)addr + buffersize > (1ULL << 30))
			goto address_error;
		break;
	case B43_DMA_32BIT:
		if ((u64)addr + buffersize > (1ULL << 32))
			goto address_error;
		break;
	case B43_DMA_64BIT:
		/* Currently we can't have addresses beyond
		 * 64bit in the kernel. */
		break;
	}

	/* The address is OK. */
	return 0;

address_error:
	/* We can't support this address. Unmap it again. */
	unmap_descbuffer(ring, addr, buffersize, dma_to_device);

	return 1;
}

static bool b43_rx_buffer_is_poisoned(struct b43_dmaring *ring, struct sk_buff *skb)
{
	unsigned char *f = skb->data + ring->frameoffset;

	return ((f[0] & f[1] & f[2] & f[3] & f[4] & f[5] & f[6] & f[7]) == 0xFF);
}

static void b43_poison_rx_buffer(struct b43_dmaring *ring, struct sk_buff *skb)
{
	struct b43_rxhdr_fw4 *rxhdr;
	unsigned char *frame;

	/* This poisons the RX buffer to detect DMA failures. */

	rxhdr = (struct b43_rxhdr_fw4 *)(skb->data);
	rxhdr->frame_len = 0;

	B43_WARN_ON(ring->rx_buffersize < ring->frameoffset + sizeof(struct b43_plcp_hdr6) + 2);
	frame = skb->data + ring->frameoffset;
	memset(frame, 0xFF, sizeof(struct b43_plcp_hdr6) + 2 /* padding */);
}

static int setup_rx_descbuffer(struct b43_dmaring *ring,
			       struct b43_dmadesc_generic *desc,
			       struct b43_dmadesc_meta *meta, gfp_t gfp_flags)
{
	dma_addr_t dmaaddr;
	struct sk_buff *skb;

	B43_WARN_ON(ring->tx);

	skb = __dev_alloc_skb(ring->rx_buffersize, gfp_flags);
	if (unlikely(!skb))
		return -ENOMEM;
	b43_poison_rx_buffer(ring, skb);
	dmaaddr = map_descbuffer(ring, skb->data, ring->rx_buffersize, 0);
	if (b43_dma_mapping_error(ring, dmaaddr, ring->rx_buffersize, 0)) {
		/* ugh. try to realloc in zone_dma */
		gfp_flags |= GFP_DMA;

		dev_kfree_skb_any(skb);

		skb = __dev_alloc_skb(ring->rx_buffersize, gfp_flags);
		if (unlikely(!skb))
			return -ENOMEM;
		b43_poison_rx_buffer(ring, skb);
		dmaaddr = map_descbuffer(ring, skb->data,
					 ring->rx_buffersize, 0);
		if (b43_dma_mapping_error(ring, dmaaddr, ring->rx_buffersize, 0)) {
			b43err(ring->dev->wl, "RX DMA buffer allocation failed\n");
			dev_kfree_skb_any(skb);
			return -EIO;
		}
	}

	meta->skb = skb;
	meta->dmaaddr = dmaaddr;
	ring->ops->fill_descriptor(ring, desc, dmaaddr,
				   ring->rx_buffersize, 0, 0, 0);

	return 0;
}

/* Allocate the initial descbuffers.
 * This is used for an RX ring only.
 */
static int alloc_initial_descbuffers(struct b43_dmaring *ring)
{
	int i, err = -ENOMEM;
	struct b43_dmadesc_generic *desc;
	struct b43_dmadesc_meta *meta;

	for (i = 0; i < ring->nr_slots; i++) {
		desc = ring->ops->idx2desc(ring, i, &meta);

		err = setup_rx_descbuffer(ring, desc, meta, GFP_KERNEL);
		if (err) {
			b43err(ring->dev->wl,
			       "Failed to allocate initial descbuffers\n");
			goto err_unwind;
		}
	}
	mb();
	ring->used_slots = ring->nr_slots;
	err = 0;
      out:
	return err;

      err_unwind:
	for (i--; i >= 0; i--) {
		desc = ring->ops->idx2desc(ring, i, &meta);

		unmap_descbuffer(ring, meta->dmaaddr, ring->rx_buffersize, 0);
		dev_kfree_skb(meta->skb);
	}
	goto out;
}

/* Do initial setup of the DMA controller.
 * Reset the controller, write the ring busaddress
 * and switch the "enable" bit on.
 */
static int dmacontroller_setup(struct b43_dmaring *ring)
{
	int err = 0;
	u32 value;
	u32 addrext;
	bool parity = ring->dev->dma.parity;
	u32 addrlo;
	u32 addrhi;

	if (ring->tx) {
		if (ring->type == B43_DMA_64BIT) {
			u64 ringbase = (u64) (ring->dmabase);
			addrext = b43_dma_address(&ring->dev->dma, ringbase, B43_DMA_ADDR_EXT);
			addrlo = b43_dma_address(&ring->dev->dma, ringbase, B43_DMA_ADDR_LOW);
			addrhi = b43_dma_address(&ring->dev->dma, ringbase, B43_DMA_ADDR_HIGH);

			value = B43_DMA64_TXENABLE;
			value |= (addrext << B43_DMA64_TXADDREXT_SHIFT)
			    & B43_DMA64_TXADDREXT_MASK;
			if (!parity)
				value |= B43_DMA64_TXPARITYDISABLE;
			b43_dma_write(ring, B43_DMA64_TXCTL, value);
			b43_dma_write(ring, B43_DMA64_TXRINGLO, addrlo);
			b43_dma_write(ring, B43_DMA64_TXRINGHI, addrhi);
		} else {
			u32 ringbase = (u32) (ring->dmabase);
			addrext = b43_dma_address(&ring->dev->dma, ringbase, B43_DMA_ADDR_EXT);
			addrlo = b43_dma_address(&ring->dev->dma, ringbase, B43_DMA_ADDR_LOW);

			value = B43_DMA32_TXENABLE;
			value |= (addrext << B43_DMA32_TXADDREXT_SHIFT)
			    & B43_DMA32_TXADDREXT_MASK;
			if (!parity)
				value |= B43_DMA32_TXPARITYDISABLE;
			b43_dma_write(ring, B43_DMA32_TXCTL, value);
			b43_dma_write(ring, B43_DMA32_TXRING, addrlo);
		}
	} else {
		err = alloc_initial_descbuffers(ring);
		if (err)
			goto out;
		if (ring->type == B43_DMA_64BIT) {
			u64 ringbase = (u64) (ring->dmabase);
			addrext = b43_dma_address(&ring->dev->dma, ringbase, B43_DMA_ADDR_EXT);
			addrlo = b43_dma_address(&ring->dev->dma, ringbase, B43_DMA_ADDR_LOW);
			addrhi = b43_dma_address(&ring->dev->dma, ringbase, B43_DMA_ADDR_HIGH);

			value = (ring->frameoffset << B43_DMA64_RXFROFF_SHIFT);
			value |= B43_DMA64_RXENABLE;
			value |= (addrext << B43_DMA64_RXADDREXT_SHIFT)
			    & B43_DMA64_RXADDREXT_MASK;
			if (!parity)
				value |= B43_DMA64_RXPARITYDISABLE;
			b43_dma_write(ring, B43_DMA64_RXCTL, value);
			b43_dma_write(ring, B43_DMA64_RXRINGLO, addrlo);
			b43_dma_write(ring, B43_DMA64_RXRINGHI, addrhi);
			b43_dma_write(ring, B43_DMA64_RXINDEX, ring->nr_slots *
				      sizeof(struct b43_dmadesc64));
		} else {
			u32 ringbase = (u32) (ring->dmabase);
			addrext = b43_dma_address(&ring->dev->dma, ringbase, B43_DMA_ADDR_EXT);
			addrlo = b43_dma_address(&ring->dev->dma, ringbase, B43_DMA_ADDR_LOW);

			value = (ring->frameoffset << B43_DMA32_RXFROFF_SHIFT);
			value |= B43_DMA32_RXENABLE;
			value |= (addrext << B43_DMA32_RXADDREXT_SHIFT)
			    & B43_DMA32_RXADDREXT_MASK;
			if (!parity)
				value |= B43_DMA32_RXPARITYDISABLE;
			b43_dma_write(ring, B43_DMA32_RXCTL, value);
			b43_dma_write(ring, B43_DMA32_RXRING, addrlo);
			b43_dma_write(ring, B43_DMA32_RXINDEX, ring->nr_slots *
				      sizeof(struct b43_dmadesc32));
		}
	}

out:
	return err;
}

/* Shutdown the DMA controller. */
static void dmacontroller_cleanup(struct b43_dmaring *ring)
{
	if (ring->tx) {
		b43_dmacontroller_tx_reset(ring->dev, ring->mmio_base,
					   ring->type);
		if (ring->type == B43_DMA_64BIT) {
			b43_dma_write(ring, B43_DMA64_TXRINGLO, 0);
			b43_dma_write(ring, B43_DMA64_TXRINGHI, 0);
		} else
			b43_dma_write(ring, B43_DMA32_TXRING, 0);
	} else {
		b43_dmacontroller_rx_reset(ring->dev, ring->mmio_base,
					   ring->type);
		if (ring->type == B43_DMA_64BIT) {
			b43_dma_write(ring, B43_DMA64_RXRINGLO, 0);
			b43_dma_write(ring, B43_DMA64_RXRINGHI, 0);
		} else
			b43_dma_write(ring, B43_DMA32_RXRING, 0);
	}
}

static void free_all_descbuffers(struct b43_dmaring *ring)
{
	struct b43_dmadesc_meta *meta;
	int i;

	if (!ring->used_slots)
		return;
	for (i = 0; i < ring->nr_slots; i++) {
		/* get meta - ignore returned value */
		ring->ops->idx2desc(ring, i, &meta);

		if (!meta->skb || b43_dma_ptr_is_poisoned(meta->skb)) {
			B43_WARN_ON(!ring->tx);
			continue;
		}
		if (ring->tx) {
			unmap_descbuffer(ring, meta->dmaaddr,
					 meta->skb->len, 1);
		} else {
			unmap_descbuffer(ring, meta->dmaaddr,
					 ring->rx_buffersize, 0);
		}
		free_descriptor_buffer(ring, meta);
	}
}

static u64 supported_dma_mask(struct b43_wldev *dev)
{
	u32 tmp;
	u16 mmio_base;

	switch (dev->dev->bus_type) {
#ifdef CONFIG_B43_BCMA
	case B43_BUS_BCMA:
		tmp = bcma_aread32(dev->dev->bdev, BCMA_IOST);
		if (tmp & BCMA_IOST_DMA64)
			return DMA_BIT_MASK(64);
		break;
#endif
#ifdef CONFIG_B43_SSB
	case B43_BUS_SSB:
		tmp = ssb_read32(dev->dev->sdev, SSB_TMSHIGH);
		if (tmp & SSB_TMSHIGH_DMA64)
			return DMA_BIT_MASK(64);
		break;
#endif
	}

	mmio_base = b43_dmacontroller_base(0, 0);
	b43_write32(dev, mmio_base + B43_DMA32_TXCTL, B43_DMA32_TXADDREXT_MASK);
	tmp = b43_read32(dev, mmio_base + B43_DMA32_TXCTL);
	if (tmp & B43_DMA32_TXADDREXT_MASK)
		return DMA_BIT_MASK(32);

	return DMA_BIT_MASK(30);
}

static enum b43_dmatype dma_mask_to_engine_type(u64 dmamask)
{
	if (dmamask == DMA_BIT_MASK(30))
		return B43_DMA_30BIT;
	if (dmamask == DMA_BIT_MASK(32))
		return B43_DMA_32BIT;
	if (dmamask == DMA_BIT_MASK(64))
		return B43_DMA_64BIT;
	B43_WARN_ON(1);
	return B43_DMA_30BIT;
}

/* Main initialization function. */
static
struct b43_dmaring *b43_setup_dmaring(struct b43_wldev *dev,
				      int controller_index,
				      int for_tx,
				      enum b43_dmatype type)
{
	struct b43_dmaring *ring;
	int i, err;
	dma_addr_t dma_test;

	ring = kzalloc(sizeof(*ring), GFP_KERNEL);
	if (!ring)
		goto out;

	ring->nr_slots = B43_RXRING_SLOTS;
	if (for_tx)
		ring->nr_slots = B43_TXRING_SLOTS;

	ring->meta = kcalloc(ring->nr_slots, sizeof(struct b43_dmadesc_meta),
			     GFP_KERNEL);
	if (!ring->meta)
		goto err_kfree_ring;
	for (i = 0; i < ring->nr_slots; i++)
		ring->meta->skb = B43_DMA_PTR_POISON;

	ring->type = type;
	ring->dev = dev;
	ring->mmio_base = b43_dmacontroller_base(type, controller_index);
	ring->index = controller_index;
	if (type == B43_DMA_64BIT)
		ring->ops = &dma64_ops;
	else
		ring->ops = &dma32_ops;
	if (for_tx) {
		ring->tx = true;
		ring->current_slot = -1;
	} else {
		if (ring->index == 0) {
			switch (dev->fw.hdr_format) {
			case B43_FW_HDR_598:
				ring->rx_buffersize = B43_DMA0_RX_FW598_BUFSIZE;
				ring->frameoffset = B43_DMA0_RX_FW598_FO;
				break;
			case B43_FW_HDR_410:
			case B43_FW_HDR_351:
				ring->rx_buffersize = B43_DMA0_RX_FW351_BUFSIZE;
				ring->frameoffset = B43_DMA0_RX_FW351_FO;
				break;
			}
		} else
			B43_WARN_ON(1);
	}
#ifdef CONFIG_B43_DEBUG
	ring->last_injected_overflow = jiffies;
#endif

	if (for_tx) {
		/* Assumption: B43_TXRING_SLOTS can be divided by TX_SLOTS_PER_FRAME */
		BUILD_BUG_ON(B43_TXRING_SLOTS % TX_SLOTS_PER_FRAME != 0);

		ring->txhdr_cache = kcalloc(ring->nr_slots / TX_SLOTS_PER_FRAME,
					    b43_txhdr_size(dev),
					    GFP_KERNEL);
		if (!ring->txhdr_cache)
			goto err_kfree_meta;

		/* test for ability to dma to txhdr_cache */
		dma_test = dma_map_single(dev->dev->dma_dev,
					  ring->txhdr_cache,
					  b43_txhdr_size(dev),
					  DMA_TO_DEVICE);

		if (b43_dma_mapping_error(ring, dma_test,
					  b43_txhdr_size(dev), 1)) {
			/* ugh realloc */
			kfree(ring->txhdr_cache);
			ring->txhdr_cache = kcalloc(ring->nr_slots / TX_SLOTS_PER_FRAME,
						    b43_txhdr_size(dev),
						    GFP_KERNEL | GFP_DMA);
			if (!ring->txhdr_cache)
				goto err_kfree_meta;

			dma_test = dma_map_single(dev->dev->dma_dev,
						  ring->txhdr_cache,
						  b43_txhdr_size(dev),
						  DMA_TO_DEVICE);

			if (b43_dma_mapping_error(ring, dma_test,
						  b43_txhdr_size(dev), 1)) {

				b43err(dev->wl,
				       "TXHDR DMA allocation failed\n");
				goto err_kfree_txhdr_cache;
			}
		}

		dma_unmap_single(dev->dev->dma_dev,
				 dma_test, b43_txhdr_size(dev),
				 DMA_TO_DEVICE);
	}

	err = alloc_ringmemory(ring);
	if (err)
		goto err_kfree_txhdr_cache;
	err = dmacontroller_setup(ring);
	if (err)
		goto err_free_ringmemory;

      out:
	return ring;

      err_free_ringmemory:
	free_ringmemory(ring);
      err_kfree_txhdr_cache:
	kfree(ring->txhdr_cache);
      err_kfree_meta:
	kfree(ring->meta);
      err_kfree_ring:
	kfree(ring);
	ring = NULL;
	goto out;
}

#define divide(a, b)	({	\
	typeof(a) __a = a;	\
	do_div(__a, b);		\
	__a;			\
  })

#define modulo(a, b)	({	\
	typeof(a) __a = a;	\
	do_div(__a, b);		\
  })

/* Main cleanup function. */
static void b43_destroy_dmaring(struct b43_dmaring *ring,
				const char *ringname)
{
	if (!ring)
		return;

#ifdef CONFIG_B43_DEBUG
	{
		/* Print some statistics. */
		u64 failed_packets = ring->nr_failed_tx_packets;
		u64 succeed_packets = ring->nr_succeed_tx_packets;
		u64 nr_packets = failed_packets + succeed_packets;
		u64 permille_failed = 0, average_tries = 0;

		if (nr_packets)
			permille_failed = divide(failed_packets * 1000, nr_packets);
		if (nr_packets)
			average_tries = divide(ring->nr_total_packet_tries * 100, nr_packets);

		b43dbg(ring->dev->wl, "DMA-%u %s: "
		       "Used slots %d/%d, Failed frames %llu/%llu = %llu.%01llu%%, "
		       "Average tries %llu.%02llu\n",
		       (unsigned int)(ring->type), ringname,
		       ring->max_used_slots,
		       ring->nr_slots,
		       (unsigned long long)failed_packets,
		       (unsigned long long)nr_packets,
		       (unsigned long long)divide(permille_failed, 10),
		       (unsigned long long)modulo(permille_failed, 10),
		       (unsigned long long)divide(average_tries, 100),
		       (unsigned long long)modulo(average_tries, 100));
	}
#endif /* DEBUG */

	/* Device IRQs are disabled prior entering this function,
	 * so no need to take care of concurrency with rx handler stuff.
	 */
	dmacontroller_cleanup(ring);
	free_all_descbuffers(ring);
	free_ringmemory(ring);

	kfree(ring->txhdr_cache);
	kfree(ring->meta);
	kfree(ring);
}

#define destroy_ring(dma, ring) do {				\
	b43_destroy_dmaring((dma)->ring, __stringify(ring));	\
	(dma)->ring = NULL;					\
    } while (0)

void b43_dma_free(struct b43_wldev *dev)
{
	struct b43_dma *dma;

	if (b43_using_pio_transfers(dev))
		return;
	dma = &dev->dma;

	destroy_ring(dma, rx_ring);
	destroy_ring(dma, tx_ring_AC_BK);
	destroy_ring(dma, tx_ring_AC_BE);
	destroy_ring(dma, tx_ring_AC_VI);
	destroy_ring(dma, tx_ring_AC_VO);
	destroy_ring(dma, tx_ring_mcast);
}

static int b43_dma_set_mask(struct b43_wldev *dev, u64 mask)
{
	u64 orig_mask = mask;
	bool fallback = false;
	int err;

	/* Try to set the DMA mask. If it fails, try falling back to a
	 * lower mask, as we can always also support a lower one. */
	while (1) {
		err = dma_set_mask(dev->dev->dma_dev, mask);
		if (!err) {
			err = dma_set_coherent_mask(dev->dev->dma_dev, mask);
			if (!err)
				break;
		}
		if (mask == DMA_BIT_MASK(64)) {
			mask = DMA_BIT_MASK(32);
			fallback = true;
			continue;
		}
		if (mask == DMA_BIT_MASK(32)) {
			mask = DMA_BIT_MASK(30);
			fallback = true;
			continue;
		}
		b43err(dev->wl, "The machine/kernel does not support "
		       "the required %u-bit DMA mask\n",
		       (unsigned int)dma_mask_to_engine_type(orig_mask));
		return -EOPNOTSUPP;
	}
	if (fallback) {
		b43info(dev->wl, "DMA mask fallback from %u-bit to %u-bit\n",
			(unsigned int)dma_mask_to_engine_type(orig_mask),
			(unsigned int)dma_mask_to_engine_type(mask));
	}

	return 0;
}

/* Some hardware with 64-bit DMA seems to be bugged and looks for translation
 * bit in low address word instead of high one.
 */
static bool b43_dma_translation_in_low_word(struct b43_wldev *dev,
					    enum b43_dmatype type)
{
	if (type != B43_DMA_64BIT)
		return 1;

#ifdef CONFIG_B43_SSB
	if (dev->dev->bus_type == B43_BUS_SSB &&
	    dev->dev->sdev->bus->bustype == SSB_BUSTYPE_PCI &&
	    !(dev->dev->sdev->bus->host_pci->is_pcie &&
	      ssb_read32(dev->dev->sdev, SSB_TMSHIGH) & SSB_TMSHIGH_DMA64))
			return 1;
#endif
	return 0;
}

int b43_dma_init(struct b43_wldev *dev)
{
	struct b43_dma *dma = &dev->dma;
	int err;
	u64 dmamask;
	enum b43_dmatype type;

	dmamask = supported_dma_mask(dev);
	type = dma_mask_to_engine_type(dmamask);
	err = b43_dma_set_mask(dev, dmamask);
	if (err)
		return err;

	switch (dev->dev->bus_type) {
#ifdef CONFIG_B43_BCMA
	case B43_BUS_BCMA:
		dma->translation = bcma_core_dma_translation(dev->dev->bdev);
		break;
#endif
#ifdef CONFIG_B43_SSB
	case B43_BUS_SSB:
		dma->translation = ssb_dma_translation(dev->dev->sdev);
		break;
#endif
	}
	dma->translation_in_low = b43_dma_translation_in_low_word(dev, type);

	dma->parity = true;
#ifdef CONFIG_B43_BCMA
	/* TODO: find out which SSB devices need disabling parity */
	if (dev->dev->bus_type == B43_BUS_BCMA)
		dma->parity = false;
#endif

	err = -ENOMEM;
	/* setup TX DMA channels. */
	dma->tx_ring_AC_BK = b43_setup_dmaring(dev, 0, 1, type);
	if (!dma->tx_ring_AC_BK)
		goto out;

	dma->tx_ring_AC_BE = b43_setup_dmaring(dev, 1, 1, type);
	if (!dma->tx_ring_AC_BE)
		goto err_destroy_bk;

	dma->tx_ring_AC_VI = b43_setup_dmaring(dev, 2, 1, type);
	if (!dma->tx_ring_AC_VI)
		goto err_destroy_be;

	dma->tx_ring_AC_VO = b43_setup_dmaring(dev, 3, 1, type);
	if (!dma->tx_ring_AC_VO)
		goto err_destroy_vi;

	dma->tx_ring_mcast = b43_setup_dmaring(dev, 4, 1, type);
	if (!dma->tx_ring_mcast)
		goto err_destroy_vo;

	/* setup RX DMA channel. */
	dma->rx_ring = b43_setup_dmaring(dev, 0, 0, type);
	if (!dma->rx_ring)
		goto err_destroy_mcast;

	/* No support for the TX status DMA ring. */
	B43_WARN_ON(dev->dev->core_rev < 5);

	b43dbg(dev->wl, "%u-bit DMA initialized\n",
	       (unsigned int)type);
	err = 0;
out:
	return err;

err_destroy_mcast:
	destroy_ring(dma, tx_ring_mcast);
err_destroy_vo:
	destroy_ring(dma, tx_ring_AC_VO);
err_destroy_vi:
	destroy_ring(dma, tx_ring_AC_VI);
err_destroy_be:
	destroy_ring(dma, tx_ring_AC_BE);
err_destroy_bk:
	destroy_ring(dma, tx_ring_AC_BK);
	return err;
}

/* Generate a cookie for the TX header. */
static u16 generate_cookie(struct b43_dmaring *ring, int slot)
{
	u16 cookie;

	/* Use the upper 4 bits of the cookie as
	 * DMA controller ID and store the slot number
	 * in the lower 12 bits.
	 * Note that the cookie must never be 0, as this
	 * is a special value used in RX path.
	 * It can also not be 0xFFFF because that is special
	 * for multicast frames.
	 */
	cookie = (((u16)ring->index + 1) << 12);
	B43_WARN_ON(slot & ~0x0FFF);
	cookie |= (u16)slot;

	return cookie;
}

/* Inspect a cookie and find out to which controller/slot it belongs. */
static
struct b43_dmaring *parse_cookie(struct b43_wldev *dev, u16 cookie, int *slot)
{
	struct b43_dma *dma = &dev->dma;
	struct b43_dmaring *ring = NULL;

	switch (cookie & 0xF000) {
	case 0x1000:
		ring = dma->tx_ring_AC_BK;
		break;
	case 0x2000:
		ring = dma->tx_ring_AC_BE;
		break;
	case 0x3000:
		ring = dma->tx_ring_AC_VI;
		break;
	case 0x4000:
		ring = dma->tx_ring_AC_VO;
		break;
	case 0x5000:
		ring = dma->tx_ring_mcast;
		break;
	}
	*slot = (cookie & 0x0FFF);
	if (unlikely(!ring || *slot < 0 || *slot >= ring->nr_slots)) {
		b43dbg(dev->wl, "TX-status contains "
		       "invalid cookie: 0x%04X\n", cookie);
		return NULL;
	}

	return ring;
}

static int dma_tx_fragment(struct b43_dmaring *ring,
			   struct sk_buff *skb)
{
	const struct b43_dma_ops *ops = ring->ops;
	struct ieee80211_tx_info *info = IEEE80211_SKB_CB(skb);
	struct b43_private_tx_info *priv_info = b43_get_priv_tx_info(info);
	u8 *header;
	int slot, old_top_slot, old_used_slots;
	int err;
	struct b43_dmadesc_generic *desc;
	struct b43_dmadesc_meta *meta;
	struct b43_dmadesc_meta *meta_hdr;
	u16 cookie;
	size_t hdrsize = b43_txhdr_size(ring->dev);

	/* Important note: If the number of used DMA slots per TX frame
	 * is changed here, the TX_SLOTS_PER_FRAME definition at the top of
	 * the file has to be updated, too!
	 */

	old_top_slot = ring->current_slot;
	old_used_slots = ring->used_slots;

	/* Get a slot for the header. */
	slot = request_slot(ring);
	desc = ops->idx2desc(ring, slot, &meta_hdr);
	memset(meta_hdr, 0, sizeof(*meta_hdr));

	header = &(ring->txhdr_cache[(slot / TX_SLOTS_PER_FRAME) * hdrsize]);
	cookie = generate_cookie(ring, slot);
	err = b43_generate_txhdr(ring->dev, header,
				 skb, info, cookie);
	if (unlikely(err)) {
		ring->current_slot = old_top_slot;
		ring->used_slots = old_used_slots;
		return err;
	}

	meta_hdr->dmaaddr = map_descbuffer(ring, (unsigned char *)header,
					   hdrsize, 1);
	if (b43_dma_mapping_error(ring, meta_hdr->dmaaddr, hdrsize, 1)) {
		ring->current_slot = old_top_slot;
		ring->used_slots = old_used_slots;
		return -EIO;
	}
	ops->fill_descriptor(ring, desc, meta_hdr->dmaaddr,
			     hdrsize, 1, 0, 0);

	/* Get a slot for the payload. */
	slot = request_slot(ring);
	desc = ops->idx2desc(ring, slot, &meta);
	memset(meta, 0, sizeof(*meta));

	meta->skb = skb;
	meta->is_last_fragment = true;
	priv_info->bouncebuffer = NULL;

	meta->dmaaddr = map_descbuffer(ring, skb->data, skb->len, 1);
	/* create a bounce buffer in zone_dma on mapping failure. */
	if (b43_dma_mapping_error(ring, meta->dmaaddr, skb->len, 1)) {
		priv_info->bouncebuffer = kmemdup(skb->data, skb->len,
						  GFP_ATOMIC | GFP_DMA);
		if (!priv_info->bouncebuffer) {
			ring->current_slot = old_top_slot;
			ring->used_slots = old_used_slots;
			err = -ENOMEM;
			goto out_unmap_hdr;
		}

		meta->dmaaddr = map_descbuffer(ring, priv_info->bouncebuffer, skb->len, 1);
		if (b43_dma_mapping_error(ring, meta->dmaaddr, skb->len, 1)) {
			kfree(priv_info->bouncebuffer);
			priv_info->bouncebuffer = NULL;
			ring->current_slot = old_top_slot;
			ring->used_slots = old_used_slots;
			err = -EIO;
			goto out_unmap_hdr;
		}
	}

	ops->fill_descriptor(ring, desc, meta->dmaaddr, skb->len, 0, 1, 1);

	if (info->flags & IEEE80211_TX_CTL_SEND_AFTER_DTIM) {
		/* Tell the firmware about the cookie of the last
		 * mcast frame, so it can clear the more-data bit in it. */
		b43_shm_write16(ring->dev, B43_SHM_SHARED,
				B43_SHM_SH_MCASTCOOKIE, cookie);
	}
	/* Now transfer the whole frame. */
	wmb();
	ops->poke_tx(ring, next_slot(ring, slot));
	return 0;

out_unmap_hdr:
	unmap_descbuffer(ring, meta_hdr->dmaaddr,
			 hdrsize, 1);
	return err;
}

static inline int should_inject_overflow(struct b43_dmaring *ring)
{
#ifdef CONFIG_B43_DEBUG
	if (unlikely(b43_debug(ring->dev, B43_DBG_DMAOVERFLOW))) {
		/* Check if we should inject another ringbuffer overflow
		 * to test handling of this situation in the stack. */
		unsigned long next_overflow;

		next_overflow = ring->last_injected_overflow + HZ;
		if (time_after(jiffies, next_overflow)) {
			ring->last_injected_overflow = jiffies;
			b43dbg(ring->dev->wl,
			       "Injecting TX ring overflow on "
			       "DMA controller %d\n", ring->index);
			return 1;
		}
	}
#endif /* CONFIG_B43_DEBUG */
	return 0;
}

/* Static mapping of mac80211's queues (priorities) to b43 DMA rings. */
static struct b43_dmaring *select_ring_by_priority(struct b43_wldev *dev,
						   u8 queue_prio)
{
	struct b43_dmaring *ring;

	if (dev->qos_enabled) {
		/* 0 = highest priority */
		switch (queue_prio) {
		default:
			B43_WARN_ON(1);
			/* fallthrough */
		case 0:
			ring = dev->dma.tx_ring_AC_VO;
			break;
		case 1:
			ring = dev->dma.tx_ring_AC_VI;
			break;
		case 2:
			ring = dev->dma.tx_ring_AC_BE;
			break;
		case 3:
			ring = dev->dma.tx_ring_AC_BK;
			break;
		}
	} else
		ring = dev->dma.tx_ring_AC_BE;

	return ring;
}

int b43_dma_tx(struct b43_wldev *dev, struct sk_buff *skb)
{
	struct b43_dmaring *ring;
	struct ieee80211_hdr *hdr;
	int err = 0;
	struct ieee80211_tx_info *info = IEEE80211_SKB_CB(skb);

	hdr = (struct ieee80211_hdr *)skb->data;
	if (info->flags & IEEE80211_TX_CTL_SEND_AFTER_DTIM) {
		/* The multicast ring will be sent after the DTIM */
		ring = dev->dma.tx_ring_mcast;
		/* Set the more-data bit. Ucode will clear it on
		 * the last frame for us. */
		hdr->frame_control |= cpu_to_le16(IEEE80211_FCTL_MOREDATA);
	} else {
		/* Decide by priority where to put this frame. */
		ring = select_ring_by_priority(
			dev, skb_get_queue_mapping(skb));
	}

	B43_WARN_ON(!ring->tx);

	if (unlikely(ring->stopped)) {
		/* We get here only because of a bug in mac80211.
		 * Because of a race, one packet may be queued after
		 * the queue is stopped, thus we got called when we shouldn't.
		 * For now, just refuse the transmit. */
		if (b43_debug(dev, B43_DBG_DMAVERBOSE))
			b43err(dev->wl, "Packet after queue stopped\n");
		err = -ENOSPC;
		goto out;
	}

	if (unlikely(WARN_ON(free_slots(ring) < TX_SLOTS_PER_FRAME))) {
		/* If we get here, we have a real error with the queue
		 * full, but queues not stopped. */
		b43err(dev->wl, "DMA queue overflow\n");
		err = -ENOSPC;
		goto out;
	}

	/* Assign the queue number to the ring (if not already done before)
	 * so TX status handling can use it. The queue to ring mapping is
	 * static, so we don't need to store it per frame. */
	ring->queue_prio = skb_get_queue_mapping(skb);

	err = dma_tx_fragment(ring, skb);
	if (unlikely(err == -ENOKEY)) {
		/* Drop this packet, as we don't have the encryption key
		 * anymore and must not transmit it unencrypted. */
		dev_kfree_skb_any(skb);
		err = 0;
		goto out;
	}
	if (unlikely(err)) {
		b43err(dev->wl, "DMA tx mapping failure\n");
		goto out;
	}
	if ((free_slots(ring) < TX_SLOTS_PER_FRAME) ||
	    should_inject_overflow(ring)) {
		/* This TX ring is full. */
		unsigned int skb_mapping = skb_get_queue_mapping(skb);
		ieee80211_stop_queue(dev->wl->hw, skb_mapping);
		dev->wl->tx_queue_stopped[skb_mapping] = 1;
<<<<<<< HEAD
		ring->stopped = 1;
=======
		ring->stopped = true;
>>>>>>> a0afd4f7
		if (b43_debug(dev, B43_DBG_DMAVERBOSE)) {
			b43dbg(dev->wl, "Stopped TX ring %d\n", ring->index);
		}
	}
out:

	return err;
}

void b43_dma_handle_txstatus(struct b43_wldev *dev,
			     const struct b43_txstatus *status)
{
	const struct b43_dma_ops *ops;
	struct b43_dmaring *ring;
	struct b43_dmadesc_meta *meta;
	int slot, firstused;
	bool frame_succeed;

	ring = parse_cookie(dev, status->cookie, &slot);
	if (unlikely(!ring))
		return;
	B43_WARN_ON(!ring->tx);

	/* Sanity check: TX packets are processed in-order on one ring.
	 * Check if the slot deduced from the cookie really is the first
	 * used slot. */
	firstused = ring->current_slot - ring->used_slots + 1;
	if (firstused < 0)
		firstused = ring->nr_slots + firstused;
	if (unlikely(slot != firstused)) {
		/* This possibly is a firmware bug and will result in
		 * malfunction, memory leaks and/or stall of DMA functionality. */
		b43dbg(dev->wl, "Out of order TX status report on DMA ring %d. "
		       "Expected %d, but got %d\n",
		       ring->index, firstused, slot);
		return;
	}

	ops = ring->ops;
	while (1) {
		B43_WARN_ON(slot < 0 || slot >= ring->nr_slots);
		/* get meta - ignore returned value */
		ops->idx2desc(ring, slot, &meta);

		if (b43_dma_ptr_is_poisoned(meta->skb)) {
			b43dbg(dev->wl, "Poisoned TX slot %d (first=%d) "
			       "on ring %d\n",
			       slot, firstused, ring->index);
			break;
		}
		if (meta->skb) {
			struct b43_private_tx_info *priv_info =
				b43_get_priv_tx_info(IEEE80211_SKB_CB(meta->skb));

			unmap_descbuffer(ring, meta->dmaaddr, meta->skb->len, 1);
			kfree(priv_info->bouncebuffer);
			priv_info->bouncebuffer = NULL;
		} else {
			unmap_descbuffer(ring, meta->dmaaddr,
					 b43_txhdr_size(dev), 1);
		}

		if (meta->is_last_fragment) {
			struct ieee80211_tx_info *info;

			if (unlikely(!meta->skb)) {
				/* This is a scatter-gather fragment of a frame, so
				 * the skb pointer must not be NULL. */
				b43dbg(dev->wl, "TX status unexpected NULL skb "
				       "at slot %d (first=%d) on ring %d\n",
				       slot, firstused, ring->index);
				break;
			}

			info = IEEE80211_SKB_CB(meta->skb);

			/*
			 * Call back to inform the ieee80211 subsystem about
			 * the status of the transmission.
			 */
			frame_succeed = b43_fill_txstatus_report(dev, info, status);
#ifdef CONFIG_B43_DEBUG
			if (frame_succeed)
				ring->nr_succeed_tx_packets++;
			else
				ring->nr_failed_tx_packets++;
			ring->nr_total_packet_tries += status->frame_count;
#endif /* DEBUG */
			ieee80211_tx_status(dev->wl->hw, meta->skb);

			/* skb will be freed by ieee80211_tx_status().
			 * Poison our pointer. */
			meta->skb = B43_DMA_PTR_POISON;
		} else {
			/* No need to call free_descriptor_buffer here, as
			 * this is only the txhdr, which is not allocated.
			 */
			if (unlikely(meta->skb)) {
				b43dbg(dev->wl, "TX status unexpected non-NULL skb "
				       "at slot %d (first=%d) on ring %d\n",
				       slot, firstused, ring->index);
				break;
			}
		}

		/* Everything unmapped and free'd. So it's not used anymore. */
		ring->used_slots--;

		if (meta->is_last_fragment) {
			/* This is the last scatter-gather
			 * fragment of the frame. We are done. */
			break;
		}
		slot = next_slot(ring, slot);
	}
	if (ring->stopped) {
		B43_WARN_ON(free_slots(ring) < TX_SLOTS_PER_FRAME);
<<<<<<< HEAD
		ring->stopped = 0;
=======
		ring->stopped = false;
>>>>>>> a0afd4f7
	}

	if (dev->wl->tx_queue_stopped[ring->queue_prio]) {
		dev->wl->tx_queue_stopped[ring->queue_prio] = 0;
	} else {
		/* If the driver queue is running wake the corresponding
		 * mac80211 queue. */
		ieee80211_wake_queue(dev->wl->hw, ring->queue_prio);
		if (b43_debug(dev, B43_DBG_DMAVERBOSE)) {
			b43dbg(dev->wl, "Woke up TX ring %d\n", ring->index);
		}
	}
	/* Add work to the queue. */
	ieee80211_queue_work(dev->wl->hw, &dev->wl->tx_work);
}

static void dma_rx(struct b43_dmaring *ring, int *slot)
{
	const struct b43_dma_ops *ops = ring->ops;
	struct b43_dmadesc_generic *desc;
	struct b43_dmadesc_meta *meta;
	struct b43_rxhdr_fw4 *rxhdr;
	struct sk_buff *skb;
	u16 len;
	int err;
	dma_addr_t dmaaddr;

	desc = ops->idx2desc(ring, *slot, &meta);

	sync_descbuffer_for_cpu(ring, meta->dmaaddr, ring->rx_buffersize);
	skb = meta->skb;

	rxhdr = (struct b43_rxhdr_fw4 *)skb->data;
	len = le16_to_cpu(rxhdr->frame_len);
	if (len == 0) {
		int i = 0;

		do {
			udelay(2);
			barrier();
			len = le16_to_cpu(rxhdr->frame_len);
		} while (len == 0 && i++ < 5);
		if (unlikely(len == 0)) {
			dmaaddr = meta->dmaaddr;
			goto drop_recycle_buffer;
		}
	}
	if (unlikely(b43_rx_buffer_is_poisoned(ring, skb))) {
		/* Something went wrong with the DMA.
		 * The device did not touch the buffer and did not overwrite the poison. */
		b43dbg(ring->dev->wl, "DMA RX: Dropping poisoned buffer.\n");
		dmaaddr = meta->dmaaddr;
		goto drop_recycle_buffer;
	}
	if (unlikely(len + ring->frameoffset > ring->rx_buffersize)) {
		/* The data did not fit into one descriptor buffer
		 * and is split over multiple buffers.
		 * This should never happen, as we try to allocate buffers
		 * big enough. So simply ignore this packet.
		 */
		int cnt = 0;
		s32 tmp = len;

		while (1) {
			desc = ops->idx2desc(ring, *slot, &meta);
			/* recycle the descriptor buffer. */
			b43_poison_rx_buffer(ring, meta->skb);
			sync_descbuffer_for_device(ring, meta->dmaaddr,
						   ring->rx_buffersize);
			*slot = next_slot(ring, *slot);
			cnt++;
			tmp -= ring->rx_buffersize;
			if (tmp <= 0)
				break;
		}
		b43err(ring->dev->wl, "DMA RX buffer too small "
		       "(len: %u, buffer: %u, nr-dropped: %d)\n",
		       len, ring->rx_buffersize, cnt);
		goto drop;
	}

	dmaaddr = meta->dmaaddr;
	err = setup_rx_descbuffer(ring, desc, meta, GFP_ATOMIC);
	if (unlikely(err)) {
		b43dbg(ring->dev->wl, "DMA RX: setup_rx_descbuffer() failed\n");
		goto drop_recycle_buffer;
	}

	unmap_descbuffer(ring, dmaaddr, ring->rx_buffersize, 0);
	skb_put(skb, len + ring->frameoffset);
	skb_pull(skb, ring->frameoffset);

	b43_rx(ring->dev, skb, rxhdr);
drop:
	return;

drop_recycle_buffer:
	/* Poison and recycle the RX buffer. */
	b43_poison_rx_buffer(ring, skb);
	sync_descbuffer_for_device(ring, dmaaddr, ring->rx_buffersize);
}

void b43_dma_rx(struct b43_dmaring *ring)
{
	const struct b43_dma_ops *ops = ring->ops;
	int slot, current_slot;
	int used_slots = 0;

	B43_WARN_ON(ring->tx);
	current_slot = ops->get_current_rxslot(ring);
	B43_WARN_ON(!(current_slot >= 0 && current_slot < ring->nr_slots));

	slot = ring->current_slot;
	for (; slot != current_slot; slot = next_slot(ring, slot)) {
		dma_rx(ring, &slot);
		update_max_used_slots(ring, ++used_slots);
	}
	wmb();
	ops->set_current_rxslot(ring, slot);
	ring->current_slot = slot;
}

static void b43_dma_tx_suspend_ring(struct b43_dmaring *ring)
{
	B43_WARN_ON(!ring->tx);
	ring->ops->tx_suspend(ring);
}

static void b43_dma_tx_resume_ring(struct b43_dmaring *ring)
{
	B43_WARN_ON(!ring->tx);
	ring->ops->tx_resume(ring);
}

void b43_dma_tx_suspend(struct b43_wldev *dev)
{
	b43_power_saving_ctl_bits(dev, B43_PS_AWAKE);
	b43_dma_tx_suspend_ring(dev->dma.tx_ring_AC_BK);
	b43_dma_tx_suspend_ring(dev->dma.tx_ring_AC_BE);
	b43_dma_tx_suspend_ring(dev->dma.tx_ring_AC_VI);
	b43_dma_tx_suspend_ring(dev->dma.tx_ring_AC_VO);
	b43_dma_tx_suspend_ring(dev->dma.tx_ring_mcast);
}

void b43_dma_tx_resume(struct b43_wldev *dev)
{
	b43_dma_tx_resume_ring(dev->dma.tx_ring_mcast);
	b43_dma_tx_resume_ring(dev->dma.tx_ring_AC_VO);
	b43_dma_tx_resume_ring(dev->dma.tx_ring_AC_VI);
	b43_dma_tx_resume_ring(dev->dma.tx_ring_AC_BE);
	b43_dma_tx_resume_ring(dev->dma.tx_ring_AC_BK);
	b43_power_saving_ctl_bits(dev, 0);
}

static void direct_fifo_rx(struct b43_wldev *dev, enum b43_dmatype type,
			   u16 mmio_base, bool enable)
{
	u32 ctl;

	if (type == B43_DMA_64BIT) {
		ctl = b43_read32(dev, mmio_base + B43_DMA64_RXCTL);
		ctl &= ~B43_DMA64_RXDIRECTFIFO;
		if (enable)
			ctl |= B43_DMA64_RXDIRECTFIFO;
		b43_write32(dev, mmio_base + B43_DMA64_RXCTL, ctl);
	} else {
		ctl = b43_read32(dev, mmio_base + B43_DMA32_RXCTL);
		ctl &= ~B43_DMA32_RXDIRECTFIFO;
		if (enable)
			ctl |= B43_DMA32_RXDIRECTFIFO;
		b43_write32(dev, mmio_base + B43_DMA32_RXCTL, ctl);
	}
}

/* Enable/Disable Direct FIFO Receive Mode (PIO) on a RX engine.
 * This is called from PIO code, so DMA structures are not available. */
void b43_dma_direct_fifo_rx(struct b43_wldev *dev,
			    unsigned int engine_index, bool enable)
{
	enum b43_dmatype type;
	u16 mmio_base;

	type = dma_mask_to_engine_type(supported_dma_mask(dev));

	mmio_base = b43_dmacontroller_base(type, engine_index);
	direct_fifo_rx(dev, type, mmio_base, enable);
}<|MERGE_RESOLUTION|>--- conflicted
+++ resolved
@@ -1468,11 +1468,7 @@
 		unsigned int skb_mapping = skb_get_queue_mapping(skb);
 		ieee80211_stop_queue(dev->wl->hw, skb_mapping);
 		dev->wl->tx_queue_stopped[skb_mapping] = 1;
-<<<<<<< HEAD
-		ring->stopped = 1;
-=======
 		ring->stopped = true;
->>>>>>> a0afd4f7
 		if (b43_debug(dev, B43_DBG_DMAVERBOSE)) {
 			b43dbg(dev->wl, "Stopped TX ring %d\n", ring->index);
 		}
@@ -1590,11 +1586,7 @@
 	}
 	if (ring->stopped) {
 		B43_WARN_ON(free_slots(ring) < TX_SLOTS_PER_FRAME);
-<<<<<<< HEAD
-		ring->stopped = 0;
-=======
 		ring->stopped = false;
->>>>>>> a0afd4f7
 	}
 
 	if (dev->wl->tx_queue_stopped[ring->queue_prio]) {
