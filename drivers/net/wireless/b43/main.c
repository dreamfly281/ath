--- conflicted
+++ resolved
@@ -5004,7 +5004,6 @@
 }
 
 static void b43_bcma_remove(struct bcma_device *core)
-<<<<<<< HEAD
 {
 	/* TODO */
 }
@@ -5020,34 +5019,14 @@
 static
 int b43_ssb_probe(struct ssb_device *sdev, const struct ssb_device_id *id)
 {
-=======
-{
-	/* TODO */
-}
-
-static struct bcma_driver b43_bcma_driver = {
-	.name		= KBUILD_MODNAME,
-	.id_table	= b43_bcma_tbl,
-	.probe		= b43_bcma_probe,
-	.remove		= b43_bcma_remove,
-};
-#endif
-
-static
-int b43_ssb_probe(struct ssb_device *sdev, const struct ssb_device_id *id)
-{
->>>>>>> 7101f404
 	struct b43_bus_dev *dev;
 	struct b43_wl *wl;
 	int err;
 	int first = 0;
 
 	dev = b43_bus_dev_ssb_init(sdev);
-<<<<<<< HEAD
-=======
 	if (!dev)
 		return -ENOMEM;
->>>>>>> 7101f404
 
 	wl = ssb_get_devtypedata(sdev);
 	if (!wl) {
