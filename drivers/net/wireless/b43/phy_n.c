--- conflicted
+++ resolved
@@ -1263,19 +1263,10 @@
 		nphy->bb_mult_save = (tmp & 0xFFFF) | 0x80000000;
 	}
 
-<<<<<<< HEAD
-	/* TODO: add modify_bbmult argument */
-	if (!b43_is_40mhz(dev))
-		tmp = 0x6464;
-	else
-		tmp = 0x4747;
-	b43_ntab_write(dev, B43_NTAB16(15, 87), tmp);
-=======
 	if (modify_bbmult) {
 		tmp = !b43_is_40mhz(dev) ? 0x6464 : 0x4747;
 		b43_ntab_write(dev, B43_NTAB16(15, 87), tmp);
 	}
->>>>>>> c64800e7
 
 	b43_phy_write(dev, B43_NPHY_SAMP_DEPCNT, (samps - 1));
 
@@ -4662,11 +4653,7 @@
 
 	if (nphy->mphase_cal_phase_id > 2)
 		b43_nphy_run_samples(dev, (b43_is_40mhz(dev) ? 40 : 20) * 8,
-<<<<<<< HEAD
-					0xFFFF, 0, true, false);
-=======
 				     0xFFFF, 0, true, false, false);
->>>>>>> c64800e7
 	else
 		error = b43_nphy_tx_tone(dev, freq, 250, true, false, false);
 
