/*

  Broadcom B43legacy wireless driver

  DMA ringbuffer and descriptor allocation/management

  Copyright (c) 2005, 2006 Michael Buesch <m@bues.ch>

  Some code in this file is derived from the b44.c driver
  Copyright (C) 2002 David S. Miller
  Copyright (C) Pekka Pietikainen

  This program is free software; you can redistribute it and/or modify
  it under the terms of the GNU General Public License as published by
  the Free Software Foundation; either version 2 of the License, or
  (at your option) any later version.

  This program is distributed in the hope that it will be useful,
  but WITHOUT ANY WARRANTY; without even the implied warranty of
  MERCHANTABILITY or FITNESS FOR A PARTICULAR PURPOSE.  See the
  GNU General Public License for more details.

  You should have received a copy of the GNU General Public License
  along with this program; see the file COPYING.  If not, write to
  the Free Software Foundation, Inc., 51 Franklin Steet, Fifth Floor,
  Boston, MA 02110-1301, USA.

*/

#include "b43legacy.h"
#include "dma.h"
#include "main.h"
#include "debugfs.h"
#include "xmit.h"

#include <linux/dma-mapping.h>
#include <linux/pci.h>
#include <linux/delay.h>
#include <linux/skbuff.h>
#include <linux/slab.h>
#include <net/dst.h>

/* 32bit DMA ops. */
static
struct b43legacy_dmadesc32 *op32_idx2desc(struct b43legacy_dmaring *ring,
					  int slot,
					  struct b43legacy_dmadesc_meta **meta)
{
	struct b43legacy_dmadesc32 *desc;

	*meta = &(ring->meta[slot]);
	desc = ring->descbase;
	desc = &(desc[slot]);

	return (struct b43legacy_dmadesc32 *)desc;
}

static void op32_fill_descriptor(struct b43legacy_dmaring *ring,
				 struct b43legacy_dmadesc32 *desc,
				 dma_addr_t dmaaddr, u16 bufsize,
				 int start, int end, int irq)
{
	struct b43legacy_dmadesc32 *descbase = ring->descbase;
	int slot;
	u32 ctl;
	u32 addr;
	u32 addrext;

	slot = (int)(desc - descbase);
	B43legacy_WARN_ON(!(slot >= 0 && slot < ring->nr_slots));

	addr = (u32)(dmaaddr & ~SSB_DMA_TRANSLATION_MASK);
	addrext = (u32)(dmaaddr & SSB_DMA_TRANSLATION_MASK)
		   >> SSB_DMA_TRANSLATION_SHIFT;
	addr |= ring->dev->dma.translation;
	ctl = (bufsize - ring->frameoffset)
	      & B43legacy_DMA32_DCTL_BYTECNT;
	if (slot == ring->nr_slots - 1)
		ctl |= B43legacy_DMA32_DCTL_DTABLEEND;
	if (start)
		ctl |= B43legacy_DMA32_DCTL_FRAMESTART;
	if (end)
		ctl |= B43legacy_DMA32_DCTL_FRAMEEND;
	if (irq)
		ctl |= B43legacy_DMA32_DCTL_IRQ;
	ctl |= (addrext << B43legacy_DMA32_DCTL_ADDREXT_SHIFT)
	       & B43legacy_DMA32_DCTL_ADDREXT_MASK;

	desc->control = cpu_to_le32(ctl);
	desc->address = cpu_to_le32(addr);
}

static void op32_poke_tx(struct b43legacy_dmaring *ring, int slot)
{
	b43legacy_dma_write(ring, B43legacy_DMA32_TXINDEX,
			    (u32)(slot * sizeof(struct b43legacy_dmadesc32)));
}

static void op32_tx_suspend(struct b43legacy_dmaring *ring)
{
	b43legacy_dma_write(ring, B43legacy_DMA32_TXCTL,
			    b43legacy_dma_read(ring, B43legacy_DMA32_TXCTL)
			    | B43legacy_DMA32_TXSUSPEND);
}

static void op32_tx_resume(struct b43legacy_dmaring *ring)
{
	b43legacy_dma_write(ring, B43legacy_DMA32_TXCTL,
			    b43legacy_dma_read(ring, B43legacy_DMA32_TXCTL)
			    & ~B43legacy_DMA32_TXSUSPEND);
}

static int op32_get_current_rxslot(struct b43legacy_dmaring *ring)
{
	u32 val;

	val = b43legacy_dma_read(ring, B43legacy_DMA32_RXSTATUS);
	val &= B43legacy_DMA32_RXDPTR;

	return (val / sizeof(struct b43legacy_dmadesc32));
}

static void op32_set_current_rxslot(struct b43legacy_dmaring *ring,
				    int slot)
{
	b43legacy_dma_write(ring, B43legacy_DMA32_RXINDEX,
			    (u32)(slot * sizeof(struct b43legacy_dmadesc32)));
}

static inline int free_slots(struct b43legacy_dmaring *ring)
{
	return (ring->nr_slots - ring->used_slots);
}

static inline int next_slot(struct b43legacy_dmaring *ring, int slot)
{
	B43legacy_WARN_ON(!(slot >= -1 && slot <= ring->nr_slots - 1));
	if (slot == ring->nr_slots - 1)
		return 0;
	return slot + 1;
}

static inline int prev_slot(struct b43legacy_dmaring *ring, int slot)
{
	B43legacy_WARN_ON(!(slot >= 0 && slot <= ring->nr_slots - 1));
	if (slot == 0)
		return ring->nr_slots - 1;
	return slot - 1;
}

#ifdef CONFIG_B43LEGACY_DEBUG
static void update_max_used_slots(struct b43legacy_dmaring *ring,
				  int current_used_slots)
{
	if (current_used_slots <= ring->max_used_slots)
		return;
	ring->max_used_slots = current_used_slots;
	if (b43legacy_debug(ring->dev, B43legacy_DBG_DMAVERBOSE))
		b43legacydbg(ring->dev->wl,
		       "max_used_slots increased to %d on %s ring %d\n",
		       ring->max_used_slots,
		       ring->tx ? "TX" : "RX",
		       ring->index);
}
#else
static inline
void update_max_used_slots(struct b43legacy_dmaring *ring,
			   int current_used_slots)
{ }
#endif /* DEBUG */

/* Request a slot for usage. */
static inline
int request_slot(struct b43legacy_dmaring *ring)
{
	int slot;

	B43legacy_WARN_ON(!ring->tx);
	B43legacy_WARN_ON(ring->stopped);
	B43legacy_WARN_ON(free_slots(ring) == 0);

	slot = next_slot(ring, ring->current_slot);
	ring->current_slot = slot;
	ring->used_slots++;

	update_max_used_slots(ring, ring->used_slots);

	return slot;
}

/* Mac80211-queue to b43legacy-ring mapping */
static struct b43legacy_dmaring *priority_to_txring(
						struct b43legacy_wldev *dev,
						int queue_priority)
{
	struct b43legacy_dmaring *ring;

/*FIXME: For now we always run on TX-ring-1 */
return dev->dma.tx_ring1;

	/* 0 = highest priority */
	switch (queue_priority) {
	default:
		B43legacy_WARN_ON(1);
		/* fallthrough */
	case 0:
		ring = dev->dma.tx_ring3;
		break;
	case 1:
		ring = dev->dma.tx_ring2;
		break;
	case 2:
		ring = dev->dma.tx_ring1;
		break;
	case 3:
		ring = dev->dma.tx_ring0;
		break;
	case 4:
		ring = dev->dma.tx_ring4;
		break;
	case 5:
		ring = dev->dma.tx_ring5;
		break;
	}

	return ring;
}

/* Bcm4301-ring to mac80211-queue mapping */
static inline int txring_to_priority(struct b43legacy_dmaring *ring)
{
	static const u8 idx_to_prio[] =
		{ 3, 2, 1, 0, 4, 5, };

/*FIXME: have only one queue, for now */
return 0;

	return idx_to_prio[ring->index];
}


static u16 b43legacy_dmacontroller_base(enum b43legacy_dmatype type,
					int controller_idx)
{
	static const u16 map32[] = {
		B43legacy_MMIO_DMA32_BASE0,
		B43legacy_MMIO_DMA32_BASE1,
		B43legacy_MMIO_DMA32_BASE2,
		B43legacy_MMIO_DMA32_BASE3,
		B43legacy_MMIO_DMA32_BASE4,
		B43legacy_MMIO_DMA32_BASE5,
	};

	B43legacy_WARN_ON(!(controller_idx >= 0 &&
			  controller_idx < ARRAY_SIZE(map32)));
	return map32[controller_idx];
}

static inline
dma_addr_t map_descbuffer(struct b43legacy_dmaring *ring,
			  unsigned char *buf,
			  size_t len,
			  int tx)
{
	dma_addr_t dmaaddr;

	if (tx)
		dmaaddr = dma_map_single(ring->dev->dev->dma_dev,
					     buf, len,
					     DMA_TO_DEVICE);
	else
		dmaaddr = dma_map_single(ring->dev->dev->dma_dev,
					     buf, len,
					     DMA_FROM_DEVICE);

	return dmaaddr;
}

static inline
void unmap_descbuffer(struct b43legacy_dmaring *ring,
		      dma_addr_t addr,
		      size_t len,
		      int tx)
{
	if (tx)
		dma_unmap_single(ring->dev->dev->dma_dev,
				     addr, len,
				     DMA_TO_DEVICE);
	else
		dma_unmap_single(ring->dev->dev->dma_dev,
				     addr, len,
				     DMA_FROM_DEVICE);
}

static inline
void sync_descbuffer_for_cpu(struct b43legacy_dmaring *ring,
			     dma_addr_t addr,
			     size_t len)
{
	B43legacy_WARN_ON(ring->tx);

	dma_sync_single_for_cpu(ring->dev->dev->dma_dev,
				addr, len, DMA_FROM_DEVICE);
}

static inline
void sync_descbuffer_for_device(struct b43legacy_dmaring *ring,
				dma_addr_t addr,
				size_t len)
{
	B43legacy_WARN_ON(ring->tx);

	dma_sync_single_for_device(ring->dev->dev->dma_dev,
				   addr, len, DMA_FROM_DEVICE);
}

static inline
void free_descriptor_buffer(struct b43legacy_dmaring *ring,
			    struct b43legacy_dmadesc_meta *meta,
			    int irq_context)
{
	if (meta->skb) {
		if (irq_context)
			dev_kfree_skb_irq(meta->skb);
		else
			dev_kfree_skb(meta->skb);
		meta->skb = NULL;
	}
}

static int alloc_ringmemory(struct b43legacy_dmaring *ring)
{
	/* GFP flags must match the flags in free_ringmemory()! */
	ring->descbase = dma_alloc_coherent(ring->dev->dev->dma_dev,
					    B43legacy_DMA_RINGMEMSIZE,
					    &(ring->dmabase),
					    GFP_KERNEL);
	if (!ring->descbase) {
		b43legacyerr(ring->dev->wl, "DMA ringmemory allocation"
			     " failed\n");
		return -ENOMEM;
	}
	memset(ring->descbase, 0, B43legacy_DMA_RINGMEMSIZE);

	return 0;
}

static void free_ringmemory(struct b43legacy_dmaring *ring)
{
	dma_free_coherent(ring->dev->dev->dma_dev, B43legacy_DMA_RINGMEMSIZE,
			  ring->descbase, ring->dmabase);
}

/* Reset the RX DMA channel */
static int b43legacy_dmacontroller_rx_reset(struct b43legacy_wldev *dev,
					    u16 mmio_base,
					    enum b43legacy_dmatype type)
{
	int i;
	u32 value;
	u16 offset;

	might_sleep();

	offset = B43legacy_DMA32_RXCTL;
	b43legacy_write32(dev, mmio_base + offset, 0);
	for (i = 0; i < 10; i++) {
		offset = B43legacy_DMA32_RXSTATUS;
		value = b43legacy_read32(dev, mmio_base + offset);
		value &= B43legacy_DMA32_RXSTATE;
		if (value == B43legacy_DMA32_RXSTAT_DISABLED) {
			i = -1;
			break;
		}
		msleep(1);
	}
	if (i != -1) {
		b43legacyerr(dev->wl, "DMA RX reset timed out\n");
		return -ENODEV;
	}

	return 0;
}

/* Reset the RX DMA channel */
static int b43legacy_dmacontroller_tx_reset(struct b43legacy_wldev *dev,
					    u16 mmio_base,
					    enum b43legacy_dmatype type)
{
	int i;
	u32 value;
	u16 offset;

	might_sleep();

	for (i = 0; i < 10; i++) {
		offset = B43legacy_DMA32_TXSTATUS;
		value = b43legacy_read32(dev, mmio_base + offset);
		value &= B43legacy_DMA32_TXSTATE;
		if (value == B43legacy_DMA32_TXSTAT_DISABLED ||
		    value == B43legacy_DMA32_TXSTAT_IDLEWAIT ||
		    value == B43legacy_DMA32_TXSTAT_STOPPED)
			break;
		msleep(1);
	}
	offset = B43legacy_DMA32_TXCTL;
	b43legacy_write32(dev, mmio_base + offset, 0);
	for (i = 0; i < 10; i++) {
		offset = B43legacy_DMA32_TXSTATUS;
		value = b43legacy_read32(dev, mmio_base + offset);
		value &= B43legacy_DMA32_TXSTATE;
		if (value == B43legacy_DMA32_TXSTAT_DISABLED) {
			i = -1;
			break;
		}
		msleep(1);
	}
	if (i != -1) {
		b43legacyerr(dev->wl, "DMA TX reset timed out\n");
		return -ENODEV;
	}
	/* ensure the reset is completed. */
	msleep(1);

	return 0;
}

/* Check if a DMA mapping address is invalid. */
static bool b43legacy_dma_mapping_error(struct b43legacy_dmaring *ring,
					 dma_addr_t addr,
					 size_t buffersize,
					 bool dma_to_device)
{
	if (unlikely(dma_mapping_error(ring->dev->dev->dma_dev, addr)))
		return 1;

	switch (ring->type) {
	case B43legacy_DMA_30BIT:
		if ((u64)addr + buffersize > (1ULL << 30))
			goto address_error;
		break;
	case B43legacy_DMA_32BIT:
		if ((u64)addr + buffersize > (1ULL << 32))
			goto address_error;
		break;
	}

	/* The address is OK. */
	return 0;

address_error:
	/* We can't support this address. Unmap it again. */
	unmap_descbuffer(ring, addr, buffersize, dma_to_device);

	return 1;
}

static int setup_rx_descbuffer(struct b43legacy_dmaring *ring,
			       struct b43legacy_dmadesc32 *desc,
			       struct b43legacy_dmadesc_meta *meta,
			       gfp_t gfp_flags)
{
	struct b43legacy_rxhdr_fw3 *rxhdr;
	struct b43legacy_hwtxstatus *txstat;
	dma_addr_t dmaaddr;
	struct sk_buff *skb;

	B43legacy_WARN_ON(ring->tx);

	skb = __dev_alloc_skb(ring->rx_buffersize, gfp_flags);
	if (unlikely(!skb))
		return -ENOMEM;
	dmaaddr = map_descbuffer(ring, skb->data,
				 ring->rx_buffersize, 0);
	if (b43legacy_dma_mapping_error(ring, dmaaddr, ring->rx_buffersize, 0)) {
		/* ugh. try to realloc in zone_dma */
		gfp_flags |= GFP_DMA;

		dev_kfree_skb_any(skb);

		skb = __dev_alloc_skb(ring->rx_buffersize, gfp_flags);
		if (unlikely(!skb))
			return -ENOMEM;
		dmaaddr = map_descbuffer(ring, skb->data,
					 ring->rx_buffersize, 0);
	}

	if (b43legacy_dma_mapping_error(ring, dmaaddr, ring->rx_buffersize, 0)) {
		dev_kfree_skb_any(skb);
		return -EIO;
	}

	meta->skb = skb;
	meta->dmaaddr = dmaaddr;
	op32_fill_descriptor(ring, desc, dmaaddr, ring->rx_buffersize, 0, 0, 0);

	rxhdr = (struct b43legacy_rxhdr_fw3 *)(skb->data);
	rxhdr->frame_len = 0;
	txstat = (struct b43legacy_hwtxstatus *)(skb->data);
	txstat->cookie = 0;

	return 0;
}

/* Allocate the initial descbuffers.
 * This is used for an RX ring only.
 */
static int alloc_initial_descbuffers(struct b43legacy_dmaring *ring)
{
	int i;
	int err = -ENOMEM;
	struct b43legacy_dmadesc32 *desc;
	struct b43legacy_dmadesc_meta *meta;

	for (i = 0; i < ring->nr_slots; i++) {
		desc = op32_idx2desc(ring, i, &meta);

		err = setup_rx_descbuffer(ring, desc, meta, GFP_KERNEL);
		if (err) {
			b43legacyerr(ring->dev->wl,
			       "Failed to allocate initial descbuffers\n");
			goto err_unwind;
		}
	}
	mb(); /* all descbuffer setup before next line */
	ring->used_slots = ring->nr_slots;
	err = 0;
out:
	return err;

err_unwind:
	for (i--; i >= 0; i--) {
		desc = op32_idx2desc(ring, i, &meta);

		unmap_descbuffer(ring, meta->dmaaddr, ring->rx_buffersize, 0);
		dev_kfree_skb(meta->skb);
	}
	goto out;
}

/* Do initial setup of the DMA controller.
 * Reset the controller, write the ring busaddress
 * and switch the "enable" bit on.
 */
static int dmacontroller_setup(struct b43legacy_dmaring *ring)
{
	int err = 0;
	u32 value;
	u32 addrext;
	u32 trans = ring->dev->dma.translation;
	u32 ringbase = (u32)(ring->dmabase);

	if (ring->tx) {
		addrext = (ringbase & SSB_DMA_TRANSLATION_MASK)
			  >> SSB_DMA_TRANSLATION_SHIFT;
		value = B43legacy_DMA32_TXENABLE;
		value |= (addrext << B43legacy_DMA32_TXADDREXT_SHIFT)
			& B43legacy_DMA32_TXADDREXT_MASK;
		b43legacy_dma_write(ring, B43legacy_DMA32_TXCTL, value);
		b43legacy_dma_write(ring, B43legacy_DMA32_TXRING,
				    (ringbase & ~SSB_DMA_TRANSLATION_MASK)
				    | trans);
	} else {
		err = alloc_initial_descbuffers(ring);
		if (err)
			goto out;

		addrext = (ringbase & SSB_DMA_TRANSLATION_MASK)
			  >> SSB_DMA_TRANSLATION_SHIFT;
		value = (ring->frameoffset <<
			 B43legacy_DMA32_RXFROFF_SHIFT);
		value |= B43legacy_DMA32_RXENABLE;
		value |= (addrext << B43legacy_DMA32_RXADDREXT_SHIFT)
			 & B43legacy_DMA32_RXADDREXT_MASK;
		b43legacy_dma_write(ring, B43legacy_DMA32_RXCTL, value);
		b43legacy_dma_write(ring, B43legacy_DMA32_RXRING,
				    (ringbase & ~SSB_DMA_TRANSLATION_MASK)
				    | trans);
		b43legacy_dma_write(ring, B43legacy_DMA32_RXINDEX, 200);
	}

out:
	return err;
}

/* Shutdown the DMA controller. */
static void dmacontroller_cleanup(struct b43legacy_dmaring *ring)
{
	if (ring->tx) {
		b43legacy_dmacontroller_tx_reset(ring->dev, ring->mmio_base,
						 ring->type);
		b43legacy_dma_write(ring, B43legacy_DMA32_TXRING, 0);
	} else {
		b43legacy_dmacontroller_rx_reset(ring->dev, ring->mmio_base,
						 ring->type);
		b43legacy_dma_write(ring, B43legacy_DMA32_RXRING, 0);
	}
}

static void free_all_descbuffers(struct b43legacy_dmaring *ring)
{
	struct b43legacy_dmadesc_meta *meta;
	int i;

	if (!ring->used_slots)
		return;
	for (i = 0; i < ring->nr_slots; i++) {
		op32_idx2desc(ring, i, &meta);

		if (!meta->skb) {
			B43legacy_WARN_ON(!ring->tx);
			continue;
		}
		if (ring->tx)
			unmap_descbuffer(ring, meta->dmaaddr,
					 meta->skb->len, 1);
		else
			unmap_descbuffer(ring, meta->dmaaddr,
					 ring->rx_buffersize, 0);
		free_descriptor_buffer(ring, meta, 0);
	}
}

static u64 supported_dma_mask(struct b43legacy_wldev *dev)
{
	u32 tmp;
	u16 mmio_base;

	mmio_base = b43legacy_dmacontroller_base(0, 0);
	b43legacy_write32(dev,
			mmio_base + B43legacy_DMA32_TXCTL,
			B43legacy_DMA32_TXADDREXT_MASK);
	tmp = b43legacy_read32(dev, mmio_base +
			       B43legacy_DMA32_TXCTL);
	if (tmp & B43legacy_DMA32_TXADDREXT_MASK)
		return DMA_BIT_MASK(32);

	return DMA_BIT_MASK(30);
}

static enum b43legacy_dmatype dma_mask_to_engine_type(u64 dmamask)
{
	if (dmamask == DMA_BIT_MASK(30))
		return B43legacy_DMA_30BIT;
	if (dmamask == DMA_BIT_MASK(32))
		return B43legacy_DMA_32BIT;
	B43legacy_WARN_ON(1);
	return B43legacy_DMA_30BIT;
}

/* Main initialization function. */
static
struct b43legacy_dmaring *b43legacy_setup_dmaring(struct b43legacy_wldev *dev,
						  int controller_index,
						  int for_tx,
						  enum b43legacy_dmatype type)
{
	struct b43legacy_dmaring *ring;
	int err;
	int nr_slots;
	dma_addr_t dma_test;

	ring = kzalloc(sizeof(*ring), GFP_KERNEL);
	if (!ring)
		goto out;
	ring->type = type;
	ring->dev = dev;

	nr_slots = B43legacy_RXRING_SLOTS;
	if (for_tx)
		nr_slots = B43legacy_TXRING_SLOTS;

	ring->meta = kcalloc(nr_slots, sizeof(struct b43legacy_dmadesc_meta),
			     GFP_KERNEL);
	if (!ring->meta)
		goto err_kfree_ring;
	if (for_tx) {
		ring->txhdr_cache = kcalloc(nr_slots,
					sizeof(struct b43legacy_txhdr_fw3),
					GFP_KERNEL);
		if (!ring->txhdr_cache)
			goto err_kfree_meta;

		/* test for ability to dma to txhdr_cache */
		dma_test = dma_map_single(dev->dev->dma_dev, ring->txhdr_cache,
					      sizeof(struct b43legacy_txhdr_fw3),
					      DMA_TO_DEVICE);

		if (b43legacy_dma_mapping_error(ring, dma_test,
					sizeof(struct b43legacy_txhdr_fw3), 1)) {
			/* ugh realloc */
			kfree(ring->txhdr_cache);
			ring->txhdr_cache = kcalloc(nr_slots,
					sizeof(struct b43legacy_txhdr_fw3),
					GFP_KERNEL | GFP_DMA);
			if (!ring->txhdr_cache)
				goto err_kfree_meta;

			dma_test = dma_map_single(dev->dev->dma_dev,
					ring->txhdr_cache,
					sizeof(struct b43legacy_txhdr_fw3),
					DMA_TO_DEVICE);

			if (b43legacy_dma_mapping_error(ring, dma_test,
					sizeof(struct b43legacy_txhdr_fw3), 1))
				goto err_kfree_txhdr_cache;
		}

		dma_unmap_single(dev->dev->dma_dev, dma_test,
				 sizeof(struct b43legacy_txhdr_fw3),
				 DMA_TO_DEVICE);
	}

	ring->nr_slots = nr_slots;
	ring->mmio_base = b43legacy_dmacontroller_base(type, controller_index);
	ring->index = controller_index;
	if (for_tx) {
		ring->tx = true;
		ring->current_slot = -1;
	} else {
		if (ring->index == 0) {
			ring->rx_buffersize = B43legacy_DMA0_RX_BUFFERSIZE;
			ring->frameoffset = B43legacy_DMA0_RX_FRAMEOFFSET;
		} else if (ring->index == 3) {
			ring->rx_buffersize = B43legacy_DMA3_RX_BUFFERSIZE;
			ring->frameoffset = B43legacy_DMA3_RX_FRAMEOFFSET;
		} else
			B43legacy_WARN_ON(1);
	}
#ifdef CONFIG_B43LEGACY_DEBUG
	ring->last_injected_overflow = jiffies;
#endif

	err = alloc_ringmemory(ring);
	if (err)
		goto err_kfree_txhdr_cache;
	err = dmacontroller_setup(ring);
	if (err)
		goto err_free_ringmemory;

out:
	return ring;

err_free_ringmemory:
	free_ringmemory(ring);
err_kfree_txhdr_cache:
	kfree(ring->txhdr_cache);
err_kfree_meta:
	kfree(ring->meta);
err_kfree_ring:
	kfree(ring);
	ring = NULL;
	goto out;
}

/* Main cleanup function. */
static void b43legacy_destroy_dmaring(struct b43legacy_dmaring *ring)
{
	if (!ring)
		return;

	b43legacydbg(ring->dev->wl, "DMA-%u 0x%04X (%s) max used slots:"
		     " %d/%d\n", (unsigned int)(ring->type), ring->mmio_base,
		     (ring->tx) ? "TX" : "RX", ring->max_used_slots,
		     ring->nr_slots);
	/* Device IRQs are disabled prior entering this function,
	 * so no need to take care of concurrency with rx handler stuff.
	 */
	dmacontroller_cleanup(ring);
	free_all_descbuffers(ring);
	free_ringmemory(ring);

	kfree(ring->txhdr_cache);
	kfree(ring->meta);
	kfree(ring);
}

void b43legacy_dma_free(struct b43legacy_wldev *dev)
{
	struct b43legacy_dma *dma;

	if (b43legacy_using_pio(dev))
		return;
	dma = &dev->dma;

	b43legacy_destroy_dmaring(dma->rx_ring3);
	dma->rx_ring3 = NULL;
	b43legacy_destroy_dmaring(dma->rx_ring0);
	dma->rx_ring0 = NULL;

	b43legacy_destroy_dmaring(dma->tx_ring5);
	dma->tx_ring5 = NULL;
	b43legacy_destroy_dmaring(dma->tx_ring4);
	dma->tx_ring4 = NULL;
	b43legacy_destroy_dmaring(dma->tx_ring3);
	dma->tx_ring3 = NULL;
	b43legacy_destroy_dmaring(dma->tx_ring2);
	dma->tx_ring2 = NULL;
	b43legacy_destroy_dmaring(dma->tx_ring1);
	dma->tx_ring1 = NULL;
	b43legacy_destroy_dmaring(dma->tx_ring0);
	dma->tx_ring0 = NULL;
}

static int b43legacy_dma_set_mask(struct b43legacy_wldev *dev, u64 mask)
{
	u64 orig_mask = mask;
	bool fallback = false;
	int err;

	/* Try to set the DMA mask. If it fails, try falling back to a
	 * lower mask, as we can always also support a lower one. */
	while (1) {
		err = dma_set_mask(dev->dev->dma_dev, mask);
		if (!err) {
			err = dma_set_coherent_mask(dev->dev->dma_dev, mask);
			if (!err)
				break;
		}
		if (mask == DMA_BIT_MASK(64)) {
			mask = DMA_BIT_MASK(32);
			fallback = true;
			continue;
		}
		if (mask == DMA_BIT_MASK(32)) {
			mask = DMA_BIT_MASK(30);
			fallback = true;
			continue;
		}
		b43legacyerr(dev->wl, "The machine/kernel does not support "
		       "the required %u-bit DMA mask\n",
		       (unsigned int)dma_mask_to_engine_type(orig_mask));
		return -EOPNOTSUPP;
	}
	if (fallback) {
		b43legacyinfo(dev->wl, "DMA mask fallback from %u-bit to %u-"
			"bit\n",
			(unsigned int)dma_mask_to_engine_type(orig_mask),
			(unsigned int)dma_mask_to_engine_type(mask));
	}

	return 0;
}

int b43legacy_dma_init(struct b43legacy_wldev *dev)
{
	struct b43legacy_dma *dma = &dev->dma;
	struct b43legacy_dmaring *ring;
	int err;
	u64 dmamask;
	enum b43legacy_dmatype type;

	dmamask = supported_dma_mask(dev);
	type = dma_mask_to_engine_type(dmamask);
	err = b43legacy_dma_set_mask(dev, dmamask);
	if (err) {
#ifdef CONFIG_B43LEGACY_PIO
		b43legacywarn(dev->wl, "DMA for this device not supported. "
			"Falling back to PIO\n");
		dev->__using_pio = true;
		return -EAGAIN;
#else
		b43legacyerr(dev->wl, "DMA for this device not supported and "
		       "no PIO support compiled in\n");
		return -EOPNOTSUPP;
#endif
	}
	dma->translation = ssb_dma_translation(dev->dev);

	err = -ENOMEM;
	/* setup TX DMA channels. */
	ring = b43legacy_setup_dmaring(dev, 0, 1, type);
	if (!ring)
		goto out;
	dma->tx_ring0 = ring;

	ring = b43legacy_setup_dmaring(dev, 1, 1, type);
	if (!ring)
		goto err_destroy_tx0;
	dma->tx_ring1 = ring;

	ring = b43legacy_setup_dmaring(dev, 2, 1, type);
	if (!ring)
		goto err_destroy_tx1;
	dma->tx_ring2 = ring;

	ring = b43legacy_setup_dmaring(dev, 3, 1, type);
	if (!ring)
		goto err_destroy_tx2;
	dma->tx_ring3 = ring;

	ring = b43legacy_setup_dmaring(dev, 4, 1, type);
	if (!ring)
		goto err_destroy_tx3;
	dma->tx_ring4 = ring;

	ring = b43legacy_setup_dmaring(dev, 5, 1, type);
	if (!ring)
		goto err_destroy_tx4;
	dma->tx_ring5 = ring;

	/* setup RX DMA channels. */
	ring = b43legacy_setup_dmaring(dev, 0, 0, type);
	if (!ring)
		goto err_destroy_tx5;
	dma->rx_ring0 = ring;

	if (dev->dev->id.revision < 5) {
		ring = b43legacy_setup_dmaring(dev, 3, 0, type);
		if (!ring)
			goto err_destroy_rx0;
		dma->rx_ring3 = ring;
	}

	b43legacydbg(dev->wl, "%u-bit DMA initialized\n", (unsigned int)type);
	err = 0;
out:
	return err;

err_destroy_rx0:
	b43legacy_destroy_dmaring(dma->rx_ring0);
	dma->rx_ring0 = NULL;
err_destroy_tx5:
	b43legacy_destroy_dmaring(dma->tx_ring5);
	dma->tx_ring5 = NULL;
err_destroy_tx4:
	b43legacy_destroy_dmaring(dma->tx_ring4);
	dma->tx_ring4 = NULL;
err_destroy_tx3:
	b43legacy_destroy_dmaring(dma->tx_ring3);
	dma->tx_ring3 = NULL;
err_destroy_tx2:
	b43legacy_destroy_dmaring(dma->tx_ring2);
	dma->tx_ring2 = NULL;
err_destroy_tx1:
	b43legacy_destroy_dmaring(dma->tx_ring1);
	dma->tx_ring1 = NULL;
err_destroy_tx0:
	b43legacy_destroy_dmaring(dma->tx_ring0);
	dma->tx_ring0 = NULL;
	goto out;
}

/* Generate a cookie for the TX header. */
static u16 generate_cookie(struct b43legacy_dmaring *ring,
			   int slot)
{
	u16 cookie = 0x1000;

	/* Use the upper 4 bits of the cookie as
	 * DMA controller ID and store the slot number
	 * in the lower 12 bits.
	 * Note that the cookie must never be 0, as this
	 * is a special value used in RX path.
	 */
	switch (ring->index) {
	case 0:
		cookie = 0xA000;
		break;
	case 1:
		cookie = 0xB000;
		break;
	case 2:
		cookie = 0xC000;
		break;
	case 3:
		cookie = 0xD000;
		break;
	case 4:
		cookie = 0xE000;
		break;
	case 5:
		cookie = 0xF000;
		break;
	}
	B43legacy_WARN_ON(!(((u16)slot & 0xF000) == 0x0000));
	cookie |= (u16)slot;

	return cookie;
}

/* Inspect a cookie and find out to which controller/slot it belongs. */
static
struct b43legacy_dmaring *parse_cookie(struct b43legacy_wldev *dev,
				      u16 cookie, int *slot)
{
	struct b43legacy_dma *dma = &dev->dma;
	struct b43legacy_dmaring *ring = NULL;

	switch (cookie & 0xF000) {
	case 0xA000:
		ring = dma->tx_ring0;
		break;
	case 0xB000:
		ring = dma->tx_ring1;
		break;
	case 0xC000:
		ring = dma->tx_ring2;
		break;
	case 0xD000:
		ring = dma->tx_ring3;
		break;
	case 0xE000:
		ring = dma->tx_ring4;
		break;
	case 0xF000:
		ring = dma->tx_ring5;
		break;
	default:
		B43legacy_WARN_ON(1);
	}
	*slot = (cookie & 0x0FFF);
	B43legacy_WARN_ON(!(ring && *slot >= 0 && *slot < ring->nr_slots));

	return ring;
}

static int dma_tx_fragment(struct b43legacy_dmaring *ring,
			    struct sk_buff **in_skb)
{
	struct sk_buff *skb = *in_skb;
	struct ieee80211_tx_info *info = IEEE80211_SKB_CB(skb);
	u8 *header;
	int slot, old_top_slot, old_used_slots;
	int err;
	struct b43legacy_dmadesc32 *desc;
	struct b43legacy_dmadesc_meta *meta;
	struct b43legacy_dmadesc_meta *meta_hdr;
	struct sk_buff *bounce_skb;

#define SLOTS_PER_PACKET  2
	B43legacy_WARN_ON(skb_shinfo(skb)->nr_frags != 0);

	old_top_slot = ring->current_slot;
	old_used_slots = ring->used_slots;

	/* Get a slot for the header. */
	slot = request_slot(ring);
	desc = op32_idx2desc(ring, slot, &meta_hdr);
	memset(meta_hdr, 0, sizeof(*meta_hdr));

	header = &(ring->txhdr_cache[slot * sizeof(
			       struct b43legacy_txhdr_fw3)]);
	err = b43legacy_generate_txhdr(ring->dev, header,
				 skb->data, skb->len, info,
				 generate_cookie(ring, slot));
	if (unlikely(err)) {
		ring->current_slot = old_top_slot;
		ring->used_slots = old_used_slots;
		return err;
	}

	meta_hdr->dmaaddr = map_descbuffer(ring, (unsigned char *)header,
					   sizeof(struct b43legacy_txhdr_fw3), 1);
	if (b43legacy_dma_mapping_error(ring, meta_hdr->dmaaddr,
					sizeof(struct b43legacy_txhdr_fw3), 1)) {
		ring->current_slot = old_top_slot;
		ring->used_slots = old_used_slots;
		return -EIO;
	}
	op32_fill_descriptor(ring, desc, meta_hdr->dmaaddr,
			     sizeof(struct b43legacy_txhdr_fw3), 1, 0, 0);

	/* Get a slot for the payload. */
	slot = request_slot(ring);
	desc = op32_idx2desc(ring, slot, &meta);
	memset(meta, 0, sizeof(*meta));

	meta->skb = skb;
	meta->is_last_fragment = true;

	meta->dmaaddr = map_descbuffer(ring, skb->data, skb->len, 1);
	/* create a bounce buffer in zone_dma on mapping failure. */
	if (b43legacy_dma_mapping_error(ring, meta->dmaaddr, skb->len, 1)) {
		bounce_skb = __dev_alloc_skb(skb->len, GFP_ATOMIC | GFP_DMA);
		if (!bounce_skb) {
			ring->current_slot = old_top_slot;
			ring->used_slots = old_used_slots;
			err = -ENOMEM;
			goto out_unmap_hdr;
		}

		memcpy(skb_put(bounce_skb, skb->len), skb->data, skb->len);
		memcpy(bounce_skb->cb, skb->cb, sizeof(skb->cb));
		bounce_skb->dev = skb->dev;
		skb_set_queue_mapping(bounce_skb, skb_get_queue_mapping(skb));
		info = IEEE80211_SKB_CB(bounce_skb);

		dev_kfree_skb_any(skb);
		skb = bounce_skb;
		*in_skb = bounce_skb;
		meta->skb = skb;
		meta->dmaaddr = map_descbuffer(ring, skb->data, skb->len, 1);
		if (b43legacy_dma_mapping_error(ring, meta->dmaaddr, skb->len, 1)) {
			ring->current_slot = old_top_slot;
			ring->used_slots = old_used_slots;
			err = -EIO;
			goto out_free_bounce;
		}
	}

	op32_fill_descriptor(ring, desc, meta->dmaaddr,
			     skb->len, 0, 1, 1);

	wmb();	/* previous stuff MUST be done */
	/* Now transfer the whole frame. */
	op32_poke_tx(ring, next_slot(ring, slot));
	return 0;

out_free_bounce:
	dev_kfree_skb_any(skb);
out_unmap_hdr:
	unmap_descbuffer(ring, meta_hdr->dmaaddr,
			 sizeof(struct b43legacy_txhdr_fw3), 1);
	return err;
}

static inline
int should_inject_overflow(struct b43legacy_dmaring *ring)
{
#ifdef CONFIG_B43LEGACY_DEBUG
	if (unlikely(b43legacy_debug(ring->dev,
				     B43legacy_DBG_DMAOVERFLOW))) {
		/* Check if we should inject another ringbuffer overflow
		 * to test handling of this situation in the stack. */
		unsigned long next_overflow;

		next_overflow = ring->last_injected_overflow + HZ;
		if (time_after(jiffies, next_overflow)) {
			ring->last_injected_overflow = jiffies;
			b43legacydbg(ring->dev->wl,
			       "Injecting TX ring overflow on "
			       "DMA controller %d\n", ring->index);
			return 1;
		}
	}
#endif /* CONFIG_B43LEGACY_DEBUG */
	return 0;
}

int b43legacy_dma_tx(struct b43legacy_wldev *dev,
		     struct sk_buff *skb)
{
	struct b43legacy_dmaring *ring;
	int err = 0;

	ring = priority_to_txring(dev, skb_get_queue_mapping(skb));
	B43legacy_WARN_ON(!ring->tx);

	if (unlikely(ring->stopped)) {
		/* We get here only because of a bug in mac80211.
		 * Because of a race, one packet may be queued after
		 * the queue is stopped, thus we got called when we shouldn't.
		 * For now, just refuse the transmit. */
		if (b43legacy_debug(dev, B43legacy_DBG_DMAVERBOSE))
			b43legacyerr(dev->wl, "Packet after queue stopped\n");
		return -ENOSPC;
	}

	if (unlikely(WARN_ON(free_slots(ring) < SLOTS_PER_PACKET))) {
		/* If we get here, we have a real error with the queue
		 * full, but queues not stopped. */
		b43legacyerr(dev->wl, "DMA queue overflow\n");
		return -ENOSPC;
	}

	/* dma_tx_fragment might reallocate the skb, so invalidate pointers pointing
	 * into the skb data or cb now. */
	err = dma_tx_fragment(ring, &skb);
	if (unlikely(err == -ENOKEY)) {
		/* Drop this packet, as we don't have the encryption key
		 * anymore and must not transmit it unencrypted. */
		dev_kfree_skb_any(skb);
		return 0;
	}
	if (unlikely(err)) {
		b43legacyerr(dev->wl, "DMA tx mapping failure\n");
		return err;
	}
	if ((free_slots(ring) < SLOTS_PER_PACKET) ||
	    should_inject_overflow(ring)) {
		/* This TX ring is full. */
		unsigned int skb_mapping = skb_get_queue_mapping(skb);
		ieee80211_stop_queue(dev->wl->hw, skb_mapping);
		dev->wl->tx_queue_stopped[skb_mapping] = 1;
<<<<<<< HEAD
		ring->stopped = 1;
=======
		ring->stopped = true;
>>>>>>> a0afd4f7
		if (b43legacy_debug(dev, B43legacy_DBG_DMAVERBOSE))
			b43legacydbg(dev->wl, "Stopped TX ring %d\n",
			       ring->index);
	}
	return err;
}

void b43legacy_dma_handle_txstatus(struct b43legacy_wldev *dev,
				 const struct b43legacy_txstatus *status)
{
	struct b43legacy_dmaring *ring;
	struct b43legacy_dmadesc_meta *meta;
	int retry_limit;
	int slot;
	int firstused;

	ring = parse_cookie(dev, status->cookie, &slot);
	if (unlikely(!ring))
		return;
	B43legacy_WARN_ON(!ring->tx);

	/* Sanity check: TX packets are processed in-order on one ring.
	 * Check if the slot deduced from the cookie really is the first
	 * used slot. */
	firstused = ring->current_slot - ring->used_slots + 1;
	if (firstused < 0)
		firstused = ring->nr_slots + firstused;
	if (unlikely(slot != firstused)) {
		/* This possibly is a firmware bug and will result in
		 * malfunction, memory leaks and/or stall of DMA functionality.
		 */
		b43legacydbg(dev->wl, "Out of order TX status report on DMA "
			     "ring %d. Expected %d, but got %d\n",
			     ring->index, firstused, slot);
		return;
	}

	while (1) {
		B43legacy_WARN_ON(!(slot >= 0 && slot < ring->nr_slots));
		op32_idx2desc(ring, slot, &meta);

		if (meta->skb)
			unmap_descbuffer(ring, meta->dmaaddr,
					 meta->skb->len, 1);
		else
			unmap_descbuffer(ring, meta->dmaaddr,
					 sizeof(struct b43legacy_txhdr_fw3),
					 1);

		if (meta->is_last_fragment) {
			struct ieee80211_tx_info *info;
			BUG_ON(!meta->skb);
			info = IEEE80211_SKB_CB(meta->skb);

			/* preserve the confiured retry limit before clearing the status
			 * The xmit function has overwritten the rc's value with the actual
			 * retry limit done by the hardware */
			retry_limit = info->status.rates[0].count;
			ieee80211_tx_info_clear_status(info);

			if (status->acked)
				info->flags |= IEEE80211_TX_STAT_ACK;

			if (status->rts_count > dev->wl->hw->conf.short_frame_max_tx_count) {
				/*
				 * If the short retries (RTS, not data frame) have exceeded
				 * the limit, the hw will not have tried the selected rate,
				 * but will have used the fallback rate instead.
				 * Don't let the rate control count attempts for the selected
				 * rate in this case, otherwise the statistics will be off.
				 */
				info->status.rates[0].count = 0;
				info->status.rates[1].count = status->frame_count;
			} else {
				if (status->frame_count > retry_limit) {
					info->status.rates[0].count = retry_limit;
					info->status.rates[1].count = status->frame_count -
							retry_limit;

				} else {
					info->status.rates[0].count = status->frame_count;
					info->status.rates[1].idx = -1;
				}
			}

			/* Call back to inform the ieee80211 subsystem about the
			 * status of the transmission.
			 * Some fields of txstat are already filled in dma_tx().
			 */
			ieee80211_tx_status_irqsafe(dev->wl->hw, meta->skb);
			/* skb is freed by ieee80211_tx_status_irqsafe() */
			meta->skb = NULL;
		} else {
			/* No need to call free_descriptor_buffer here, as
			 * this is only the txhdr, which is not allocated.
			 */
			B43legacy_WARN_ON(meta->skb != NULL);
		}

		/* Everything unmapped and free'd. So it's not used anymore. */
		ring->used_slots--;

		if (meta->is_last_fragment)
			break;
		slot = next_slot(ring, slot);
	}
	dev->stats.last_tx = jiffies;
	if (ring->stopped) {
		B43legacy_WARN_ON(free_slots(ring) < SLOTS_PER_PACKET);
<<<<<<< HEAD
		ring->stopped = 0;
=======
		ring->stopped = false;
>>>>>>> a0afd4f7
	}

	if (dev->wl->tx_queue_stopped[ring->queue_prio]) {
		dev->wl->tx_queue_stopped[ring->queue_prio] = 0;
	} else {
		/* If the driver queue is running wake the corresponding
		 * mac80211 queue. */
		ieee80211_wake_queue(dev->wl->hw, ring->queue_prio);
		if (b43legacy_debug(dev, B43legacy_DBG_DMAVERBOSE))
			b43legacydbg(dev->wl, "Woke up TX ring %d\n",
				     ring->index);
	}
	/* Add work to the queue. */
	ieee80211_queue_work(dev->wl->hw, &dev->wl->tx_work);
}

static void dma_rx(struct b43legacy_dmaring *ring,
		   int *slot)
{
	struct b43legacy_dmadesc32 *desc;
	struct b43legacy_dmadesc_meta *meta;
	struct b43legacy_rxhdr_fw3 *rxhdr;
	struct sk_buff *skb;
	u16 len;
	int err;
	dma_addr_t dmaaddr;

	desc = op32_idx2desc(ring, *slot, &meta);

	sync_descbuffer_for_cpu(ring, meta->dmaaddr, ring->rx_buffersize);
	skb = meta->skb;

	if (ring->index == 3) {
		/* We received an xmit status. */
		struct b43legacy_hwtxstatus *hw =
				(struct b43legacy_hwtxstatus *)skb->data;
		int i = 0;

		while (hw->cookie == 0) {
			if (i > 100)
				break;
			i++;
			udelay(2);
			barrier();
		}
		b43legacy_handle_hwtxstatus(ring->dev, hw);
		/* recycle the descriptor buffer. */
		sync_descbuffer_for_device(ring, meta->dmaaddr,
					   ring->rx_buffersize);

		return;
	}
	rxhdr = (struct b43legacy_rxhdr_fw3 *)skb->data;
	len = le16_to_cpu(rxhdr->frame_len);
	if (len == 0) {
		int i = 0;

		do {
			udelay(2);
			barrier();
			len = le16_to_cpu(rxhdr->frame_len);
		} while (len == 0 && i++ < 5);
		if (unlikely(len == 0)) {
			/* recycle the descriptor buffer. */
			sync_descbuffer_for_device(ring, meta->dmaaddr,
						   ring->rx_buffersize);
			goto drop;
		}
	}
	if (unlikely(len > ring->rx_buffersize)) {
		/* The data did not fit into one descriptor buffer
		 * and is split over multiple buffers.
		 * This should never happen, as we try to allocate buffers
		 * big enough. So simply ignore this packet.
		 */
		int cnt = 0;
		s32 tmp = len;

		while (1) {
			desc = op32_idx2desc(ring, *slot, &meta);
			/* recycle the descriptor buffer. */
			sync_descbuffer_for_device(ring, meta->dmaaddr,
						   ring->rx_buffersize);
			*slot = next_slot(ring, *slot);
			cnt++;
			tmp -= ring->rx_buffersize;
			if (tmp <= 0)
				break;
		}
		b43legacyerr(ring->dev->wl, "DMA RX buffer too small "
		       "(len: %u, buffer: %u, nr-dropped: %d)\n",
		       len, ring->rx_buffersize, cnt);
		goto drop;
	}

	dmaaddr = meta->dmaaddr;
	err = setup_rx_descbuffer(ring, desc, meta, GFP_ATOMIC);
	if (unlikely(err)) {
		b43legacydbg(ring->dev->wl, "DMA RX: setup_rx_descbuffer()"
			     " failed\n");
		sync_descbuffer_for_device(ring, dmaaddr,
					   ring->rx_buffersize);
		goto drop;
	}

	unmap_descbuffer(ring, dmaaddr, ring->rx_buffersize, 0);
	skb_put(skb, len + ring->frameoffset);
	skb_pull(skb, ring->frameoffset);

	b43legacy_rx(ring->dev, skb, rxhdr);
drop:
	return;
}

void b43legacy_dma_rx(struct b43legacy_dmaring *ring)
{
	int slot;
	int current_slot;
	int used_slots = 0;

	B43legacy_WARN_ON(ring->tx);
	current_slot = op32_get_current_rxslot(ring);
	B43legacy_WARN_ON(!(current_slot >= 0 && current_slot <
			   ring->nr_slots));

	slot = ring->current_slot;
	for (; slot != current_slot; slot = next_slot(ring, slot)) {
		dma_rx(ring, &slot);
		update_max_used_slots(ring, ++used_slots);
	}
	op32_set_current_rxslot(ring, slot);
	ring->current_slot = slot;
}

static void b43legacy_dma_tx_suspend_ring(struct b43legacy_dmaring *ring)
{
	B43legacy_WARN_ON(!ring->tx);
	op32_tx_suspend(ring);
}

static void b43legacy_dma_tx_resume_ring(struct b43legacy_dmaring *ring)
{
	B43legacy_WARN_ON(!ring->tx);
	op32_tx_resume(ring);
}

void b43legacy_dma_tx_suspend(struct b43legacy_wldev *dev)
{
	b43legacy_power_saving_ctl_bits(dev, -1, 1);
	b43legacy_dma_tx_suspend_ring(dev->dma.tx_ring0);
	b43legacy_dma_tx_suspend_ring(dev->dma.tx_ring1);
	b43legacy_dma_tx_suspend_ring(dev->dma.tx_ring2);
	b43legacy_dma_tx_suspend_ring(dev->dma.tx_ring3);
	b43legacy_dma_tx_suspend_ring(dev->dma.tx_ring4);
	b43legacy_dma_tx_suspend_ring(dev->dma.tx_ring5);
}

void b43legacy_dma_tx_resume(struct b43legacy_wldev *dev)
{
	b43legacy_dma_tx_resume_ring(dev->dma.tx_ring5);
	b43legacy_dma_tx_resume_ring(dev->dma.tx_ring4);
	b43legacy_dma_tx_resume_ring(dev->dma.tx_ring3);
	b43legacy_dma_tx_resume_ring(dev->dma.tx_ring2);
	b43legacy_dma_tx_resume_ring(dev->dma.tx_ring1);
	b43legacy_dma_tx_resume_ring(dev->dma.tx_ring0);
	b43legacy_power_saving_ctl_bits(dev, -1, -1);
}<|MERGE_RESOLUTION|>--- conflicted
+++ resolved
@@ -1183,11 +1183,7 @@
 		unsigned int skb_mapping = skb_get_queue_mapping(skb);
 		ieee80211_stop_queue(dev->wl->hw, skb_mapping);
 		dev->wl->tx_queue_stopped[skb_mapping] = 1;
-<<<<<<< HEAD
-		ring->stopped = 1;
-=======
 		ring->stopped = true;
->>>>>>> a0afd4f7
 		if (b43legacy_debug(dev, B43legacy_DBG_DMAVERBOSE))
 			b43legacydbg(dev->wl, "Stopped TX ring %d\n",
 			       ring->index);
@@ -1297,11 +1293,7 @@
 	dev->stats.last_tx = jiffies;
 	if (ring->stopped) {
 		B43legacy_WARN_ON(free_slots(ring) < SLOTS_PER_PACKET);
-<<<<<<< HEAD
-		ring->stopped = 0;
-=======
 		ring->stopped = false;
->>>>>>> a0afd4f7
 	}
 
 	if (dev->wl->tx_queue_stopped[ring->queue_prio]) {
