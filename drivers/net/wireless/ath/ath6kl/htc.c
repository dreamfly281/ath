--- conflicted
+++ resolved
@@ -23,7 +23,6 @@
 
 #define CALC_TXRX_PADDED_LEN(dev, len)  (__ALIGN_MASK((len), (dev)->block_mask))
 
-<<<<<<< HEAD
 static void ath6kl_htc_mbox_cleanup(struct htc_target *target);
 static void ath6kl_htc_mbox_stop(struct htc_target *target);
 static int ath6kl_htc_mbox_add_rxbuf_multiple(struct htc_target *target,
@@ -31,10 +30,9 @@
 static void ath6kl_htc_set_credit_dist(struct htc_target *target,
 				struct ath6kl_htc_credit_info *cred_info,
 				u16 svc_pri_order[], int len);
-=======
+
 /* threshold to re-enable Tx bundling for an AC*/
 #define TX_RESUME_BUNDLE_THRESHOLD	1500
->>>>>>> 8fe345ad
 
 /* Functions for Tx credit handling */
 static void ath6kl_credit_deposit(struct ath6kl_htc_credit_info *cred_info,
