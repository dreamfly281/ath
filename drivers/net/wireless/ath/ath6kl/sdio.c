/*
 * Copyright (c) 2004-2011 Atheros Communications Inc.
 *
 * Permission to use, copy, modify, and/or distribute this software for any
 * purpose with or without fee is hereby granted, provided that the above
 * copyright notice and this permission notice appear in all copies.
 *
 * THE SOFTWARE IS PROVIDED "AS IS" AND THE AUTHOR DISCLAIMS ALL WARRANTIES
 * WITH REGARD TO THIS SOFTWARE INCLUDING ALL IMPLIED WARRANTIES OF
 * MERCHANTABILITY AND FITNESS. IN NO EVENT SHALL THE AUTHOR BE LIABLE FOR
 * ANY SPECIAL, DIRECT, INDIRECT, OR CONSEQUENTIAL DAMAGES OR ANY DAMAGES
 * WHATSOEVER RESULTING FROM LOSS OF USE, DATA OR PROFITS, WHETHER IN AN
 * ACTION OF CONTRACT, NEGLIGENCE OR OTHER TORTIOUS ACTION, ARISING OUT OF
 * OR IN CONNECTION WITH THE USE OR PERFORMANCE OF THIS SOFTWARE.
 */

#include <linux/module.h>
#include <linux/mmc/card.h>
#include <linux/mmc/mmc.h>
#include <linux/mmc/host.h>
#include <linux/mmc/sdio_func.h>
#include <linux/mmc/sdio_ids.h>
#include <linux/mmc/sdio.h>
#include <linux/mmc/sd.h>
#include "hif.h"
#include "hif-ops.h"
#include "target.h"
#include "debug.h"
#include "cfg80211.h"

struct ath6kl_sdio {
	struct sdio_func *func;

	spinlock_t lock;

	/* free list */
	struct list_head bus_req_freeq;

	/* available bus requests */
	struct bus_request bus_req[BUS_REQUEST_MAX_NUM];

	struct ath6kl *ar;

	u8 *dma_buffer;

	/* protects access to dma_buffer */
	struct mutex dma_buffer_mutex;

	/* scatter request list head */
	struct list_head scat_req;

	spinlock_t scat_lock;
	bool scatter_enabled;

	bool is_disabled;
	atomic_t irq_handling;
	const struct sdio_device_id *id;
	struct work_struct wr_async_work;
	struct list_head wr_asyncq;
	spinlock_t wr_async_lock;
};

#define CMD53_ARG_READ          0
#define CMD53_ARG_WRITE         1
#define CMD53_ARG_BLOCK_BASIS   1
#define CMD53_ARG_FIXED_ADDRESS 0
#define CMD53_ARG_INCR_ADDRESS  1

static inline struct ath6kl_sdio *ath6kl_sdio_priv(struct ath6kl *ar)
{
	return ar->hif_priv;
}

/*
 * Macro to check if DMA buffer is WORD-aligned and DMA-able.
 * Most host controllers assume the buffer is DMA'able and will
 * bug-check otherwise (i.e. buffers on the stack). virt_addr_valid
 * check fails on stack memory.
 */
static inline bool buf_needs_bounce(u8 *buf)
{
	return ((unsigned long) buf & 0x3) || !virt_addr_valid(buf);
}

static void ath6kl_sdio_set_mbox_info(struct ath6kl *ar)
{
	struct ath6kl_mbox_info *mbox_info = &ar->mbox_info;

	/* EP1 has an extended range */
	mbox_info->htc_addr = HIF_MBOX_BASE_ADDR;
	mbox_info->htc_ext_addr = HIF_MBOX0_EXT_BASE_ADDR;
	mbox_info->htc_ext_sz = HIF_MBOX0_EXT_WIDTH;
	mbox_info->block_size = HIF_MBOX_BLOCK_SIZE;
	mbox_info->gmbox_addr = HIF_GMBOX_BASE_ADDR;
	mbox_info->gmbox_sz = HIF_GMBOX_WIDTH;
}

static inline void ath6kl_sdio_set_cmd53_arg(u32 *arg, u8 rw, u8 func,
					     u8 mode, u8 opcode, u32 addr,
					     u16 blksz)
{
	*arg = (((rw & 1) << 31) |
		((func & 0x7) << 28) |
		((mode & 1) << 27) |
		((opcode & 1) << 26) |
		((addr & 0x1FFFF) << 9) |
		(blksz & 0x1FF));
}

static inline void ath6kl_sdio_set_cmd52_arg(u32 *arg, u8 write, u8 raw,
					     unsigned int address,
					     unsigned char val)
{
	const u8 func = 0;

	*arg = ((write & 1) << 31) |
	       ((func & 0x7) << 28) |
	       ((raw & 1) << 27) |
	       (1 << 26) |
	       ((address & 0x1FFFF) << 9) |
	       (1 << 8) |
	       (val & 0xFF);
}

static int ath6kl_sdio_func0_cmd52_wr_byte(struct mmc_card *card,
					   unsigned int address,
					   unsigned char byte)
{
	struct mmc_command io_cmd;

	memset(&io_cmd, 0, sizeof(io_cmd));
	ath6kl_sdio_set_cmd52_arg(&io_cmd.arg, 1, 0, address, byte);
	io_cmd.opcode = SD_IO_RW_DIRECT;
	io_cmd.flags = MMC_RSP_R5 | MMC_CMD_AC;

	return mmc_wait_for_cmd(card->host, &io_cmd, 0);
}

static int ath6kl_sdio_io(struct sdio_func *func, u32 request, u32 addr,
			  u8 *buf, u32 len)
{
	int ret = 0;

	sdio_claim_host(func);

	if (request & HIF_WRITE) {
		/* FIXME: looks like ugly workaround for something */
		if (addr >= HIF_MBOX_BASE_ADDR &&
		    addr <= HIF_MBOX_END_ADDR)
			addr += (HIF_MBOX_WIDTH - len);

		/* FIXME: this also looks like ugly workaround */
		if (addr == HIF_MBOX0_EXT_BASE_ADDR)
			addr += HIF_MBOX0_EXT_WIDTH - len;

		if (request & HIF_FIXED_ADDRESS)
			ret = sdio_writesb(func, addr, buf, len);
		else
			ret = sdio_memcpy_toio(func, addr, buf, len);
	} else {
		if (request & HIF_FIXED_ADDRESS)
			ret = sdio_readsb(func, buf, addr, len);
		else
			ret = sdio_memcpy_fromio(func, buf, addr, len);
	}

	sdio_release_host(func);

	ath6kl_dbg(ATH6KL_DBG_SDIO, "%s addr 0x%x%s buf 0x%p len %d\n",
		   request & HIF_WRITE ? "wr" : "rd", addr,
		   request & HIF_FIXED_ADDRESS ? " (fixed)" : "", buf, len);
	ath6kl_dbg_dump(ATH6KL_DBG_SDIO_DUMP, NULL, "sdio ", buf, len);

	return ret;
}

static struct bus_request *ath6kl_sdio_alloc_busreq(struct ath6kl_sdio *ar_sdio)
{
	struct bus_request *bus_req;

	spin_lock_bh(&ar_sdio->lock);

	if (list_empty(&ar_sdio->bus_req_freeq)) {
		spin_unlock_bh(&ar_sdio->lock);
		return NULL;
	}

	bus_req = list_first_entry(&ar_sdio->bus_req_freeq,
				   struct bus_request, list);
	list_del(&bus_req->list);

	spin_unlock_bh(&ar_sdio->lock);
	ath6kl_dbg(ATH6KL_DBG_SCATTER, "%s: bus request 0x%p\n",
		   __func__, bus_req);

	return bus_req;
}

static void ath6kl_sdio_free_bus_req(struct ath6kl_sdio *ar_sdio,
				     struct bus_request *bus_req)
{
	ath6kl_dbg(ATH6KL_DBG_SCATTER, "%s: bus request 0x%p\n",
		   __func__, bus_req);

	spin_lock_bh(&ar_sdio->lock);
	list_add_tail(&bus_req->list, &ar_sdio->bus_req_freeq);
	spin_unlock_bh(&ar_sdio->lock);
}

static void ath6kl_sdio_setup_scat_data(struct hif_scatter_req *scat_req,
					struct mmc_data *data)
{
	struct scatterlist *sg;
	int i;

	data->blksz = HIF_MBOX_BLOCK_SIZE;
	data->blocks = scat_req->len / HIF_MBOX_BLOCK_SIZE;

	ath6kl_dbg(ATH6KL_DBG_SCATTER,
		   "hif-scatter: (%s) addr: 0x%X, (block len: %d, block count: %d) , (tot:%d,sg:%d)\n",
		   (scat_req->req & HIF_WRITE) ? "WR" : "RD", scat_req->addr,
		   data->blksz, data->blocks, scat_req->len,
		   scat_req->scat_entries);

	data->flags = (scat_req->req & HIF_WRITE) ? MMC_DATA_WRITE :
						    MMC_DATA_READ;

	/* fill SG entries */
	sg = scat_req->sgentries;
	sg_init_table(sg, scat_req->scat_entries);

	/* assemble SG list */
	for (i = 0; i < scat_req->scat_entries; i++, sg++) {
		ath6kl_dbg(ATH6KL_DBG_SCATTER, "%d: addr:0x%p, len:%d\n",
			   i, scat_req->scat_list[i].buf,
			   scat_req->scat_list[i].len);

		sg_set_buf(sg, scat_req->scat_list[i].buf,
			   scat_req->scat_list[i].len);
	}

	/* set scatter-gather table for request */
	data->sg = scat_req->sgentries;
	data->sg_len = scat_req->scat_entries;
}

static int ath6kl_sdio_scat_rw(struct ath6kl_sdio *ar_sdio,
			       struct bus_request *req)
{
	struct mmc_request mmc_req;
	struct mmc_command cmd;
	struct mmc_data data;
	struct hif_scatter_req *scat_req;
	u8 opcode, rw;
	int status, len;

	scat_req = req->scat_req;

	if (scat_req->virt_scat) {
		len = scat_req->len;
		if (scat_req->req & HIF_BLOCK_BASIS)
			len = round_down(len, HIF_MBOX_BLOCK_SIZE);

		status = ath6kl_sdio_io(ar_sdio->func, scat_req->req,
					scat_req->addr, scat_req->virt_dma_buf,
					len);
		goto scat_complete;
	}

	memset(&mmc_req, 0, sizeof(struct mmc_request));
	memset(&cmd, 0, sizeof(struct mmc_command));
	memset(&data, 0, sizeof(struct mmc_data));

	ath6kl_sdio_setup_scat_data(scat_req, &data);

	opcode = (scat_req->req & HIF_FIXED_ADDRESS) ?
		  CMD53_ARG_FIXED_ADDRESS : CMD53_ARG_INCR_ADDRESS;

	rw = (scat_req->req & HIF_WRITE) ? CMD53_ARG_WRITE : CMD53_ARG_READ;

	/* Fixup the address so that the last byte will fall on MBOX EOM */
	if (scat_req->req & HIF_WRITE) {
		if (scat_req->addr == HIF_MBOX_BASE_ADDR)
			scat_req->addr += HIF_MBOX_WIDTH - scat_req->len;
		else
			/* Uses extended address range */
			scat_req->addr += HIF_MBOX0_EXT_WIDTH - scat_req->len;
	}

	/* set command argument */
	ath6kl_sdio_set_cmd53_arg(&cmd.arg, rw, ar_sdio->func->num,
				  CMD53_ARG_BLOCK_BASIS, opcode, scat_req->addr,
				  data.blocks);

	cmd.opcode = SD_IO_RW_EXTENDED;
	cmd.flags = MMC_RSP_SPI_R5 | MMC_RSP_R5 | MMC_CMD_ADTC;

	mmc_req.cmd = &cmd;
	mmc_req.data = &data;

	sdio_claim_host(ar_sdio->func);

	mmc_set_data_timeout(&data, ar_sdio->func->card);
	/* synchronous call to process request */
	mmc_wait_for_req(ar_sdio->func->card->host, &mmc_req);

	sdio_release_host(ar_sdio->func);

	status = cmd.error ? cmd.error : data.error;

scat_complete:
	scat_req->status = status;

	if (scat_req->status)
		ath6kl_err("Scatter write request failed:%d\n",
			   scat_req->status);

	if (scat_req->req & HIF_ASYNCHRONOUS)
		scat_req->complete(ar_sdio->ar->htc_target, scat_req);

	return status;
}

static int ath6kl_sdio_alloc_prep_scat_req(struct ath6kl_sdio *ar_sdio,
					   int n_scat_entry, int n_scat_req,
					   bool virt_scat)
{
	struct hif_scatter_req *s_req;
	struct bus_request *bus_req;
	int i, scat_req_sz, scat_list_sz, sg_sz, buf_sz;
	u8 *virt_buf;

	scat_list_sz = (n_scat_entry - 1) * sizeof(struct hif_scatter_item);
	scat_req_sz = sizeof(*s_req) + scat_list_sz;

	if (!virt_scat)
		sg_sz = sizeof(struct scatterlist) * n_scat_entry;
	else
		buf_sz =  2 * L1_CACHE_BYTES +
			  ATH6KL_MAX_TRANSFER_SIZE_PER_SCATTER;

	for (i = 0; i < n_scat_req; i++) {
		/* allocate the scatter request */
		s_req = kzalloc(scat_req_sz, GFP_KERNEL);
		if (!s_req)
			return -ENOMEM;

		if (virt_scat) {
			virt_buf = kzalloc(buf_sz, GFP_KERNEL);
			if (!virt_buf) {
				kfree(s_req);
				return -ENOMEM;
			}

			s_req->virt_dma_buf =
				(u8 *)L1_CACHE_ALIGN((unsigned long)virt_buf);
		} else {
			/* allocate sglist */
			s_req->sgentries = kzalloc(sg_sz, GFP_KERNEL);

			if (!s_req->sgentries) {
				kfree(s_req);
				return -ENOMEM;
			}
		}

		/* allocate a bus request for this scatter request */
		bus_req = ath6kl_sdio_alloc_busreq(ar_sdio);
		if (!bus_req) {
			kfree(s_req->sgentries);
			kfree(s_req->virt_dma_buf);
			kfree(s_req);
			return -ENOMEM;
		}

		/* assign the scatter request to this bus request */
		bus_req->scat_req = s_req;
		s_req->busrequest = bus_req;

		s_req->virt_scat = virt_scat;

		/* add it to the scatter pool */
		hif_scatter_req_add(ar_sdio->ar, s_req);
	}

	return 0;
}

static int ath6kl_sdio_read_write_sync(struct ath6kl *ar, u32 addr, u8 *buf,
				       u32 len, u32 request)
{
	struct ath6kl_sdio *ar_sdio = ath6kl_sdio_priv(ar);
	u8  *tbuf = NULL;
	int ret;
	bool bounced = false;

	if (request & HIF_BLOCK_BASIS)
		len = round_down(len, HIF_MBOX_BLOCK_SIZE);

	if (buf_needs_bounce(buf)) {
		if (!ar_sdio->dma_buffer)
			return -ENOMEM;
		mutex_lock(&ar_sdio->dma_buffer_mutex);
		tbuf = ar_sdio->dma_buffer;
		memcpy(tbuf, buf, len);
		bounced = true;
	} else
		tbuf = buf;

	ret = ath6kl_sdio_io(ar_sdio->func, request, addr, tbuf, len);
	if ((request & HIF_READ) && bounced)
		memcpy(buf, tbuf, len);

	if (bounced)
		mutex_unlock(&ar_sdio->dma_buffer_mutex);

	return ret;
}

static void __ath6kl_sdio_write_async(struct ath6kl_sdio *ar_sdio,
				      struct bus_request *req)
{
	if (req->scat_req)
		ath6kl_sdio_scat_rw(ar_sdio, req);
	else {
		void *context;
		int status;

		status = ath6kl_sdio_read_write_sync(ar_sdio->ar, req->address,
						     req->buffer, req->length,
						     req->request);
		context = req->packet;
		ath6kl_sdio_free_bus_req(ar_sdio, req);
		ath6kl_hif_rw_comp_handler(context, status);
	}
}

static void ath6kl_sdio_write_async_work(struct work_struct *work)
{
	struct ath6kl_sdio *ar_sdio;
	struct bus_request *req, *tmp_req;

	ar_sdio = container_of(work, struct ath6kl_sdio, wr_async_work);

	spin_lock_bh(&ar_sdio->wr_async_lock);
	list_for_each_entry_safe(req, tmp_req, &ar_sdio->wr_asyncq, list) {
		list_del(&req->list);
		spin_unlock_bh(&ar_sdio->wr_async_lock);
		__ath6kl_sdio_write_async(ar_sdio, req);
		spin_lock_bh(&ar_sdio->wr_async_lock);
	}
	spin_unlock_bh(&ar_sdio->wr_async_lock);
}

static void ath6kl_sdio_irq_handler(struct sdio_func *func)
{
	int status;
	struct ath6kl_sdio *ar_sdio;

	ath6kl_dbg(ATH6KL_DBG_SDIO, "irq\n");

	ar_sdio = sdio_get_drvdata(func);
	atomic_set(&ar_sdio->irq_handling, 1);

	/*
	 * Release the host during interrups so we can pick it back up when
	 * we process commands.
	 */
	sdio_release_host(ar_sdio->func);

	status = ath6kl_hif_intr_bh_handler(ar_sdio->ar);
	sdio_claim_host(ar_sdio->func);
	atomic_set(&ar_sdio->irq_handling, 0);
	WARN_ON(status && status != -ECANCELED);
}

static int ath6kl_sdio_power_on(struct ath6kl *ar)
{
	struct ath6kl_sdio *ar_sdio = ath6kl_sdio_priv(ar);
	struct sdio_func *func = ar_sdio->func;
	int ret = 0;

	if (!ar_sdio->is_disabled)
		return 0;

	ath6kl_dbg(ATH6KL_DBG_BOOT, "sdio power on\n");

	sdio_claim_host(func);

	ret = sdio_enable_func(func);
	if (ret) {
		ath6kl_err("Unable to enable sdio func: %d)\n", ret);
		sdio_release_host(func);
		return ret;
	}

	sdio_release_host(func);

	/*
	 * Wait for hardware to initialise. It should take a lot less than
	 * 10 ms but let's be conservative here.
	 */
	msleep(10);

	ar_sdio->is_disabled = false;

	return ret;
}

static int ath6kl_sdio_power_off(struct ath6kl *ar)
{
	struct ath6kl_sdio *ar_sdio = ath6kl_sdio_priv(ar);
	int ret;

	if (ar_sdio->is_disabled)
		return 0;

	ath6kl_dbg(ATH6KL_DBG_BOOT, "sdio power off\n");

	/* Disable the card */
	sdio_claim_host(ar_sdio->func);
	ret = sdio_disable_func(ar_sdio->func);
	sdio_release_host(ar_sdio->func);

	if (ret)
		return ret;

	ar_sdio->is_disabled = true;

	return ret;
}

static int ath6kl_sdio_write_async(struct ath6kl *ar, u32 address, u8 *buffer,
				   u32 length, u32 request,
				   struct htc_packet *packet)
{
	struct ath6kl_sdio *ar_sdio = ath6kl_sdio_priv(ar);
	struct bus_request *bus_req;

	bus_req = ath6kl_sdio_alloc_busreq(ar_sdio);

	if (!bus_req)
		return -ENOMEM;

	bus_req->address = address;
	bus_req->buffer = buffer;
	bus_req->length = length;
	bus_req->request = request;
	bus_req->packet = packet;

	spin_lock_bh(&ar_sdio->wr_async_lock);
	list_add_tail(&bus_req->list, &ar_sdio->wr_asyncq);
	spin_unlock_bh(&ar_sdio->wr_async_lock);
	queue_work(ar->ath6kl_wq, &ar_sdio->wr_async_work);

	return 0;
}

static void ath6kl_sdio_irq_enable(struct ath6kl *ar)
{
	struct ath6kl_sdio *ar_sdio = ath6kl_sdio_priv(ar);
	int ret;

	sdio_claim_host(ar_sdio->func);

	/* Register the isr */
	ret =  sdio_claim_irq(ar_sdio->func, ath6kl_sdio_irq_handler);
	if (ret)
		ath6kl_err("Failed to claim sdio irq: %d\n", ret);

	sdio_release_host(ar_sdio->func);
}

static void ath6kl_sdio_irq_disable(struct ath6kl *ar)
{
	struct ath6kl_sdio *ar_sdio = ath6kl_sdio_priv(ar);
	int ret;

	sdio_claim_host(ar_sdio->func);

	/* Mask our function IRQ */
	while (atomic_read(&ar_sdio->irq_handling)) {
		sdio_release_host(ar_sdio->func);
		schedule_timeout(HZ / 10);
		sdio_claim_host(ar_sdio->func);
	}

	ret = sdio_release_irq(ar_sdio->func);
	if (ret)
		ath6kl_err("Failed to release sdio irq: %d\n", ret);

	sdio_release_host(ar_sdio->func);
}

static struct hif_scatter_req *ath6kl_sdio_scatter_req_get(struct ath6kl *ar)
{
	struct ath6kl_sdio *ar_sdio = ath6kl_sdio_priv(ar);
	struct hif_scatter_req *node = NULL;

	spin_lock_bh(&ar_sdio->scat_lock);

	if (!list_empty(&ar_sdio->scat_req)) {
		node = list_first_entry(&ar_sdio->scat_req,
					struct hif_scatter_req, list);
		list_del(&node->list);
	}

	spin_unlock_bh(&ar_sdio->scat_lock);

	return node;
}

static void ath6kl_sdio_scatter_req_add(struct ath6kl *ar,
					struct hif_scatter_req *s_req)
{
	struct ath6kl_sdio *ar_sdio = ath6kl_sdio_priv(ar);

	spin_lock_bh(&ar_sdio->scat_lock);

	list_add_tail(&s_req->list, &ar_sdio->scat_req);

	spin_unlock_bh(&ar_sdio->scat_lock);

}

/* scatter gather read write request */
static int ath6kl_sdio_async_rw_scatter(struct ath6kl *ar,
					struct hif_scatter_req *scat_req)
{
	struct ath6kl_sdio *ar_sdio = ath6kl_sdio_priv(ar);
	u32 request = scat_req->req;
	int status = 0;

	if (!scat_req->len)
		return -EINVAL;

	ath6kl_dbg(ATH6KL_DBG_SCATTER,
		"hif-scatter: total len: %d scatter entries: %d\n",
		scat_req->len, scat_req->scat_entries);

	if (request & HIF_SYNCHRONOUS)
		status = ath6kl_sdio_scat_rw(ar_sdio, scat_req->busrequest);
	else {
		spin_lock_bh(&ar_sdio->wr_async_lock);
		list_add_tail(&scat_req->busrequest->list, &ar_sdio->wr_asyncq);
		spin_unlock_bh(&ar_sdio->wr_async_lock);
		queue_work(ar->ath6kl_wq, &ar_sdio->wr_async_work);
	}

	return status;
}

/* clean up scatter support */
static void ath6kl_sdio_cleanup_scatter(struct ath6kl *ar)
{
	struct ath6kl_sdio *ar_sdio = ath6kl_sdio_priv(ar);
	struct hif_scatter_req *s_req, *tmp_req;

	/* empty the free list */
	spin_lock_bh(&ar_sdio->scat_lock);
	list_for_each_entry_safe(s_req, tmp_req, &ar_sdio->scat_req, list) {
		list_del(&s_req->list);
		spin_unlock_bh(&ar_sdio->scat_lock);

		/*
		 * FIXME: should we also call completion handler with
		 * ath6kl_hif_rw_comp_handler() with status -ECANCELED so
		 * that the packet is properly freed?
		 */
		if (s_req->busrequest)
			ath6kl_sdio_free_bus_req(ar_sdio, s_req->busrequest);
		kfree(s_req->virt_dma_buf);
		kfree(s_req->sgentries);
		kfree(s_req);

		spin_lock_bh(&ar_sdio->scat_lock);
	}
	spin_unlock_bh(&ar_sdio->scat_lock);
}

/* setup of HIF scatter resources */
static int ath6kl_sdio_enable_scatter(struct ath6kl *ar)
{
	struct ath6kl_sdio *ar_sdio = ath6kl_sdio_priv(ar);
	struct htc_target *target = ar->htc_target;
	int ret;
	bool virt_scat = false;

	if (ar_sdio->scatter_enabled)
		return 0;

	ar_sdio->scatter_enabled = true;

	/* check if host supports scatter and it meets our requirements */
	if (ar_sdio->func->card->host->max_segs < MAX_SCATTER_ENTRIES_PER_REQ) {
		ath6kl_err("host only supports scatter of :%d entries, need: %d\n",
			   ar_sdio->func->card->host->max_segs,
			   MAX_SCATTER_ENTRIES_PER_REQ);
		virt_scat = true;
	}

	if (!virt_scat) {
		ret = ath6kl_sdio_alloc_prep_scat_req(ar_sdio,
				MAX_SCATTER_ENTRIES_PER_REQ,
				MAX_SCATTER_REQUESTS, virt_scat);

		if (!ret) {
			ath6kl_dbg(ATH6KL_DBG_BOOT,
				   "hif-scatter enabled requests %d entries %d\n",
				   MAX_SCATTER_REQUESTS,
				   MAX_SCATTER_ENTRIES_PER_REQ);

			target->max_scat_entries = MAX_SCATTER_ENTRIES_PER_REQ;
			target->max_xfer_szper_scatreq =
						MAX_SCATTER_REQ_TRANSFER_SIZE;
		} else {
			ath6kl_sdio_cleanup_scatter(ar);
			ath6kl_warn("hif scatter resource setup failed, trying virtual scatter method\n");
		}
	}

	if (virt_scat || ret) {
		ret = ath6kl_sdio_alloc_prep_scat_req(ar_sdio,
				ATH6KL_SCATTER_ENTRIES_PER_REQ,
				ATH6KL_SCATTER_REQS, virt_scat);

		if (ret) {
			ath6kl_err("failed to alloc virtual scatter resources !\n");
			ath6kl_sdio_cleanup_scatter(ar);
			return ret;
		}

		ath6kl_dbg(ATH6KL_DBG_BOOT,
			   "virtual scatter enabled requests %d entries %d\n",
			   ATH6KL_SCATTER_REQS, ATH6KL_SCATTER_ENTRIES_PER_REQ);

		target->max_scat_entries = ATH6KL_SCATTER_ENTRIES_PER_REQ;
		target->max_xfer_szper_scatreq =
					ATH6KL_MAX_TRANSFER_SIZE_PER_SCATTER;
	}

	return 0;
}

static int ath6kl_sdio_config(struct ath6kl *ar)
{
	struct ath6kl_sdio *ar_sdio = ath6kl_sdio_priv(ar);
	struct sdio_func *func = ar_sdio->func;
	int ret;

	sdio_claim_host(func);

	if ((ar_sdio->id->device & MANUFACTURER_ID_ATH6KL_BASE_MASK) >=
	    MANUFACTURER_ID_AR6003_BASE) {
		/* enable 4-bit ASYNC interrupt on AR6003 or later */
		ret = ath6kl_sdio_func0_cmd52_wr_byte(func->card,
						CCCR_SDIO_IRQ_MODE_REG,
						SDIO_IRQ_MODE_ASYNC_4BIT_IRQ);
		if (ret) {
			ath6kl_err("Failed to enable 4-bit async irq mode %d\n",
				   ret);
			goto out;
		}

		ath6kl_dbg(ATH6KL_DBG_BOOT, "4-bit async irq mode enabled\n");
	}

	/* give us some time to enable, in ms */
	func->enable_timeout = 100;

	ret = sdio_set_block_size(func, HIF_MBOX_BLOCK_SIZE);
	if (ret) {
		ath6kl_err("Set sdio block size %d failed: %d)\n",
			   HIF_MBOX_BLOCK_SIZE, ret);
		sdio_release_host(func);
		goto out;
	}

out:
	sdio_release_host(func);

	return ret;
}

static int ath6kl_sdio_suspend(struct ath6kl *ar, struct cfg80211_wowlan *wow)
{
	struct ath6kl_sdio *ar_sdio = ath6kl_sdio_priv(ar);
	struct sdio_func *func = ar_sdio->func;
	mmc_pm_flag_t flags;
	int ret;

	flags = sdio_get_host_pm_caps(func);

	ath6kl_dbg(ATH6KL_DBG_SUSPEND, "sdio suspend pm_caps 0x%x\n", flags);

	if (!(flags & MMC_PM_KEEP_POWER) ||
	    (ar->conf_flags & ATH6KL_CONF_SUSPEND_CUTPOWER)) {
		/* as host doesn't support keep power we need to cut power */
		return ath6kl_cfg80211_suspend(ar, ATH6KL_CFG_SUSPEND_CUTPOWER,
					       NULL);
	}

	ret = sdio_set_host_pm_flags(func, MMC_PM_KEEP_POWER);
	if (ret) {
		printk(KERN_ERR "ath6kl: set sdio pm flags failed: %d\n",
		       ret);
		return ret;
	}

	if ((flags & MMC_PM_WAKE_SDIO_IRQ) && wow) {
		/*
		 * The host sdio controller is capable of keep power and
		 * sdio irq wake up at this point. It's fine to continue
		 * wow suspend operation.
		 */
		ret = ath6kl_cfg80211_suspend(ar, ATH6KL_CFG_SUSPEND_WOW, wow);
		if (ret)
			return ret;

		ret = sdio_set_host_pm_flags(func, MMC_PM_WAKE_SDIO_IRQ);
		if (ret)
			ath6kl_err("set sdio wake irq flag failed: %d\n", ret);

		return ret;
	}

	return ath6kl_cfg80211_suspend(ar, ATH6KL_CFG_SUSPEND_DEEPSLEEP, NULL);
}

/* set the window address register (using 4-byte register access ). */
static int ath6kl_set_addrwin_reg(struct ath6kl *ar, u32 reg_addr, u32 addr)
{
	int status;
	u8 addr_val[4];
	s32 i;

	/*
	 * Write bytes 1,2,3 of the register to set the upper address bytes,
	 * the LSB is written last to initiate the access cycle
	 */

	for (i = 1; i <= 3; i++) {
		/*
		 * Fill the buffer with the address byte value we want to
		 * hit 4 times.
		 */
		memset(addr_val, ((u8 *)&addr)[i], 4);

		/*
		 * Hit each byte of the register address with a 4-byte
		 * write operation to the same address, this is a harmless
		 * operation.
		 */
		status = ath6kl_sdio_read_write_sync(ar, reg_addr + i, addr_val,
					     4, HIF_WR_SYNC_BYTE_FIX);
		if (status)
			break;
	}

	if (status) {
		ath6kl_err("%s: failed to write initial bytes of 0x%x "
			   "to window reg: 0x%X\n", __func__,
			   addr, reg_addr);
		return status;
	}

	/*
	 * Write the address register again, this time write the whole
	 * 4-byte value. The effect here is that the LSB write causes the
	 * cycle to start, the extra 3 byte write to bytes 1,2,3 has no
	 * effect since we are writing the same values again
	 */
	status = ath6kl_sdio_read_write_sync(ar, reg_addr, (u8 *)(&addr),
				     4, HIF_WR_SYNC_BYTE_INC);

	if (status) {
		ath6kl_err("%s: failed to write 0x%x to window reg: 0x%X\n",
			   __func__, addr, reg_addr);
		return status;
	}

	return 0;
}

static int ath6kl_sdio_resume(struct ath6kl *ar)
{
	switch (ar->state) {
	case ATH6KL_STATE_OFF:
	case ATH6KL_STATE_CUTPOWER:
		ath6kl_dbg(ATH6KL_DBG_SUSPEND,
			   "sdio resume configuring sdio\n");

		/* need to set sdio settings after power is cut from sdio */
		ath6kl_sdio_config(ar);
		break;

	case ATH6KL_STATE_ON:
		break;

	case ATH6KL_STATE_DEEPSLEEP:
		break;

	case ATH6KL_STATE_WOW:
		break;
	}

	ath6kl_cfg80211_resume(ar);

	return 0;
}

<<<<<<< HEAD
=======
/* set the window address register (using 4-byte register access ). */
static int ath6kl_set_addrwin_reg(struct ath6kl *ar, u32 reg_addr, u32 addr)
{
	int status;
	u8 addr_val[4];
	s32 i;

	/*
	 * Write bytes 1,2,3 of the register to set the upper address bytes,
	 * the LSB is written last to initiate the access cycle
	 */

	for (i = 1; i <= 3; i++) {
		/*
		 * Fill the buffer with the address byte value we want to
		 * hit 4 times.
		 */
		memset(addr_val, ((u8 *)&addr)[i], 4);

		/*
		 * Hit each byte of the register address with a 4-byte
		 * write operation to the same address, this is a harmless
		 * operation.
		 */
		status = ath6kl_sdio_read_write_sync(ar, reg_addr + i, addr_val,
					     4, HIF_WR_SYNC_BYTE_FIX);
		if (status)
			break;
	}

	if (status) {
		ath6kl_err("%s: failed to write initial bytes of 0x%x "
			   "to window reg: 0x%X\n", __func__,
			   addr, reg_addr);
		return status;
	}

	/*
	 * Write the address register again, this time write the whole
	 * 4-byte value. The effect here is that the LSB write causes the
	 * cycle to start, the extra 3 byte write to bytes 1,2,3 has no
	 * effect since we are writing the same values again
	 */
	status = ath6kl_sdio_read_write_sync(ar, reg_addr, (u8 *)(&addr),
				     4, HIF_WR_SYNC_BYTE_INC);

	if (status) {
		ath6kl_err("%s: failed to write 0x%x to window reg: 0x%X\n",
			   __func__, addr, reg_addr);
		return status;
	}

	return 0;
}

>>>>>>> 95f7d930
static int ath6kl_sdio_diag_read32(struct ath6kl *ar, u32 address, u32 *data)
{
	int status;

	/* set window register to start read cycle */
	status = ath6kl_set_addrwin_reg(ar, WINDOW_READ_ADDR_ADDRESS,
					address);

	if (status)
		return status;

	/* read the data */
	status = ath6kl_sdio_read_write_sync(ar, WINDOW_DATA_ADDRESS,
				(u8 *)data, sizeof(u32), HIF_RD_SYNC_BYTE_INC);
	if (status) {
		ath6kl_err("%s: failed to read from window data addr\n",
			__func__);
		return status;
	}

	return status;
}

static int ath6kl_sdio_diag_write32(struct ath6kl *ar, u32 address,
				    __le32 data)
{
	int status;
	u32 val = (__force u32) data;

	/* set write data */
	status = ath6kl_sdio_read_write_sync(ar, WINDOW_DATA_ADDRESS,
				(u8 *) &val, sizeof(u32), HIF_WR_SYNC_BYTE_INC);
	if (status) {
		ath6kl_err("%s: failed to write 0x%x to window data addr\n",
			   __func__, data);
		return status;
	}

	/* set window register, which starts the write cycle */
	return ath6kl_set_addrwin_reg(ar, WINDOW_WRITE_ADDR_ADDRESS,
				      address);
}

<<<<<<< HEAD
static int ath6kl_get_bmi_cmd_credits(struct ath6kl *ar)
=======
static int ath6kl_sdio_bmi_credits(struct ath6kl *ar)
>>>>>>> 95f7d930
{
	u32 addr;
	unsigned long timeout;
	int ret;

	ar->bmi.cmd_credits = 0;

	/* Read the counter register to get the command credits */
	addr = COUNT_DEC_ADDRESS + (HTC_MAILBOX_NUM_MAX + ENDPOINT1) * 4;

	timeout = jiffies + msecs_to_jiffies(BMI_COMMUNICATION_TIMEOUT);
	while (time_before(jiffies, timeout) && !ar->bmi.cmd_credits) {

		/*
		 * Hit the credit counter with a 4-byte access, the first byte
		 * read will hit the counter and cause a decrement, while the
		 * remaining 3 bytes has no effect. The rationale behind this
		 * is to make all HIF accesses 4-byte aligned.
		 */
		ret = ath6kl_sdio_read_write_sync(ar, addr,
					 (u8 *)&ar->bmi.cmd_credits, 4,
					 HIF_RD_SYNC_BYTE_INC);
		if (ret) {
			ath6kl_err("Unable to decrement the command credit "
						"count register: %d\n", ret);
			return ret;
		}

		/* The counter is only 8 bits.
		 * Ignore anything in the upper 3 bytes
		 */
		ar->bmi.cmd_credits &= 0xFF;
	}

	if (!ar->bmi.cmd_credits) {
		ath6kl_err("bmi communication timeout\n");
		return -ETIMEDOUT;
	}

	return 0;
}

static int ath6kl_bmi_get_rx_lkahd(struct ath6kl *ar)
{
	unsigned long timeout;
	u32 rx_word = 0;
	int ret = 0;

	timeout = jiffies + msecs_to_jiffies(BMI_COMMUNICATION_TIMEOUT);
	while ((time_before(jiffies, timeout)) && !rx_word) {
		ret = ath6kl_sdio_read_write_sync(ar,
					RX_LOOKAHEAD_VALID_ADDRESS,
					(u8 *)&rx_word, sizeof(rx_word),
					HIF_RD_SYNC_BYTE_INC);
		if (ret) {
			ath6kl_err("unable to read RX_LOOKAHEAD_VALID\n");
			return ret;
		}

		 /* all we really want is one bit */
		rx_word &= (1 << ENDPOINT1);
	}

	if (!rx_word) {
		ath6kl_err("bmi_recv_buf FIFO empty\n");
		return -EINVAL;
	}

	return ret;
}

static int ath6kl_sdio_bmi_write(struct ath6kl *ar, u8 *buf, u32 len)
{
	int ret;
	u32 addr;

<<<<<<< HEAD
	ret = ath6kl_get_bmi_cmd_credits(ar);
=======
	ret = ath6kl_sdio_bmi_credits(ar);
>>>>>>> 95f7d930
	if (ret)
		return ret;

	addr = ar->mbox_info.htc_addr;

	ret = ath6kl_sdio_read_write_sync(ar, addr, buf, len,
<<<<<<< HEAD
				  HIF_WR_SYNC_BYTE_INC);
=======
					  HIF_WR_SYNC_BYTE_INC);
>>>>>>> 95f7d930
	if (ret)
		ath6kl_err("unable to send the bmi data to the device\n");

	return ret;
}

static int ath6kl_sdio_bmi_read(struct ath6kl *ar, u8 *buf, u32 len)
{
	int ret;
	u32 addr;

	/*
	 * During normal bootup, small reads may be required.
	 * Rather than issue an HIF Read and then wait as the Target
	 * adds successive bytes to the FIFO, we wait here until
	 * we know that response data is available.
	 *
	 * This allows us to cleanly timeout on an unexpected
	 * Target failure rather than risk problems at the HIF level.
	 * In particular, this avoids SDIO timeouts and possibly garbage
	 * data on some host controllers.  And on an interconnect
	 * such as Compact Flash (as well as some SDIO masters) which
	 * does not provide any indication on data timeout, it avoids
	 * a potential hang or garbage response.
	 *
	 * Synchronization is more difficult for reads larger than the
	 * size of the MBOX FIFO (128B), because the Target is unable
	 * to push the 129th byte of data until AFTER the Host posts an
	 * HIF Read and removes some FIFO data.  So for large reads the
	 * Host proceeds to post an HIF Read BEFORE all the data is
	 * actually available to read.  Fortunately, large BMI reads do
	 * not occur in practice -- they're supported for debug/development.
	 *
	 * So Host/Target BMI synchronization is divided into these cases:
	 *  CASE 1: length < 4
	 *        Should not happen
	 *
	 *  CASE 2: 4 <= length <= 128
	 *        Wait for first 4 bytes to be in FIFO
	 *        If CONSERVATIVE_BMI_READ is enabled, also wait for
	 *        a BMI command credit, which indicates that the ENTIRE
	 *        response is available in the the FIFO
	 *
	 *  CASE 3: length > 128
	 *        Wait for the first 4 bytes to be in FIFO
	 *
	 * For most uses, a small timeout should be sufficient and we will
	 * usually see a response quickly; but there may be some unusual
	 * (debug) cases of BMI_EXECUTE where we want an larger timeout.
	 * For now, we use an unbounded busy loop while waiting for
	 * BMI_EXECUTE.
	 *
	 * If BMI_EXECUTE ever needs to support longer-latency execution,
	 * especially in production, this code needs to be enhanced to sleep
	 * and yield.  Also note that BMI_COMMUNICATION_TIMEOUT is currently
	 * a function of Host processor speed.
	 */
	if (len >= 4) { /* NB: Currently, always true */
		ret = ath6kl_bmi_get_rx_lkahd(ar);
		if (ret)
			return ret;
	}

	addr = ar->mbox_info.htc_addr;
	ret = ath6kl_sdio_read_write_sync(ar, addr, buf, len,
				  HIF_RD_SYNC_BYTE_INC);
	if (ret) {
		ath6kl_err("Unable to read the bmi data from the device: %d\n",
			   ret);
		return ret;
	}

	return 0;
}

static void ath6kl_sdio_stop(struct ath6kl *ar)
{
	struct ath6kl_sdio *ar_sdio = ath6kl_sdio_priv(ar);
	struct bus_request *req, *tmp_req;
	void *context;

	/* FIXME: make sure that wq is not queued again */

	cancel_work_sync(&ar_sdio->wr_async_work);

	spin_lock_bh(&ar_sdio->wr_async_lock);

	list_for_each_entry_safe(req, tmp_req, &ar_sdio->wr_asyncq, list) {
		list_del(&req->list);

		if (req->scat_req) {
			/* this is a scatter gather request */
			req->scat_req->status = -ECANCELED;
			req->scat_req->complete(ar_sdio->ar->htc_target,
						req->scat_req);
		} else {
			context = req->packet;
			ath6kl_sdio_free_bus_req(ar_sdio, req);
			ath6kl_hif_rw_comp_handler(context, -ECANCELED);
		}
	}

	spin_unlock_bh(&ar_sdio->wr_async_lock);

	WARN_ON(get_queue_depth(&ar_sdio->scat_req) != 4);
}

static const struct ath6kl_hif_ops ath6kl_sdio_ops = {
	.read_write_sync = ath6kl_sdio_read_write_sync,
	.write_async = ath6kl_sdio_write_async,
	.irq_enable = ath6kl_sdio_irq_enable,
	.irq_disable = ath6kl_sdio_irq_disable,
	.scatter_req_get = ath6kl_sdio_scatter_req_get,
	.scatter_req_add = ath6kl_sdio_scatter_req_add,
	.enable_scatter = ath6kl_sdio_enable_scatter,
	.scat_req_rw = ath6kl_sdio_async_rw_scatter,
	.cleanup_scatter = ath6kl_sdio_cleanup_scatter,
	.suspend = ath6kl_sdio_suspend,
	.diag_read32 = ath6kl_sdio_diag_read32,
	.diag_write32 = ath6kl_sdio_diag_write32,
	.bmi_read = ath6kl_sdio_bmi_read,
	.bmi_write = ath6kl_sdio_bmi_write,
	.resume = ath6kl_sdio_resume,
	.diag_read32 = ath6kl_sdio_diag_read32,
	.diag_write32 = ath6kl_sdio_diag_write32,
	.bmi_read = ath6kl_sdio_bmi_read,
	.bmi_write = ath6kl_sdio_bmi_write,
	.power_on = ath6kl_sdio_power_on,
	.power_off = ath6kl_sdio_power_off,
	.stop = ath6kl_sdio_stop,
};

#ifdef CONFIG_PM_SLEEP

/*
 * Empty handlers so that mmc subsystem doesn't remove us entirely during
 * suspend. We instead follow cfg80211 suspend/resume handlers.
 */
static int ath6kl_sdio_pm_suspend(struct device *device)
{
	ath6kl_dbg(ATH6KL_DBG_SUSPEND, "sdio pm suspend\n");

	return 0;
}

static int ath6kl_sdio_pm_resume(struct device *device)
{
	ath6kl_dbg(ATH6KL_DBG_SUSPEND, "sdio pm resume\n");

	return 0;
}

static SIMPLE_DEV_PM_OPS(ath6kl_sdio_pm_ops, ath6kl_sdio_pm_suspend,
			 ath6kl_sdio_pm_resume);

#define ATH6KL_SDIO_PM_OPS (&ath6kl_sdio_pm_ops)

#else

#define ATH6KL_SDIO_PM_OPS NULL

#endif /* CONFIG_PM_SLEEP */

static int ath6kl_sdio_probe(struct sdio_func *func,
			     const struct sdio_device_id *id)
{
	int ret;
	struct ath6kl_sdio *ar_sdio;
	struct ath6kl *ar;
	int count;

	ath6kl_dbg(ATH6KL_DBG_BOOT,
		   "sdio new func %d vendor 0x%x device 0x%x block 0x%x/0x%x\n",
		   func->num, func->vendor, func->device,
		   func->max_blksize, func->cur_blksize);

	ar_sdio = kzalloc(sizeof(struct ath6kl_sdio), GFP_KERNEL);
	if (!ar_sdio)
		return -ENOMEM;

	ar_sdio->dma_buffer = kzalloc(HIF_DMA_BUFFER_SIZE, GFP_KERNEL);
	if (!ar_sdio->dma_buffer) {
		ret = -ENOMEM;
		goto err_hif;
	}

	ar_sdio->func = func;
	sdio_set_drvdata(func, ar_sdio);

	ar_sdio->id = id;
	ar_sdio->is_disabled = true;

	spin_lock_init(&ar_sdio->lock);
	spin_lock_init(&ar_sdio->scat_lock);
	spin_lock_init(&ar_sdio->wr_async_lock);
	mutex_init(&ar_sdio->dma_buffer_mutex);

	INIT_LIST_HEAD(&ar_sdio->scat_req);
	INIT_LIST_HEAD(&ar_sdio->bus_req_freeq);
	INIT_LIST_HEAD(&ar_sdio->wr_asyncq);

	INIT_WORK(&ar_sdio->wr_async_work, ath6kl_sdio_write_async_work);

	for (count = 0; count < BUS_REQUEST_MAX_NUM; count++)
		ath6kl_sdio_free_bus_req(ar_sdio, &ar_sdio->bus_req[count]);

	ar = ath6kl_core_alloc(&ar_sdio->func->dev);
	if (!ar) {
		ath6kl_err("Failed to alloc ath6kl core\n");
		ret = -ENOMEM;
		goto err_dma;
	}

	ar_sdio->ar = ar;
	ar->hif_type = ATH6KL_HIF_TYPE_SDIO;
	ar->hif_priv = ar_sdio;
	ar->hif_type = ATH6KL_HIF_TYPE_SDIO;
	ar->hif_ops = &ath6kl_sdio_ops;
	ar->bmi.max_data_size = 256;

	ath6kl_sdio_set_mbox_info(ar);

	ret = ath6kl_sdio_config(ar);
	if (ret) {
		ath6kl_err("Failed to config sdio: %d\n", ret);
		goto err_core_alloc;
	}

	ret = ath6kl_core_init(ar);
	if (ret) {
		ath6kl_err("Failed to init ath6kl core\n");
		goto err_core_alloc;
	}

	return ret;

err_core_alloc:
	ath6kl_core_free(ar_sdio->ar);
err_dma:
	kfree(ar_sdio->dma_buffer);
err_hif:
	kfree(ar_sdio);

	return ret;
}

static void ath6kl_sdio_remove(struct sdio_func *func)
{
	struct ath6kl_sdio *ar_sdio;

	ath6kl_dbg(ATH6KL_DBG_BOOT,
		   "sdio removed func %d vendor 0x%x device 0x%x\n",
		   func->num, func->vendor, func->device);

	ar_sdio = sdio_get_drvdata(func);

	ath6kl_stop_txrx(ar_sdio->ar);
	cancel_work_sync(&ar_sdio->wr_async_work);

	ath6kl_core_cleanup(ar_sdio->ar);

	kfree(ar_sdio->dma_buffer);
	kfree(ar_sdio);
}

static const struct sdio_device_id ath6kl_sdio_devices[] = {
	{SDIO_DEVICE(MANUFACTURER_CODE, (MANUFACTURER_ID_AR6003_BASE | 0x0))},
	{SDIO_DEVICE(MANUFACTURER_CODE, (MANUFACTURER_ID_AR6003_BASE | 0x1))},
	{SDIO_DEVICE(MANUFACTURER_CODE, (MANUFACTURER_ID_AR6004_BASE | 0x0))},
	{SDIO_DEVICE(MANUFACTURER_CODE, (MANUFACTURER_ID_AR6004_BASE | 0x1))},
	{},
};

MODULE_DEVICE_TABLE(sdio, ath6kl_sdio_devices);

static struct sdio_driver ath6kl_sdio_driver = {
	.name = "ath6kl_sdio",
	.id_table = ath6kl_sdio_devices,
	.probe = ath6kl_sdio_probe,
	.remove = ath6kl_sdio_remove,
	.drv.pm = ATH6KL_SDIO_PM_OPS,
};

static int __init ath6kl_sdio_init(void)
{
	int ret;

	ret = sdio_register_driver(&ath6kl_sdio_driver);
	if (ret)
		ath6kl_err("sdio driver registration failed: %d\n", ret);

	return ret;
}

static void __exit ath6kl_sdio_exit(void)
{
	sdio_unregister_driver(&ath6kl_sdio_driver);
}

module_init(ath6kl_sdio_init);
module_exit(ath6kl_sdio_exit);

MODULE_AUTHOR("Atheros Communications, Inc.");
MODULE_DESCRIPTION("Driver support for Atheros AR600x SDIO devices");
MODULE_LICENSE("Dual BSD/GPL");

MODULE_FIRMWARE(AR6003_HW_2_0_OTP_FILE);
MODULE_FIRMWARE(AR6003_HW_2_0_FIRMWARE_FILE);
MODULE_FIRMWARE(AR6003_HW_2_0_PATCH_FILE);
MODULE_FIRMWARE(AR6003_HW_2_0_BOARD_DATA_FILE);
MODULE_FIRMWARE(AR6003_HW_2_0_DEFAULT_BOARD_DATA_FILE);
MODULE_FIRMWARE(AR6003_HW_2_1_1_OTP_FILE);
MODULE_FIRMWARE(AR6003_HW_2_1_1_FIRMWARE_FILE);
MODULE_FIRMWARE(AR6003_HW_2_1_1_PATCH_FILE);
MODULE_FIRMWARE(AR6003_HW_2_1_1_BOARD_DATA_FILE);
MODULE_FIRMWARE(AR6003_HW_2_1_1_DEFAULT_BOARD_DATA_FILE);
MODULE_FIRMWARE(AR6004_HW_1_0_FIRMWARE_FILE);
MODULE_FIRMWARE(AR6004_HW_1_0_BOARD_DATA_FILE);
MODULE_FIRMWARE(AR6004_HW_1_0_DEFAULT_BOARD_DATA_FILE);
MODULE_FIRMWARE(AR6004_HW_1_1_FIRMWARE_FILE);
MODULE_FIRMWARE(AR6004_HW_1_1_BOARD_DATA_FILE);
MODULE_FIRMWARE(AR6004_HW_1_1_DEFAULT_BOARD_DATA_FILE);<|MERGE_RESOLUTION|>--- conflicted
+++ resolved
@@ -827,6 +827,33 @@
 	return ath6kl_cfg80211_suspend(ar, ATH6KL_CFG_SUSPEND_DEEPSLEEP, NULL);
 }
 
+static int ath6kl_sdio_resume(struct ath6kl *ar)
+{
+	switch (ar->state) {
+	case ATH6KL_STATE_OFF:
+	case ATH6KL_STATE_CUTPOWER:
+		ath6kl_dbg(ATH6KL_DBG_SUSPEND,
+			   "sdio resume configuring sdio\n");
+
+		/* need to set sdio settings after power is cut from sdio */
+		ath6kl_sdio_config(ar);
+		break;
+
+	case ATH6KL_STATE_ON:
+		break;
+
+	case ATH6KL_STATE_DEEPSLEEP:
+		break;
+
+	case ATH6KL_STATE_WOW:
+		break;
+	}
+
+	ath6kl_cfg80211_resume(ar);
+
+	return 0;
+}
+
 /* set the window address register (using 4-byte register access ). */
 static int ath6kl_set_addrwin_reg(struct ath6kl *ar, u32 reg_addr, u32 addr)
 {
@@ -882,91 +909,6 @@
 	return 0;
 }
 
-static int ath6kl_sdio_resume(struct ath6kl *ar)
-{
-	switch (ar->state) {
-	case ATH6KL_STATE_OFF:
-	case ATH6KL_STATE_CUTPOWER:
-		ath6kl_dbg(ATH6KL_DBG_SUSPEND,
-			   "sdio resume configuring sdio\n");
-
-		/* need to set sdio settings after power is cut from sdio */
-		ath6kl_sdio_config(ar);
-		break;
-
-	case ATH6KL_STATE_ON:
-		break;
-
-	case ATH6KL_STATE_DEEPSLEEP:
-		break;
-
-	case ATH6KL_STATE_WOW:
-		break;
-	}
-
-	ath6kl_cfg80211_resume(ar);
-
-	return 0;
-}
-
-<<<<<<< HEAD
-=======
-/* set the window address register (using 4-byte register access ). */
-static int ath6kl_set_addrwin_reg(struct ath6kl *ar, u32 reg_addr, u32 addr)
-{
-	int status;
-	u8 addr_val[4];
-	s32 i;
-
-	/*
-	 * Write bytes 1,2,3 of the register to set the upper address bytes,
-	 * the LSB is written last to initiate the access cycle
-	 */
-
-	for (i = 1; i <= 3; i++) {
-		/*
-		 * Fill the buffer with the address byte value we want to
-		 * hit 4 times.
-		 */
-		memset(addr_val, ((u8 *)&addr)[i], 4);
-
-		/*
-		 * Hit each byte of the register address with a 4-byte
-		 * write operation to the same address, this is a harmless
-		 * operation.
-		 */
-		status = ath6kl_sdio_read_write_sync(ar, reg_addr + i, addr_val,
-					     4, HIF_WR_SYNC_BYTE_FIX);
-		if (status)
-			break;
-	}
-
-	if (status) {
-		ath6kl_err("%s: failed to write initial bytes of 0x%x "
-			   "to window reg: 0x%X\n", __func__,
-			   addr, reg_addr);
-		return status;
-	}
-
-	/*
-	 * Write the address register again, this time write the whole
-	 * 4-byte value. The effect here is that the LSB write causes the
-	 * cycle to start, the extra 3 byte write to bytes 1,2,3 has no
-	 * effect since we are writing the same values again
-	 */
-	status = ath6kl_sdio_read_write_sync(ar, reg_addr, (u8 *)(&addr),
-				     4, HIF_WR_SYNC_BYTE_INC);
-
-	if (status) {
-		ath6kl_err("%s: failed to write 0x%x to window reg: 0x%X\n",
-			   __func__, addr, reg_addr);
-		return status;
-	}
-
-	return 0;
-}
-
->>>>>>> 95f7d930
 static int ath6kl_sdio_diag_read32(struct ath6kl *ar, u32 address, u32 *data)
 {
 	int status;
@@ -1010,11 +952,7 @@
 				      address);
 }
 
-<<<<<<< HEAD
-static int ath6kl_get_bmi_cmd_credits(struct ath6kl *ar)
-=======
 static int ath6kl_sdio_bmi_credits(struct ath6kl *ar)
->>>>>>> 95f7d930
 {
 	u32 addr;
 	unsigned long timeout;
@@ -1091,22 +1029,14 @@
 	int ret;
 	u32 addr;
 
-<<<<<<< HEAD
-	ret = ath6kl_get_bmi_cmd_credits(ar);
-=======
 	ret = ath6kl_sdio_bmi_credits(ar);
->>>>>>> 95f7d930
 	if (ret)
 		return ret;
 
 	addr = ar->mbox_info.htc_addr;
 
 	ret = ath6kl_sdio_read_write_sync(ar, addr, buf, len,
-<<<<<<< HEAD
-				  HIF_WR_SYNC_BYTE_INC);
-=======
 					  HIF_WR_SYNC_BYTE_INC);
->>>>>>> 95f7d930
 	if (ret)
 		ath6kl_err("unable to send the bmi data to the device\n");
 
@@ -1225,10 +1155,6 @@
 	.scat_req_rw = ath6kl_sdio_async_rw_scatter,
 	.cleanup_scatter = ath6kl_sdio_cleanup_scatter,
 	.suspend = ath6kl_sdio_suspend,
-	.diag_read32 = ath6kl_sdio_diag_read32,
-	.diag_write32 = ath6kl_sdio_diag_write32,
-	.bmi_read = ath6kl_sdio_bmi_read,
-	.bmi_write = ath6kl_sdio_bmi_write,
 	.resume = ath6kl_sdio_resume,
 	.diag_read32 = ath6kl_sdio_diag_read32,
 	.diag_write32 = ath6kl_sdio_diag_write32,
@@ -1323,7 +1249,6 @@
 	ar_sdio->ar = ar;
 	ar->hif_type = ATH6KL_HIF_TYPE_SDIO;
 	ar->hif_priv = ar_sdio;
-	ar->hif_type = ATH6KL_HIF_TYPE_SDIO;
 	ar->hif_ops = &ath6kl_sdio_ops;
 	ar->bmi.max_data_size = 256;
 
