--- conflicted
+++ resolved
@@ -47,13 +47,6 @@
 		/* hw2.0 needs override address hardcoded */
 		.app_start_override_addr	= 0x944C00,
 
-<<<<<<< HEAD
-		.fw_otp			= AR6003_HW_2_0_OTP_FILE,
-		.fw			= AR6003_HW_2_0_FIRMWARE_FILE,
-		.fw_tcmd		= AR6003_HW_2_0_TCMD_FIRMWARE_FILE,
-		.fw_patch		= AR6003_HW_2_0_PATCH_FILE,
-		.fw_api2		= AR6003_HW_2_0_FIRMWARE_2_FILE,
-=======
 		.fw = {
 			.dir		= AR6003_HW_2_0_FW_DIR,
 			.otp		= AR6003_HW_2_0_OTP_FILE,
@@ -62,7 +55,6 @@
 			.patch		= AR6003_HW_2_0_PATCH_FILE,
 		},
 
->>>>>>> e68f6750
 		.fw_board		= AR6003_HW_2_0_BOARD_DATA_FILE,
 		.fw_default_board	= AR6003_HW_2_0_DEFAULT_BOARD_DATA_FILE,
 	},
@@ -76,13 +68,6 @@
 		.refclk_hz			= 26000000,
 		.uarttx_pin			= 8,
 
-<<<<<<< HEAD
-		.fw_otp			= AR6003_HW_2_1_1_OTP_FILE,
-		.fw			= AR6003_HW_2_1_1_FIRMWARE_FILE,
-		.fw_tcmd		= AR6003_HW_2_1_1_TCMD_FIRMWARE_FILE,
-		.fw_patch		= AR6003_HW_2_1_1_PATCH_FILE,
-		.fw_api2		= AR6003_HW_2_1_1_FIRMWARE_2_FILE,
-=======
 		.fw = {
 			.dir		= AR6003_HW_2_1_1_FW_DIR,
 			.otp		= AR6003_HW_2_1_1_OTP_FILE,
@@ -91,7 +76,6 @@
 			.patch		= AR6003_HW_2_1_1_PATCH_FILE,
 		},
 
->>>>>>> e68f6750
 		.fw_board		= AR6003_HW_2_1_1_BOARD_DATA_FILE,
 		.fw_default_board	= AR6003_HW_2_1_1_DEFAULT_BOARD_DATA_FILE,
 	},
@@ -106,16 +90,11 @@
 		.refclk_hz			= 26000000,
 		.uarttx_pin			= 11,
 
-<<<<<<< HEAD
-		.fw			= AR6004_HW_1_0_FIRMWARE_FILE,
-		.fw_api2		= AR6004_HW_1_0_FIRMWARE_2_FILE,
-=======
 		.fw = {
 			.dir		= AR6004_HW_1_0_FW_DIR,
 			.fw		= AR6004_HW_1_0_FIRMWARE_FILE,
 		},
 
->>>>>>> e68f6750
 		.fw_board		= AR6004_HW_1_0_BOARD_DATA_FILE,
 		.fw_default_board	= AR6004_HW_1_0_DEFAULT_BOARD_DATA_FILE,
 	},
@@ -130,16 +109,11 @@
 		.refclk_hz			= 40000000,
 		.uarttx_pin			= 11,
 
-<<<<<<< HEAD
-		.fw			= AR6004_HW_1_1_FIRMWARE_FILE,
-		.fw_api2		= AR6004_HW_1_1_FIRMWARE_2_FILE,
-=======
 		.fw = {
 			.dir		= AR6004_HW_1_1_FW_DIR,
 			.fw		= AR6004_HW_1_1_FIRMWARE_FILE,
 		},
 
->>>>>>> e68f6750
 		.fw_board		= AR6004_HW_1_1_BOARD_DATA_FILE,
 		.fw_default_board	= AR6004_HW_1_1_DEFAULT_BOARD_DATA_FILE,
 	},
@@ -664,24 +638,6 @@
 }
 
 #ifdef CONFIG_OF
-<<<<<<< HEAD
-static const char *get_target_ver_dir(const struct ath6kl *ar)
-{
-	switch (ar->version.target_ver) {
-	case AR6003_HW_1_0_VERSION:
-		return "ath6k/AR6003/hw1.0";
-	case AR6003_HW_2_0_VERSION:
-		return "ath6k/AR6003/hw2.0";
-	case AR6003_HW_2_1_1_VERSION:
-		return "ath6k/AR6003/hw2.1.1";
-	}
-	ath6kl_warn("%s: unsupported target version 0x%x.\n", __func__,
-		    ar->version.target_ver);
-	return NULL;
-}
-
-=======
->>>>>>> e68f6750
 /*
  * Check the device tree for a board-id and use it to construct
  * the pathname to the firmware file.  Used (for now) to find a
@@ -777,22 +733,14 @@
 	if (ar->fw_otp != NULL)
 		return 0;
 
-<<<<<<< HEAD
-	if (ar->hw.fw_otp == NULL) {
-=======
 	if (ar->hw.fw.otp == NULL) {
->>>>>>> e68f6750
 		ath6kl_dbg(ATH6KL_DBG_BOOT,
 			   "no OTP file configured for this hw\n");
 		return 0;
 	}
 
-<<<<<<< HEAD
-	filename = ar->hw.fw_otp;
-=======
 	snprintf(filename, sizeof(filename), "%s/%s",
 		 ar->hw.fw.dir, ar->hw.fw.otp);
->>>>>>> e68f6750
 
 	ret = ath6kl_get_fw(ar, filename, &ar->fw_otp,
 			    &ar->fw_otp_len);
@@ -814,40 +762,25 @@
 		return 0;
 
 	if (testmode) {
-<<<<<<< HEAD
-		if (ar->hw.fw_tcmd == NULL) {
-=======
 		if (ar->hw.fw.tcmd == NULL) {
->>>>>>> e68f6750
 			ath6kl_warn("testmode not supported\n");
 			return -EOPNOTSUPP;
 		}
 
-<<<<<<< HEAD
-		filename = ar->hw.fw_tcmd;
-=======
 		snprintf(filename, sizeof(filename), "%s/%s",
 			 ar->hw.fw.dir, ar->hw.fw.tcmd);
->>>>>>> e68f6750
 
 		set_bit(TESTMODE, &ar->flag);
 
 		goto get_fw;
 	}
 
-<<<<<<< HEAD
-	if (WARN_ON(ar->hw.fw == NULL))
-		return -EINVAL;
-
-	filename = ar->hw.fw;
-=======
 	/* FIXME: remove WARN_ON() as we won't support FW API 1 for long */
 	if (WARN_ON(ar->hw.fw.fw == NULL))
 		return -EINVAL;
 
 	snprintf(filename, sizeof(filename), "%s/%s",
 		 ar->hw.fw.dir, ar->hw.fw.fw);
->>>>>>> e68f6750
 
 get_fw:
 	ret = ath6kl_get_fw(ar, filename, &ar->fw, &ar->fw_len);
@@ -868,18 +801,11 @@
 	if (ar->fw_patch != NULL)
 		return 0;
 
-<<<<<<< HEAD
-	if (ar->hw.fw_patch == NULL)
-		return 0;
-
-	filename = ar->hw.fw_patch;
-=======
 	if (ar->hw.fw.patch == NULL)
 		return 0;
 
 	snprintf(filename, sizeof(filename), "%s/%s",
 		 ar->hw.fw.dir, ar->hw.fw.patch);
->>>>>>> e68f6750
 
 	ret = ath6kl_get_fw(ar, filename, &ar->fw_patch,
 			    &ar->fw_patch_len);
@@ -921,14 +847,7 @@
 	int ret, ie_id, i, index, bit;
 	__le32 *val;
 
-<<<<<<< HEAD
-	if (ar->hw.fw_api2 == NULL)
-		return -EOPNOTSUPP;
-
-	filename = ar->hw.fw_api2;
-=======
 	snprintf(filename, sizeof(filename), "%s/%s", ar->hw.fw.dir, name);
->>>>>>> e68f6750
 
 	ret = request_firmware(&fw, filename, ar->dev);
 	if (ret)
@@ -1570,18 +1489,11 @@
 
 
 	if (test_and_clear_bit(FIRST_BOOT, &ar->flag)) {
-<<<<<<< HEAD
-		ath6kl_info("%s %s fw %s%s\n",
-			    ar->hw.name,
-			    ath6kl_init_get_hif_name(ar->hif_type),
-			    ar->wiphy->fw_version,
-=======
 		ath6kl_info("%s %s fw %s api %d%s\n",
 			    ar->hw.name,
 			    ath6kl_init_get_hif_name(ar->hif_type),
 			    ar->wiphy->fw_version,
 			    ar->fw_api,
->>>>>>> e68f6750
 			    test_bit(TESTMODE, &ar->flag) ? " testmode" : "");
 	}
 
@@ -1760,22 +1672,8 @@
 
 	ar->wiphy->flags |= WIPHY_FLAG_SUPPORTS_FW_ROAM |
 			    WIPHY_FLAG_HAVE_AP_SME |
-<<<<<<< HEAD
-			    WIPHY_FLAG_AP_PROBE_RESP_OFFLOAD |
-			    WIPHY_FLAG_HAS_REMAIN_ON_CHANNEL;
-=======
 			    WIPHY_FLAG_HAS_REMAIN_ON_CHANNEL |
 			    WIPHY_FLAG_AP_PROBE_RESP_OFFLOAD;
-
-	if (test_bit(ATH6KL_FW_CAPABILITY_SCHED_SCAN, ar->fw_capabilities))
-		ar->wiphy->flags |= WIPHY_FLAG_SUPPORTS_SCHED_SCAN;
-
-	ar->wiphy->probe_resp_offload =
-		NL80211_PROBE_RESP_OFFLOAD_SUPPORT_WPS |
-		NL80211_PROBE_RESP_OFFLOAD_SUPPORT_WPS2 |
-		NL80211_PROBE_RESP_OFFLOAD_SUPPORT_P2P |
-		NL80211_PROBE_RESP_OFFLOAD_SUPPORT_80211U;
->>>>>>> e68f6750
 
 	if (test_bit(ATH6KL_FW_CAPABILITY_SCHED_SCAN, ar->fw_capabilities))
 		ar->wiphy->flags |= WIPHY_FLAG_SUPPORTS_SCHED_SCAN;
