
/*
 * Copyright (c) 2011 Atheros Communications Inc.
 *
 * Permission to use, copy, modify, and/or distribute this software for any
 * purpose with or without fee is hereby granted, provided that the above
 * copyright notice and this permission notice appear in all copies.
 *
 * THE SOFTWARE IS PROVIDED "AS IS" AND THE AUTHOR DISCLAIMS ALL WARRANTIES
 * WITH REGARD TO THIS SOFTWARE INCLUDING ALL IMPLIED WARRANTIES OF
 * MERCHANTABILITY AND FITNESS. IN NO EVENT SHALL THE AUTHOR BE LIABLE FOR
 * ANY SPECIAL, DIRECT, INDIRECT, OR CONSEQUENTIAL DAMAGES OR ANY DAMAGES
 * WHATSOEVER RESULTING FROM LOSS OF USE, DATA OR PROFITS, WHETHER IN AN
 * ACTION OF CONTRACT, NEGLIGENCE OR OTHER TORTIOUS ACTION, ARISING OUT OF
 * OR IN CONNECTION WITH THE USE OR PERFORMANCE OF THIS SOFTWARE.
 */

#include <linux/moduleparam.h>
#include <linux/errno.h>
#include <linux/of.h>
#include <linux/mmc/sdio_func.h>
#include "core.h"
#include "cfg80211.h"
#include "target.h"
#include "debug.h"
#include "hif-ops.h"

unsigned int debug_mask;
static unsigned int testmode;
static bool suspend_cutpower;

module_param(debug_mask, uint, 0644);
module_param(testmode, uint, 0644);
module_param(suspend_cutpower, bool, 0444);

static const struct ath6kl_hw hw_list[] = {
	{
		.id				= AR6003_HW_2_0_VERSION,
		.name				= "ar6003 hw 2.0",
		.dataset_patch_addr		= 0x57e884,
		.app_load_addr			= 0x543180,
		.board_ext_data_addr		= 0x57e500,
		.reserved_ram_size		= 6912,

		/* hw2.0 needs override address hardcoded */
		.app_start_override_addr	= 0x944C00,

		.fw_otp			= AR6003_HW_2_0_OTP_FILE,
		.fw			= AR6003_HW_2_0_FIRMWARE_FILE,
		.fw_tcmd		= AR6003_HW_2_0_TCMD_FIRMWARE_FILE,
		.fw_patch		= AR6003_HW_2_0_PATCH_FILE,
		.fw_api2		= AR6003_HW_2_0_FIRMWARE_2_FILE,
		.fw_board		= AR6003_HW_2_0_BOARD_DATA_FILE,
		.fw_default_board	= AR6003_HW_2_0_DEFAULT_BOARD_DATA_FILE,
	},
	{
		.id				= AR6003_HW_2_1_1_VERSION,
		.name				= "ar6003 hw 2.1.1",
		.dataset_patch_addr		= 0x57ff74,
		.app_load_addr			= 0x1234,
		.board_ext_data_addr		= 0x542330,
		.reserved_ram_size		= 512,

		.fw_otp			= AR6003_HW_2_1_1_OTP_FILE,
		.fw			= AR6003_HW_2_1_1_FIRMWARE_FILE,
		.fw_tcmd		= AR6003_HW_2_1_1_TCMD_FIRMWARE_FILE,
		.fw_patch		= AR6003_HW_2_1_1_PATCH_FILE,
		.fw_api2		= AR6003_HW_2_1_1_FIRMWARE_2_FILE,
		.fw_board		= AR6003_HW_2_1_1_BOARD_DATA_FILE,
		.fw_default_board	= AR6003_HW_2_1_1_DEFAULT_BOARD_DATA_FILE,
	},
	{
		.id				= AR6004_HW_1_0_VERSION,
		.name				= "ar6004 hw 1.0",
		.dataset_patch_addr		= 0x57e884,
		.app_load_addr			= 0x1234,
		.board_ext_data_addr		= 0x437000,
		.reserved_ram_size		= 19456,
		.board_addr			= 0x433900,

		.fw			= AR6004_HW_1_0_FIRMWARE_FILE,
		.fw_api2		= AR6004_HW_1_0_FIRMWARE_2_FILE,
		.fw_board		= AR6004_HW_1_0_BOARD_DATA_FILE,
		.fw_default_board	= AR6004_HW_1_0_DEFAULT_BOARD_DATA_FILE,
	},
	{
		.id				= AR6004_HW_1_1_VERSION,
		.name				= "ar6004 hw 1.1",
		.dataset_patch_addr		= 0x57e884,
		.app_load_addr			= 0x1234,
		.board_ext_data_addr		= 0x437000,
		.reserved_ram_size		= 11264,
		.board_addr			= 0x43d400,

		.fw			= AR6004_HW_1_1_FIRMWARE_FILE,
		.fw_api2		= AR6004_HW_1_1_FIRMWARE_2_FILE,
		.fw_board		= AR6004_HW_1_1_BOARD_DATA_FILE,
		.fw_default_board	= AR6004_HW_1_1_DEFAULT_BOARD_DATA_FILE,
	},
};

/*
 * Include definitions here that can be used to tune the WLAN module
 * behavior. Different customers can tune the behavior as per their needs,
 * here.
 */

/*
 * This configuration item enable/disable keepalive support.
 * Keepalive support: In the absence of any data traffic to AP, null
 * frames will be sent to the AP at periodic interval, to keep the association
 * active. This configuration item defines the periodic interval.
 * Use value of zero to disable keepalive support
 * Default: 60 seconds
 */
#define WLAN_CONFIG_KEEP_ALIVE_INTERVAL 60

/*
 * This configuration item sets the value of disconnect timeout
 * Firmware delays sending the disconnec event to the host for this
 * timeout after is gets disconnected from the current AP.
 * If the firmware successly roams within the disconnect timeout
 * it sends a new connect event
 */
#define WLAN_CONFIG_DISCONNECT_TIMEOUT 10

#define CONFIG_AR600x_DEBUG_UART_TX_PIN 8

#define ATH6KL_DATA_OFFSET    64
struct sk_buff *ath6kl_buf_alloc(int size)
{
	struct sk_buff *skb;
	u16 reserved;

	/* Add chacheline space at front and back of buffer */
	reserved = (2 * L1_CACHE_BYTES) + ATH6KL_DATA_OFFSET +
		   sizeof(struct htc_packet) + ATH6KL_HTC_ALIGN_BYTES;
	skb = dev_alloc_skb(size + reserved);

	if (skb)
		skb_reserve(skb, reserved - L1_CACHE_BYTES);
	return skb;
}

void ath6kl_init_profile_info(struct ath6kl_vif *vif)
{
	vif->ssid_len = 0;
	memset(vif->ssid, 0, sizeof(vif->ssid));

	vif->dot11_auth_mode = OPEN_AUTH;
	vif->auth_mode = NONE_AUTH;
	vif->prwise_crypto = NONE_CRYPT;
	vif->prwise_crypto_len = 0;
	vif->grp_crypto = NONE_CRYPT;
	vif->grp_crypto_len = 0;
	memset(vif->wep_key_list, 0, sizeof(vif->wep_key_list));
	memset(vif->req_bssid, 0, sizeof(vif->req_bssid));
	memset(vif->bssid, 0, sizeof(vif->bssid));
	vif->bss_ch = 0;
}

static int ath6kl_set_host_app_area(struct ath6kl *ar)
{
	u32 address, data;
	struct host_app_area host_app_area;

	/* Fetch the address of the host_app_area_s
	 * instance in the host interest area */
	address = ath6kl_get_hi_item_addr(ar, HI_ITEM(hi_app_host_interest));
	address = TARG_VTOP(ar->target_type, address);

	if (ath6kl_diag_read32(ar, address, &data))
		return -EIO;

	address = TARG_VTOP(ar->target_type, data);
	host_app_area.wmi_protocol_ver = cpu_to_le32(WMI_PROTOCOL_VERSION);
	if (ath6kl_diag_write(ar, address, (u8 *) &host_app_area,
			      sizeof(struct host_app_area)))
		return -EIO;

	return 0;
}

static inline void set_ac2_ep_map(struct ath6kl *ar,
				  u8 ac,
				  enum htc_endpoint_id ep)
{
	ar->ac2ep_map[ac] = ep;
	ar->ep2ac_map[ep] = ac;
}

/* connect to a service */
static int ath6kl_connectservice(struct ath6kl *ar,
				 struct htc_service_connect_req  *con_req,
				 char *desc)
{
	int status;
	struct htc_service_connect_resp response;

	memset(&response, 0, sizeof(response));

	status = ath6kl_htc_conn_service(ar->htc_target, con_req, &response);
	if (status) {
		ath6kl_err("failed to connect to %s service status:%d\n",
			   desc, status);
		return status;
	}

	switch (con_req->svc_id) {
	case WMI_CONTROL_SVC:
		if (test_bit(WMI_ENABLED, &ar->flag))
			ath6kl_wmi_set_control_ep(ar->wmi, response.endpoint);
		ar->ctrl_ep = response.endpoint;
		break;
	case WMI_DATA_BE_SVC:
		set_ac2_ep_map(ar, WMM_AC_BE, response.endpoint);
		break;
	case WMI_DATA_BK_SVC:
		set_ac2_ep_map(ar, WMM_AC_BK, response.endpoint);
		break;
	case WMI_DATA_VI_SVC:
		set_ac2_ep_map(ar, WMM_AC_VI, response.endpoint);
		break;
	case WMI_DATA_VO_SVC:
		set_ac2_ep_map(ar, WMM_AC_VO, response.endpoint);
		break;
	default:
		ath6kl_err("service id is not mapped %d\n", con_req->svc_id);
		return -EINVAL;
	}

	return 0;
}

static int ath6kl_init_service_ep(struct ath6kl *ar)
{
	struct htc_service_connect_req connect;

	memset(&connect, 0, sizeof(connect));

	/* these fields are the same for all service endpoints */
	connect.ep_cb.rx = ath6kl_rx;
	connect.ep_cb.rx_refill = ath6kl_rx_refill;
	connect.ep_cb.tx_full = ath6kl_tx_queue_full;

	/*
	 * Set the max queue depth so that our ath6kl_tx_queue_full handler
	 * gets called.
	*/
	connect.max_txq_depth = MAX_DEFAULT_SEND_QUEUE_DEPTH;
	connect.ep_cb.rx_refill_thresh = ATH6KL_MAX_RX_BUFFERS / 4;
	if (!connect.ep_cb.rx_refill_thresh)
		connect.ep_cb.rx_refill_thresh++;

	/* connect to control service */
	connect.svc_id = WMI_CONTROL_SVC;
	if (ath6kl_connectservice(ar, &connect, "WMI CONTROL"))
		return -EIO;

	connect.flags |= HTC_FLGS_TX_BNDL_PAD_EN;

	/*
	 * Limit the HTC message size on the send path, although e can
	 * receive A-MSDU frames of 4K, we will only send ethernet-sized
	 * (802.3) frames on the send path.
	 */
	connect.max_rxmsg_sz = WMI_MAX_TX_DATA_FRAME_LENGTH;

	/*
	 * To reduce the amount of committed memory for larger A_MSDU
	 * frames, use the recv-alloc threshold mechanism for larger
	 * packets.
	 */
	connect.ep_cb.rx_alloc_thresh = ATH6KL_BUFFER_SIZE;
	connect.ep_cb.rx_allocthresh = ath6kl_alloc_amsdu_rxbuf;

	/*
	 * For the remaining data services set the connection flag to
	 * reduce dribbling, if configured to do so.
	 */
	connect.conn_flags |= HTC_CONN_FLGS_REDUCE_CRED_DRIB;
	connect.conn_flags &= ~HTC_CONN_FLGS_THRESH_MASK;
	connect.conn_flags |= HTC_CONN_FLGS_THRESH_LVL_HALF;

	connect.svc_id = WMI_DATA_BE_SVC;

	if (ath6kl_connectservice(ar, &connect, "WMI DATA BE"))
		return -EIO;

	/* connect to back-ground map this to WMI LOW_PRI */
	connect.svc_id = WMI_DATA_BK_SVC;
	if (ath6kl_connectservice(ar, &connect, "WMI DATA BK"))
		return -EIO;

	/* connect to Video service, map this to to HI PRI */
	connect.svc_id = WMI_DATA_VI_SVC;
	if (ath6kl_connectservice(ar, &connect, "WMI DATA VI"))
		return -EIO;

	/*
	 * Connect to VO service, this is currently not mapped to a WMI
	 * priority stream due to historical reasons. WMI originally
	 * defined 3 priorities over 3 mailboxes We can change this when
	 * WMI is reworked so that priorities are not dependent on
	 * mailboxes.
	 */
	connect.svc_id = WMI_DATA_VO_SVC;
	if (ath6kl_connectservice(ar, &connect, "WMI DATA VO"))
		return -EIO;

	return 0;
}

void ath6kl_init_control_info(struct ath6kl_vif *vif)
{
	ath6kl_init_profile_info(vif);
	vif->def_txkey_index = 0;
	memset(vif->wep_key_list, 0, sizeof(vif->wep_key_list));
	vif->ch_hint = 0;
}

/*
 * Set HTC/Mbox operational parameters, this can only be called when the
 * target is in the BMI phase.
 */
static int ath6kl_set_htc_params(struct ath6kl *ar, u32 mbox_isr_yield_val,
				 u8 htc_ctrl_buf)
{
	int status;
	u32 blk_size;

	blk_size = ar->mbox_info.block_size;

	if (htc_ctrl_buf)
		blk_size |=  ((u32)htc_ctrl_buf) << 16;

	/* set the host interest area for the block size */
	status = ath6kl_bmi_write(ar,
			ath6kl_get_hi_item_addr(ar,
			HI_ITEM(hi_mbox_io_block_sz)),
			(u8 *)&blk_size,
			4);
	if (status) {
		ath6kl_err("bmi_write_memory for IO block size failed\n");
		goto out;
	}

	ath6kl_dbg(ATH6KL_DBG_TRC, "block size set: %d (target addr:0x%X)\n",
		   blk_size,
		   ath6kl_get_hi_item_addr(ar, HI_ITEM(hi_mbox_io_block_sz)));

	if (mbox_isr_yield_val) {
		/* set the host interest area for the mbox ISR yield limit */
		status = ath6kl_bmi_write(ar,
				ath6kl_get_hi_item_addr(ar,
				HI_ITEM(hi_mbox_isr_yield_limit)),
				(u8 *)&mbox_isr_yield_val,
				4);
		if (status) {
			ath6kl_err("bmi_write_memory for yield limit failed\n");
			goto out;
		}
	}

out:
	return status;
}

static int ath6kl_target_config_wlan_params(struct ath6kl *ar, int idx)
{
	int status = 0;
	int ret;

	/*
	 * Configure the device for rx dot11 header rules. "0,0" are the
	 * default values. Required if checksum offload is needed. Set
	 * RxMetaVersion to 2.
	 */
	if (ath6kl_wmi_set_rx_frame_format_cmd(ar->wmi, idx,
					       ar->rx_meta_ver, 0, 0)) {
		ath6kl_err("unable to set the rx frame format\n");
		status = -EIO;
	}

	if (ar->conf_flags & ATH6KL_CONF_IGNORE_PS_FAIL_EVT_IN_SCAN)
		if ((ath6kl_wmi_pmparams_cmd(ar->wmi, idx, 0, 1, 0, 0, 1,
		     IGNORE_POWER_SAVE_FAIL_EVENT_DURING_SCAN)) != 0) {
			ath6kl_err("unable to set power save fail event policy\n");
			status = -EIO;
		}

	if (!(ar->conf_flags & ATH6KL_CONF_IGNORE_ERP_BARKER))
		if ((ath6kl_wmi_set_lpreamble_cmd(ar->wmi, idx, 0,
		     WMI_DONOT_IGNORE_BARKER_IN_ERP)) != 0) {
			ath6kl_err("unable to set barker preamble policy\n");
			status = -EIO;
		}

	if (ath6kl_wmi_set_keepalive_cmd(ar->wmi, idx,
			WLAN_CONFIG_KEEP_ALIVE_INTERVAL)) {
		ath6kl_err("unable to set keep alive interval\n");
		status = -EIO;
	}

	if (ath6kl_wmi_disctimeout_cmd(ar->wmi, idx,
			WLAN_CONFIG_DISCONNECT_TIMEOUT)) {
		ath6kl_err("unable to set disconnect timeout\n");
		status = -EIO;
	}

	if (!(ar->conf_flags & ATH6KL_CONF_ENABLE_TX_BURST))
		if (ath6kl_wmi_set_wmm_txop(ar->wmi, idx, WMI_TXOP_DISABLED)) {
			ath6kl_err("unable to set txop bursting\n");
			status = -EIO;
		}

	if (ar->p2p && (ar->vif_max == 1 || idx)) {
		ret = ath6kl_wmi_info_req_cmd(ar->wmi, idx,
					      P2P_FLAG_CAPABILITIES_REQ |
					      P2P_FLAG_MACADDR_REQ |
					      P2P_FLAG_HMODEL_REQ);
		if (ret) {
			ath6kl_dbg(ATH6KL_DBG_TRC, "failed to request P2P "
				   "capabilities (%d) - assuming P2P not "
				   "supported\n", ret);
			ar->p2p = 0;
		}
	}

	if (ar->p2p && (ar->vif_max == 1 || idx)) {
		/* Enable Probe Request reporting for P2P */
		ret = ath6kl_wmi_probe_report_req_cmd(ar->wmi, idx, true);
		if (ret) {
			ath6kl_dbg(ATH6KL_DBG_TRC, "failed to enable Probe "
				   "Request reporting (%d)\n", ret);
		}
	}

	return status;
}

int ath6kl_configure_target(struct ath6kl *ar)
{
	u32 param, ram_reserved_size;
	u8 fw_iftype, fw_mode = 0, fw_submode = 0;
	int i;

	/*
	 * Note: Even though the firmware interface type is
	 * chosen as BSS_STA for all three interfaces, can
	 * be configured to IBSS/AP as long as the fw submode
	 * remains normal mode (0 - AP, STA and IBSS). But
	 * due to an target assert in firmware only one interface is
	 * configured for now.
	 */
	fw_iftype = HI_OPTION_FW_MODE_BSS_STA;

	for (i = 0; i < ar->vif_max; i++)
		fw_mode |= fw_iftype << (i * HI_OPTION_FW_MODE_BITS);

	/*
	 * By default, submodes :
	 *		vif[0] - AP/STA/IBSS
	 *		vif[1] - "P2P dev"/"P2P GO"/"P2P Client"
	 *		vif[2] - "P2P dev"/"P2P GO"/"P2P Client"
	 */

	for (i = 0; i < ar->max_norm_iface; i++)
		fw_submode |= HI_OPTION_FW_SUBMODE_NONE <<
			      (i * HI_OPTION_FW_SUBMODE_BITS);

	for (i = ar->max_norm_iface; i < ar->vif_max; i++)
		fw_submode |= HI_OPTION_FW_SUBMODE_P2PDEV <<
			      (i * HI_OPTION_FW_SUBMODE_BITS);

	if (ar->p2p && ar->vif_max == 1)
		fw_submode = HI_OPTION_FW_SUBMODE_P2PDEV;

	param = HTC_PROTOCOL_VERSION;
	if (ath6kl_bmi_write(ar,
			     ath6kl_get_hi_item_addr(ar,
			     HI_ITEM(hi_app_host_interest)),
			     (u8 *)&param, 4) != 0) {
		ath6kl_err("bmi_write_memory for htc version failed\n");
		return -EIO;
	}

	/* set the firmware mode to STA/IBSS/AP */
	param = 0;

	if (ath6kl_bmi_read(ar,
			    ath6kl_get_hi_item_addr(ar,
			    HI_ITEM(hi_option_flag)),
			    (u8 *)&param, 4) != 0) {
		ath6kl_err("bmi_read_memory for setting fwmode failed\n");
		return -EIO;
	}

	param |= (ar->vif_max << HI_OPTION_NUM_DEV_SHIFT);
	param |= fw_mode << HI_OPTION_FW_MODE_SHIFT;
	param |= fw_submode << HI_OPTION_FW_SUBMODE_SHIFT;

	param |= (0 << HI_OPTION_MAC_ADDR_METHOD_SHIFT);
	param |= (0 << HI_OPTION_FW_BRIDGE_SHIFT);

	if (ath6kl_bmi_write(ar,
			     ath6kl_get_hi_item_addr(ar,
			     HI_ITEM(hi_option_flag)),
			     (u8 *)&param,
			     4) != 0) {
		ath6kl_err("bmi_write_memory for setting fwmode failed\n");
		return -EIO;
	}

	ath6kl_dbg(ATH6KL_DBG_TRC, "firmware mode set\n");

	/*
	 * Hardcode the address use for the extended board data
	 * Ideally this should be pre-allocate by the OS at boot time
	 * But since it is a new feature and board data is loaded
	 * at init time, we have to workaround this from host.
	 * It is difficult to patch the firmware boot code,
	 * but possible in theory.
	 */

	param = ar->hw.board_ext_data_addr;
	ram_reserved_size = ar->hw.reserved_ram_size;

	if (ath6kl_bmi_write(ar, ath6kl_get_hi_item_addr(ar,
					HI_ITEM(hi_board_ext_data)),
			     (u8 *)&param, 4) != 0) {
		ath6kl_err("bmi_write_memory for hi_board_ext_data failed\n");
		return -EIO;
	}

	if (ath6kl_bmi_write(ar, ath6kl_get_hi_item_addr(ar,
					HI_ITEM(hi_end_ram_reserve_sz)),
			     (u8 *)&ram_reserved_size, 4) != 0) {
		ath6kl_err("bmi_write_memory for hi_end_ram_reserve_sz failed\n");
		return -EIO;
	}

	/* set the block size for the target */
	if (ath6kl_set_htc_params(ar, MBOX_YIELD_LIMIT, 0))
		/* use default number of control buffers */
		return -EIO;

	return 0;
}

void ath6kl_core_free(struct ath6kl *ar)
{
	wiphy_free(ar->wiphy);
}

void ath6kl_core_cleanup(struct ath6kl *ar)
{
	ath6kl_hif_power_off(ar);

	destroy_workqueue(ar->ath6kl_wq);

	if (ar->htc_target)
		ath6kl_htc_cleanup(ar->htc_target);

	ath6kl_cookie_cleanup(ar);

	ath6kl_cleanup_amsdu_rxbufs(ar);

	ath6kl_bmi_cleanup(ar);

	ath6kl_debug_cleanup(ar);

	kfree(ar->fw_board);
	kfree(ar->fw_otp);
	kfree(ar->fw);
	kfree(ar->fw_patch);

	ath6kl_deinit_ieee80211_hw(ar);
}

/* firmware upload */
static int ath6kl_get_fw(struct ath6kl *ar, const char *filename,
			 u8 **fw, size_t *fw_len)
{
	const struct firmware *fw_entry;
	int ret;

	ret = request_firmware(&fw_entry, filename, ar->dev);
	if (ret)
		return ret;

	*fw_len = fw_entry->size;
	*fw = kmemdup(fw_entry->data, fw_entry->size, GFP_KERNEL);

	if (*fw == NULL)
		ret = -ENOMEM;

	release_firmware(fw_entry);

	return ret;
}

#ifdef CONFIG_OF
static const char *get_target_ver_dir(const struct ath6kl *ar)
{
	switch (ar->version.target_ver) {
	case AR6003_HW_1_0_VERSION:
		return "ath6k/AR6003/hw1.0";
	case AR6003_HW_2_0_VERSION:
		return "ath6k/AR6003/hw2.0";
	case AR6003_HW_2_1_1_VERSION:
		return "ath6k/AR6003/hw2.1.1";
	}
	ath6kl_warn("%s: unsupported target version 0x%x.\n", __func__,
		    ar->version.target_ver);
	return NULL;
}

/*
 * Check the device tree for a board-id and use it to construct
 * the pathname to the firmware file.  Used (for now) to find a
 * fallback to the "bdata.bin" file--typically a symlink to the
 * appropriate board-specific file.
 */
static bool check_device_tree(struct ath6kl *ar)
{
	static const char *board_id_prop = "atheros,board-id";
	struct device_node *node;
	char board_filename[64];
	const char *board_id;
	int ret;

	for_each_compatible_node(node, NULL, "atheros,ath6kl") {
		board_id = of_get_property(node, board_id_prop, NULL);
		if (board_id == NULL) {
			ath6kl_warn("No \"%s\" property on %s node.\n",
				    board_id_prop, node->name);
			continue;
		}
		snprintf(board_filename, sizeof(board_filename),
			 "%s/bdata.%s.bin", get_target_ver_dir(ar), board_id);

		ret = ath6kl_get_fw(ar, board_filename, &ar->fw_board,
				    &ar->fw_board_len);
		if (ret) {
			ath6kl_err("Failed to get DT board file %s: %d\n",
				   board_filename, ret);
			continue;
		}
		return true;
	}
	return false;
}
#else
static bool check_device_tree(struct ath6kl *ar)
{
	return false;
}
#endif /* CONFIG_OF */

static int ath6kl_fetch_board_file(struct ath6kl *ar)
{
	const char *filename;
	int ret;

	if (ar->fw_board != NULL)
		return 0;

	if (WARN_ON(ar->hw.fw_board == NULL))
		return -EINVAL;

	filename = ar->hw.fw_board;

	ret = ath6kl_get_fw(ar, filename, &ar->fw_board,
			    &ar->fw_board_len);
	if (ret == 0) {
		/* managed to get proper board file */
		return 0;
	}

	if (check_device_tree(ar)) {
		/* got board file from device tree */
		return 0;
	}

	/* there was no proper board file, try to use default instead */
	ath6kl_warn("Failed to get board file %s (%d), trying to find default board file.\n",
		    filename, ret);

	filename = ar->hw.fw_default_board;

	ret = ath6kl_get_fw(ar, filename, &ar->fw_board,
			    &ar->fw_board_len);
	if (ret) {
		ath6kl_err("Failed to get default board file %s: %d\n",
			   filename, ret);
		return ret;
	}

	ath6kl_warn("WARNING! No proper board file was not found, instead using a default board file.\n");
	ath6kl_warn("Most likely your hardware won't work as specified. Install correct board file!\n");

	return 0;
}

static int ath6kl_fetch_otp_file(struct ath6kl *ar)
{
	const char *filename;
	int ret;

	if (ar->fw_otp != NULL)
		return 0;

	if (ar->hw.fw_otp == NULL) {
		ath6kl_dbg(ATH6KL_DBG_BOOT,
			   "no OTP file configured for this hw\n");
		return 0;
	}

	filename = ar->hw.fw_otp;

	ret = ath6kl_get_fw(ar, filename, &ar->fw_otp,
			    &ar->fw_otp_len);
	if (ret) {
		ath6kl_err("Failed to get OTP file %s: %d\n",
			   filename, ret);
		return ret;
	}

	return 0;
}

static int ath6kl_fetch_fw_file(struct ath6kl *ar)
{
	const char *filename;
	int ret;

	if (ar->fw != NULL)
		return 0;

	if (testmode) {
		if (ar->hw.fw_tcmd == NULL) {
			ath6kl_warn("testmode not supported\n");
			return -EOPNOTSUPP;
		}

		filename = ar->hw.fw_tcmd;

		set_bit(TESTMODE, &ar->flag);

		goto get_fw;
	}

	if (WARN_ON(ar->hw.fw == NULL))
		return -EINVAL;

	filename = ar->hw.fw;

get_fw:
	ret = ath6kl_get_fw(ar, filename, &ar->fw, &ar->fw_len);
	if (ret) {
		ath6kl_err("Failed to get firmware file %s: %d\n",
			   filename, ret);
		return ret;
	}

	return 0;
}

static int ath6kl_fetch_patch_file(struct ath6kl *ar)
{
	const char *filename;
	int ret;

	if (ar->fw_patch != NULL)
		return 0;

	if (ar->hw.fw_patch == NULL)
		return 0;

	filename = ar->hw.fw_patch;

	ret = ath6kl_get_fw(ar, filename, &ar->fw_patch,
			    &ar->fw_patch_len);
	if (ret) {
		ath6kl_err("Failed to get patch file %s: %d\n",
			   filename, ret);
		return ret;
	}

	return 0;
}

static int ath6kl_fetch_fw_api1(struct ath6kl *ar)
{
	int ret;

	ret = ath6kl_fetch_otp_file(ar);
	if (ret)
		return ret;

	ret = ath6kl_fetch_fw_file(ar);
	if (ret)
		return ret;

	ret = ath6kl_fetch_patch_file(ar);
	if (ret)
		return ret;

	return 0;
}

static int ath6kl_fetch_fw_api2(struct ath6kl *ar)
{
	size_t magic_len, len, ie_len;
	const struct firmware *fw;
	struct ath6kl_fw_ie *hdr;
	const char *filename;
	const u8 *data;
	int ret, ie_id, i, index, bit;
	__le32 *val;

	if (ar->hw.fw_api2 == NULL)
		return -EOPNOTSUPP;

	filename = ar->hw.fw_api2;

	ret = request_firmware(&fw, filename, ar->dev);
	if (ret)
		return ret;

	data = fw->data;
	len = fw->size;

	/* magic also includes the null byte, check that as well */
	magic_len = strlen(ATH6KL_FIRMWARE_MAGIC) + 1;

	if (len < magic_len) {
		ret = -EINVAL;
		goto out;
	}

	if (memcmp(data, ATH6KL_FIRMWARE_MAGIC, magic_len) != 0) {
		ret = -EINVAL;
		goto out;
	}

	len -= magic_len;
	data += magic_len;

	/* loop elements */
	while (len > sizeof(struct ath6kl_fw_ie)) {
		/* hdr is unaligned! */
		hdr = (struct ath6kl_fw_ie *) data;

		ie_id = le32_to_cpup(&hdr->id);
		ie_len = le32_to_cpup(&hdr->len);

		len -= sizeof(*hdr);
		data += sizeof(*hdr);

		if (len < ie_len) {
			ret = -EINVAL;
			goto out;
		}

		switch (ie_id) {
		case ATH6KL_FW_IE_OTP_IMAGE:
			ath6kl_dbg(ATH6KL_DBG_BOOT, "found otp image ie (%zd B)\n",
				ie_len);

			ar->fw_otp = kmemdup(data, ie_len, GFP_KERNEL);

			if (ar->fw_otp == NULL) {
				ret = -ENOMEM;
				goto out;
			}

			ar->fw_otp_len = ie_len;
			break;
		case ATH6KL_FW_IE_FW_IMAGE:
			ath6kl_dbg(ATH6KL_DBG_BOOT, "found fw image ie (%zd B)\n",
				ie_len);

			ar->fw = kmemdup(data, ie_len, GFP_KERNEL);

			if (ar->fw == NULL) {
				ret = -ENOMEM;
				goto out;
			}

			ar->fw_len = ie_len;
			break;
		case ATH6KL_FW_IE_PATCH_IMAGE:
			ath6kl_dbg(ATH6KL_DBG_BOOT, "found patch image ie (%zd B)\n",
				ie_len);

			ar->fw_patch = kmemdup(data, ie_len, GFP_KERNEL);

			if (ar->fw_patch == NULL) {
				ret = -ENOMEM;
				goto out;
			}

			ar->fw_patch_len = ie_len;
			break;
		case ATH6KL_FW_IE_RESERVED_RAM_SIZE:
			val = (__le32 *) data;
			ar->hw.reserved_ram_size = le32_to_cpup(val);

			ath6kl_dbg(ATH6KL_DBG_BOOT,
				   "found reserved ram size ie 0x%d\n",
				   ar->hw.reserved_ram_size);
			break;
		case ATH6KL_FW_IE_CAPABILITIES:
			ath6kl_dbg(ATH6KL_DBG_BOOT,
				   "found firmware capabilities ie (%zd B)\n",
				   ie_len);

			for (i = 0; i < ATH6KL_FW_CAPABILITY_MAX; i++) {
				index = ALIGN(i, 8) / 8;
				bit = i % 8;

				if (data[index] & (1 << bit))
					__set_bit(i, ar->fw_capabilities);
			}

			ath6kl_dbg_dump(ATH6KL_DBG_BOOT, "capabilities", "",
					ar->fw_capabilities,
					sizeof(ar->fw_capabilities));
			break;
		case ATH6KL_FW_IE_PATCH_ADDR:
			if (ie_len != sizeof(*val))
				break;

			val = (__le32 *) data;
			ar->hw.dataset_patch_addr = le32_to_cpup(val);

			ath6kl_dbg(ATH6KL_DBG_BOOT,
				   "found patch address ie 0x%x\n",
				   ar->hw.dataset_patch_addr);
			break;
		case ATH6KL_FW_IE_BOARD_ADDR:
			if (ie_len != sizeof(*val))
				break;

			val = (__le32 *) data;
			ar->hw.board_addr = le32_to_cpup(val);

			ath6kl_dbg(ATH6KL_DBG_BOOT,
				   "found board address ie 0x%x\n",
				   ar->hw.board_addr);
			break;
		case ATH6KL_FW_IE_VIF_MAX:
			if (ie_len != sizeof(*val))
				break;

			val = (__le32 *) data;
			ar->vif_max = min_t(unsigned int, le32_to_cpup(val),
					    ATH6KL_VIF_MAX);

<<<<<<< HEAD
=======
			if (ar->vif_max > 1 && !ar->p2p)
				ar->max_norm_iface = 2;

>>>>>>> fdb28589
			ath6kl_dbg(ATH6KL_DBG_BOOT,
				   "found vif max ie %d\n", ar->vif_max);
			break;
		default:
			ath6kl_dbg(ATH6KL_DBG_BOOT, "Unknown fw ie: %u\n",
				   le32_to_cpup(&hdr->id));
			break;
		}

		len -= ie_len;
		data += ie_len;
	};

	ret = 0;
out:
	release_firmware(fw);

	return ret;
}

static int ath6kl_fetch_firmwares(struct ath6kl *ar)
{
	int ret;

	ret = ath6kl_fetch_board_file(ar);
	if (ret)
		return ret;

	ret = ath6kl_fetch_fw_api2(ar);
	if (ret == 0) {
		ath6kl_dbg(ATH6KL_DBG_BOOT, "using fw api 2\n");
		return 0;
	}

	ret = ath6kl_fetch_fw_api1(ar);
	if (ret)
		return ret;

	ath6kl_dbg(ATH6KL_DBG_BOOT, "using fw api 1\n");

	return 0;
}

static int ath6kl_upload_board_file(struct ath6kl *ar)
{
	u32 board_address, board_ext_address, param;
	u32 board_data_size, board_ext_data_size;
	int ret;

	if (WARN_ON(ar->fw_board == NULL))
		return -ENOENT;

	/*
	 * Determine where in Target RAM to write Board Data.
	 * For AR6004, host determine Target RAM address for
	 * writing board data.
	 */
	if (ar->hw.board_addr != 0) {
		board_address = ar->hw.board_addr;
		ath6kl_bmi_write(ar,
				ath6kl_get_hi_item_addr(ar,
				HI_ITEM(hi_board_data)),
				(u8 *) &board_address, 4);
	} else {
		ath6kl_bmi_read(ar,
				ath6kl_get_hi_item_addr(ar,
				HI_ITEM(hi_board_data)),
				(u8 *) &board_address, 4);
	}

	/* determine where in target ram to write extended board data */
	ath6kl_bmi_read(ar,
			ath6kl_get_hi_item_addr(ar,
			HI_ITEM(hi_board_ext_data)),
			(u8 *) &board_ext_address, 4);

	if (ar->target_type == TARGET_TYPE_AR6003 &&
	    board_ext_address == 0) {
		ath6kl_err("Failed to get board file target address.\n");
		return -EINVAL;
	}

	switch (ar->target_type) {
	case TARGET_TYPE_AR6003:
		board_data_size = AR6003_BOARD_DATA_SZ;
		board_ext_data_size = AR6003_BOARD_EXT_DATA_SZ;
		break;
	case TARGET_TYPE_AR6004:
		board_data_size = AR6004_BOARD_DATA_SZ;
		board_ext_data_size = AR6004_BOARD_EXT_DATA_SZ;
		break;
	default:
		WARN_ON(1);
		return -EINVAL;
		break;
	}

	if (board_ext_address &&
	    ar->fw_board_len == (board_data_size + board_ext_data_size)) {

		/* write extended board data */
		ath6kl_dbg(ATH6KL_DBG_BOOT,
			   "writing extended board data to 0x%x (%d B)\n",
			   board_ext_address, board_ext_data_size);

		ret = ath6kl_bmi_write(ar, board_ext_address,
				       ar->fw_board + board_data_size,
				       board_ext_data_size);
		if (ret) {
			ath6kl_err("Failed to write extended board data: %d\n",
				   ret);
			return ret;
		}

		/* record that extended board data is initialized */
		param = (board_ext_data_size << 16) | 1;

		ath6kl_bmi_write(ar,
				 ath6kl_get_hi_item_addr(ar,
				 HI_ITEM(hi_board_ext_data_config)),
				 (unsigned char *) &param, 4);
	}

	if (ar->fw_board_len < board_data_size) {
		ath6kl_err("Too small board file: %zu\n", ar->fw_board_len);
		ret = -EINVAL;
		return ret;
	}

	ath6kl_dbg(ATH6KL_DBG_BOOT, "writing board file to 0x%x (%d B)\n",
		   board_address, board_data_size);

	ret = ath6kl_bmi_write(ar, board_address, ar->fw_board,
			       board_data_size);

	if (ret) {
		ath6kl_err("Board file bmi write failed: %d\n", ret);
		return ret;
	}

	/* record the fact that Board Data IS initialized */
	param = 1;
	ath6kl_bmi_write(ar,
			 ath6kl_get_hi_item_addr(ar,
			 HI_ITEM(hi_board_data_initialized)),
			 (u8 *)&param, 4);

	return ret;
}

static int ath6kl_upload_otp(struct ath6kl *ar)
{
	u32 address, param;
	bool from_hw = false;
	int ret;

	if (ar->fw_otp == NULL)
		return 0;

	address = ar->hw.app_load_addr;

	ath6kl_dbg(ATH6KL_DBG_BOOT, "writing otp to 0x%x (%zd B)\n", address,
		   ar->fw_otp_len);

	ret = ath6kl_bmi_fast_download(ar, address, ar->fw_otp,
				       ar->fw_otp_len);
	if (ret) {
		ath6kl_err("Failed to upload OTP file: %d\n", ret);
		return ret;
	}

	/* read firmware start address */
	ret = ath6kl_bmi_read(ar,
			      ath6kl_get_hi_item_addr(ar,
						      HI_ITEM(hi_app_start)),
			      (u8 *) &address, sizeof(address));

	if (ret) {
		ath6kl_err("Failed to read hi_app_start: %d\n", ret);
		return ret;
	}

	if (ar->hw.app_start_override_addr == 0) {
		ar->hw.app_start_override_addr = address;
		from_hw = true;
	}

	ath6kl_dbg(ATH6KL_DBG_BOOT, "app_start_override_addr%s 0x%x\n",
		   from_hw ? " (from hw)" : "",
		   ar->hw.app_start_override_addr);

	/* execute the OTP code */
	ath6kl_dbg(ATH6KL_DBG_BOOT, "executing OTP at 0x%x\n",
		   ar->hw.app_start_override_addr);
	param = 0;
	ath6kl_bmi_execute(ar, ar->hw.app_start_override_addr, &param);

	return ret;
}

static int ath6kl_upload_firmware(struct ath6kl *ar)
{
	u32 address;
	int ret;

	if (WARN_ON(ar->fw == NULL))
		return 0;

	address = ar->hw.app_load_addr;

	ath6kl_dbg(ATH6KL_DBG_BOOT, "writing firmware to 0x%x (%zd B)\n",
		   address, ar->fw_len);

	ret = ath6kl_bmi_fast_download(ar, address, ar->fw, ar->fw_len);

	if (ret) {
		ath6kl_err("Failed to write firmware: %d\n", ret);
		return ret;
	}

	/*
	 * Set starting address for firmware
	 * Don't need to setup app_start override addr on AR6004
	 */
	if (ar->target_type != TARGET_TYPE_AR6004) {
		address = ar->hw.app_start_override_addr;
		ath6kl_bmi_set_app_start(ar, address);
	}
	return ret;
}

static int ath6kl_upload_patch(struct ath6kl *ar)
{
	u32 address, param;
	int ret;

	if (ar->fw_patch == NULL)
		return 0;

	address = ar->hw.dataset_patch_addr;

	ath6kl_dbg(ATH6KL_DBG_BOOT, "writing patch to 0x%x (%zd B)\n",
		   address, ar->fw_patch_len);

	ret = ath6kl_bmi_write(ar, address, ar->fw_patch, ar->fw_patch_len);
	if (ret) {
		ath6kl_err("Failed to write patch file: %d\n", ret);
		return ret;
	}

	param = address;
	ath6kl_bmi_write(ar,
			 ath6kl_get_hi_item_addr(ar,
			 HI_ITEM(hi_dset_list_head)),
			 (unsigned char *) &param, 4);

	return 0;
}

static int ath6kl_init_upload(struct ath6kl *ar)
{
	u32 param, options, sleep, address;
	int status = 0;

	if (ar->target_type != TARGET_TYPE_AR6003 &&
		ar->target_type != TARGET_TYPE_AR6004)
		return -EINVAL;

	/* temporarily disable system sleep */
	address = MBOX_BASE_ADDRESS + LOCAL_SCRATCH_ADDRESS;
	status = ath6kl_bmi_reg_read(ar, address, &param);
	if (status)
		return status;

	options = param;

	param |= ATH6KL_OPTION_SLEEP_DISABLE;
	status = ath6kl_bmi_reg_write(ar, address, param);
	if (status)
		return status;

	address = RTC_BASE_ADDRESS + SYSTEM_SLEEP_ADDRESS;
	status = ath6kl_bmi_reg_read(ar, address, &param);
	if (status)
		return status;

	sleep = param;

	param |= SM(SYSTEM_SLEEP_DISABLE, 1);
	status = ath6kl_bmi_reg_write(ar, address, param);
	if (status)
		return status;

	ath6kl_dbg(ATH6KL_DBG_TRC, "old options: %d, old sleep: %d\n",
		   options, sleep);

	/* program analog PLL register */
	/* no need to control 40/44MHz clock on AR6004 */
	if (ar->target_type != TARGET_TYPE_AR6004) {
		status = ath6kl_bmi_reg_write(ar, ATH6KL_ANALOG_PLL_REGISTER,
					      0xF9104001);

		if (status)
			return status;

		/* Run at 80/88MHz by default */
		param = SM(CPU_CLOCK_STANDARD, 1);

		address = RTC_BASE_ADDRESS + CPU_CLOCK_ADDRESS;
		status = ath6kl_bmi_reg_write(ar, address, param);
		if (status)
			return status;
	}

	param = 0;
	address = RTC_BASE_ADDRESS + LPO_CAL_ADDRESS;
	param = SM(LPO_CAL_ENABLE, 1);
	status = ath6kl_bmi_reg_write(ar, address, param);
	if (status)
		return status;

	/* WAR to avoid SDIO CRC err */
	if (ar->version.target_ver == AR6003_HW_2_0_VERSION) {
		ath6kl_err("temporary war to avoid sdio crc error\n");

		param = 0x20;

		address = GPIO_BASE_ADDRESS + GPIO_PIN10_ADDRESS;
		status = ath6kl_bmi_reg_write(ar, address, param);
		if (status)
			return status;

		address = GPIO_BASE_ADDRESS + GPIO_PIN11_ADDRESS;
		status = ath6kl_bmi_reg_write(ar, address, param);
		if (status)
			return status;

		address = GPIO_BASE_ADDRESS + GPIO_PIN12_ADDRESS;
		status = ath6kl_bmi_reg_write(ar, address, param);
		if (status)
			return status;

		address = GPIO_BASE_ADDRESS + GPIO_PIN13_ADDRESS;
		status = ath6kl_bmi_reg_write(ar, address, param);
		if (status)
			return status;
	}

	/* write EEPROM data to Target RAM */
	status = ath6kl_upload_board_file(ar);
	if (status)
		return status;

	/* transfer One time Programmable data */
	status = ath6kl_upload_otp(ar);
	if (status)
		return status;

	/* Download Target firmware */
	status = ath6kl_upload_firmware(ar);
	if (status)
		return status;

	status = ath6kl_upload_patch(ar);
	if (status)
		return status;

	/* Restore system sleep */
	address = RTC_BASE_ADDRESS + SYSTEM_SLEEP_ADDRESS;
	status = ath6kl_bmi_reg_write(ar, address, sleep);
	if (status)
		return status;

	address = MBOX_BASE_ADDRESS + LOCAL_SCRATCH_ADDRESS;
	param = options | 0x20;
	status = ath6kl_bmi_reg_write(ar, address, param);
	if (status)
		return status;

	/* Configure GPIO AR6003 UART */
	param = CONFIG_AR600x_DEBUG_UART_TX_PIN;
	status = ath6kl_bmi_write(ar,
				  ath6kl_get_hi_item_addr(ar,
				  HI_ITEM(hi_dbg_uart_txpin)),
				  (u8 *)&param, 4);

	return status;
}

static int ath6kl_init_hw_params(struct ath6kl *ar)
{
	const struct ath6kl_hw *hw;
	int i;

	for (i = 0; i < ARRAY_SIZE(hw_list); i++) {
		hw = &hw_list[i];

		if (hw->id == ar->version.target_ver)
			break;
	}

	if (i == ARRAY_SIZE(hw_list)) {
		ath6kl_err("Unsupported hardware version: 0x%x\n",
			   ar->version.target_ver);
		return -EINVAL;
	}

	ar->hw = *hw;

	ath6kl_dbg(ATH6KL_DBG_BOOT,
		   "target_ver 0x%x target_type 0x%x dataset_patch 0x%x app_load_addr 0x%x\n",
		   ar->version.target_ver, ar->target_type,
		   ar->hw.dataset_patch_addr, ar->hw.app_load_addr);
	ath6kl_dbg(ATH6KL_DBG_BOOT,
		   "app_start_override_addr 0x%x board_ext_data_addr 0x%x reserved_ram_size 0x%x",
		   ar->hw.app_start_override_addr, ar->hw.board_ext_data_addr,
		   ar->hw.reserved_ram_size);

	return 0;
}

static const char *ath6kl_init_get_hif_name(enum ath6kl_hif_type type)
{
	switch (type) {
	case ATH6KL_HIF_TYPE_SDIO:
		return "sdio";
	case ATH6KL_HIF_TYPE_USB:
		return "usb";
	}

	return NULL;
}

int ath6kl_init_hw_start(struct ath6kl *ar)
{
	long timeleft;
	int ret, i;

	ath6kl_dbg(ATH6KL_DBG_BOOT, "hw start\n");

	ret = ath6kl_hif_power_on(ar);
	if (ret)
		return ret;

	ret = ath6kl_configure_target(ar);
	if (ret)
		goto err_power_off;

	ret = ath6kl_init_upload(ar);
	if (ret)
		goto err_power_off;

	/* Do we need to finish the BMI phase */
	/* FIXME: return error from ath6kl_bmi_done() */
	if (ath6kl_bmi_done(ar)) {
		ret = -EIO;
		goto err_power_off;
	}

	/*
	 * The reason we have to wait for the target here is that the
	 * driver layer has to init BMI in order to set the host block
	 * size.
	 */
	if (ath6kl_htc_wait_target(ar->htc_target)) {
		ret = -EIO;
		goto err_power_off;
	}

	if (ath6kl_init_service_ep(ar)) {
		ret = -EIO;
		goto err_cleanup_scatter;
	}

	/* setup credit distribution */
	ath6kl_credit_setup(ar->htc_target, &ar->credit_state_info);

	/* start HTC */
	ret = ath6kl_htc_start(ar->htc_target);
	if (ret) {
		/* FIXME: call this */
		ath6kl_cookie_cleanup(ar);
		goto err_cleanup_scatter;
	}

	/* Wait for Wmi event to be ready */
	timeleft = wait_event_interruptible_timeout(ar->event_wq,
						    test_bit(WMI_READY,
							     &ar->flag),
						    WMI_TIMEOUT);

	ath6kl_dbg(ATH6KL_DBG_BOOT, "firmware booted\n");


	if (test_and_clear_bit(FIRST_BOOT, &ar->flag)) {
		ath6kl_info("%s %s fw %s%s\n",
			    ar->hw.name,
			    ath6kl_init_get_hif_name(ar->hif_type),
			    ar->wiphy->fw_version,
			    test_bit(TESTMODE, &ar->flag) ? " testmode" : "");
	}

	if (ar->version.abi_ver != ATH6KL_ABI_VERSION) {
		ath6kl_err("abi version mismatch: host(0x%x), target(0x%x)\n",
			   ATH6KL_ABI_VERSION, ar->version.abi_ver);
		ret = -EIO;
		goto err_htc_stop;
	}

	if (!timeleft || signal_pending(current)) {
		ath6kl_err("wmi is not ready or wait was interrupted\n");
		ret = -EIO;
		goto err_htc_stop;
	}

	ath6kl_dbg(ATH6KL_DBG_TRC, "%s: wmi is ready\n", __func__);

	/* communicate the wmi protocol verision to the target */
	/* FIXME: return error */
	if ((ath6kl_set_host_app_area(ar)) != 0)
		ath6kl_err("unable to set the host app area\n");

	for (i = 0; i < ar->vif_max; i++) {
		ret = ath6kl_target_config_wlan_params(ar, i);
		if (ret)
			goto err_htc_stop;
	}

	ar->state = ATH6KL_STATE_ON;

	return 0;

err_htc_stop:
	ath6kl_htc_stop(ar->htc_target);
err_cleanup_scatter:
	ath6kl_hif_cleanup_scatter(ar);
err_power_off:
	ath6kl_hif_power_off(ar);

	return ret;
}

int ath6kl_init_hw_stop(struct ath6kl *ar)
{
	int ret;

	ath6kl_dbg(ATH6KL_DBG_BOOT, "hw stop\n");

	ath6kl_htc_stop(ar->htc_target);

	ath6kl_hif_stop(ar);

	ath6kl_bmi_reset(ar);

	ret = ath6kl_hif_power_off(ar);
	if (ret)
		ath6kl_warn("failed to power off hif: %d\n", ret);

	ar->state = ATH6KL_STATE_OFF;

	return 0;
}

int ath6kl_core_init(struct ath6kl *ar)
{
	struct ath6kl_bmi_target_info targ_info;
	struct net_device *ndev;
	int ret = 0, i;

	ar->ath6kl_wq = create_singlethread_workqueue("ath6kl");
	if (!ar->ath6kl_wq)
		return -ENOMEM;

	ret = ath6kl_bmi_init(ar);
	if (ret)
		goto err_wq;

	/*
	 * Turn on power to get hardware (target) version and leave power
	 * on delibrately as we will boot the hardware anyway within few
	 * seconds.
	 */
	ret = ath6kl_hif_power_on(ar);
	if (ret)
		goto err_bmi_cleanup;

	ret = ath6kl_bmi_get_target_info(ar, &targ_info);
	if (ret)
		goto err_power_off;

	ar->version.target_ver = le32_to_cpu(targ_info.version);
	ar->target_type = le32_to_cpu(targ_info.type);
	ar->wiphy->hw_version = le32_to_cpu(targ_info.version);

	ret = ath6kl_init_hw_params(ar);
	if (ret)
		goto err_power_off;

	ar->htc_target = ath6kl_htc_create(ar);

	if (!ar->htc_target) {
		ret = -ENOMEM;
		goto err_power_off;
	}

	ret = ath6kl_fetch_firmwares(ar);
	if (ret)
		goto err_htc_cleanup;

	/* FIXME: we should free all firmwares in the error cases below */

	/* Indicate that WMI is enabled (although not ready yet) */
	set_bit(WMI_ENABLED, &ar->flag);
	ar->wmi = ath6kl_wmi_init(ar);
	if (!ar->wmi) {
		ath6kl_err("failed to initialize wmi\n");
		ret = -EIO;
		goto err_htc_cleanup;
	}

	ath6kl_dbg(ATH6KL_DBG_TRC, "%s: got wmi @ 0x%p.\n", __func__, ar->wmi);

	ret = ath6kl_register_ieee80211_hw(ar);
	if (ret)
		goto err_node_cleanup;

	ret = ath6kl_debug_init(ar);
	if (ret) {
		wiphy_unregister(ar->wiphy);
		goto err_node_cleanup;
	}

	for (i = 0; i < ar->vif_max; i++)
		ar->avail_idx_map |= BIT(i);

	rtnl_lock();

	/* Add an initial station interface */
	ndev = ath6kl_interface_add(ar, "wlan%d", NL80211_IFTYPE_STATION, 0,
				    INFRA_NETWORK);

	rtnl_unlock();

	if (!ndev) {
		ath6kl_err("Failed to instantiate a network device\n");
		ret = -ENOMEM;
		wiphy_unregister(ar->wiphy);
		goto err_debug_init;
	}


	ath6kl_dbg(ATH6KL_DBG_TRC, "%s: name=%s dev=0x%p, ar=0x%p\n",
			__func__, ndev->name, ndev, ar);

	/* setup access class priority mappings */
	ar->ac_stream_pri_map[WMM_AC_BK] = 0; /* lowest  */
	ar->ac_stream_pri_map[WMM_AC_BE] = 1;
	ar->ac_stream_pri_map[WMM_AC_VI] = 2;
	ar->ac_stream_pri_map[WMM_AC_VO] = 3; /* highest */

	/* give our connected endpoints some buffers */
	ath6kl_rx_refill(ar->htc_target, ar->ctrl_ep);
	ath6kl_rx_refill(ar->htc_target, ar->ac2ep_map[WMM_AC_BE]);

	/* allocate some buffers that handle larger AMSDU frames */
	ath6kl_refill_amsdu_rxbufs(ar, ATH6KL_MAX_AMSDU_RX_BUFFERS);

	ath6kl_cookie_init(ar);

	ar->conf_flags = ATH6KL_CONF_IGNORE_ERP_BARKER |
			 ATH6KL_CONF_ENABLE_11N | ATH6KL_CONF_ENABLE_TX_BURST;

	if (suspend_cutpower)
		ar->conf_flags |= ATH6KL_CONF_SUSPEND_CUTPOWER;

	ar->wiphy->flags |= WIPHY_FLAG_SUPPORTS_FW_ROAM |
			    WIPHY_FLAG_HAVE_AP_SME |
			    WIPHY_FLAG_AP_PROBE_RESP_OFFLOAD;

	ar->wiphy->probe_resp_offload =
		NL80211_PROBE_RESP_OFFLOAD_SUPPORT_WPS |
		NL80211_PROBE_RESP_OFFLOAD_SUPPORT_WPS2 |
		NL80211_PROBE_RESP_OFFLOAD_SUPPORT_P2P |
		NL80211_PROBE_RESP_OFFLOAD_SUPPORT_80211U;

	set_bit(FIRST_BOOT, &ar->flag);

	ret = ath6kl_init_hw_start(ar);
	if (ret) {
		ath6kl_err("Failed to start hardware: %d\n", ret);
		goto err_rxbuf_cleanup;
	}

	/*
	 * Set mac address which is received in ready event
	 * FIXME: Move to ath6kl_interface_add()
	 */
	memcpy(ndev->dev_addr, ar->mac_addr, ETH_ALEN);

	return ret;

err_rxbuf_cleanup:
	ath6kl_htc_flush_rx_buf(ar->htc_target);
	ath6kl_cleanup_amsdu_rxbufs(ar);
	rtnl_lock();
	ath6kl_deinit_if_data(netdev_priv(ndev));
	rtnl_unlock();
	wiphy_unregister(ar->wiphy);
err_debug_init:
	ath6kl_debug_cleanup(ar);
err_node_cleanup:
	ath6kl_wmi_shutdown(ar->wmi);
	clear_bit(WMI_ENABLED, &ar->flag);
	ar->wmi = NULL;
err_htc_cleanup:
	ath6kl_htc_cleanup(ar->htc_target);
err_power_off:
	ath6kl_hif_power_off(ar);
err_bmi_cleanup:
	ath6kl_bmi_cleanup(ar);
err_wq:
	destroy_workqueue(ar->ath6kl_wq);

	return ret;
}

void ath6kl_cleanup_vif(struct ath6kl_vif *vif, bool wmi_ready)
{
	static u8 bcast_mac[] = {0xff, 0xff, 0xff, 0xff, 0xff, 0xff};
	bool discon_issued;

	netif_stop_queue(vif->ndev);

	clear_bit(WLAN_ENABLED, &vif->flags);

	if (wmi_ready) {
		discon_issued = test_bit(CONNECTED, &vif->flags) ||
				test_bit(CONNECT_PEND, &vif->flags);
		ath6kl_disconnect(vif);
		del_timer(&vif->disconnect_timer);

		if (discon_issued)
			ath6kl_disconnect_event(vif, DISCONNECT_CMD,
						(vif->nw_type & AP_NETWORK) ?
						bcast_mac : vif->bssid,
						0, NULL, 0);
	}

	if (vif->scan_req) {
		cfg80211_scan_done(vif->scan_req, true);
		vif->scan_req = NULL;
	}
}

void ath6kl_stop_txrx(struct ath6kl *ar)
{
	struct ath6kl_vif *vif, *tmp_vif;

	set_bit(DESTROY_IN_PROGRESS, &ar->flag);

	if (down_interruptible(&ar->sem)) {
		ath6kl_err("down_interruptible failed\n");
		return;
	}

	spin_lock_bh(&ar->list_lock);
	list_for_each_entry_safe(vif, tmp_vif, &ar->vif_list, list) {
		list_del(&vif->list);
		spin_unlock_bh(&ar->list_lock);
		ath6kl_cleanup_vif(vif, test_bit(WMI_READY, &ar->flag));
		rtnl_lock();
		ath6kl_deinit_if_data(vif);
		rtnl_unlock();
		spin_lock_bh(&ar->list_lock);
	}
	spin_unlock_bh(&ar->list_lock);

	clear_bit(WMI_READY, &ar->flag);

	/*
	 * After wmi_shudown all WMI events will be dropped. We
	 * need to cleanup the buffers allocated in AP mode and
	 * give disconnect notification to stack, which usually
	 * happens in the disconnect_event. Simulate the disconnect
	 * event by calling the function directly. Sometimes
	 * disconnect_event will be received when the debug logs
	 * are collected.
	 */
	ath6kl_wmi_shutdown(ar->wmi);

	clear_bit(WMI_ENABLED, &ar->flag);
	if (ar->htc_target) {
		ath6kl_dbg(ATH6KL_DBG_TRC, "%s: shut down htc\n", __func__);
		ath6kl_htc_stop(ar->htc_target);
	}

	/*
	 * Try to reset the device if we can. The driver may have been
	 * configure NOT to reset the target during a debug session.
	 */
	ath6kl_dbg(ATH6KL_DBG_TRC,
			"attempting to reset target on instance destroy\n");
	ath6kl_reset_device(ar, ar->target_type, true, true);

	clear_bit(WLAN_ENABLED, &ar->flag);
}<|MERGE_RESOLUTION|>--- conflicted
+++ resolved
@@ -959,12 +959,9 @@
 			ar->vif_max = min_t(unsigned int, le32_to_cpup(val),
 					    ATH6KL_VIF_MAX);
 
-<<<<<<< HEAD
-=======
 			if (ar->vif_max > 1 && !ar->p2p)
 				ar->max_norm_iface = 2;
 
->>>>>>> fdb28589
 			ath6kl_dbg(ATH6KL_DBG_BOOT,
 				   "found vif max ie %d\n", ar->vif_max);
 			break;
