--- conflicted
+++ resolved
@@ -1602,11 +1602,7 @@
 		ar->conf_flags |= ATH6KL_CONF_SUSPEND_CUTPOWER;
 
 	ar->wiphy->flags |= WIPHY_FLAG_SUPPORTS_FW_ROAM |
-<<<<<<< HEAD
-		WIPHY_FLAG_HAVE_AP_SME;
-=======
 			    WIPHY_FLAG_HAVE_AP_SME;
->>>>>>> 8cb6d991
 
 	set_bit(FIRST_BOOT, &ar->flag);
 
