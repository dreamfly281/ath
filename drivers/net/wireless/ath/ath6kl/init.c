--- conflicted
+++ resolved
@@ -542,35 +542,16 @@
 	 */
 
 	if (ar->target_type == TARGET_TYPE_AR6003) {
-
-<<<<<<< HEAD
-		param = ar->hw.board_ext_data_addr;
-		ram_reserved_size = ar->hw.reserved_ram_size;
-
-		if (ath6kl_bmi_write(ar, ath6kl_get_hi_item_addr(ar,
-					HI_ITEM(hi_board_ext_data)),
-				     (u8 *)&param, 4) != 0) {
+		if (ath6kl_bmi_write_hi32(ar, hi_board_ext_data, param) != 0) {
 			ath6kl_err("bmi_write_memory for hi_board_ext_data failed\n");
 			return -EIO;
 		}
 
-		if (ath6kl_bmi_write(ar, ath6kl_get_hi_item_addr(ar,
-					HI_ITEM(hi_end_ram_reserve_sz)),
-				     (u8 *)&ram_reserved_size, 4) != 0) {
+		if (ath6kl_bmi_write_hi32(ar, hi_end_ram_reserve_sz,
+					  ram_reserved_size) != 0) {
 			ath6kl_err("bmi_write_memory for hi_end_ram_reserve_sz failed\n");
 			return -EIO;
 		}
-=======
-	if (ath6kl_bmi_write_hi32(ar, hi_board_ext_data, param) != 0) {
-		ath6kl_err("bmi_write_memory for hi_board_ext_data failed\n");
-		return -EIO;
-	}
-
-	if (ath6kl_bmi_write_hi32(ar, hi_end_ram_reserve_sz,
-				  ram_reserved_size) != 0) {
-		ath6kl_err("bmi_write_memory for hi_end_ram_reserve_sz failed\n");
-		return -EIO;
->>>>>>> 8fe345ad
 	}
 
 	/* set the block size for the target */
