#------------------------------------------------------------------------------
# Copyright (c) 2004-2010 Atheros Communications Inc.
# All rights reserved.
#
#
#
# Permission to use, copy, modify, and/or distribute this software for any
# purpose with or without fee is hereby granted, provided that the above
# copyright notice and this permission notice appear in all copies.
#
# THE SOFTWARE IS PROVIDED "AS IS" AND THE AUTHOR DISCLAIMS ALL WARRANTIES
# WITH REGARD TO THIS SOFTWARE INCLUDING ALL IMPLIED WARRANTIES OF
# MERCHANTABILITY AND FITNESS. IN NO EVENT SHALL THE AUTHOR BE LIABLE FOR
# ANY SPECIAL, DIRECT, INDIRECT, OR CONSEQUENTIAL DAMAGES OR ANY DAMAGES
# WHATSOEVER RESULTING FROM LOSS OF USE, DATA OR PROFITS, WHETHER IN AN
# ACTION OF CONTRACT, NEGLIGENCE OR OTHER TORTIOUS ACTION, ARISING OUT OF
# OR IN CONNECTION WITH THE USE OR PERFORMANCE OF THIS SOFTWARE.
#
#
#
# Author(s): ="Atheros"
#------------------------------------------------------------------------------

obj-$(CONFIG_ATH6KL_SDIO) := ath6kl_sdio.o
ath6kl_sdio-y += debug.o
ath6kl_sdio-y += hif.o
ath6kl_sdio-y += htc.o
ath6kl_sdio-y += bmi.o
ath6kl_sdio-y += cfg80211.o
ath6kl_sdio-y += init.o
ath6kl_sdio-y += main.o
ath6kl_sdio-y += txrx.o
ath6kl_sdio-y += wmi.o
ath6kl_sdio-y += sdio.o
ath6kl_sdio-$(CONFIG_NL80211_TESTMODE) += testmode.o

obj-$(CONFIG_ATH6KL_USB) += ath6kl_usb.o
ath6kl_usb-y += debug.o
<<<<<<< HEAD
=======
ath6kl_usb-y += hif.o
ath6kl_usb-y += htc.o
>>>>>>> 95f7d930
ath6kl_usb-y += bmi.o
ath6kl_usb-y += cfg80211.o
ath6kl_usb-y += init.o
ath6kl_usb-y += main.o
ath6kl_usb-y += txrx.o
ath6kl_usb-y += wmi.o
ath6kl_usb-y += usb.o
<<<<<<< HEAD
ath6kl_usb-y += htc_pipe.o
=======
>>>>>>> 95f7d930
ath6kl_usb-$(CONFIG_NL80211_TESTMODE) += testmode.o

ccflags-y += -D__CHECK_ENDIAN__<|MERGE_RESOLUTION|>--- conflicted
+++ resolved
@@ -36,11 +36,7 @@
 
 obj-$(CONFIG_ATH6KL_USB) += ath6kl_usb.o
 ath6kl_usb-y += debug.o
-<<<<<<< HEAD
-=======
-ath6kl_usb-y += hif.o
-ath6kl_usb-y += htc.o
->>>>>>> 95f7d930
+ath6kl_usb-y += htc_pipe.o
 ath6kl_usb-y += bmi.o
 ath6kl_usb-y += cfg80211.o
 ath6kl_usb-y += init.o
@@ -48,10 +44,6 @@
 ath6kl_usb-y += txrx.o
 ath6kl_usb-y += wmi.o
 ath6kl_usb-y += usb.o
-<<<<<<< HEAD
-ath6kl_usb-y += htc_pipe.o
-=======
->>>>>>> 95f7d930
 ath6kl_usb-$(CONFIG_NL80211_TESTMODE) += testmode.o
 
 ccflags-y += -D__CHECK_ENDIAN__