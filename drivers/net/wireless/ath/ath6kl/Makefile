#------------------------------------------------------------------------------
# Copyright (c) 2004-2010 Atheros Communications Inc.
# All rights reserved.
#
#
#
# Permission to use, copy, modify, and/or distribute this software for any
# purpose with or without fee is hereby granted, provided that the above
# copyright notice and this permission notice appear in all copies.
#
# THE SOFTWARE IS PROVIDED "AS IS" AND THE AUTHOR DISCLAIMS ALL WARRANTIES
# WITH REGARD TO THIS SOFTWARE INCLUDING ALL IMPLIED WARRANTIES OF
# MERCHANTABILITY AND FITNESS. IN NO EVENT SHALL THE AUTHOR BE LIABLE FOR
# ANY SPECIAL, DIRECT, INDIRECT, OR CONSEQUENTIAL DAMAGES OR ANY DAMAGES
# WHATSOEVER RESULTING FROM LOSS OF USE, DATA OR PROFITS, WHETHER IN AN
# ACTION OF CONTRACT, NEGLIGENCE OR OTHER TORTIOUS ACTION, ARISING OUT OF
# OR IN CONNECTION WITH THE USE OR PERFORMANCE OF THIS SOFTWARE.
#
#
#
# Author(s): ="Atheros"
#------------------------------------------------------------------------------
ath6kl_sdio-y += \
		debug.o \
		htc_hif.o \
		htc.o \
		bmi.o \
		cfg80211.o \
		init.o \
		main.o \
		txrx.o \
		wmi.o \
		node.o \
		sdio.o
obj-$(CONFIG_ATH6KL_SDIO) += ath6kl_sdio.o

<<<<<<< HEAD
ath6kl_usb-y += \
		debug.o \
		bmi.o \
		cfg80211.o \
		init.o \
		main.o \
		txrx.o \
		wmi.o \
		node.o \
		hif_usb.o \
		htc_pipe.o
obj-$(CONFIG_ATH6KL_USB) += ath6kl_usb.o
=======
obj-$(CONFIG_ATH6KL) := ath6kl.o
ath6kl-y += debug.o
ath6kl-y += hif.o
ath6kl-y += htc.o
ath6kl-y += bmi.o
ath6kl-y += cfg80211.o
ath6kl-y += init.o
ath6kl-y += main.o
ath6kl-y += txrx.o
ath6kl-y += wmi.o
ath6kl-y += sdio.o
ath6kl-$(CONFIG_NL80211_TESTMODE) += testmode.o

ccflags-y += -D__CHECK_ENDIAN__
>>>>>>> 7a3759d2
<|MERGE_RESOLUTION|>--- conflicted
+++ resolved
@@ -20,46 +20,30 @@
 #
 # Author(s): ="Atheros"
 #------------------------------------------------------------------------------
-ath6kl_sdio-y += \
-		debug.o \
-		htc_hif.o \
-		htc.o \
-		bmi.o \
-		cfg80211.o \
-		init.o \
-		main.o \
-		txrx.o \
-		wmi.o \
-		node.o \
-		sdio.o
-obj-$(CONFIG_ATH6KL_SDIO) += ath6kl_sdio.o
 
-<<<<<<< HEAD
-ath6kl_usb-y += \
-		debug.o \
-		bmi.o \
-		cfg80211.o \
-		init.o \
-		main.o \
-		txrx.o \
-		wmi.o \
-		node.o \
-		hif_usb.o \
-		htc_pipe.o
+obj-$(CONFIG_ATH6KL_SDIO) := ath6kl_sdio.o
+ath6kl_sdio-y += debug.o
+ath6kl_sdio-y += hif.o
+ath6kl_sdio-y += htc.o
+ath6kl_sdio-y += bmi.o
+ath6kl_sdio-y += cfg80211.o
+ath6kl_sdio-y += init.o
+ath6kl_sdio-y += main.o
+ath6kl_sdio-y += txrx.o
+ath6kl_sdio-y += wmi.o
+ath6kl_sdio-y += sdio.o
+ath6kl_sdio-$(CONFIG_NL80211_TESTMODE) += testmode.o
+
 obj-$(CONFIG_ATH6KL_USB) += ath6kl_usb.o
-=======
-obj-$(CONFIG_ATH6KL) := ath6kl.o
-ath6kl-y += debug.o
-ath6kl-y += hif.o
-ath6kl-y += htc.o
-ath6kl-y += bmi.o
-ath6kl-y += cfg80211.o
-ath6kl-y += init.o
-ath6kl-y += main.o
-ath6kl-y += txrx.o
-ath6kl-y += wmi.o
-ath6kl-y += sdio.o
-ath6kl-$(CONFIG_NL80211_TESTMODE) += testmode.o
+ath6kl_usb-y += debug.o
+ath6kl_usb-y += bmi.o
+ath6kl_usb-y += cfg80211.o
+ath6kl_usb-y += init.o
+ath6kl_usb-y += main.o
+ath6kl_usb-y += txrx.o
+ath6kl_usb-y += wmi.o
+ath6kl_usb-y += hif_usb.o
+ath6kl_usb-y += htc_pipe.o
+ath6kl_usb-$(CONFIG_NL80211_TESTMODE) += testmode.o
 
-ccflags-y += -D__CHECK_ENDIAN__
->>>>>>> 7a3759d2
+ccflags-y += -D__CHECK_ENDIAN__