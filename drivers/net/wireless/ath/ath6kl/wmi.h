--- conflicted
+++ resolved
@@ -179,13 +179,10 @@
 #define WMI_DATA_HDR_META_MASK      0x7
 #define WMI_DATA_HDR_META_SHIFT     13
 
-<<<<<<< HEAD
 #define WMI_DATA_HDR_PAD_BEFORE_DATA_MASK               0xFF
 #define WMI_DATA_HDR_PAD_BEFORE_DATA_SHIFT              0x8
 
-=======
 /* Macros for operating on WMI_DATA_HDR (info3) field */
->>>>>>> 86a7d7ec
 #define WMI_DATA_HDR_IF_IDX_MASK    0xF
 
 #define WMI_DATA_HDR_TRIG	    0x10
