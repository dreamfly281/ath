/*
 * Copyright (c) 2004-2011 Atheros Communications Inc.
 *
 * Permission to use, copy, modify, and/or distribute this software for any
 * purpose with or without fee is hereby granted, provided that the above
 * copyright notice and this permission notice appear in all copies.
 *
 * THE SOFTWARE IS PROVIDED "AS IS" AND THE AUTHOR DISCLAIMS ALL WARRANTIES
 * WITH REGARD TO THIS SOFTWARE INCLUDING ALL IMPLIED WARRANTIES OF
 * MERCHANTABILITY AND FITNESS. IN NO EVENT SHALL THE AUTHOR BE LIABLE FOR
 * ANY SPECIAL, DIRECT, INDIRECT, OR CONSEQUENTIAL DAMAGES OR ANY DAMAGES
 * WHATSOEVER RESULTING FROM LOSS OF USE, DATA OR PROFITS, WHETHER IN AN
 * ACTION OF CONTRACT, NEGLIGENCE OR OTHER TORTIOUS ACTION, ARISING OUT OF
 * OR IN CONNECTION WITH THE USE OR PERFORMANCE OF THIS SOFTWARE.
 */

#include "core.h"
#include "cfg80211.h"
#include "debug.h"
#include "hif-ops.h"
#include "testmode.h"

static unsigned int ath6kl_p2p;
static unsigned int multi_norm_if_support;

module_param(ath6kl_p2p, uint, 0644);
module_param(multi_norm_if_support, uint, 0644);

#define RATETAB_ENT(_rate, _rateid, _flags) {   \
	.bitrate    = (_rate),                  \
	.flags      = (_flags),                 \
	.hw_value   = (_rateid),                \
}

#define CHAN2G(_channel, _freq, _flags) {   \
	.band           = IEEE80211_BAND_2GHZ,  \
	.hw_value       = (_channel),           \
	.center_freq    = (_freq),              \
	.flags          = (_flags),             \
	.max_antenna_gain   = 0,                \
	.max_power      = 30,                   \
}

#define CHAN5G(_channel, _flags) {		    \
	.band           = IEEE80211_BAND_5GHZ,      \
	.hw_value       = (_channel),               \
	.center_freq    = 5000 + (5 * (_channel)),  \
	.flags          = (_flags),                 \
	.max_antenna_gain   = 0,                    \
	.max_power      = 30,                       \
}

static struct ieee80211_rate ath6kl_rates[] = {
	RATETAB_ENT(10, 0x1, 0),
	RATETAB_ENT(20, 0x2, 0),
	RATETAB_ENT(55, 0x4, 0),
	RATETAB_ENT(110, 0x8, 0),
	RATETAB_ENT(60, 0x10, 0),
	RATETAB_ENT(90, 0x20, 0),
	RATETAB_ENT(120, 0x40, 0),
	RATETAB_ENT(180, 0x80, 0),
	RATETAB_ENT(240, 0x100, 0),
	RATETAB_ENT(360, 0x200, 0),
	RATETAB_ENT(480, 0x400, 0),
	RATETAB_ENT(540, 0x800, 0),
};

#define ath6kl_a_rates     (ath6kl_rates + 4)
#define ath6kl_a_rates_size    8
#define ath6kl_g_rates     (ath6kl_rates + 0)
#define ath6kl_g_rates_size    12

static struct ieee80211_channel ath6kl_2ghz_channels[] = {
	CHAN2G(1, 2412, 0),
	CHAN2G(2, 2417, 0),
	CHAN2G(3, 2422, 0),
	CHAN2G(4, 2427, 0),
	CHAN2G(5, 2432, 0),
	CHAN2G(6, 2437, 0),
	CHAN2G(7, 2442, 0),
	CHAN2G(8, 2447, 0),
	CHAN2G(9, 2452, 0),
	CHAN2G(10, 2457, 0),
	CHAN2G(11, 2462, 0),
	CHAN2G(12, 2467, 0),
	CHAN2G(13, 2472, 0),
	CHAN2G(14, 2484, 0),
};

static struct ieee80211_channel ath6kl_5ghz_a_channels[] = {
	CHAN5G(34, 0), CHAN5G(36, 0),
	CHAN5G(38, 0), CHAN5G(40, 0),
	CHAN5G(42, 0), CHAN5G(44, 0),
	CHAN5G(46, 0), CHAN5G(48, 0),
	CHAN5G(52, 0), CHAN5G(56, 0),
	CHAN5G(60, 0), CHAN5G(64, 0),
	CHAN5G(100, 0), CHAN5G(104, 0),
	CHAN5G(108, 0), CHAN5G(112, 0),
	CHAN5G(116, 0), CHAN5G(120, 0),
	CHAN5G(124, 0), CHAN5G(128, 0),
	CHAN5G(132, 0), CHAN5G(136, 0),
	CHAN5G(140, 0), CHAN5G(149, 0),
	CHAN5G(153, 0), CHAN5G(157, 0),
	CHAN5G(161, 0), CHAN5G(165, 0),
	CHAN5G(184, 0), CHAN5G(188, 0),
	CHAN5G(192, 0), CHAN5G(196, 0),
	CHAN5G(200, 0), CHAN5G(204, 0),
	CHAN5G(208, 0), CHAN5G(212, 0),
	CHAN5G(216, 0),
};

static struct ieee80211_supported_band ath6kl_band_2ghz = {
	.n_channels = ARRAY_SIZE(ath6kl_2ghz_channels),
	.channels = ath6kl_2ghz_channels,
	.n_bitrates = ath6kl_g_rates_size,
	.bitrates = ath6kl_g_rates,
};

static struct ieee80211_supported_band ath6kl_band_5ghz = {
	.n_channels = ARRAY_SIZE(ath6kl_5ghz_a_channels),
	.channels = ath6kl_5ghz_a_channels,
	.n_bitrates = ath6kl_a_rates_size,
	.bitrates = ath6kl_a_rates,
};

#define CCKM_KRK_CIPHER_SUITE 0x004096ff /* use for KRK */

static int ath6kl_set_wpa_version(struct ath6kl_vif *vif,
				  enum nl80211_wpa_versions wpa_version)
{
	ath6kl_dbg(ATH6KL_DBG_WLAN_CFG, "%s: %u\n", __func__, wpa_version);

	if (!wpa_version) {
		vif->auth_mode = NONE_AUTH;
	} else if (wpa_version & NL80211_WPA_VERSION_2) {
		vif->auth_mode = WPA2_AUTH;
	} else if (wpa_version & NL80211_WPA_VERSION_1) {
		vif->auth_mode = WPA_AUTH;
	} else {
		ath6kl_err("%s: %u not supported\n", __func__, wpa_version);
		return -ENOTSUPP;
	}

	return 0;
}

static int ath6kl_set_auth_type(struct ath6kl_vif *vif,
				enum nl80211_auth_type auth_type)
{
	ath6kl_dbg(ATH6KL_DBG_WLAN_CFG, "%s: 0x%x\n", __func__, auth_type);

	switch (auth_type) {
	case NL80211_AUTHTYPE_OPEN_SYSTEM:
		vif->dot11_auth_mode = OPEN_AUTH;
		break;
	case NL80211_AUTHTYPE_SHARED_KEY:
		vif->dot11_auth_mode = SHARED_AUTH;
		break;
	case NL80211_AUTHTYPE_NETWORK_EAP:
		vif->dot11_auth_mode = LEAP_AUTH;
		break;

	case NL80211_AUTHTYPE_AUTOMATIC:
		vif->dot11_auth_mode = OPEN_AUTH | SHARED_AUTH;
		break;

	default:
		ath6kl_err("%s: 0x%x not spported\n", __func__, auth_type);
		return -ENOTSUPP;
	}

	return 0;
}

static int ath6kl_set_cipher(struct ath6kl_vif *vif, u32 cipher, bool ucast)
{
<<<<<<< HEAD
	u8 *ar_cipher = ucast ? &ar->prwise_crypto : &ar->grp_crypto;
	u8 *ar_cipher_len = ucast ? &ar->prwise_crypto_len :
		&ar->grp_crypto_len;
=======
	u8 *ar_cipher = ucast ? &vif->prwise_crypto : &vif->grp_crypto;
	u8 *ar_cipher_len = ucast ? &vif->prwise_crypto_len :
		&vif->grp_crypto_len;
>>>>>>> 7a3759d2

	ath6kl_dbg(ATH6KL_DBG_WLAN_CFG, "%s: cipher 0x%x, ucast %u\n",
		   __func__, cipher, ucast);

	switch (cipher) {
	case 0:
		/* our own hack to use value 0 as no crypto used */
		*ar_cipher = NONE_CRYPT;
		*ar_cipher_len = 0;
		break;
	case WLAN_CIPHER_SUITE_WEP40:
		*ar_cipher = WEP_CRYPT;
		*ar_cipher_len = 5;
		break;
	case WLAN_CIPHER_SUITE_WEP104:
		*ar_cipher = WEP_CRYPT;
		*ar_cipher_len = 13;
		break;
	case WLAN_CIPHER_SUITE_TKIP:
		*ar_cipher = TKIP_CRYPT;
		*ar_cipher_len = 0;
		break;
	case WLAN_CIPHER_SUITE_CCMP:
		*ar_cipher = AES_CRYPT;
		*ar_cipher_len = 0;
		break;
	default:
		ath6kl_err("cipher 0x%x not supported\n", cipher);
		return -ENOTSUPP;
	}

	return 0;
}

static void ath6kl_set_key_mgmt(struct ath6kl_vif *vif, u32 key_mgmt)
{
	ath6kl_dbg(ATH6KL_DBG_WLAN_CFG, "%s: 0x%x\n", __func__, key_mgmt);

	if (key_mgmt == WLAN_AKM_SUITE_PSK) {
		if (vif->auth_mode == WPA_AUTH)
			vif->auth_mode = WPA_PSK_AUTH;
		else if (vif->auth_mode == WPA2_AUTH)
			vif->auth_mode = WPA2_PSK_AUTH;
	} else if (key_mgmt == 0x00409600) {
		if (vif->auth_mode == WPA_AUTH)
			vif->auth_mode = WPA_AUTH_CCKM;
		else if (vif->auth_mode == WPA2_AUTH)
			vif->auth_mode = WPA2_AUTH_CCKM;
	} else if (key_mgmt != WLAN_AKM_SUITE_8021X) {
		vif->auth_mode = NONE_AUTH;
	}
}

static bool ath6kl_cfg80211_ready(struct ath6kl_vif *vif)
{
	struct ath6kl *ar = vif->ar;

	if (!test_bit(WMI_READY, &ar->flag)) {
		ath6kl_err("wmi is not ready\n");
		return false;
	}

	if (!test_bit(WLAN_ENABLED, &vif->flags)) {
		ath6kl_err("wlan disabled\n");
		return false;
	}

	return true;
}

static bool ath6kl_is_wpa_ie(const u8 *pos)
{
	return pos[0] == WLAN_EID_WPA && pos[1] >= 4 &&
		pos[2] == 0x00 && pos[3] == 0x50 &&
		pos[4] == 0xf2 && pos[5] == 0x01;
}

static bool ath6kl_is_rsn_ie(const u8 *pos)
{
	return pos[0] == WLAN_EID_RSN;
}

<<<<<<< HEAD
static int ath6kl_set_assoc_req_ies(struct ath6kl *ar, const u8 *ies,
					size_t ies_len)
{
=======
static bool ath6kl_is_wps_ie(const u8 *pos)
{
	return (pos[0] == WLAN_EID_VENDOR_SPECIFIC &&
		pos[1] >= 4 &&
		pos[2] == 0x00 && pos[3] == 0x50 && pos[4] == 0xf2 &&
		pos[5] == 0x04);
}

static int ath6kl_set_assoc_req_ies(struct ath6kl_vif *vif, const u8 *ies,
				    size_t ies_len)
{
	struct ath6kl *ar = vif->ar;
>>>>>>> 7a3759d2
	const u8 *pos;
	u8 *buf = NULL;
	size_t len = 0;
	int ret;

	/*
<<<<<<< HEAD
=======
	 * Clear previously set flag
	 */

	ar->connect_ctrl_flags &= ~CONNECT_WPS_FLAG;

	/*
>>>>>>> 7a3759d2
	 * Filter out RSN/WPA IE(s)
	 */

	if (ies && ies_len) {
		buf = kmalloc(ies_len, GFP_KERNEL);
		if (buf == NULL)
			return -ENOMEM;
		pos = ies;

		while (pos + 1 < ies + ies_len) {
			if (pos + 2 + pos[1] > ies + ies_len)
				break;
			if (!(ath6kl_is_wpa_ie(pos) || ath6kl_is_rsn_ie(pos))) {
				memcpy(buf + len, pos, 2 + pos[1]);
				len += 2 + pos[1];
			}
<<<<<<< HEAD
=======

			if (ath6kl_is_wps_ie(pos))
				ar->connect_ctrl_flags |= CONNECT_WPS_FLAG;

>>>>>>> 7a3759d2
			pos += 2 + pos[1];
		}
	}

<<<<<<< HEAD
	ret = ath6kl_wmi_set_appie_cmd(ar->wmi, WMI_FRAME_ASSOC_REQ,
				       buf, len);
=======
	ret = ath6kl_wmi_set_appie_cmd(ar->wmi, vif->fw_vif_idx,
				       WMI_FRAME_ASSOC_REQ, buf, len);
>>>>>>> 7a3759d2
	kfree(buf);
	return ret;
}

<<<<<<< HEAD
=======
static int ath6kl_nliftype_to_drv_iftype(enum nl80211_iftype type, u8 *nw_type)
{
	switch (type) {
	case NL80211_IFTYPE_STATION:
		*nw_type = INFRA_NETWORK;
		break;
	case NL80211_IFTYPE_ADHOC:
		*nw_type = ADHOC_NETWORK;
		break;
	case NL80211_IFTYPE_AP:
		*nw_type = AP_NETWORK;
		break;
	case NL80211_IFTYPE_P2P_CLIENT:
		*nw_type = INFRA_NETWORK;
		break;
	case NL80211_IFTYPE_P2P_GO:
		*nw_type = AP_NETWORK;
		break;
	default:
		ath6kl_err("invalid interface type %u\n", type);
		return -ENOTSUPP;
	}

	return 0;
}

static bool ath6kl_is_valid_iftype(struct ath6kl *ar, enum nl80211_iftype type,
				   u8 *if_idx, u8 *nw_type)
{
	int i;

	if (ath6kl_nliftype_to_drv_iftype(type, nw_type))
		return false;

	if (ar->ibss_if_active || ((type == NL80211_IFTYPE_ADHOC) &&
	    ar->num_vif))
		return false;

	if (type == NL80211_IFTYPE_STATION ||
	    type == NL80211_IFTYPE_AP || type == NL80211_IFTYPE_ADHOC) {
		for (i = 0; i < MAX_NUM_VIF; i++) {
			if ((ar->avail_idx_map >> i) & BIT(0)) {
				*if_idx = i;
				return true;
			}
		}
	}

	if (type == NL80211_IFTYPE_P2P_CLIENT ||
	    type == NL80211_IFTYPE_P2P_GO) {
		for (i = ar->max_norm_iface; i < MAX_NUM_VIF; i++) {
			if ((ar->avail_idx_map >> i) & BIT(0)) {
				*if_idx = i;
				return true;
			}
		}
	}

	return false;
}

>>>>>>> 7a3759d2
static int ath6kl_cfg80211_connect(struct wiphy *wiphy, struct net_device *dev,
				   struct cfg80211_connect_params *sme)
{
	struct ath6kl *ar = ath6kl_priv(dev);
	struct ath6kl_vif *vif = netdev_priv(dev);
	int status;

	vif->sme_state = SME_CONNECTING;

	if (!ath6kl_cfg80211_ready(vif))
		return -EIO;

	if (test_bit(DESTROY_IN_PROGRESS, &ar->flag)) {
		ath6kl_err("destroy in progress\n");
		return -EBUSY;
	}

	if (test_bit(SKIP_SCAN, &ar->flag) &&
	    ((sme->channel && sme->channel->center_freq == 0) ||
	     (sme->bssid && is_zero_ether_addr(sme->bssid)))) {
		ath6kl_err("SkipScan: channel or bssid invalid\n");
		return -EINVAL;
	}

	if (down_interruptible(&ar->sem)) {
		ath6kl_err("busy, couldn't get access\n");
		return -ERESTARTSYS;
	}

	if (test_bit(DESTROY_IN_PROGRESS, &ar->flag)) {
		ath6kl_err("busy, destroy in progress\n");
		up(&ar->sem);
		return -EBUSY;
	}

	if (ar->tx_pending[ath6kl_wmi_get_control_ep(ar->wmi)]) {
		/*
		 * sleep until the command queue drains
		 */
		wait_event_interruptible_timeout(ar->event_wq,
			ar->tx_pending[ath6kl_wmi_get_control_ep(ar->wmi)] == 0,
			WMI_TIMEOUT);
		if (signal_pending(current)) {
			ath6kl_err("cmd queue drain timeout\n");
			up(&ar->sem);
			return -EINTR;
		}
	}

	if (sme->ie && (sme->ie_len > 0)) {
<<<<<<< HEAD
		status = ath6kl_set_assoc_req_ies(ar, sme->ie, sme->ie_len);
=======
		status = ath6kl_set_assoc_req_ies(vif, sme->ie, sme->ie_len);
>>>>>>> 7a3759d2
		if (status)
			return status;
	}

<<<<<<< HEAD
	if (test_bit(CONNECTED, &ar->flag) &&
	    ar->ssid_len == sme->ssid_len &&
	    !memcmp(ar->ssid, sme->ssid, ar->ssid_len)) {
		ar->reconnect_flag = true;
		status = ath6kl_wmi_reconnect_cmd(ar->wmi, ar->req_bssid,
						  ar->ch_hint);
=======
	if (test_bit(CONNECTED, &vif->flags) &&
	    vif->ssid_len == sme->ssid_len &&
	    !memcmp(vif->ssid, sme->ssid, vif->ssid_len)) {
		vif->reconnect_flag = true;
		status = ath6kl_wmi_reconnect_cmd(ar->wmi, vif->fw_vif_idx,
						  vif->req_bssid,
						  vif->ch_hint);
>>>>>>> 7a3759d2

		up(&ar->sem);
		if (status) {
			ath6kl_err("wmi_reconnect_cmd failed\n");
			return -EIO;
		}
		return 0;
	} else if (vif->ssid_len == sme->ssid_len &&
		   !memcmp(vif->ssid, sme->ssid, vif->ssid_len)) {
		ath6kl_disconnect(vif);
	}

	memset(vif->ssid, 0, sizeof(vif->ssid));
	vif->ssid_len = sme->ssid_len;
	memcpy(vif->ssid, sme->ssid, sme->ssid_len);

	if (sme->channel)
		vif->ch_hint = sme->channel->center_freq;

	memset(vif->req_bssid, 0, sizeof(vif->req_bssid));
	if (sme->bssid && !is_broadcast_ether_addr(sme->bssid))
		memcpy(vif->req_bssid, sme->bssid, sizeof(vif->req_bssid));

	ath6kl_set_wpa_version(vif, sme->crypto.wpa_versions);

	status = ath6kl_set_auth_type(vif, sme->auth_type);
	if (status) {
		up(&ar->sem);
		return status;
	}

	if (sme->crypto.n_ciphers_pairwise)
		ath6kl_set_cipher(vif, sme->crypto.ciphers_pairwise[0], true);
	else
		ath6kl_set_cipher(vif, 0, true);

	ath6kl_set_cipher(vif, sme->crypto.cipher_group, false);

	if (sme->crypto.n_akm_suites)
		ath6kl_set_key_mgmt(vif, sme->crypto.akm_suites[0]);

	if ((sme->key_len) &&
	    (vif->auth_mode == NONE_AUTH) &&
	    (vif->prwise_crypto == WEP_CRYPT)) {
		struct ath6kl_key *key = NULL;

		if (sme->key_idx < WMI_MIN_KEY_INDEX ||
		    sme->key_idx > WMI_MAX_KEY_INDEX) {
			ath6kl_err("key index %d out of bounds\n",
				   sme->key_idx);
			up(&ar->sem);
			return -ENOENT;
		}

		key = &vif->keys[sme->key_idx];
		key->key_len = sme->key_len;
		memcpy(key->key, sme->key, key->key_len);
		key->cipher = vif->prwise_crypto;
		vif->def_txkey_index = sme->key_idx;

		ath6kl_wmi_addkey_cmd(ar->wmi, vif->fw_vif_idx, sme->key_idx,
				      vif->prwise_crypto,
				      GROUP_USAGE | TX_USAGE,
				      key->key_len,
				      NULL,
				      key->key, KEY_OP_INIT_VAL, NULL,
				      NO_SYNC_WMIFLAG);
	}

	if (!ar->usr_bss_filter) {
		clear_bit(CLEAR_BSSFILTER_ON_BEACON, &vif->flags);
		if (ath6kl_wmi_bssfilter_cmd(ar->wmi, vif->fw_vif_idx,
		    ALL_BSS_FILTER, 0) != 0) {
			ath6kl_err("couldn't set bss filtering\n");
			up(&ar->sem);
			return -EIO;
		}
	}

	vif->nw_type = vif->next_mode;

	ath6kl_dbg(ATH6KL_DBG_WLAN_CFG,
		   "%s: connect called with authmode %d dot11 auth %d"
		   " PW crypto %d PW crypto len %d GRP crypto %d"
		   " GRP crypto len %d channel hint %u\n",
		   __func__,
<<<<<<< HEAD
		   ar->auth_mode, ar->dot11_auth_mode, ar->prwise_crypto,
		   ar->prwise_crypto_len, ar->grp_crypto,
		   ar->grp_crypto_len, ar->ch_hint);

	ar->reconnect_flag = 0;
	status = ath6kl_wmi_connect_cmd(ar->wmi, ar->nw_type,
					ar->dot11_auth_mode, ar->auth_mode,
					ar->prwise_crypto,
					ar->prwise_crypto_len,
					ar->grp_crypto, ar->grp_crypto_len,
					ar->ssid_len, ar->ssid,
					ar->req_bssid, ar->ch_hint,
=======
		   vif->auth_mode, vif->dot11_auth_mode, vif->prwise_crypto,
		   vif->prwise_crypto_len, vif->grp_crypto,
		   vif->grp_crypto_len, vif->ch_hint);

	vif->reconnect_flag = 0;
	status = ath6kl_wmi_connect_cmd(ar->wmi, vif->fw_vif_idx, vif->nw_type,
					vif->dot11_auth_mode, vif->auth_mode,
					vif->prwise_crypto,
					vif->prwise_crypto_len,
					vif->grp_crypto, vif->grp_crypto_len,
					vif->ssid_len, vif->ssid,
					vif->req_bssid, vif->ch_hint,
>>>>>>> 7a3759d2
					ar->connect_ctrl_flags);

	up(&ar->sem);

	if (status == -EINVAL) {
		memset(vif->ssid, 0, sizeof(vif->ssid));
		vif->ssid_len = 0;
		ath6kl_err("invalid request\n");
		return -ENOENT;
	} else if (status) {
		ath6kl_err("ath6kl_wmi_connect_cmd failed\n");
		return -EIO;
	}

	if ((!(ar->connect_ctrl_flags & CONNECT_DO_WPA_OFFLOAD)) &&
	    ((vif->auth_mode == WPA_PSK_AUTH)
	     || (vif->auth_mode == WPA2_PSK_AUTH))) {
		mod_timer(&vif->disconnect_timer,
			  jiffies + msecs_to_jiffies(DISCON_TIMER_INTVAL));
	}

	ar->connect_ctrl_flags &= ~CONNECT_DO_WPA_OFFLOAD;
	set_bit(CONNECT_PEND, &vif->flags);

	return 0;
}

static int ath6kl_add_bss_if_needed(struct ath6kl_vif *vif, const u8 *bssid,
				    struct ieee80211_channel *chan,
				    const u8 *beacon_ie, size_t beacon_ie_len)
{
	struct ath6kl *ar = vif->ar;
	struct cfg80211_bss *bss;
	u8 *ie;

	bss = cfg80211_get_bss(ar->wiphy, chan, bssid,
			       vif->ssid, vif->ssid_len, WLAN_CAPABILITY_ESS,
			       WLAN_CAPABILITY_ESS);
	if (bss == NULL) {
		/*
		 * Since cfg80211 may not yet know about the BSS,
		 * generate a partial entry until the first BSS info
		 * event becomes available.
		 *
		 * Prepend SSID element since it is not included in the Beacon
		 * IEs from the target.
		 */
		ie = kmalloc(2 + vif->ssid_len + beacon_ie_len, GFP_KERNEL);
		if (ie == NULL)
			return -ENOMEM;
		ie[0] = WLAN_EID_SSID;
		ie[1] = vif->ssid_len;
		memcpy(ie + 2, vif->ssid, vif->ssid_len);
		memcpy(ie + 2 + vif->ssid_len, beacon_ie, beacon_ie_len);
		bss = cfg80211_inform_bss(ar->wiphy, chan,
					  bssid, 0, WLAN_CAPABILITY_ESS, 100,
					  ie, 2 + vif->ssid_len + beacon_ie_len,
					  0, GFP_KERNEL);
		if (bss)
			ath6kl_dbg(ATH6KL_DBG_WLAN_CFG, "added dummy bss for "
				   "%pM prior to indicating connect/roamed "
				   "event\n", bssid);
		kfree(ie);
	} else
		ath6kl_dbg(ATH6KL_DBG_WLAN_CFG, "cfg80211 already has a bss "
			   "entry\n");

	if (bss == NULL)
		return -ENOMEM;

	cfg80211_put_bss(bss);

	return 0;
}

void ath6kl_cfg80211_connect_event(struct ath6kl_vif *vif, u16 channel,
				   u8 *bssid, u16 listen_intvl,
				   u16 beacon_intvl,
				   enum network_type nw_type,
				   u8 beacon_ie_len, u8 assoc_req_len,
				   u8 assoc_resp_len, u8 *assoc_info)
{
	struct ieee80211_channel *chan;
	struct ath6kl *ar = vif->ar;

	/* capinfo + listen interval */
	u8 assoc_req_ie_offset = sizeof(u16) + sizeof(u16);

	/* capinfo + status code +  associd */
	u8 assoc_resp_ie_offset = sizeof(u16) + sizeof(u16) + sizeof(u16);

	u8 *assoc_req_ie = assoc_info + beacon_ie_len + assoc_req_ie_offset;
	u8 *assoc_resp_ie = assoc_info + beacon_ie_len + assoc_req_len +
	    assoc_resp_ie_offset;

	assoc_req_len -= assoc_req_ie_offset;
	assoc_resp_len -= assoc_resp_ie_offset;

	/*
	 * Store Beacon interval here; DTIM period will be available only once
	 * a Beacon frame from the AP is seen.
	 */
	vif->assoc_bss_beacon_int = beacon_intvl;
	clear_bit(DTIM_PERIOD_AVAIL, &vif->flags);

	if (nw_type & ADHOC_NETWORK) {
		if (vif->wdev.iftype != NL80211_IFTYPE_ADHOC) {
			ath6kl_dbg(ATH6KL_DBG_WLAN_CFG,
				   "%s: ath6k not in ibss mode\n", __func__);
			return;
		}
	}

	if (nw_type & INFRA_NETWORK) {
		if (vif->wdev.iftype != NL80211_IFTYPE_STATION &&
		    vif->wdev.iftype != NL80211_IFTYPE_P2P_CLIENT) {
			ath6kl_dbg(ATH6KL_DBG_WLAN_CFG,
				   "%s: ath6k not in station mode\n", __func__);
			return;
		}
	}

	chan = ieee80211_get_channel(ar->wiphy, (int) channel);


	if (nw_type & ADHOC_NETWORK) {
		cfg80211_ibss_joined(vif->ndev, bssid, GFP_KERNEL);
		return;
	}

	if (ath6kl_add_bss_if_needed(vif, bssid, chan, assoc_info,
				     beacon_ie_len) < 0) {
		ath6kl_err("could not add cfg80211 bss entry for "
			   "connect/roamed notification\n");
		return;
	}

	if (vif->sme_state == SME_CONNECTING) {
		/* inform connect result to cfg80211 */
		vif->sme_state = SME_CONNECTED;
		cfg80211_connect_result(vif->ndev, bssid,
					assoc_req_ie, assoc_req_len,
					assoc_resp_ie, assoc_resp_len,
					WLAN_STATUS_SUCCESS, GFP_KERNEL);
	} else if (vif->sme_state == SME_CONNECTED) {
		/* inform roam event to cfg80211 */
		cfg80211_roamed(vif->ndev, chan, bssid,
				assoc_req_ie, assoc_req_len,
				assoc_resp_ie, assoc_resp_len, GFP_KERNEL);
	}
}

static int ath6kl_cfg80211_disconnect(struct wiphy *wiphy,
				      struct net_device *dev, u16 reason_code)
{
	struct ath6kl *ar = (struct ath6kl *)ath6kl_priv(dev);
	struct ath6kl_vif *vif = netdev_priv(dev);

	ath6kl_dbg(ATH6KL_DBG_WLAN_CFG, "%s: reason=%u\n", __func__,
		   reason_code);

	if (!ath6kl_cfg80211_ready(vif))
		return -EIO;

	if (test_bit(DESTROY_IN_PROGRESS, &ar->flag)) {
		ath6kl_err("busy, destroy in progress\n");
		return -EBUSY;
	}

	if (down_interruptible(&ar->sem)) {
		ath6kl_err("busy, couldn't get access\n");
		return -ERESTARTSYS;
	}

	vif->reconnect_flag = 0;
	ath6kl_disconnect(vif);
	memset(vif->ssid, 0, sizeof(vif->ssid));
	vif->ssid_len = 0;

	if (!test_bit(SKIP_SCAN, &ar->flag))
		memset(vif->req_bssid, 0, sizeof(vif->req_bssid));

	up(&ar->sem);

	vif->sme_state = SME_DISCONNECTED;

	return 0;
}

void ath6kl_cfg80211_disconnect_event(struct ath6kl_vif *vif, u8 reason,
				      u8 *bssid, u8 assoc_resp_len,
				      u8 *assoc_info, u16 proto_reason)
{
	struct ath6kl *ar = vif->ar;

	if (vif->scan_req) {
		cfg80211_scan_done(vif->scan_req, true);
		vif->scan_req = NULL;
	}

	if (vif->nw_type & ADHOC_NETWORK) {
		if (vif->wdev.iftype != NL80211_IFTYPE_ADHOC) {
			ath6kl_dbg(ATH6KL_DBG_WLAN_CFG,
				   "%s: ath6k not in ibss mode\n", __func__);
			return;
		}
		memset(bssid, 0, ETH_ALEN);
		cfg80211_ibss_joined(vif->ndev, bssid, GFP_KERNEL);
		return;
	}

	if (vif->nw_type & INFRA_NETWORK) {
		if (vif->wdev.iftype != NL80211_IFTYPE_STATION &&
		    vif->wdev.iftype != NL80211_IFTYPE_P2P_CLIENT) {
			ath6kl_dbg(ATH6KL_DBG_WLAN_CFG,
				   "%s: ath6k not in station mode\n", __func__);
			return;
		}
	}

	/*
	 * Send a disconnect command to target when a disconnect event is
	 * received with reason code other than 3 (DISCONNECT_CMD - disconnect
	 * request from host) to make the firmware stop trying to connect even
	 * after giving disconnect event. There will be one more disconnect
	 * event for this disconnect command with reason code DISCONNECT_CMD
	 * which will be notified to cfg80211.
	 */

	if (reason != DISCONNECT_CMD) {
		ath6kl_wmi_disconnect_cmd(ar->wmi, vif->fw_vif_idx);
		return;
	}

<<<<<<< HEAD
	ar->dot11_auth_mode = SHARED_AUTH;
	ar->auto_auth_stage = AUTH_IDLE;

	ath6kl_wmi_addkey_cmd(ar->wmi,
			      ar->def_txkey_index,
			      ar->prwise_crypto,
			      GROUP_USAGE | TX_USAGE,
			      key->key_len, NULL,
			      key->key,
			      KEY_OP_INIT_VAL, NULL,
			      NO_SYNC_WMIFLAG);

	status = ath6kl_wmi_connect_cmd(ar->wmi,
					ar->nw_type,
					ar->dot11_auth_mode,
					ar->auth_mode,
					ar->prwise_crypto,
					ar->prwise_crypto_len,
					ar->grp_crypto,
					ar->grp_crypto_len,
					ar->ssid_len,
					ar->ssid,
					ar->req_bssid,
					ar->ch_hint,
					ar->connect_ctrl_flags);
	up(&ar->sem);
}

static inline bool is_ch_11a(u16 ch)
{
	return (!((ch >= 2412) && (ch <= 2484)));
}

/* struct ath6kl_node_table::nt_nodelock is locked when calling this */
void ath6kl_cfg80211_scan_node(struct wiphy *wiphy, struct bss *ni)
{
	struct ieee80211_mgmt *mgmt;
	struct ieee80211_channel *channel;
	struct ieee80211_supported_band *band;
	struct ath6kl_common_ie *cie;
	s32 signal;
	int freq;

	cie = &ni->ni_cie;

	if (is_ch_11a(cie->ie_chan))
		band = wiphy->bands[IEEE80211_BAND_5GHZ]; /* 11a */
	else if ((cie->ie_erp) || (cie->ie_xrates))
		band = wiphy->bands[IEEE80211_BAND_2GHZ]; /* 11g */
	else
		band = wiphy->bands[IEEE80211_BAND_2GHZ]; /* 11b */

	freq = cie->ie_chan;
	channel = ieee80211_get_channel(wiphy, freq);
	signal = ni->ni_snr * 100;
=======
	clear_bit(CONNECT_PEND, &vif->flags);

	if (vif->sme_state == SME_CONNECTING) {
		cfg80211_connect_result(vif->ndev,
				bssid, NULL, 0,
				NULL, 0,
				WLAN_STATUS_UNSPECIFIED_FAILURE,
				GFP_KERNEL);
	} else if (vif->sme_state == SME_CONNECTED) {
		cfg80211_disconnected(vif->ndev, reason,
				NULL, 0, GFP_KERNEL);
	}
>>>>>>> 7a3759d2

	vif->sme_state = SME_DISCONNECTED;
}

static int ath6kl_cfg80211_scan(struct wiphy *wiphy, struct net_device *ndev,
				struct cfg80211_scan_request *request)
{
	struct ath6kl *ar = (struct ath6kl *)ath6kl_priv(ndev);
<<<<<<< HEAD
=======
	struct ath6kl_vif *vif = netdev_priv(ndev);
>>>>>>> 7a3759d2
	s8 n_channels = 0;
	u16 *channels = NULL;
	int ret = 0;
	u32 force_fg_scan = 0;

	if (!ath6kl_cfg80211_ready(vif))
		return -EIO;

	if (!ar->usr_bss_filter) {
<<<<<<< HEAD
		ret = ath6kl_wmi_bssfilter_cmd(
			ar->wmi,
			(test_bit(CONNECTED, &ar->flag) ?
=======
		clear_bit(CLEAR_BSSFILTER_ON_BEACON, &vif->flags);
		ret = ath6kl_wmi_bssfilter_cmd(
			ar->wmi, vif->fw_vif_idx,
			(test_bit(CONNECTED, &vif->flags) ?
>>>>>>> 7a3759d2
			 ALL_BUT_BSS_FILTER : ALL_BSS_FILTER), 0);
		if (ret) {
			ath6kl_err("couldn't set bss filtering\n");
			return ret;
		}
	}

	if (request->n_ssids && request->ssids[0].ssid_len) {
		u8 i;

		if (request->n_ssids > (MAX_PROBED_SSID_INDEX - 1))
			request->n_ssids = MAX_PROBED_SSID_INDEX - 1;

		for (i = 0; i < request->n_ssids; i++)
			ath6kl_wmi_probedssid_cmd(ar->wmi, vif->fw_vif_idx,
						  i + 1, SPECIFIC_SSID_FLAG,
						  request->ssids[i].ssid_len,
						  request->ssids[i].ssid);
	}

	if (request->ie) {
<<<<<<< HEAD
		ret = ath6kl_wmi_set_appie_cmd(ar->wmi, WMI_FRAME_PROBE_REQ,
=======
		ret = ath6kl_wmi_set_appie_cmd(ar->wmi, vif->fw_vif_idx,
					       WMI_FRAME_PROBE_REQ,
>>>>>>> 7a3759d2
					       request->ie, request->ie_len);
		if (ret) {
			ath6kl_err("failed to set Probe Request appie for "
				   "scan");
			return ret;
		}
<<<<<<< HEAD
	}

	/*
	 * Scan only the requested channels if the request specifies a set of
	 * channels. If the list is longer than the target supports, do not
	 * configure the list and instead, scan all available channels.
	 */
	if (request->n_channels > 0 &&
	    request->n_channels <= WMI_MAX_CHANNELS) {
		u8 i;

		n_channels = request->n_channels;

		channels = kzalloc(n_channels * sizeof(u16), GFP_KERNEL);
		if (channels == NULL) {
			ath6kl_warn("failed to set scan channels, "
				    "scan all channels");
			n_channels = 0;
		}

		for (i = 0; i < n_channels; i++)
			channels[i] = request->channels[i]->center_freq;
	}

	ret = ath6kl_wmi_startscan_cmd(ar->wmi, WMI_LONG_SCAN, 0,
				       false, 0, 0, n_channels, channels);
	if (ret)
		ath6kl_err("wmi_startscan_cmd failed\n");
	else
		ar->scan_req = request;
=======
	}

	/*
	 * Scan only the requested channels if the request specifies a set of
	 * channels. If the list is longer than the target supports, do not
	 * configure the list and instead, scan all available channels.
	 */
	if (request->n_channels > 0 &&
	    request->n_channels <= WMI_MAX_CHANNELS) {
		u8 i;

		n_channels = request->n_channels;

		channels = kzalloc(n_channels * sizeof(u16), GFP_KERNEL);
		if (channels == NULL) {
			ath6kl_warn("failed to set scan channels, "
				    "scan all channels");
			n_channels = 0;
		}

		for (i = 0; i < n_channels; i++)
			channels[i] = request->channels[i]->center_freq;
	}

	if (test_bit(CONNECTED, &vif->flags))
		force_fg_scan = 1;

	ret = ath6kl_wmi_startscan_cmd(ar->wmi, vif->fw_vif_idx, WMI_LONG_SCAN,
				       force_fg_scan, false, 0, 0, n_channels,
				       channels);
	if (ret)
		ath6kl_err("wmi_startscan_cmd failed\n");
	else
		vif->scan_req = request;
>>>>>>> 7a3759d2

	kfree(channels);

	return ret;
}

void ath6kl_cfg80211_scan_complete_event(struct ath6kl_vif *vif, int status)
{
	struct ath6kl *ar = vif->ar;
	bool aborted;
	int i;

	ath6kl_dbg(ATH6KL_DBG_WLAN_CFG, "%s: status %d\n", __func__, status);

	if (!vif->scan_req)
		return;

	if ((status == -ECANCELED) || (status == -EBUSY)) {
		aborted = true;
		goto out;
	}

	aborted = false;

	if (vif->scan_req->n_ssids && vif->scan_req->ssids[0].ssid_len) {
		for (i = 0; i < vif->scan_req->n_ssids; i++) {
			ath6kl_wmi_probedssid_cmd(ar->wmi, vif->fw_vif_idx,
						  i + 1, DISABLE_SSID_FLAG,
						  0, NULL);
		}
	}

out:
	cfg80211_scan_done(vif->scan_req, aborted);
	vif->scan_req = NULL;
}

static int ath6kl_cfg80211_add_key(struct wiphy *wiphy, struct net_device *ndev,
				   u8 key_index, bool pairwise,
				   const u8 *mac_addr,
				   struct key_params *params)
{
	struct ath6kl *ar = (struct ath6kl *)ath6kl_priv(ndev);
	struct ath6kl_vif *vif = netdev_priv(ndev);
	struct ath6kl_key *key = NULL;
	u8 key_usage;
	u8 key_type;
	int status = 0;

	if (!ath6kl_cfg80211_ready(vif))
		return -EIO;

	if (params->cipher == CCKM_KRK_CIPHER_SUITE) {
		if (params->key_len != WMI_KRK_LEN)
			return -EINVAL;
		return ath6kl_wmi_add_krk_cmd(ar->wmi, vif->fw_vif_idx,
					      params->key);
	}

	if (key_index < WMI_MIN_KEY_INDEX || key_index > WMI_MAX_KEY_INDEX) {
		ath6kl_dbg(ATH6KL_DBG_WLAN_CFG,
			   "%s: key index %d out of bounds\n", __func__,
			   key_index);
		return -ENOENT;
	}

	key = &vif->keys[key_index];
	memset(key, 0, sizeof(struct ath6kl_key));

	if (pairwise)
		key_usage = PAIRWISE_USAGE;
	else
		key_usage = GROUP_USAGE;

	if (params) {
		if (params->key_len > WLAN_MAX_KEY_LEN ||
		    params->seq_len > sizeof(key->seq))
			return -EINVAL;

		key->key_len = params->key_len;
		memcpy(key->key, params->key, key->key_len);
		key->seq_len = params->seq_len;
		memcpy(key->seq, params->seq, key->seq_len);
		key->cipher = params->cipher;
	}

	switch (key->cipher) {
	case WLAN_CIPHER_SUITE_WEP40:
	case WLAN_CIPHER_SUITE_WEP104:
		key_type = WEP_CRYPT;
		break;

	case WLAN_CIPHER_SUITE_TKIP:
		key_type = TKIP_CRYPT;
		break;

	case WLAN_CIPHER_SUITE_CCMP:
		key_type = AES_CRYPT;
		break;

	default:
		return -ENOTSUPP;
	}

	if (((vif->auth_mode == WPA_PSK_AUTH)
	     || (vif->auth_mode == WPA2_PSK_AUTH))
	    && (key_usage & GROUP_USAGE))
		del_timer(&vif->disconnect_timer);

	ath6kl_dbg(ATH6KL_DBG_WLAN_CFG,
		   "%s: index %d, key_len %d, key_type 0x%x, key_usage 0x%x, seq_len %d\n",
		   __func__, key_index, key->key_len, key_type,
		   key_usage, key->seq_len);

	vif->def_txkey_index = key_index;

	if (vif->nw_type == AP_NETWORK && !pairwise &&
	    (key_type == TKIP_CRYPT || key_type == AES_CRYPT) && params) {
		ar->ap_mode_bkey.valid = true;
		ar->ap_mode_bkey.key_index = key_index;
		ar->ap_mode_bkey.key_type = key_type;
		ar->ap_mode_bkey.key_len = key->key_len;
		memcpy(ar->ap_mode_bkey.key, key->key, key->key_len);
		if (!test_bit(CONNECTED, &vif->flags)) {
			ath6kl_dbg(ATH6KL_DBG_WLAN_CFG, "Delay initial group "
				   "key configuration until AP mode has been "
				   "started\n");
			/*
			 * The key will be set in ath6kl_connect_ap_mode() once
			 * the connected event is received from the target.
			 */
			return 0;
		}
	}

	if (vif->next_mode == AP_NETWORK && key_type == WEP_CRYPT &&
	    !test_bit(CONNECTED, &vif->flags)) {
		/*
		 * Store the key locally so that it can be re-configured after
		 * the AP mode has properly started
		 * (ath6kl_install_statioc_wep_keys).
		 */
		ath6kl_dbg(ATH6KL_DBG_WLAN_CFG, "Delay WEP key configuration "
			   "until AP mode has been started\n");
		vif->wep_key_list[key_index].key_len = key->key_len;
		memcpy(vif->wep_key_list[key_index].key, key->key,
		       key->key_len);
		return 0;
	}

	status = ath6kl_wmi_addkey_cmd(ar->wmi, vif->fw_vif_idx,
				       vif->def_txkey_index,
				       key_type, key_usage, key->key_len,
				       key->seq, key->key, KEY_OP_INIT_VAL,
				       (u8 *) mac_addr, SYNC_BOTH_WMIFLAG);

	if (status)
		return -EIO;

	return 0;
}

static int ath6kl_cfg80211_del_key(struct wiphy *wiphy, struct net_device *ndev,
				   u8 key_index, bool pairwise,
				   const u8 *mac_addr)
{
	struct ath6kl *ar = (struct ath6kl *)ath6kl_priv(ndev);
	struct ath6kl_vif *vif = netdev_priv(ndev);

	ath6kl_dbg(ATH6KL_DBG_WLAN_CFG, "%s: index %d\n", __func__, key_index);

	if (!ath6kl_cfg80211_ready(vif))
		return -EIO;

	if (key_index < WMI_MIN_KEY_INDEX || key_index > WMI_MAX_KEY_INDEX) {
		ath6kl_dbg(ATH6KL_DBG_WLAN_CFG,
			   "%s: key index %d out of bounds\n", __func__,
			   key_index);
		return -ENOENT;
	}

	if (!vif->keys[key_index].key_len) {
		ath6kl_dbg(ATH6KL_DBG_WLAN_CFG,
			   "%s: index %d is empty\n", __func__, key_index);
		return 0;
	}

	vif->keys[key_index].key_len = 0;

	return ath6kl_wmi_deletekey_cmd(ar->wmi, vif->fw_vif_idx, key_index);
}

static int ath6kl_cfg80211_get_key(struct wiphy *wiphy, struct net_device *ndev,
				   u8 key_index, bool pairwise,
				   const u8 *mac_addr, void *cookie,
				   void (*callback) (void *cookie,
						     struct key_params *))
{
	struct ath6kl_vif *vif = netdev_priv(ndev);
	struct ath6kl_key *key = NULL;
	struct key_params params;

	ath6kl_dbg(ATH6KL_DBG_WLAN_CFG, "%s: index %d\n", __func__, key_index);

	if (!ath6kl_cfg80211_ready(vif))
		return -EIO;

	if (key_index < WMI_MIN_KEY_INDEX || key_index > WMI_MAX_KEY_INDEX) {
		ath6kl_dbg(ATH6KL_DBG_WLAN_CFG,
			   "%s: key index %d out of bounds\n", __func__,
			   key_index);
		return -ENOENT;
	}

	key = &vif->keys[key_index];
	memset(&params, 0, sizeof(params));
	params.cipher = key->cipher;
	params.key_len = key->key_len;
	params.seq_len = key->seq_len;
	params.seq = key->seq;
	params.key = key->key;

	callback(cookie, &params);

	return key->key_len ? 0 : -ENOENT;
}

static int ath6kl_cfg80211_set_default_key(struct wiphy *wiphy,
					   struct net_device *ndev,
					   u8 key_index, bool unicast,
					   bool multicast)
{
	struct ath6kl *ar = (struct ath6kl *)ath6kl_priv(ndev);
	struct ath6kl_vif *vif = netdev_priv(ndev);
	struct ath6kl_key *key = NULL;
	int status = 0;
	u8 key_usage;
	enum crypto_type key_type = NONE_CRYPT;

	ath6kl_dbg(ATH6KL_DBG_WLAN_CFG, "%s: index %d\n", __func__, key_index);

	if (!ath6kl_cfg80211_ready(vif))
		return -EIO;

	if (key_index < WMI_MIN_KEY_INDEX || key_index > WMI_MAX_KEY_INDEX) {
		ath6kl_dbg(ATH6KL_DBG_WLAN_CFG,
			   "%s: key index %d out of bounds\n",
			   __func__, key_index);
		return -ENOENT;
	}

	if (!vif->keys[key_index].key_len) {
		ath6kl_dbg(ATH6KL_DBG_WLAN_CFG, "%s: invalid key index %d\n",
			   __func__, key_index);
		return -EINVAL;
	}

	vif->def_txkey_index = key_index;
	key = &vif->keys[vif->def_txkey_index];
	key_usage = GROUP_USAGE;
	if (vif->prwise_crypto == WEP_CRYPT)
		key_usage |= TX_USAGE;
	if (unicast)
		key_type = vif->prwise_crypto;
	if (multicast)
		key_type = vif->grp_crypto;

	if (vif->next_mode == AP_NETWORK && !test_bit(CONNECTED, &vif->flags))
		return 0; /* Delay until AP mode has been started */

	status = ath6kl_wmi_addkey_cmd(ar->wmi, vif->fw_vif_idx,
				       vif->def_txkey_index,
				       key_type, key_usage,
				       key->key_len, key->seq, key->key,
				       KEY_OP_INIT_VAL, NULL,
				       SYNC_BOTH_WMIFLAG);
	if (status)
		return -EIO;

	return 0;
}

void ath6kl_cfg80211_tkip_micerr_event(struct ath6kl_vif *vif, u8 keyid,
				       bool ismcast)
{
	ath6kl_dbg(ATH6KL_DBG_WLAN_CFG,
		   "%s: keyid %d, ismcast %d\n", __func__, keyid, ismcast);

	cfg80211_michael_mic_failure(vif->ndev, vif->bssid,
				     (ismcast ? NL80211_KEYTYPE_GROUP :
				      NL80211_KEYTYPE_PAIRWISE), keyid, NULL,
				     GFP_KERNEL);
}

static int ath6kl_cfg80211_set_wiphy_params(struct wiphy *wiphy, u32 changed)
{
	struct ath6kl *ar = (struct ath6kl *)wiphy_priv(wiphy);
	struct ath6kl_vif *vif;
	int ret;

	ath6kl_dbg(ATH6KL_DBG_WLAN_CFG, "%s: changed 0x%x\n", __func__,
		   changed);

	vif = ath6kl_vif_first(ar);
	if (!vif)
		return -EIO;

	if (!ath6kl_cfg80211_ready(vif))
		return -EIO;

	if (changed & WIPHY_PARAM_RTS_THRESHOLD) {
		ret = ath6kl_wmi_set_rts_cmd(ar->wmi, wiphy->rts_threshold);
		if (ret != 0) {
			ath6kl_err("ath6kl_wmi_set_rts_cmd failed\n");
			return -EIO;
		}
	}

	return 0;
}

/*
 * The type nl80211_tx_power_setting replaces the following
 * data type from 2.6.36 onwards
*/
static int ath6kl_cfg80211_set_txpower(struct wiphy *wiphy,
				       enum nl80211_tx_power_setting type,
				       int dbm)
{
	struct ath6kl *ar = (struct ath6kl *)wiphy_priv(wiphy);
	struct ath6kl_vif *vif;
	u8 ath6kl_dbm;

	ath6kl_dbg(ATH6KL_DBG_WLAN_CFG, "%s: type 0x%x, dbm %d\n", __func__,
		   type, dbm);

	vif = ath6kl_vif_first(ar);
	if (!vif)
		return -EIO;

	if (!ath6kl_cfg80211_ready(vif))
		return -EIO;

	switch (type) {
	case NL80211_TX_POWER_AUTOMATIC:
		return 0;
	case NL80211_TX_POWER_LIMITED:
		ar->tx_pwr = ath6kl_dbm = dbm;
		break;
	default:
		ath6kl_dbg(ATH6KL_DBG_WLAN_CFG, "%s: type 0x%x not supported\n",
			   __func__, type);
		return -EOPNOTSUPP;
	}

	ath6kl_wmi_set_tx_pwr_cmd(ar->wmi, vif->fw_vif_idx, ath6kl_dbm);

	return 0;
}

static int ath6kl_cfg80211_get_txpower(struct wiphy *wiphy, int *dbm)
{
	struct ath6kl *ar = (struct ath6kl *)wiphy_priv(wiphy);
	struct ath6kl_vif *vif;

	vif = ath6kl_vif_first(ar);
	if (!vif)
		return -EIO;

	if (!ath6kl_cfg80211_ready(vif))
		return -EIO;

	if (test_bit(CONNECTED, &vif->flags)) {
		ar->tx_pwr = 0;

		if (ath6kl_wmi_get_tx_pwr_cmd(ar->wmi, vif->fw_vif_idx) != 0) {
			ath6kl_err("ath6kl_wmi_get_tx_pwr_cmd failed\n");
			return -EIO;
		}

		wait_event_interruptible_timeout(ar->event_wq, ar->tx_pwr != 0,
						 5 * HZ);

		if (signal_pending(current)) {
			ath6kl_err("target did not respond\n");
			return -EINTR;
		}
	}

	*dbm = ar->tx_pwr;
	return 0;
}

static int ath6kl_cfg80211_set_power_mgmt(struct wiphy *wiphy,
					  struct net_device *dev,
					  bool pmgmt, int timeout)
{
	struct ath6kl *ar = ath6kl_priv(dev);
	struct wmi_power_mode_cmd mode;
	struct ath6kl_vif *vif = netdev_priv(dev);

	ath6kl_dbg(ATH6KL_DBG_WLAN_CFG, "%s: pmgmt %d, timeout %d\n",
		   __func__, pmgmt, timeout);

	if (!ath6kl_cfg80211_ready(vif))
		return -EIO;

	if (pmgmt) {
		ath6kl_dbg(ATH6KL_DBG_WLAN_CFG, "%s: max perf\n", __func__);
		mode.pwr_mode = REC_POWER;
	} else {
		ath6kl_dbg(ATH6KL_DBG_WLAN_CFG, "%s: rec power\n", __func__);
		mode.pwr_mode = MAX_PERF_POWER;
	}

	if (ath6kl_wmi_powermode_cmd(ar->wmi, vif->fw_vif_idx,
	     mode.pwr_mode) != 0) {
		ath6kl_err("wmi_powermode_cmd failed\n");
		return -EIO;
	}

	return 0;
}

static struct net_device *ath6kl_cfg80211_add_iface(struct wiphy *wiphy,
						    char *name,
						    enum nl80211_iftype type,
						    u32 *flags,
						    struct vif_params *params)
{
	struct ath6kl *ar = wiphy_priv(wiphy);
	struct net_device *ndev;
	u8 if_idx, nw_type;

	if (ar->num_vif == MAX_NUM_VIF) {
		ath6kl_err("Reached maximum number of supported vif\n");
		return ERR_PTR(-EINVAL);
	}

	if (!ath6kl_is_valid_iftype(ar, type, &if_idx, &nw_type)) {
		ath6kl_err("Not a supported interface type\n");
		return ERR_PTR(-EINVAL);
	}

	ndev = ath6kl_interface_add(ar, name, type, if_idx, nw_type);
	if (!ndev)
		return ERR_PTR(-ENOMEM);

	ar->num_vif++;

	return ndev;
}

static int ath6kl_cfg80211_del_iface(struct wiphy *wiphy,
				     struct net_device *ndev)
{
	struct ath6kl *ar = wiphy_priv(wiphy);
	struct ath6kl_vif *vif = netdev_priv(ndev);

	spin_lock(&ar->list_lock);
	list_del(&vif->list);
	spin_unlock(&ar->list_lock);

	ath6kl_cleanup_vif(vif, test_bit(WMI_READY, &ar->flag));

	ath6kl_deinit_if_data(vif);

	return 0;
}

static int ath6kl_cfg80211_change_iface(struct wiphy *wiphy,
					struct net_device *ndev,
					enum nl80211_iftype type, u32 *flags,
					struct vif_params *params)
{
	struct ath6kl_vif *vif = netdev_priv(ndev);

	ath6kl_dbg(ATH6KL_DBG_WLAN_CFG, "%s: type %u\n", __func__, type);

	if (!ath6kl_cfg80211_ready(vif))
		return -EIO;

	switch (type) {
	case NL80211_IFTYPE_STATION:
		vif->next_mode = INFRA_NETWORK;
		break;
	case NL80211_IFTYPE_ADHOC:
		vif->next_mode = ADHOC_NETWORK;
		break;
	case NL80211_IFTYPE_AP:
		vif->next_mode = AP_NETWORK;
		break;
	case NL80211_IFTYPE_P2P_CLIENT:
		vif->next_mode = INFRA_NETWORK;
		break;
	case NL80211_IFTYPE_P2P_GO:
		vif->next_mode = AP_NETWORK;
		break;
	default:
		ath6kl_err("invalid interface type %u\n", type);
		return -EOPNOTSUPP;
	}

	vif->wdev.iftype = type;

	return 0;
}

static int ath6kl_cfg80211_join_ibss(struct wiphy *wiphy,
				     struct net_device *dev,
				     struct cfg80211_ibss_params *ibss_param)
{
	struct ath6kl *ar = ath6kl_priv(dev);
	struct ath6kl_vif *vif = netdev_priv(dev);
	int status;

	if (!ath6kl_cfg80211_ready(vif))
		return -EIO;

	vif->ssid_len = ibss_param->ssid_len;
	memcpy(vif->ssid, ibss_param->ssid, vif->ssid_len);

	if (ibss_param->channel)
		vif->ch_hint = ibss_param->channel->center_freq;

	if (ibss_param->channel_fixed) {
		/*
		 * TODO: channel_fixed: The channel should be fixed, do not
		 * search for IBSSs to join on other channels. Target
		 * firmware does not support this feature, needs to be
		 * updated.
		 */
		return -EOPNOTSUPP;
	}

	memset(vif->req_bssid, 0, sizeof(vif->req_bssid));
	if (ibss_param->bssid && !is_broadcast_ether_addr(ibss_param->bssid))
		memcpy(vif->req_bssid, ibss_param->bssid,
		       sizeof(vif->req_bssid));

	ath6kl_set_wpa_version(vif, 0);

	status = ath6kl_set_auth_type(vif, NL80211_AUTHTYPE_OPEN_SYSTEM);
	if (status)
		return status;

	if (ibss_param->privacy) {
		ath6kl_set_cipher(vif, WLAN_CIPHER_SUITE_WEP40, true);
		ath6kl_set_cipher(vif, WLAN_CIPHER_SUITE_WEP40, false);
	} else {
		ath6kl_set_cipher(vif, 0, true);
		ath6kl_set_cipher(vif, 0, false);
	}

	vif->nw_type = vif->next_mode;

	ath6kl_dbg(ATH6KL_DBG_WLAN_CFG,
		   "%s: connect called with authmode %d dot11 auth %d"
		   " PW crypto %d PW crypto len %d GRP crypto %d"
		   " GRP crypto len %d channel hint %u\n",
		   __func__,
<<<<<<< HEAD
		   ar->auth_mode, ar->dot11_auth_mode, ar->prwise_crypto,
		   ar->prwise_crypto_len, ar->grp_crypto,
		   ar->grp_crypto_len, ar->ch_hint);

	status = ath6kl_wmi_connect_cmd(ar->wmi, ar->nw_type,
					ar->dot11_auth_mode, ar->auth_mode,
					ar->prwise_crypto,
					ar->prwise_crypto_len,
					ar->grp_crypto, ar->grp_crypto_len,
					ar->ssid_len, ar->ssid,
					ar->req_bssid, ar->ch_hint,
=======
		   vif->auth_mode, vif->dot11_auth_mode, vif->prwise_crypto,
		   vif->prwise_crypto_len, vif->grp_crypto,
		   vif->grp_crypto_len, vif->ch_hint);

	status = ath6kl_wmi_connect_cmd(ar->wmi, vif->fw_vif_idx, vif->nw_type,
					vif->dot11_auth_mode, vif->auth_mode,
					vif->prwise_crypto,
					vif->prwise_crypto_len,
					vif->grp_crypto, vif->grp_crypto_len,
					vif->ssid_len, vif->ssid,
					vif->req_bssid, vif->ch_hint,
>>>>>>> 7a3759d2
					ar->connect_ctrl_flags);
	set_bit(CONNECT_PEND, &vif->flags);

	return 0;
}

static int ath6kl_cfg80211_leave_ibss(struct wiphy *wiphy,
				      struct net_device *dev)
{
	struct ath6kl_vif *vif = netdev_priv(dev);

	if (!ath6kl_cfg80211_ready(vif))
		return -EIO;

	ath6kl_disconnect(vif);
	memset(vif->ssid, 0, sizeof(vif->ssid));
	vif->ssid_len = 0;

	return 0;
}

static const u32 cipher_suites[] = {
	WLAN_CIPHER_SUITE_WEP40,
	WLAN_CIPHER_SUITE_WEP104,
	WLAN_CIPHER_SUITE_TKIP,
	WLAN_CIPHER_SUITE_CCMP,
	CCKM_KRK_CIPHER_SUITE,
};

static bool is_rate_legacy(s32 rate)
{
	static const s32 legacy[] = { 1000, 2000, 5500, 11000,
		6000, 9000, 12000, 18000, 24000,
		36000, 48000, 54000
	};
	u8 i;

	for (i = 0; i < ARRAY_SIZE(legacy); i++)
		if (rate == legacy[i])
			return true;

	return false;
}

static bool is_rate_ht20(s32 rate, u8 *mcs, bool *sgi)
{
	static const s32 ht20[] = { 6500, 13000, 19500, 26000, 39000,
		52000, 58500, 65000, 72200
	};
	u8 i;

	for (i = 0; i < ARRAY_SIZE(ht20); i++) {
		if (rate == ht20[i]) {
			if (i == ARRAY_SIZE(ht20) - 1)
				/* last rate uses sgi */
				*sgi = true;
			else
				*sgi = false;

			*mcs = i;
			return true;
		}
	}
	return false;
}

static bool is_rate_ht40(s32 rate, u8 *mcs, bool *sgi)
{
	static const s32 ht40[] = { 13500, 27000, 40500, 54000,
		81000, 108000, 121500, 135000,
		150000
	};
	u8 i;

	for (i = 0; i < ARRAY_SIZE(ht40); i++) {
		if (rate == ht40[i]) {
			if (i == ARRAY_SIZE(ht40) - 1)
				/* last rate uses sgi */
				*sgi = true;
			else
				*sgi = false;

			*mcs = i;
			return true;
		}
	}

	return false;
}

static int ath6kl_get_station(struct wiphy *wiphy, struct net_device *dev,
			      u8 *mac, struct station_info *sinfo)
{
	struct ath6kl *ar = ath6kl_priv(dev);
	struct ath6kl_vif *vif = netdev_priv(dev);
	long left;
	bool sgi;
	s32 rate;
	int ret;
	u8 mcs;

	if (memcmp(mac, vif->bssid, ETH_ALEN) != 0)
		return -ENOENT;

	if (down_interruptible(&ar->sem))
		return -EBUSY;

	set_bit(STATS_UPDATE_PEND, &vif->flags);

	ret = ath6kl_wmi_get_stats_cmd(ar->wmi, vif->fw_vif_idx);

	if (ret != 0) {
		up(&ar->sem);
		return -EIO;
	}

	left = wait_event_interruptible_timeout(ar->event_wq,
						!test_bit(STATS_UPDATE_PEND,
							  &vif->flags),
						WMI_TIMEOUT);

	up(&ar->sem);

	if (left == 0)
		return -ETIMEDOUT;
	else if (left < 0)
		return left;

	if (vif->target_stats.rx_byte) {
		sinfo->rx_bytes = vif->target_stats.rx_byte;
		sinfo->filled |= STATION_INFO_RX_BYTES;
		sinfo->rx_packets = vif->target_stats.rx_pkt;
		sinfo->filled |= STATION_INFO_RX_PACKETS;
	}

	if (vif->target_stats.tx_byte) {
		sinfo->tx_bytes = vif->target_stats.tx_byte;
		sinfo->filled |= STATION_INFO_TX_BYTES;
		sinfo->tx_packets = vif->target_stats.tx_pkt;
		sinfo->filled |= STATION_INFO_TX_PACKETS;
	}

	sinfo->signal = vif->target_stats.cs_rssi;
	sinfo->filled |= STATION_INFO_SIGNAL;

	rate = vif->target_stats.tx_ucast_rate;

	if (is_rate_legacy(rate)) {
		sinfo->txrate.legacy = rate / 100;
	} else if (is_rate_ht20(rate, &mcs, &sgi)) {
		if (sgi) {
			sinfo->txrate.flags |= RATE_INFO_FLAGS_SHORT_GI;
			sinfo->txrate.mcs = mcs - 1;
		} else {
			sinfo->txrate.mcs = mcs;
		}

		sinfo->txrate.flags |= RATE_INFO_FLAGS_MCS;
	} else if (is_rate_ht40(rate, &mcs, &sgi)) {
		if (sgi) {
			sinfo->txrate.flags |= RATE_INFO_FLAGS_SHORT_GI;
			sinfo->txrate.mcs = mcs - 1;
		} else {
			sinfo->txrate.mcs = mcs;
		}

		sinfo->txrate.flags |= RATE_INFO_FLAGS_40_MHZ_WIDTH;
		sinfo->txrate.flags |= RATE_INFO_FLAGS_MCS;
	} else {
		ath6kl_dbg(ATH6KL_DBG_WLAN_CFG,
			   "invalid rate from stats: %d\n", rate);
		ath6kl_debug_war(ar, ATH6KL_WAR_INVALID_RATE);
		return 0;
	}

	sinfo->filled |= STATION_INFO_TX_BITRATE;

	if (test_bit(CONNECTED, &vif->flags) &&
	    test_bit(DTIM_PERIOD_AVAIL, &vif->flags) &&
	    vif->nw_type == INFRA_NETWORK) {
		sinfo->filled |= STATION_INFO_BSS_PARAM;
		sinfo->bss_param.flags = 0;
		sinfo->bss_param.dtim_period = vif->assoc_bss_dtim_period;
		sinfo->bss_param.beacon_interval = vif->assoc_bss_beacon_int;
	}

	return 0;
}

static int ath6kl_set_pmksa(struct wiphy *wiphy, struct net_device *netdev,
			    struct cfg80211_pmksa *pmksa)
{
	struct ath6kl *ar = ath6kl_priv(netdev);
	struct ath6kl_vif *vif = netdev_priv(netdev);

	return ath6kl_wmi_setpmkid_cmd(ar->wmi, vif->fw_vif_idx, pmksa->bssid,
				       pmksa->pmkid, true);
}

static int ath6kl_del_pmksa(struct wiphy *wiphy, struct net_device *netdev,
			    struct cfg80211_pmksa *pmksa)
{
	struct ath6kl *ar = ath6kl_priv(netdev);
	struct ath6kl_vif *vif = netdev_priv(netdev);

	return ath6kl_wmi_setpmkid_cmd(ar->wmi, vif->fw_vif_idx, pmksa->bssid,
				       pmksa->pmkid, false);
}

static int ath6kl_flush_pmksa(struct wiphy *wiphy, struct net_device *netdev)
{
	struct ath6kl *ar = ath6kl_priv(netdev);
	struct ath6kl_vif *vif = netdev_priv(netdev);

	if (test_bit(CONNECTED, &vif->flags))
		return ath6kl_wmi_setpmkid_cmd(ar->wmi, vif->fw_vif_idx,
					       vif->bssid, NULL, false);
	return 0;
}

#ifdef CONFIG_PM
static int ar6k_cfg80211_suspend(struct wiphy *wiphy,
				 struct cfg80211_wowlan *wow)
{
	struct ath6kl *ar = wiphy_priv(wiphy);

	return ath6kl_hif_suspend(ar);
}

static int ar6k_cfg80211_resume(struct wiphy *wiphy)
{
	struct ath6kl *ar = wiphy_priv(wiphy);

	return ath6kl_hif_resume(ar);
}
#endif

static int ath6kl_set_channel(struct wiphy *wiphy, struct net_device *dev,
			      struct ieee80211_channel *chan,
			      enum nl80211_channel_type channel_type)
{
<<<<<<< HEAD
	struct ath6kl *ar = ath6kl_priv(dev);

	if (!ath6kl_cfg80211_ready(ar))
=======
	struct ath6kl_vif *vif = netdev_priv(dev);

	if (!ath6kl_cfg80211_ready(vif))
>>>>>>> 7a3759d2
		return -EIO;

	ath6kl_dbg(ATH6KL_DBG_WLAN_CFG, "%s: center_freq=%u hw_value=%u\n",
		   __func__, chan->center_freq, chan->hw_value);
<<<<<<< HEAD
	ar->next_chan = chan->center_freq;
=======
	vif->next_chan = chan->center_freq;
>>>>>>> 7a3759d2

	return 0;
}

<<<<<<< HEAD
=======
static bool ath6kl_is_p2p_ie(const u8 *pos)
{
	return pos[0] == WLAN_EID_VENDOR_SPECIFIC && pos[1] >= 4 &&
		pos[2] == 0x50 && pos[3] == 0x6f &&
		pos[4] == 0x9a && pos[5] == 0x09;
}

static int ath6kl_set_ap_probe_resp_ies(struct ath6kl_vif *vif,
					const u8 *ies, size_t ies_len)
{
	struct ath6kl *ar = vif->ar;
	const u8 *pos;
	u8 *buf = NULL;
	size_t len = 0;
	int ret;

	/*
	 * Filter out P2P IE(s) since they will be included depending on
	 * the Probe Request frame in ath6kl_send_go_probe_resp().
	 */

	if (ies && ies_len) {
		buf = kmalloc(ies_len, GFP_KERNEL);
		if (buf == NULL)
			return -ENOMEM;
		pos = ies;
		while (pos + 1 < ies + ies_len) {
			if (pos + 2 + pos[1] > ies + ies_len)
				break;
			if (!ath6kl_is_p2p_ie(pos)) {
				memcpy(buf + len, pos, 2 + pos[1]);
				len += 2 + pos[1];
			}
			pos += 2 + pos[1];
		}
	}

	ret = ath6kl_wmi_set_appie_cmd(ar->wmi, vif->fw_vif_idx,
				       WMI_FRAME_PROBE_RESP, buf, len);
	kfree(buf);
	return ret;
}

>>>>>>> 7a3759d2
static int ath6kl_ap_beacon(struct wiphy *wiphy, struct net_device *dev,
			    struct beacon_parameters *info, bool add)
{
	struct ath6kl *ar = ath6kl_priv(dev);
<<<<<<< HEAD
=======
	struct ath6kl_vif *vif = netdev_priv(dev);
>>>>>>> 7a3759d2
	struct ieee80211_mgmt *mgmt;
	u8 *ies;
	int ies_len;
	struct wmi_connect_cmd p;
	int res;
	int i;

	ath6kl_dbg(ATH6KL_DBG_WLAN_CFG, "%s: add=%d\n", __func__, add);

<<<<<<< HEAD
	if (!ath6kl_cfg80211_ready(ar))
		return -EIO;

	if (ar->next_mode != AP_NETWORK)
		return -EOPNOTSUPP;

	if (info->beacon_ies) {
		res = ath6kl_wmi_set_appie_cmd(ar->wmi, WMI_FRAME_BEACON,
=======
	if (!ath6kl_cfg80211_ready(vif))
		return -EIO;

	if (vif->next_mode != AP_NETWORK)
		return -EOPNOTSUPP;

	if (info->beacon_ies) {
		res = ath6kl_wmi_set_appie_cmd(ar->wmi, vif->fw_vif_idx,
					       WMI_FRAME_BEACON,
>>>>>>> 7a3759d2
					       info->beacon_ies,
					       info->beacon_ies_len);
		if (res)
			return res;
	}
	if (info->proberesp_ies) {
<<<<<<< HEAD
		res = ath6kl_wmi_set_appie_cmd(ar->wmi, WMI_FRAME_PROBE_RESP,
					       info->proberesp_ies,
					       info->proberesp_ies_len);
=======
		res = ath6kl_set_ap_probe_resp_ies(vif, info->proberesp_ies,
						   info->proberesp_ies_len);
>>>>>>> 7a3759d2
		if (res)
			return res;
	}
	if (info->assocresp_ies) {
<<<<<<< HEAD
		res = ath6kl_wmi_set_appie_cmd(ar->wmi, WMI_FRAME_ASSOC_RESP,
=======
		res = ath6kl_wmi_set_appie_cmd(ar->wmi, vif->fw_vif_idx,
					       WMI_FRAME_ASSOC_RESP,
>>>>>>> 7a3759d2
					       info->assocresp_ies,
					       info->assocresp_ies_len);
		if (res)
			return res;
	}

	if (!add)
		return 0;

<<<<<<< HEAD
=======
	ar->ap_mode_bkey.valid = false;

>>>>>>> 7a3759d2
	/* TODO:
	 * info->interval
	 * info->dtim_period
	 */

	if (info->head == NULL)
		return -EINVAL;
	mgmt = (struct ieee80211_mgmt *) info->head;
	ies = mgmt->u.beacon.variable;
	if (ies > info->head + info->head_len)
		return -EINVAL;
	ies_len = info->head + info->head_len - ies;

	if (info->ssid == NULL)
		return -EINVAL;
<<<<<<< HEAD
	memcpy(ar->ssid, info->ssid, info->ssid_len);
	ar->ssid_len = info->ssid_len;
	if (info->hidden_ssid != NL80211_HIDDEN_SSID_NOT_IN_USE)
		return -EOPNOTSUPP; /* TODO */

	ar->dot11_auth_mode = OPEN_AUTH;
=======
	memcpy(vif->ssid, info->ssid, info->ssid_len);
	vif->ssid_len = info->ssid_len;
	if (info->hidden_ssid != NL80211_HIDDEN_SSID_NOT_IN_USE)
		return -EOPNOTSUPP; /* TODO */

	vif->dot11_auth_mode = OPEN_AUTH;
>>>>>>> 7a3759d2

	memset(&p, 0, sizeof(p));

	for (i = 0; i < info->crypto.n_akm_suites; i++) {
		switch (info->crypto.akm_suites[i]) {
		case WLAN_AKM_SUITE_8021X:
			if (info->crypto.wpa_versions & NL80211_WPA_VERSION_1)
				p.auth_mode |= WPA_AUTH;
			if (info->crypto.wpa_versions & NL80211_WPA_VERSION_2)
				p.auth_mode |= WPA2_AUTH;
			break;
		case WLAN_AKM_SUITE_PSK:
			if (info->crypto.wpa_versions & NL80211_WPA_VERSION_1)
				p.auth_mode |= WPA_PSK_AUTH;
			if (info->crypto.wpa_versions & NL80211_WPA_VERSION_2)
				p.auth_mode |= WPA2_PSK_AUTH;
			break;
		}
	}
	if (p.auth_mode == 0)
		p.auth_mode = NONE_AUTH;
<<<<<<< HEAD
	ar->auth_mode = p.auth_mode;
=======
	vif->auth_mode = p.auth_mode;
>>>>>>> 7a3759d2

	for (i = 0; i < info->crypto.n_ciphers_pairwise; i++) {
		switch (info->crypto.ciphers_pairwise[i]) {
		case WLAN_CIPHER_SUITE_WEP40:
		case WLAN_CIPHER_SUITE_WEP104:
			p.prwise_crypto_type |= WEP_CRYPT;
			break;
		case WLAN_CIPHER_SUITE_TKIP:
			p.prwise_crypto_type |= TKIP_CRYPT;
			break;
		case WLAN_CIPHER_SUITE_CCMP:
			p.prwise_crypto_type |= AES_CRYPT;
			break;
		}
	}
	if (p.prwise_crypto_type == 0) {
		p.prwise_crypto_type = NONE_CRYPT;
<<<<<<< HEAD
		ath6kl_set_cipher(ar, 0, true);
	} else if (info->crypto.n_ciphers_pairwise == 1)
		ath6kl_set_cipher(ar, info->crypto.ciphers_pairwise[0], true);
=======
		ath6kl_set_cipher(vif, 0, true);
	} else if (info->crypto.n_ciphers_pairwise == 1)
		ath6kl_set_cipher(vif, info->crypto.ciphers_pairwise[0], true);
>>>>>>> 7a3759d2

	switch (info->crypto.cipher_group) {
	case WLAN_CIPHER_SUITE_WEP40:
	case WLAN_CIPHER_SUITE_WEP104:
		p.grp_crypto_type = WEP_CRYPT;
		break;
	case WLAN_CIPHER_SUITE_TKIP:
		p.grp_crypto_type = TKIP_CRYPT;
		break;
	case WLAN_CIPHER_SUITE_CCMP:
		p.grp_crypto_type = AES_CRYPT;
		break;
	default:
		p.grp_crypto_type = NONE_CRYPT;
		break;
	}
<<<<<<< HEAD
	ath6kl_set_cipher(ar, info->crypto.cipher_group, false);

	p.nw_type = AP_NETWORK;
	ar->nw_type = ar->next_mode;

	p.ssid_len = ar->ssid_len;
	memcpy(p.ssid, ar->ssid, ar->ssid_len);
	p.dot11_auth_mode = ar->dot11_auth_mode;
	p.ch = cpu_to_le16(ar->next_chan);

	res = ath6kl_wmi_ap_profile_commit(ar->wmi, &p);
=======
	ath6kl_set_cipher(vif, info->crypto.cipher_group, false);

	p.nw_type = AP_NETWORK;
	vif->nw_type = vif->next_mode;

	p.ssid_len = vif->ssid_len;
	memcpy(p.ssid, vif->ssid, vif->ssid_len);
	p.dot11_auth_mode = vif->dot11_auth_mode;
	p.ch = cpu_to_le16(vif->next_chan);

	res = ath6kl_wmi_ap_profile_commit(ar->wmi, vif->fw_vif_idx, &p);
>>>>>>> 7a3759d2
	if (res < 0)
		return res;

	return 0;
}

static int ath6kl_add_beacon(struct wiphy *wiphy, struct net_device *dev,
			     struct beacon_parameters *info)
{
	return ath6kl_ap_beacon(wiphy, dev, info, true);
}

static int ath6kl_set_beacon(struct wiphy *wiphy, struct net_device *dev,
			     struct beacon_parameters *info)
{
	return ath6kl_ap_beacon(wiphy, dev, info, false);
}

static int ath6kl_del_beacon(struct wiphy *wiphy, struct net_device *dev)
{
	struct ath6kl *ar = ath6kl_priv(dev);
<<<<<<< HEAD

	if (ar->nw_type != AP_NETWORK)
		return -EOPNOTSUPP;
	if (!test_bit(CONNECTED, &ar->flag))
		return -ENOTCONN;

	ath6kl_wmi_disconnect_cmd(ar->wmi);
	clear_bit(CONNECTED, &ar->flag);
=======
	struct ath6kl_vif *vif = netdev_priv(dev);

	if (vif->nw_type != AP_NETWORK)
		return -EOPNOTSUPP;
	if (!test_bit(CONNECTED, &vif->flags))
		return -ENOTCONN;

	ath6kl_wmi_disconnect_cmd(ar->wmi, vif->fw_vif_idx);
	clear_bit(CONNECTED, &vif->flags);
>>>>>>> 7a3759d2

	return 0;
}

<<<<<<< HEAD
=======
static int ath6kl_change_station(struct wiphy *wiphy, struct net_device *dev,
				 u8 *mac, struct station_parameters *params)
{
	struct ath6kl *ar = ath6kl_priv(dev);
	struct ath6kl_vif *vif = netdev_priv(dev);

	if (vif->nw_type != AP_NETWORK)
		return -EOPNOTSUPP;

	/* Use this only for authorizing/unauthorizing a station */
	if (!(params->sta_flags_mask & BIT(NL80211_STA_FLAG_AUTHORIZED)))
		return -EOPNOTSUPP;

	if (params->sta_flags_set & BIT(NL80211_STA_FLAG_AUTHORIZED))
		return ath6kl_wmi_ap_set_mlme(ar->wmi, vif->fw_vif_idx,
					      WMI_AP_MLME_AUTHORIZE, mac, 0);
	return ath6kl_wmi_ap_set_mlme(ar->wmi, vif->fw_vif_idx,
				      WMI_AP_MLME_UNAUTHORIZE, mac, 0);
}

static int ath6kl_remain_on_channel(struct wiphy *wiphy,
				    struct net_device *dev,
				    struct ieee80211_channel *chan,
				    enum nl80211_channel_type channel_type,
				    unsigned int duration,
				    u64 *cookie)
{
	struct ath6kl *ar = ath6kl_priv(dev);
	struct ath6kl_vif *vif = netdev_priv(dev);
	u32 id;

	/* TODO: if already pending or ongoing remain-on-channel,
	 * return -EBUSY */
	id = ++vif->last_roc_id;
	if (id == 0) {
		/* Do not use 0 as the cookie value */
		id = ++vif->last_roc_id;
	}
	*cookie = id;

	return ath6kl_wmi_remain_on_chnl_cmd(ar->wmi, vif->fw_vif_idx,
					     chan->center_freq, duration);
}

static int ath6kl_cancel_remain_on_channel(struct wiphy *wiphy,
					   struct net_device *dev,
					   u64 cookie)
{
	struct ath6kl *ar = ath6kl_priv(dev);
	struct ath6kl_vif *vif = netdev_priv(dev);

	if (cookie != vif->last_roc_id)
		return -ENOENT;
	vif->last_cancel_roc_id = cookie;

	return ath6kl_wmi_cancel_remain_on_chnl_cmd(ar->wmi, vif->fw_vif_idx);
}

static int ath6kl_send_go_probe_resp(struct ath6kl_vif *vif,
				     const u8 *buf, size_t len,
				     unsigned int freq)
{
	struct ath6kl *ar = vif->ar;
	const u8 *pos;
	u8 *p2p;
	int p2p_len;
	int ret;
	const struct ieee80211_mgmt *mgmt;

	mgmt = (const struct ieee80211_mgmt *) buf;

	/* Include P2P IE(s) from the frame generated in user space. */

	p2p = kmalloc(len, GFP_KERNEL);
	if (p2p == NULL)
		return -ENOMEM;
	p2p_len = 0;

	pos = mgmt->u.probe_resp.variable;
	while (pos + 1 < buf + len) {
		if (pos + 2 + pos[1] > buf + len)
			break;
		if (ath6kl_is_p2p_ie(pos)) {
			memcpy(p2p + p2p_len, pos, 2 + pos[1]);
			p2p_len += 2 + pos[1];
		}
		pos += 2 + pos[1];
	}

	ret = ath6kl_wmi_send_probe_response_cmd(ar->wmi, vif->fw_vif_idx, freq,
						 mgmt->da, p2p, p2p_len);
	kfree(p2p);
	return ret;
}

static int ath6kl_mgmt_tx(struct wiphy *wiphy, struct net_device *dev,
			  struct ieee80211_channel *chan, bool offchan,
			  enum nl80211_channel_type channel_type,
			  bool channel_type_valid, unsigned int wait,
			  const u8 *buf, size_t len, bool no_cck, u64 *cookie)
{
	struct ath6kl *ar = ath6kl_priv(dev);
	struct ath6kl_vif *vif = netdev_priv(dev);
	u32 id;
	const struct ieee80211_mgmt *mgmt;

	mgmt = (const struct ieee80211_mgmt *) buf;
	if (buf + len >= mgmt->u.probe_resp.variable &&
	    vif->nw_type == AP_NETWORK && test_bit(CONNECTED, &vif->flags) &&
	    ieee80211_is_probe_resp(mgmt->frame_control)) {
		/*
		 * Send Probe Response frame in AP mode using a separate WMI
		 * command to allow the target to fill in the generic IEs.
		 */
		*cookie = 0; /* TX status not supported */
		return ath6kl_send_go_probe_resp(vif, buf, len,
						 chan->center_freq);
	}

	id = vif->send_action_id++;
	if (id == 0) {
		/*
		 * 0 is a reserved value in the WMI command and shall not be
		 * used for the command.
		 */
		id = vif->send_action_id++;
	}

	*cookie = id;
	return ath6kl_wmi_send_action_cmd(ar->wmi, vif->fw_vif_idx, id,
					  chan->center_freq, wait,
					  buf, len);
}

static void ath6kl_mgmt_frame_register(struct wiphy *wiphy,
				       struct net_device *dev,
				       u16 frame_type, bool reg)
{
	struct ath6kl_vif *vif = netdev_priv(dev);

	ath6kl_dbg(ATH6KL_DBG_WLAN_CFG, "%s: frame_type=0x%x reg=%d\n",
		   __func__, frame_type, reg);
	if (frame_type == IEEE80211_STYPE_PROBE_REQ) {
		/*
		 * Note: This notification callback is not allowed to sleep, so
		 * we cannot send WMI_PROBE_REQ_REPORT_CMD here. Instead, we
		 * hardcode target to report Probe Request frames all the time.
		 */
		vif->probe_req_report = reg;
	}
}

static const struct ieee80211_txrx_stypes
ath6kl_mgmt_stypes[NUM_NL80211_IFTYPES] = {
	[NL80211_IFTYPE_STATION] = {
		.tx = BIT(IEEE80211_STYPE_ACTION >> 4) |
		BIT(IEEE80211_STYPE_PROBE_RESP >> 4),
		.rx = BIT(IEEE80211_STYPE_ACTION >> 4) |
		BIT(IEEE80211_STYPE_PROBE_REQ >> 4)
	},
	[NL80211_IFTYPE_P2P_CLIENT] = {
		.tx = BIT(IEEE80211_STYPE_ACTION >> 4) |
		BIT(IEEE80211_STYPE_PROBE_RESP >> 4),
		.rx = BIT(IEEE80211_STYPE_ACTION >> 4) |
		BIT(IEEE80211_STYPE_PROBE_REQ >> 4)
	},
	[NL80211_IFTYPE_P2P_GO] = {
		.tx = BIT(IEEE80211_STYPE_ACTION >> 4) |
		BIT(IEEE80211_STYPE_PROBE_RESP >> 4),
		.rx = BIT(IEEE80211_STYPE_ACTION >> 4) |
		BIT(IEEE80211_STYPE_PROBE_REQ >> 4)
	},
};

>>>>>>> 7a3759d2
static struct cfg80211_ops ath6kl_cfg80211_ops = {
	.add_virtual_intf = ath6kl_cfg80211_add_iface,
	.del_virtual_intf = ath6kl_cfg80211_del_iface,
	.change_virtual_intf = ath6kl_cfg80211_change_iface,
	.scan = ath6kl_cfg80211_scan,
	.connect = ath6kl_cfg80211_connect,
	.disconnect = ath6kl_cfg80211_disconnect,
	.add_key = ath6kl_cfg80211_add_key,
	.get_key = ath6kl_cfg80211_get_key,
	.del_key = ath6kl_cfg80211_del_key,
	.set_default_key = ath6kl_cfg80211_set_default_key,
	.set_wiphy_params = ath6kl_cfg80211_set_wiphy_params,
	.set_tx_power = ath6kl_cfg80211_set_txpower,
	.get_tx_power = ath6kl_cfg80211_get_txpower,
	.set_power_mgmt = ath6kl_cfg80211_set_power_mgmt,
	.join_ibss = ath6kl_cfg80211_join_ibss,
	.leave_ibss = ath6kl_cfg80211_leave_ibss,
	.get_station = ath6kl_get_station,
	.set_pmksa = ath6kl_set_pmksa,
	.del_pmksa = ath6kl_del_pmksa,
	.flush_pmksa = ath6kl_flush_pmksa,
	CFG80211_TESTMODE_CMD(ath6kl_tm_cmd)
#ifdef CONFIG_PM
	.suspend = ar6k_cfg80211_suspend,
	.resume = ar6k_cfg80211_resume,
#endif
	.set_channel = ath6kl_set_channel,
	.add_beacon = ath6kl_add_beacon,
	.set_beacon = ath6kl_set_beacon,
	.del_beacon = ath6kl_del_beacon,
<<<<<<< HEAD
=======
	.change_station = ath6kl_change_station,
	.remain_on_channel = ath6kl_remain_on_channel,
	.cancel_remain_on_channel = ath6kl_cancel_remain_on_channel,
	.mgmt_tx = ath6kl_mgmt_tx,
	.mgmt_frame_register = ath6kl_mgmt_frame_register,
>>>>>>> 7a3759d2
};

struct ath6kl *ath6kl_core_alloc(struct device *dev)
{
	struct ath6kl *ar;
	struct wiphy *wiphy;
	u8 ctr;

	/* create a new wiphy for use with cfg80211 */
	wiphy = wiphy_new(&ath6kl_cfg80211_ops, sizeof(struct ath6kl));

	if (!wiphy) {
		ath6kl_err("couldn't allocate wiphy device\n");
		return NULL;
	}

	ar = wiphy_priv(wiphy);
	if (!multi_norm_if_support)
		ar->p2p = !!ath6kl_p2p;
	ar->wiphy = wiphy;
	ar->dev = dev;

	if (multi_norm_if_support)
		ar->max_norm_iface = 2;
	else
		ar->max_norm_iface = 1;

	/* FIXME: Remove this once the multivif support is enabled */
	ar->max_norm_iface = 1;

	spin_lock_init(&ar->lock);
	spin_lock_init(&ar->mcastpsq_lock);
	spin_lock_init(&ar->list_lock);

	init_waitqueue_head(&ar->event_wq);
	sema_init(&ar->sem, 1);

	INIT_LIST_HEAD(&ar->amsdu_rx_buffer_queue);
	INIT_LIST_HEAD(&ar->vif_list);

	clear_bit(WMI_ENABLED, &ar->flag);
	clear_bit(SKIP_SCAN, &ar->flag);
	clear_bit(DESTROY_IN_PROGRESS, &ar->flag);

	ar->listen_intvl_t = A_DEFAULT_LISTEN_INTERVAL;
	ar->listen_intvl_b = 0;
	ar->tx_pwr = 0;

	ar->intra_bss = 1;
	memset(&ar->sc_params, 0, sizeof(ar->sc_params));
	ar->sc_params.short_scan_ratio = WMI_SHORTSCANRATIO_DEFAULT;
	ar->sc_params.scan_ctrl_flags = DEFAULT_SCAN_CTRL_FLAGS;
	ar->lrssi_roam_threshold = DEF_LRSSI_ROAM_THRESHOLD;

	memset((u8 *)ar->sta_list, 0,
	       AP_MAX_NUM_STA * sizeof(struct ath6kl_sta));

	/* Init the PS queues */
	for (ctr = 0; ctr < AP_MAX_NUM_STA; ctr++) {
		spin_lock_init(&ar->sta_list[ctr].psq_lock);
		skb_queue_head_init(&ar->sta_list[ctr].psq);
	}

	skb_queue_head_init(&ar->mcastpsq);

	memcpy(ar->ap_country_code, DEF_AP_COUNTRY_CODE, 3);

	return ar;
}

int ath6kl_register_ieee80211_hw(struct ath6kl *ar)
{
	struct wiphy *wiphy = ar->wiphy;
	int ret;

	wiphy->mgmt_stypes = ath6kl_mgmt_stypes;

	wiphy->max_remain_on_channel_duration = 5000;

	/* set device pointer for wiphy */
	set_wiphy_dev(wiphy, ar->dev);

	wiphy->interface_modes = BIT(NL80211_IFTYPE_STATION) |
				 BIT(NL80211_IFTYPE_ADHOC) |
				 BIT(NL80211_IFTYPE_AP);
	if (ar->p2p) {
		wiphy->interface_modes |= BIT(NL80211_IFTYPE_P2P_GO) |
					  BIT(NL80211_IFTYPE_P2P_CLIENT);
	}

	/* max num of ssids that can be probed during scanning */
<<<<<<< HEAD
	wdev->wiphy->max_scan_ssids = MAX_PROBED_SSID_INDEX;
	wdev->wiphy->max_scan_ie_len = 1000; /* FIX: what is correct limit? */
	wdev->wiphy->bands[IEEE80211_BAND_2GHZ] = &ath6kl_band_2ghz;
	wdev->wiphy->bands[IEEE80211_BAND_5GHZ] = &ath6kl_band_5ghz;
	wdev->wiphy->signal_type = CFG80211_SIGNAL_TYPE_MBM;
=======
	wiphy->max_scan_ssids = MAX_PROBED_SSID_INDEX;
	wiphy->max_scan_ie_len = 1000; /* FIX: what is correct limit? */
	wiphy->bands[IEEE80211_BAND_2GHZ] = &ath6kl_band_2ghz;
	wiphy->bands[IEEE80211_BAND_5GHZ] = &ath6kl_band_5ghz;
	wiphy->signal_type = CFG80211_SIGNAL_TYPE_MBM;
>>>>>>> 7a3759d2

	wiphy->cipher_suites = cipher_suites;
	wiphy->n_cipher_suites = ARRAY_SIZE(cipher_suites);

	ret = wiphy_register(wiphy);
	if (ret < 0) {
		ath6kl_err("couldn't register wiphy device\n");
		return ret;
	}

	return 0;
}

static int ath6kl_init_if_data(struct ath6kl_vif *vif)
{
	vif->aggr_cntxt = aggr_init(vif->ndev);
	if (!vif->aggr_cntxt) {
		ath6kl_err("failed to initialize aggr\n");
		return -ENOMEM;
	}

	setup_timer(&vif->disconnect_timer, disconnect_timer_handler,
		    (unsigned long) vif->ndev);
	set_bit(WMM_ENABLED, &vif->flags);
	spin_lock_init(&vif->if_lock);

	return 0;
}

void ath6kl_deinit_if_data(struct ath6kl_vif *vif)
{
	struct ath6kl *ar = vif->ar;

	aggr_module_destroy(vif->aggr_cntxt);

	ar->avail_idx_map |= BIT(vif->fw_vif_idx);

	if (vif->nw_type == ADHOC_NETWORK)
		ar->ibss_if_active = false;

	unregister_netdevice(vif->ndev);

	ar->num_vif--;
}

struct net_device *ath6kl_interface_add(struct ath6kl *ar, char *name,
					enum nl80211_iftype type, u8 fw_vif_idx,
					u8 nw_type)
{
	struct net_device *ndev;
	struct ath6kl_vif *vif;

	ndev = alloc_netdev(sizeof(*vif), name, ether_setup);
	if (!ndev)
		return NULL;

	vif = netdev_priv(ndev);
	ndev->ieee80211_ptr = &vif->wdev;
	vif->wdev.wiphy = ar->wiphy;
	vif->ar = ar;
	vif->ndev = ndev;
	SET_NETDEV_DEV(ndev, wiphy_dev(vif->wdev.wiphy));
	vif->wdev.netdev = ndev;
	vif->wdev.iftype = type;
	vif->fw_vif_idx = fw_vif_idx;
	vif->nw_type = vif->next_mode = nw_type;

	memcpy(ndev->dev_addr, ar->mac_addr, ETH_ALEN);
	if (fw_vif_idx != 0)
		ndev->dev_addr[0] = (ndev->dev_addr[0] ^ (1 << fw_vif_idx)) |
				     0x2;

	init_netdev(ndev);

	ath6kl_init_control_info(vif);

	/* TODO: Pass interface specific pointer instead of ar */
	if (ath6kl_init_if_data(vif))
		goto err;

	if (register_netdevice(ndev))
		goto err;

	ar->avail_idx_map &= ~BIT(fw_vif_idx);
	vif->sme_state = SME_DISCONNECTED;
	set_bit(WLAN_ENABLED, &vif->flags);
	ar->wlan_pwr_state = WLAN_POWER_STATE_ON;
	set_bit(NETDEV_REGISTERED, &vif->flags);

	if (type == NL80211_IFTYPE_ADHOC)
		ar->ibss_if_active = true;

	spin_lock(&ar->list_lock);
	list_add_tail(&vif->list, &ar->vif_list);
	spin_unlock(&ar->list_lock);

	return ndev;

err:
	aggr_module_destroy(vif->aggr_cntxt);
	free_netdev(ndev);
	return NULL;
}

void ath6kl_deinit_ieee80211_hw(struct ath6kl *ar)
{
	wiphy_unregister(ar->wiphy);
	wiphy_free(ar->wiphy);
}<|MERGE_RESOLUTION|>--- conflicted
+++ resolved
@@ -174,15 +174,9 @@
 
 static int ath6kl_set_cipher(struct ath6kl_vif *vif, u32 cipher, bool ucast)
 {
-<<<<<<< HEAD
-	u8 *ar_cipher = ucast ? &ar->prwise_crypto : &ar->grp_crypto;
-	u8 *ar_cipher_len = ucast ? &ar->prwise_crypto_len :
-		&ar->grp_crypto_len;
-=======
 	u8 *ar_cipher = ucast ? &vif->prwise_crypto : &vif->grp_crypto;
 	u8 *ar_cipher_len = ucast ? &vif->prwise_crypto_len :
 		&vif->grp_crypto_len;
->>>>>>> 7a3759d2
 
 	ath6kl_dbg(ATH6KL_DBG_WLAN_CFG, "%s: cipher 0x%x, ucast %u\n",
 		   __func__, cipher, ucast);
@@ -265,11 +259,6 @@
 	return pos[0] == WLAN_EID_RSN;
 }
 
-<<<<<<< HEAD
-static int ath6kl_set_assoc_req_ies(struct ath6kl *ar, const u8 *ies,
-					size_t ies_len)
-{
-=======
 static bool ath6kl_is_wps_ie(const u8 *pos)
 {
 	return (pos[0] == WLAN_EID_VENDOR_SPECIFIC &&
@@ -282,22 +271,18 @@
 				    size_t ies_len)
 {
 	struct ath6kl *ar = vif->ar;
->>>>>>> 7a3759d2
 	const u8 *pos;
 	u8 *buf = NULL;
 	size_t len = 0;
 	int ret;
 
 	/*
-<<<<<<< HEAD
-=======
 	 * Clear previously set flag
 	 */
 
 	ar->connect_ctrl_flags &= ~CONNECT_WPS_FLAG;
 
 	/*
->>>>>>> 7a3759d2
 	 * Filter out RSN/WPA IE(s)
 	 */
 
@@ -314,30 +299,20 @@
 				memcpy(buf + len, pos, 2 + pos[1]);
 				len += 2 + pos[1];
 			}
-<<<<<<< HEAD
-=======
 
 			if (ath6kl_is_wps_ie(pos))
 				ar->connect_ctrl_flags |= CONNECT_WPS_FLAG;
 
->>>>>>> 7a3759d2
 			pos += 2 + pos[1];
 		}
 	}
 
-<<<<<<< HEAD
-	ret = ath6kl_wmi_set_appie_cmd(ar->wmi, WMI_FRAME_ASSOC_REQ,
-				       buf, len);
-=======
 	ret = ath6kl_wmi_set_appie_cmd(ar->wmi, vif->fw_vif_idx,
 				       WMI_FRAME_ASSOC_REQ, buf, len);
->>>>>>> 7a3759d2
 	kfree(buf);
 	return ret;
 }
 
-<<<<<<< HEAD
-=======
 static int ath6kl_nliftype_to_drv_iftype(enum nl80211_iftype type, u8 *nw_type)
 {
 	switch (type) {
@@ -399,7 +374,6 @@
 	return false;
 }
 
->>>>>>> 7a3759d2
 static int ath6kl_cfg80211_connect(struct wiphy *wiphy, struct net_device *dev,
 				   struct cfg80211_connect_params *sme)
 {
@@ -450,23 +424,11 @@
 	}
 
 	if (sme->ie && (sme->ie_len > 0)) {
-<<<<<<< HEAD
-		status = ath6kl_set_assoc_req_ies(ar, sme->ie, sme->ie_len);
-=======
 		status = ath6kl_set_assoc_req_ies(vif, sme->ie, sme->ie_len);
->>>>>>> 7a3759d2
 		if (status)
 			return status;
 	}
 
-<<<<<<< HEAD
-	if (test_bit(CONNECTED, &ar->flag) &&
-	    ar->ssid_len == sme->ssid_len &&
-	    !memcmp(ar->ssid, sme->ssid, ar->ssid_len)) {
-		ar->reconnect_flag = true;
-		status = ath6kl_wmi_reconnect_cmd(ar->wmi, ar->req_bssid,
-						  ar->ch_hint);
-=======
 	if (test_bit(CONNECTED, &vif->flags) &&
 	    vif->ssid_len == sme->ssid_len &&
 	    !memcmp(vif->ssid, sme->ssid, vif->ssid_len)) {
@@ -474,7 +436,6 @@
 		status = ath6kl_wmi_reconnect_cmd(ar->wmi, vif->fw_vif_idx,
 						  vif->req_bssid,
 						  vif->ch_hint);
->>>>>>> 7a3759d2
 
 		up(&ar->sem);
 		if (status) {
@@ -561,20 +522,6 @@
 		   " PW crypto %d PW crypto len %d GRP crypto %d"
 		   " GRP crypto len %d channel hint %u\n",
 		   __func__,
-<<<<<<< HEAD
-		   ar->auth_mode, ar->dot11_auth_mode, ar->prwise_crypto,
-		   ar->prwise_crypto_len, ar->grp_crypto,
-		   ar->grp_crypto_len, ar->ch_hint);
-
-	ar->reconnect_flag = 0;
-	status = ath6kl_wmi_connect_cmd(ar->wmi, ar->nw_type,
-					ar->dot11_auth_mode, ar->auth_mode,
-					ar->prwise_crypto,
-					ar->prwise_crypto_len,
-					ar->grp_crypto, ar->grp_crypto_len,
-					ar->ssid_len, ar->ssid,
-					ar->req_bssid, ar->ch_hint,
-=======
 		   vif->auth_mode, vif->dot11_auth_mode, vif->prwise_crypto,
 		   vif->prwise_crypto_len, vif->grp_crypto,
 		   vif->grp_crypto_len, vif->ch_hint);
@@ -587,7 +534,6 @@
 					vif->grp_crypto, vif->grp_crypto_len,
 					vif->ssid_len, vif->ssid,
 					vif->req_bssid, vif->ch_hint,
->>>>>>> 7a3759d2
 					ar->connect_ctrl_flags);
 
 	up(&ar->sem);
@@ -822,63 +768,6 @@
 		return;
 	}
 
-<<<<<<< HEAD
-	ar->dot11_auth_mode = SHARED_AUTH;
-	ar->auto_auth_stage = AUTH_IDLE;
-
-	ath6kl_wmi_addkey_cmd(ar->wmi,
-			      ar->def_txkey_index,
-			      ar->prwise_crypto,
-			      GROUP_USAGE | TX_USAGE,
-			      key->key_len, NULL,
-			      key->key,
-			      KEY_OP_INIT_VAL, NULL,
-			      NO_SYNC_WMIFLAG);
-
-	status = ath6kl_wmi_connect_cmd(ar->wmi,
-					ar->nw_type,
-					ar->dot11_auth_mode,
-					ar->auth_mode,
-					ar->prwise_crypto,
-					ar->prwise_crypto_len,
-					ar->grp_crypto,
-					ar->grp_crypto_len,
-					ar->ssid_len,
-					ar->ssid,
-					ar->req_bssid,
-					ar->ch_hint,
-					ar->connect_ctrl_flags);
-	up(&ar->sem);
-}
-
-static inline bool is_ch_11a(u16 ch)
-{
-	return (!((ch >= 2412) && (ch <= 2484)));
-}
-
-/* struct ath6kl_node_table::nt_nodelock is locked when calling this */
-void ath6kl_cfg80211_scan_node(struct wiphy *wiphy, struct bss *ni)
-{
-	struct ieee80211_mgmt *mgmt;
-	struct ieee80211_channel *channel;
-	struct ieee80211_supported_band *band;
-	struct ath6kl_common_ie *cie;
-	s32 signal;
-	int freq;
-
-	cie = &ni->ni_cie;
-
-	if (is_ch_11a(cie->ie_chan))
-		band = wiphy->bands[IEEE80211_BAND_5GHZ]; /* 11a */
-	else if ((cie->ie_erp) || (cie->ie_xrates))
-		band = wiphy->bands[IEEE80211_BAND_2GHZ]; /* 11g */
-	else
-		band = wiphy->bands[IEEE80211_BAND_2GHZ]; /* 11b */
-
-	freq = cie->ie_chan;
-	channel = ieee80211_get_channel(wiphy, freq);
-	signal = ni->ni_snr * 100;
-=======
 	clear_bit(CONNECT_PEND, &vif->flags);
 
 	if (vif->sme_state == SME_CONNECTING) {
@@ -891,7 +780,6 @@
 		cfg80211_disconnected(vif->ndev, reason,
 				NULL, 0, GFP_KERNEL);
 	}
->>>>>>> 7a3759d2
 
 	vif->sme_state = SME_DISCONNECTED;
 }
@@ -900,10 +788,7 @@
 				struct cfg80211_scan_request *request)
 {
 	struct ath6kl *ar = (struct ath6kl *)ath6kl_priv(ndev);
-<<<<<<< HEAD
-=======
 	struct ath6kl_vif *vif = netdev_priv(ndev);
->>>>>>> 7a3759d2
 	s8 n_channels = 0;
 	u16 *channels = NULL;
 	int ret = 0;
@@ -913,16 +798,10 @@
 		return -EIO;
 
 	if (!ar->usr_bss_filter) {
-<<<<<<< HEAD
-		ret = ath6kl_wmi_bssfilter_cmd(
-			ar->wmi,
-			(test_bit(CONNECTED, &ar->flag) ?
-=======
 		clear_bit(CLEAR_BSSFILTER_ON_BEACON, &vif->flags);
 		ret = ath6kl_wmi_bssfilter_cmd(
 			ar->wmi, vif->fw_vif_idx,
 			(test_bit(CONNECTED, &vif->flags) ?
->>>>>>> 7a3759d2
 			 ALL_BUT_BSS_FILTER : ALL_BSS_FILTER), 0);
 		if (ret) {
 			ath6kl_err("couldn't set bss filtering\n");
@@ -944,19 +823,14 @@
 	}
 
 	if (request->ie) {
-<<<<<<< HEAD
-		ret = ath6kl_wmi_set_appie_cmd(ar->wmi, WMI_FRAME_PROBE_REQ,
-=======
 		ret = ath6kl_wmi_set_appie_cmd(ar->wmi, vif->fw_vif_idx,
 					       WMI_FRAME_PROBE_REQ,
->>>>>>> 7a3759d2
 					       request->ie, request->ie_len);
 		if (ret) {
 			ath6kl_err("failed to set Probe Request appie for "
 				   "scan");
 			return ret;
 		}
-<<<<<<< HEAD
 	}
 
 	/*
@@ -981,37 +855,6 @@
 			channels[i] = request->channels[i]->center_freq;
 	}
 
-	ret = ath6kl_wmi_startscan_cmd(ar->wmi, WMI_LONG_SCAN, 0,
-				       false, 0, 0, n_channels, channels);
-	if (ret)
-		ath6kl_err("wmi_startscan_cmd failed\n");
-	else
-		ar->scan_req = request;
-=======
-	}
-
-	/*
-	 * Scan only the requested channels if the request specifies a set of
-	 * channels. If the list is longer than the target supports, do not
-	 * configure the list and instead, scan all available channels.
-	 */
-	if (request->n_channels > 0 &&
-	    request->n_channels <= WMI_MAX_CHANNELS) {
-		u8 i;
-
-		n_channels = request->n_channels;
-
-		channels = kzalloc(n_channels * sizeof(u16), GFP_KERNEL);
-		if (channels == NULL) {
-			ath6kl_warn("failed to set scan channels, "
-				    "scan all channels");
-			n_channels = 0;
-		}
-
-		for (i = 0; i < n_channels; i++)
-			channels[i] = request->channels[i]->center_freq;
-	}
-
 	if (test_bit(CONNECTED, &vif->flags))
 		force_fg_scan = 1;
 
@@ -1022,7 +865,6 @@
 		ath6kl_err("wmi_startscan_cmd failed\n");
 	else
 		vif->scan_req = request;
->>>>>>> 7a3759d2
 
 	kfree(channels);
 
@@ -1584,19 +1426,6 @@
 		   " PW crypto %d PW crypto len %d GRP crypto %d"
 		   " GRP crypto len %d channel hint %u\n",
 		   __func__,
-<<<<<<< HEAD
-		   ar->auth_mode, ar->dot11_auth_mode, ar->prwise_crypto,
-		   ar->prwise_crypto_len, ar->grp_crypto,
-		   ar->grp_crypto_len, ar->ch_hint);
-
-	status = ath6kl_wmi_connect_cmd(ar->wmi, ar->nw_type,
-					ar->dot11_auth_mode, ar->auth_mode,
-					ar->prwise_crypto,
-					ar->prwise_crypto_len,
-					ar->grp_crypto, ar->grp_crypto_len,
-					ar->ssid_len, ar->ssid,
-					ar->req_bssid, ar->ch_hint,
-=======
 		   vif->auth_mode, vif->dot11_auth_mode, vif->prwise_crypto,
 		   vif->prwise_crypto_len, vif->grp_crypto,
 		   vif->grp_crypto_len, vif->ch_hint);
@@ -1608,7 +1437,6 @@
 					vif->grp_crypto, vif->grp_crypto_len,
 					vif->ssid_len, vif->ssid,
 					vif->req_bssid, vif->ch_hint,
->>>>>>> 7a3759d2
 					ar->connect_ctrl_flags);
 	set_bit(CONNECT_PEND, &vif->flags);
 
@@ -1850,30 +1678,18 @@
 			      struct ieee80211_channel *chan,
 			      enum nl80211_channel_type channel_type)
 {
-<<<<<<< HEAD
-	struct ath6kl *ar = ath6kl_priv(dev);
-
-	if (!ath6kl_cfg80211_ready(ar))
-=======
 	struct ath6kl_vif *vif = netdev_priv(dev);
 
 	if (!ath6kl_cfg80211_ready(vif))
->>>>>>> 7a3759d2
 		return -EIO;
 
 	ath6kl_dbg(ATH6KL_DBG_WLAN_CFG, "%s: center_freq=%u hw_value=%u\n",
 		   __func__, chan->center_freq, chan->hw_value);
-<<<<<<< HEAD
-	ar->next_chan = chan->center_freq;
-=======
 	vif->next_chan = chan->center_freq;
->>>>>>> 7a3759d2
 
 	return 0;
 }
 
-<<<<<<< HEAD
-=======
 static bool ath6kl_is_p2p_ie(const u8 *pos)
 {
 	return pos[0] == WLAN_EID_VENDOR_SPECIFIC && pos[1] >= 4 &&
@@ -1917,15 +1733,11 @@
 	return ret;
 }
 
->>>>>>> 7a3759d2
 static int ath6kl_ap_beacon(struct wiphy *wiphy, struct net_device *dev,
 			    struct beacon_parameters *info, bool add)
 {
 	struct ath6kl *ar = ath6kl_priv(dev);
-<<<<<<< HEAD
-=======
 	struct ath6kl_vif *vif = netdev_priv(dev);
->>>>>>> 7a3759d2
 	struct ieee80211_mgmt *mgmt;
 	u8 *ies;
 	int ies_len;
@@ -1935,16 +1747,6 @@
 
 	ath6kl_dbg(ATH6KL_DBG_WLAN_CFG, "%s: add=%d\n", __func__, add);
 
-<<<<<<< HEAD
-	if (!ath6kl_cfg80211_ready(ar))
-		return -EIO;
-
-	if (ar->next_mode != AP_NETWORK)
-		return -EOPNOTSUPP;
-
-	if (info->beacon_ies) {
-		res = ath6kl_wmi_set_appie_cmd(ar->wmi, WMI_FRAME_BEACON,
-=======
 	if (!ath6kl_cfg80211_ready(vif))
 		return -EIO;
 
@@ -1954,31 +1756,20 @@
 	if (info->beacon_ies) {
 		res = ath6kl_wmi_set_appie_cmd(ar->wmi, vif->fw_vif_idx,
 					       WMI_FRAME_BEACON,
->>>>>>> 7a3759d2
 					       info->beacon_ies,
 					       info->beacon_ies_len);
 		if (res)
 			return res;
 	}
 	if (info->proberesp_ies) {
-<<<<<<< HEAD
-		res = ath6kl_wmi_set_appie_cmd(ar->wmi, WMI_FRAME_PROBE_RESP,
-					       info->proberesp_ies,
-					       info->proberesp_ies_len);
-=======
 		res = ath6kl_set_ap_probe_resp_ies(vif, info->proberesp_ies,
 						   info->proberesp_ies_len);
->>>>>>> 7a3759d2
 		if (res)
 			return res;
 	}
 	if (info->assocresp_ies) {
-<<<<<<< HEAD
-		res = ath6kl_wmi_set_appie_cmd(ar->wmi, WMI_FRAME_ASSOC_RESP,
-=======
 		res = ath6kl_wmi_set_appie_cmd(ar->wmi, vif->fw_vif_idx,
 					       WMI_FRAME_ASSOC_RESP,
->>>>>>> 7a3759d2
 					       info->assocresp_ies,
 					       info->assocresp_ies_len);
 		if (res)
@@ -1988,11 +1779,9 @@
 	if (!add)
 		return 0;
 
-<<<<<<< HEAD
-=======
+
 	ar->ap_mode_bkey.valid = false;
 
->>>>>>> 7a3759d2
 	/* TODO:
 	 * info->interval
 	 * info->dtim_period
@@ -2008,21 +1797,12 @@
 
 	if (info->ssid == NULL)
 		return -EINVAL;
-<<<<<<< HEAD
-	memcpy(ar->ssid, info->ssid, info->ssid_len);
-	ar->ssid_len = info->ssid_len;
-	if (info->hidden_ssid != NL80211_HIDDEN_SSID_NOT_IN_USE)
-		return -EOPNOTSUPP; /* TODO */
-
-	ar->dot11_auth_mode = OPEN_AUTH;
-=======
 	memcpy(vif->ssid, info->ssid, info->ssid_len);
 	vif->ssid_len = info->ssid_len;
 	if (info->hidden_ssid != NL80211_HIDDEN_SSID_NOT_IN_USE)
 		return -EOPNOTSUPP; /* TODO */
 
 	vif->dot11_auth_mode = OPEN_AUTH;
->>>>>>> 7a3759d2
 
 	memset(&p, 0, sizeof(p));
 
@@ -2044,11 +1824,7 @@
 	}
 	if (p.auth_mode == 0)
 		p.auth_mode = NONE_AUTH;
-<<<<<<< HEAD
-	ar->auth_mode = p.auth_mode;
-=======
 	vif->auth_mode = p.auth_mode;
->>>>>>> 7a3759d2
 
 	for (i = 0; i < info->crypto.n_ciphers_pairwise; i++) {
 		switch (info->crypto.ciphers_pairwise[i]) {
@@ -2066,15 +1842,9 @@
 	}
 	if (p.prwise_crypto_type == 0) {
 		p.prwise_crypto_type = NONE_CRYPT;
-<<<<<<< HEAD
-		ath6kl_set_cipher(ar, 0, true);
-	} else if (info->crypto.n_ciphers_pairwise == 1)
-		ath6kl_set_cipher(ar, info->crypto.ciphers_pairwise[0], true);
-=======
 		ath6kl_set_cipher(vif, 0, true);
 	} else if (info->crypto.n_ciphers_pairwise == 1)
 		ath6kl_set_cipher(vif, info->crypto.ciphers_pairwise[0], true);
->>>>>>> 7a3759d2
 
 	switch (info->crypto.cipher_group) {
 	case WLAN_CIPHER_SUITE_WEP40:
@@ -2091,19 +1861,6 @@
 		p.grp_crypto_type = NONE_CRYPT;
 		break;
 	}
-<<<<<<< HEAD
-	ath6kl_set_cipher(ar, info->crypto.cipher_group, false);
-
-	p.nw_type = AP_NETWORK;
-	ar->nw_type = ar->next_mode;
-
-	p.ssid_len = ar->ssid_len;
-	memcpy(p.ssid, ar->ssid, ar->ssid_len);
-	p.dot11_auth_mode = ar->dot11_auth_mode;
-	p.ch = cpu_to_le16(ar->next_chan);
-
-	res = ath6kl_wmi_ap_profile_commit(ar->wmi, &p);
-=======
 	ath6kl_set_cipher(vif, info->crypto.cipher_group, false);
 
 	p.nw_type = AP_NETWORK;
@@ -2115,7 +1872,6 @@
 	p.ch = cpu_to_le16(vif->next_chan);
 
 	res = ath6kl_wmi_ap_profile_commit(ar->wmi, vif->fw_vif_idx, &p);
->>>>>>> 7a3759d2
 	if (res < 0)
 		return res;
 
@@ -2137,16 +1893,6 @@
 static int ath6kl_del_beacon(struct wiphy *wiphy, struct net_device *dev)
 {
 	struct ath6kl *ar = ath6kl_priv(dev);
-<<<<<<< HEAD
-
-	if (ar->nw_type != AP_NETWORK)
-		return -EOPNOTSUPP;
-	if (!test_bit(CONNECTED, &ar->flag))
-		return -ENOTCONN;
-
-	ath6kl_wmi_disconnect_cmd(ar->wmi);
-	clear_bit(CONNECTED, &ar->flag);
-=======
 	struct ath6kl_vif *vif = netdev_priv(dev);
 
 	if (vif->nw_type != AP_NETWORK)
@@ -2156,13 +1902,10 @@
 
 	ath6kl_wmi_disconnect_cmd(ar->wmi, vif->fw_vif_idx);
 	clear_bit(CONNECTED, &vif->flags);
->>>>>>> 7a3759d2
 
 	return 0;
 }
 
-<<<<<<< HEAD
-=======
 static int ath6kl_change_station(struct wiphy *wiphy, struct net_device *dev,
 				 u8 *mac, struct station_parameters *params)
 {
@@ -2337,7 +2080,6 @@
 	},
 };
 
->>>>>>> 7a3759d2
 static struct cfg80211_ops ath6kl_cfg80211_ops = {
 	.add_virtual_intf = ath6kl_cfg80211_add_iface,
 	.del_virtual_intf = ath6kl_cfg80211_del_iface,
@@ -2368,14 +2110,11 @@
 	.add_beacon = ath6kl_add_beacon,
 	.set_beacon = ath6kl_set_beacon,
 	.del_beacon = ath6kl_del_beacon,
-<<<<<<< HEAD
-=======
 	.change_station = ath6kl_change_station,
 	.remain_on_channel = ath6kl_remain_on_channel,
 	.cancel_remain_on_channel = ath6kl_cancel_remain_on_channel,
 	.mgmt_tx = ath6kl_mgmt_tx,
 	.mgmt_frame_register = ath6kl_mgmt_frame_register,
->>>>>>> 7a3759d2
 };
 
 struct ath6kl *ath6kl_core_alloc(struct device *dev)
@@ -2467,19 +2206,11 @@
 	}
 
 	/* max num of ssids that can be probed during scanning */
-<<<<<<< HEAD
-	wdev->wiphy->max_scan_ssids = MAX_PROBED_SSID_INDEX;
-	wdev->wiphy->max_scan_ie_len = 1000; /* FIX: what is correct limit? */
-	wdev->wiphy->bands[IEEE80211_BAND_2GHZ] = &ath6kl_band_2ghz;
-	wdev->wiphy->bands[IEEE80211_BAND_5GHZ] = &ath6kl_band_5ghz;
-	wdev->wiphy->signal_type = CFG80211_SIGNAL_TYPE_MBM;
-=======
 	wiphy->max_scan_ssids = MAX_PROBED_SSID_INDEX;
 	wiphy->max_scan_ie_len = 1000; /* FIX: what is correct limit? */
 	wiphy->bands[IEEE80211_BAND_2GHZ] = &ath6kl_band_2ghz;
 	wiphy->bands[IEEE80211_BAND_5GHZ] = &ath6kl_band_5ghz;
 	wiphy->signal_type = CFG80211_SIGNAL_TYPE_MBM;
->>>>>>> 7a3759d2
 
 	wiphy->cipher_suites = cipher_suites;
 	wiphy->n_cipher_suites = ARRAY_SIZE(cipher_suites);
