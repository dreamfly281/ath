/*
 * Copyright (c) 2004-2011 Atheros Communications Inc.
 *
 * Permission to use, copy, modify, and/or distribute this software for any
 * purpose with or without fee is hereby granted, provided that the above
 * copyright notice and this permission notice appear in all copies.
 *
 * THE SOFTWARE IS PROVIDED "AS IS" AND THE AUTHOR DISCLAIMS ALL WARRANTIES
 * WITH REGARD TO THIS SOFTWARE INCLUDING ALL IMPLIED WARRANTIES OF
 * MERCHANTABILITY AND FITNESS. IN NO EVENT SHALL THE AUTHOR BE LIABLE FOR
 * ANY SPECIAL, DIRECT, INDIRECT, OR CONSEQUENTIAL DAMAGES OR ANY DAMAGES
 * WHATSOEVER RESULTING FROM LOSS OF USE, DATA OR PROFITS, WHETHER IN AN
 * ACTION OF CONTRACT, NEGLIGENCE OR OTHER TORTIOUS ACTION, ARISING OUT OF
 * OR IN CONNECTION WITH THE USE OR PERFORMANCE OF THIS SOFTWARE.
 */

#include <linux/moduleparam.h>
#include <linux/inetdevice.h>

#include "core.h"
#include "cfg80211.h"
#include "debug.h"
#include "hif-ops.h"
#include "testmode.h"

static unsigned int ath6kl_p2p;

module_param(ath6kl_p2p, uint, 0644);

#define RATETAB_ENT(_rate, _rateid, _flags) {   \
	.bitrate    = (_rate),                  \
	.flags      = (_flags),                 \
	.hw_value   = (_rateid),                \
}

#define CHAN2G(_channel, _freq, _flags) {   \
	.band           = IEEE80211_BAND_2GHZ,  \
	.hw_value       = (_channel),           \
	.center_freq    = (_freq),              \
	.flags          = (_flags),             \
	.max_antenna_gain   = 0,                \
	.max_power      = 30,                   \
}

#define CHAN5G(_channel, _flags) {		    \
	.band           = IEEE80211_BAND_5GHZ,      \
	.hw_value       = (_channel),               \
	.center_freq    = 5000 + (5 * (_channel)),  \
	.flags          = (_flags),                 \
	.max_antenna_gain   = 0,                    \
	.max_power      = 30,                       \
}

static struct ieee80211_rate ath6kl_rates[] = {
	RATETAB_ENT(10, 0x1, 0),
	RATETAB_ENT(20, 0x2, 0),
	RATETAB_ENT(55, 0x4, 0),
	RATETAB_ENT(110, 0x8, 0),
	RATETAB_ENT(60, 0x10, 0),
	RATETAB_ENT(90, 0x20, 0),
	RATETAB_ENT(120, 0x40, 0),
	RATETAB_ENT(180, 0x80, 0),
	RATETAB_ENT(240, 0x100, 0),
	RATETAB_ENT(360, 0x200, 0),
	RATETAB_ENT(480, 0x400, 0),
	RATETAB_ENT(540, 0x800, 0),
};

#define ath6kl_a_rates     (ath6kl_rates + 4)
#define ath6kl_a_rates_size    8
#define ath6kl_g_rates     (ath6kl_rates + 0)
#define ath6kl_g_rates_size    12

static struct ieee80211_channel ath6kl_2ghz_channels[] = {
	CHAN2G(1, 2412, 0),
	CHAN2G(2, 2417, 0),
	CHAN2G(3, 2422, 0),
	CHAN2G(4, 2427, 0),
	CHAN2G(5, 2432, 0),
	CHAN2G(6, 2437, 0),
	CHAN2G(7, 2442, 0),
	CHAN2G(8, 2447, 0),
	CHAN2G(9, 2452, 0),
	CHAN2G(10, 2457, 0),
	CHAN2G(11, 2462, 0),
	CHAN2G(12, 2467, 0),
	CHAN2G(13, 2472, 0),
	CHAN2G(14, 2484, 0),
};

static struct ieee80211_channel ath6kl_5ghz_a_channels[] = {
	CHAN5G(34, 0), CHAN5G(36, 0),
	CHAN5G(38, 0), CHAN5G(40, 0),
	CHAN5G(42, 0), CHAN5G(44, 0),
	CHAN5G(46, 0), CHAN5G(48, 0),
	CHAN5G(52, 0), CHAN5G(56, 0),
	CHAN5G(60, 0), CHAN5G(64, 0),
	CHAN5G(100, 0), CHAN5G(104, 0),
	CHAN5G(108, 0), CHAN5G(112, 0),
	CHAN5G(116, 0), CHAN5G(120, 0),
	CHAN5G(124, 0), CHAN5G(128, 0),
	CHAN5G(132, 0), CHAN5G(136, 0),
	CHAN5G(140, 0), CHAN5G(149, 0),
	CHAN5G(153, 0), CHAN5G(157, 0),
	CHAN5G(161, 0), CHAN5G(165, 0),
	CHAN5G(184, 0), CHAN5G(188, 0),
	CHAN5G(192, 0), CHAN5G(196, 0),
	CHAN5G(200, 0), CHAN5G(204, 0),
	CHAN5G(208, 0), CHAN5G(212, 0),
	CHAN5G(216, 0),
};

static struct ieee80211_supported_band ath6kl_band_2ghz = {
	.n_channels = ARRAY_SIZE(ath6kl_2ghz_channels),
	.channels = ath6kl_2ghz_channels,
	.n_bitrates = ath6kl_g_rates_size,
	.bitrates = ath6kl_g_rates,
};

static struct ieee80211_supported_band ath6kl_band_5ghz = {
	.n_channels = ARRAY_SIZE(ath6kl_5ghz_a_channels),
	.channels = ath6kl_5ghz_a_channels,
	.n_bitrates = ath6kl_a_rates_size,
	.bitrates = ath6kl_a_rates,
};

#define CCKM_KRK_CIPHER_SUITE 0x004096ff /* use for KRK */

/* returns true if scheduled scan was stopped */
static bool __ath6kl_cfg80211_sscan_stop(struct ath6kl_vif *vif)
{
	struct ath6kl *ar = vif->ar;

	if (ar->state != ATH6KL_STATE_SCHED_SCAN)
		return false;

	del_timer_sync(&vif->sched_scan_timer);

	ath6kl_wmi_set_host_sleep_mode_cmd(ar->wmi, vif->fw_vif_idx,
					   ATH6KL_HOST_MODE_AWAKE);

	ar->state = ATH6KL_STATE_ON;

	return true;
}

static void ath6kl_cfg80211_sscan_disable(struct ath6kl_vif *vif)
{
	struct ath6kl *ar = vif->ar;
	bool stopped;

	stopped = __ath6kl_cfg80211_sscan_stop(vif);

	if (!stopped)
		return;

	cfg80211_sched_scan_stopped(ar->wiphy);
}

static int ath6kl_set_wpa_version(struct ath6kl_vif *vif,
				  enum nl80211_wpa_versions wpa_version)
{
	ath6kl_dbg(ATH6KL_DBG_WLAN_CFG, "%s: %u\n", __func__, wpa_version);

	if (!wpa_version) {
		vif->auth_mode = NONE_AUTH;
	} else if (wpa_version & NL80211_WPA_VERSION_2) {
		vif->auth_mode = WPA2_AUTH;
	} else if (wpa_version & NL80211_WPA_VERSION_1) {
		vif->auth_mode = WPA_AUTH;
	} else {
		ath6kl_err("%s: %u not supported\n", __func__, wpa_version);
		return -ENOTSUPP;
	}

	return 0;
}

static int ath6kl_set_auth_type(struct ath6kl_vif *vif,
				enum nl80211_auth_type auth_type)
{
	ath6kl_dbg(ATH6KL_DBG_WLAN_CFG, "%s: 0x%x\n", __func__, auth_type);

	switch (auth_type) {
	case NL80211_AUTHTYPE_OPEN_SYSTEM:
		vif->dot11_auth_mode = OPEN_AUTH;
		break;
	case NL80211_AUTHTYPE_SHARED_KEY:
		vif->dot11_auth_mode = SHARED_AUTH;
		break;
	case NL80211_AUTHTYPE_NETWORK_EAP:
		vif->dot11_auth_mode = LEAP_AUTH;
		break;

	case NL80211_AUTHTYPE_AUTOMATIC:
		vif->dot11_auth_mode = OPEN_AUTH | SHARED_AUTH;
		break;

	default:
		ath6kl_err("%s: 0x%x not spported\n", __func__, auth_type);
		return -ENOTSUPP;
	}

	return 0;
}

static int ath6kl_set_cipher(struct ath6kl_vif *vif, u32 cipher, bool ucast)
{
	u8 *ar_cipher = ucast ? &vif->prwise_crypto : &vif->grp_crypto;
	u8 *ar_cipher_len = ucast ? &vif->prwise_crypto_len :
		&vif->grp_crypto_len;

	ath6kl_dbg(ATH6KL_DBG_WLAN_CFG, "%s: cipher 0x%x, ucast %u\n",
		   __func__, cipher, ucast);

	switch (cipher) {
	case 0:
		/* our own hack to use value 0 as no crypto used */
		*ar_cipher = NONE_CRYPT;
		*ar_cipher_len = 0;
		break;
	case WLAN_CIPHER_SUITE_WEP40:
		*ar_cipher = WEP_CRYPT;
		*ar_cipher_len = 5;
		break;
	case WLAN_CIPHER_SUITE_WEP104:
		*ar_cipher = WEP_CRYPT;
		*ar_cipher_len = 13;
		break;
	case WLAN_CIPHER_SUITE_TKIP:
		*ar_cipher = TKIP_CRYPT;
		*ar_cipher_len = 0;
		break;
	case WLAN_CIPHER_SUITE_CCMP:
		*ar_cipher = AES_CRYPT;
		*ar_cipher_len = 0;
		break;
	case WLAN_CIPHER_SUITE_SMS4:
		*ar_cipher = WAPI_CRYPT;
		*ar_cipher_len = 0;
		break;
	default:
		ath6kl_err("cipher 0x%x not supported\n", cipher);
		return -ENOTSUPP;
	}

	return 0;
}

static void ath6kl_set_key_mgmt(struct ath6kl_vif *vif, u32 key_mgmt)
{
	ath6kl_dbg(ATH6KL_DBG_WLAN_CFG, "%s: 0x%x\n", __func__, key_mgmt);

	if (key_mgmt == WLAN_AKM_SUITE_PSK) {
		if (vif->auth_mode == WPA_AUTH)
			vif->auth_mode = WPA_PSK_AUTH;
		else if (vif->auth_mode == WPA2_AUTH)
			vif->auth_mode = WPA2_PSK_AUTH;
	} else if (key_mgmt == 0x00409600) {
		if (vif->auth_mode == WPA_AUTH)
			vif->auth_mode = WPA_AUTH_CCKM;
		else if (vif->auth_mode == WPA2_AUTH)
			vif->auth_mode = WPA2_AUTH_CCKM;
	} else if (key_mgmt != WLAN_AKM_SUITE_8021X) {
		vif->auth_mode = NONE_AUTH;
	}
}

static bool ath6kl_cfg80211_ready(struct ath6kl_vif *vif)
{
	struct ath6kl *ar = vif->ar;

	if (!test_bit(WMI_READY, &ar->flag)) {
		ath6kl_err("wmi is not ready\n");
		return false;
	}

	if (!test_bit(WLAN_ENABLED, &vif->flags)) {
		ath6kl_err("wlan disabled\n");
		return false;
	}

	return true;
}

static bool ath6kl_is_wpa_ie(const u8 *pos)
{
	return pos[0] == WLAN_EID_WPA && pos[1] >= 4 &&
		pos[2] == 0x00 && pos[3] == 0x50 &&
		pos[4] == 0xf2 && pos[5] == 0x01;
}

static bool ath6kl_is_rsn_ie(const u8 *pos)
{
	return pos[0] == WLAN_EID_RSN;
}

static bool ath6kl_is_wps_ie(const u8 *pos)
{
	return (pos[0] == WLAN_EID_VENDOR_SPECIFIC &&
		pos[1] >= 4 &&
		pos[2] == 0x00 && pos[3] == 0x50 && pos[4] == 0xf2 &&
		pos[5] == 0x04);
}

static int ath6kl_set_assoc_req_ies(struct ath6kl_vif *vif, const u8 *ies,
				    size_t ies_len)
{
	struct ath6kl *ar = vif->ar;
	const u8 *pos;
	u8 *buf = NULL;
	size_t len = 0;
	int ret;

	/*
	 * Clear previously set flag
	 */

	ar->connect_ctrl_flags &= ~CONNECT_WPS_FLAG;

	/*
	 * Filter out RSN/WPA IE(s)
	 */

	if (ies && ies_len) {
		buf = kmalloc(ies_len, GFP_KERNEL);
		if (buf == NULL)
			return -ENOMEM;
		pos = ies;

		while (pos + 1 < ies + ies_len) {
			if (pos + 2 + pos[1] > ies + ies_len)
				break;
			if (!(ath6kl_is_wpa_ie(pos) || ath6kl_is_rsn_ie(pos))) {
				memcpy(buf + len, pos, 2 + pos[1]);
				len += 2 + pos[1];
			}

			if (ath6kl_is_wps_ie(pos))
				ar->connect_ctrl_flags |= CONNECT_WPS_FLAG;

			pos += 2 + pos[1];
		}
	}

	ret = ath6kl_wmi_set_appie_cmd(ar->wmi, vif->fw_vif_idx,
				       WMI_FRAME_ASSOC_REQ, buf, len);
	kfree(buf);
	return ret;
}

static int ath6kl_nliftype_to_drv_iftype(enum nl80211_iftype type, u8 *nw_type)
{
	switch (type) {
	case NL80211_IFTYPE_STATION:
		*nw_type = INFRA_NETWORK;
		break;
	case NL80211_IFTYPE_ADHOC:
		*nw_type = ADHOC_NETWORK;
		break;
	case NL80211_IFTYPE_AP:
		*nw_type = AP_NETWORK;
		break;
	case NL80211_IFTYPE_P2P_CLIENT:
		*nw_type = INFRA_NETWORK;
		break;
	case NL80211_IFTYPE_P2P_GO:
		*nw_type = AP_NETWORK;
		break;
	default:
		ath6kl_err("invalid interface type %u\n", type);
		return -ENOTSUPP;
	}

	return 0;
}

static bool ath6kl_is_valid_iftype(struct ath6kl *ar, enum nl80211_iftype type,
				   u8 *if_idx, u8 *nw_type)
{
	int i;

	if (ath6kl_nliftype_to_drv_iftype(type, nw_type))
		return false;

	if (ar->ibss_if_active || ((type == NL80211_IFTYPE_ADHOC) &&
	    ar->num_vif))
		return false;

	if (type == NL80211_IFTYPE_STATION ||
	    type == NL80211_IFTYPE_AP || type == NL80211_IFTYPE_ADHOC) {
		for (i = 0; i < ar->vif_max; i++) {
			if ((ar->avail_idx_map >> i) & BIT(0)) {
				*if_idx = i;
				return true;
			}
		}
	}

	if (type == NL80211_IFTYPE_P2P_CLIENT ||
	    type == NL80211_IFTYPE_P2P_GO) {
		for (i = ar->max_norm_iface; i < ar->vif_max; i++) {
			if ((ar->avail_idx_map >> i) & BIT(0)) {
				*if_idx = i;
				return true;
			}
		}
	}

	return false;
}

static int ath6kl_cfg80211_connect(struct wiphy *wiphy, struct net_device *dev,
				   struct cfg80211_connect_params *sme)
{
	struct ath6kl *ar = ath6kl_priv(dev);
	struct ath6kl_vif *vif = netdev_priv(dev);
	int status;
	u8 nw_subtype = (ar->p2p) ? SUBTYPE_P2PDEV : SUBTYPE_NONE;

	ath6kl_cfg80211_sscan_disable(vif);

	vif->sme_state = SME_CONNECTING;

	if (!ath6kl_cfg80211_ready(vif))
		return -EIO;

	if (test_bit(DESTROY_IN_PROGRESS, &ar->flag)) {
		ath6kl_err("destroy in progress\n");
		return -EBUSY;
	}

	if (test_bit(SKIP_SCAN, &ar->flag) &&
	    ((sme->channel && sme->channel->center_freq == 0) ||
	     (sme->bssid && is_zero_ether_addr(sme->bssid)))) {
		ath6kl_err("SkipScan: channel or bssid invalid\n");
		return -EINVAL;
	}

	if (down_interruptible(&ar->sem)) {
		ath6kl_err("busy, couldn't get access\n");
		return -ERESTARTSYS;
	}

	if (test_bit(DESTROY_IN_PROGRESS, &ar->flag)) {
		ath6kl_err("busy, destroy in progress\n");
		up(&ar->sem);
		return -EBUSY;
	}

	if (ar->tx_pending[ath6kl_wmi_get_control_ep(ar->wmi)]) {
		/*
		 * sleep until the command queue drains
		 */
		wait_event_interruptible_timeout(ar->event_wq,
			ar->tx_pending[ath6kl_wmi_get_control_ep(ar->wmi)] == 0,
			WMI_TIMEOUT);
		if (signal_pending(current)) {
			ath6kl_err("cmd queue drain timeout\n");
			up(&ar->sem);
			return -EINTR;
		}
	}

<<<<<<< HEAD
	if (sme->ie && (sme->ie_len > 0)) {
		status = ath6kl_set_assoc_req_ies(vif, sme->ie, sme->ie_len);
		if (status) {
			up(&ar->sem);
			return status;
		}
	} else
		ar->connect_ctrl_flags &= ~CONNECT_WPS_FLAG;
=======
	status = ath6kl_set_assoc_req_ies(vif, sme->ie, sme->ie_len);
	if (status) {
		up(&ar->sem);
		return status;
	}
>>>>>>> e68f6750

	if (sme->ie == NULL || sme->ie_len == 0)
		ar->connect_ctrl_flags &= ~CONNECT_WPS_FLAG;

	if (test_bit(CONNECTED, &vif->flags) &&
	    vif->ssid_len == sme->ssid_len &&
	    !memcmp(vif->ssid, sme->ssid, vif->ssid_len)) {
		vif->reconnect_flag = true;
		status = ath6kl_wmi_reconnect_cmd(ar->wmi, vif->fw_vif_idx,
						  vif->req_bssid,
						  vif->ch_hint);

		up(&ar->sem);
		if (status) {
			ath6kl_err("wmi_reconnect_cmd failed\n");
			return -EIO;
		}
		return 0;
	} else if (vif->ssid_len == sme->ssid_len &&
		   !memcmp(vif->ssid, sme->ssid, vif->ssid_len)) {
		ath6kl_disconnect(vif);
	}

	memset(vif->ssid, 0, sizeof(vif->ssid));
	vif->ssid_len = sme->ssid_len;
	memcpy(vif->ssid, sme->ssid, sme->ssid_len);

	if (sme->channel)
		vif->ch_hint = sme->channel->center_freq;

	memset(vif->req_bssid, 0, sizeof(vif->req_bssid));
	if (sme->bssid && !is_broadcast_ether_addr(sme->bssid))
		memcpy(vif->req_bssid, sme->bssid, sizeof(vif->req_bssid));

	ath6kl_set_wpa_version(vif, sme->crypto.wpa_versions);

	status = ath6kl_set_auth_type(vif, sme->auth_type);
	if (status) {
		up(&ar->sem);
		return status;
	}

	if (sme->crypto.n_ciphers_pairwise)
		ath6kl_set_cipher(vif, sme->crypto.ciphers_pairwise[0], true);
	else
		ath6kl_set_cipher(vif, 0, true);

	ath6kl_set_cipher(vif, sme->crypto.cipher_group, false);

	if (sme->crypto.n_akm_suites)
		ath6kl_set_key_mgmt(vif, sme->crypto.akm_suites[0]);

	if ((sme->key_len) &&
	    (vif->auth_mode == NONE_AUTH) &&
	    (vif->prwise_crypto == WEP_CRYPT)) {
		struct ath6kl_key *key = NULL;

		if (sme->key_idx < WMI_MIN_KEY_INDEX ||
		    sme->key_idx > WMI_MAX_KEY_INDEX) {
			ath6kl_err("key index %d out of bounds\n",
				   sme->key_idx);
			up(&ar->sem);
			return -ENOENT;
		}

		key = &vif->keys[sme->key_idx];
		key->key_len = sme->key_len;
		memcpy(key->key, sme->key, key->key_len);
		key->cipher = vif->prwise_crypto;
		vif->def_txkey_index = sme->key_idx;

		ath6kl_wmi_addkey_cmd(ar->wmi, vif->fw_vif_idx, sme->key_idx,
				      vif->prwise_crypto,
				      GROUP_USAGE | TX_USAGE,
				      key->key_len,
				      NULL, 0,
				      key->key, KEY_OP_INIT_VAL, NULL,
				      NO_SYNC_WMIFLAG);
	}

	if (!ar->usr_bss_filter) {
		clear_bit(CLEAR_BSSFILTER_ON_BEACON, &vif->flags);
		if (ath6kl_wmi_bssfilter_cmd(ar->wmi, vif->fw_vif_idx,
		    ALL_BSS_FILTER, 0) != 0) {
			ath6kl_err("couldn't set bss filtering\n");
			up(&ar->sem);
			return -EIO;
		}
	}

	vif->nw_type = vif->next_mode;

	if (vif->wdev.iftype == NL80211_IFTYPE_P2P_CLIENT)
		nw_subtype = SUBTYPE_P2PCLIENT;

	ath6kl_dbg(ATH6KL_DBG_WLAN_CFG,
		   "%s: connect called with authmode %d dot11 auth %d"
		   " PW crypto %d PW crypto len %d GRP crypto %d"
		   " GRP crypto len %d channel hint %u\n",
		   __func__,
		   vif->auth_mode, vif->dot11_auth_mode, vif->prwise_crypto,
		   vif->prwise_crypto_len, vif->grp_crypto,
		   vif->grp_crypto_len, vif->ch_hint);

	vif->reconnect_flag = 0;
	status = ath6kl_wmi_connect_cmd(ar->wmi, vif->fw_vif_idx, vif->nw_type,
					vif->dot11_auth_mode, vif->auth_mode,
					vif->prwise_crypto,
					vif->prwise_crypto_len,
					vif->grp_crypto, vif->grp_crypto_len,
					vif->ssid_len, vif->ssid,
					vif->req_bssid, vif->ch_hint,
					ar->connect_ctrl_flags, nw_subtype);

	up(&ar->sem);

	if (status == -EINVAL) {
		memset(vif->ssid, 0, sizeof(vif->ssid));
		vif->ssid_len = 0;
		ath6kl_err("invalid request\n");
		return -ENOENT;
	} else if (status) {
		ath6kl_err("ath6kl_wmi_connect_cmd failed\n");
		return -EIO;
	}

	if ((!(ar->connect_ctrl_flags & CONNECT_DO_WPA_OFFLOAD)) &&
	    ((vif->auth_mode == WPA_PSK_AUTH)
	     || (vif->auth_mode == WPA2_PSK_AUTH))) {
		mod_timer(&vif->disconnect_timer,
			  jiffies + msecs_to_jiffies(DISCON_TIMER_INTVAL));
	}

	ar->connect_ctrl_flags &= ~CONNECT_DO_WPA_OFFLOAD;
	set_bit(CONNECT_PEND, &vif->flags);

	return 0;
}

<<<<<<< HEAD
static int ath6kl_add_bss_if_needed(struct ath6kl_vif *vif,
				    enum network_type nw_type,
				    const u8 *bssid,
				    struct ieee80211_channel *chan,
				    const u8 *beacon_ie, size_t beacon_ie_len)
=======
static struct cfg80211_bss *
ath6kl_add_bss_if_needed(struct ath6kl_vif *vif,
			 enum network_type nw_type,
			 const u8 *bssid,
			 struct ieee80211_channel *chan,
			 const u8 *beacon_ie,
			 size_t beacon_ie_len)
>>>>>>> e68f6750
{
	struct ath6kl *ar = vif->ar;
	struct cfg80211_bss *bss;
	u16 cap_mask, cap_val;
	u8 *ie;

	if (nw_type & ADHOC_NETWORK) {
		cap_mask = WLAN_CAPABILITY_IBSS;
		cap_val = WLAN_CAPABILITY_IBSS;
	} else {
		cap_mask = WLAN_CAPABILITY_ESS;
		cap_val = WLAN_CAPABILITY_ESS;
	}

	bss = cfg80211_get_bss(ar->wiphy, chan, bssid,
			       vif->ssid, vif->ssid_len,
			       cap_mask, cap_val);
	if (bss == NULL) {
		/*
		 * Since cfg80211 may not yet know about the BSS,
		 * generate a partial entry until the first BSS info
		 * event becomes available.
		 *
		 * Prepend SSID element since it is not included in the Beacon
		 * IEs from the target.
		 */
		ie = kmalloc(2 + vif->ssid_len + beacon_ie_len, GFP_KERNEL);
		if (ie == NULL)
			return NULL;
		ie[0] = WLAN_EID_SSID;
		ie[1] = vif->ssid_len;
		memcpy(ie + 2, vif->ssid, vif->ssid_len);
		memcpy(ie + 2 + vif->ssid_len, beacon_ie, beacon_ie_len);
		bss = cfg80211_inform_bss(ar->wiphy, chan,
					  bssid, 0, cap_val, 100,
					  ie, 2 + vif->ssid_len + beacon_ie_len,
					  0, GFP_KERNEL);
		if (bss)
			ath6kl_dbg(ATH6KL_DBG_WLAN_CFG, "added bss %pM to "
				   "cfg80211\n", bssid);
		kfree(ie);
	} else
		ath6kl_dbg(ATH6KL_DBG_WLAN_CFG, "cfg80211 already has a bss\n");

	return bss;
}

void ath6kl_cfg80211_connect_event(struct ath6kl_vif *vif, u16 channel,
				   u8 *bssid, u16 listen_intvl,
				   u16 beacon_intvl,
				   enum network_type nw_type,
				   u8 beacon_ie_len, u8 assoc_req_len,
				   u8 assoc_resp_len, u8 *assoc_info)
{
	struct ieee80211_channel *chan;
	struct ath6kl *ar = vif->ar;
	struct cfg80211_bss *bss;

	/* capinfo + listen interval */
	u8 assoc_req_ie_offset = sizeof(u16) + sizeof(u16);

	/* capinfo + status code +  associd */
	u8 assoc_resp_ie_offset = sizeof(u16) + sizeof(u16) + sizeof(u16);

	u8 *assoc_req_ie = assoc_info + beacon_ie_len + assoc_req_ie_offset;
	u8 *assoc_resp_ie = assoc_info + beacon_ie_len + assoc_req_len +
	    assoc_resp_ie_offset;

	assoc_req_len -= assoc_req_ie_offset;
	assoc_resp_len -= assoc_resp_ie_offset;

	/*
	 * Store Beacon interval here; DTIM period will be available only once
	 * a Beacon frame from the AP is seen.
	 */
	vif->assoc_bss_beacon_int = beacon_intvl;
	clear_bit(DTIM_PERIOD_AVAIL, &vif->flags);

	if (nw_type & ADHOC_NETWORK) {
		if (vif->wdev.iftype != NL80211_IFTYPE_ADHOC) {
			ath6kl_dbg(ATH6KL_DBG_WLAN_CFG,
				   "%s: ath6k not in ibss mode\n", __func__);
			return;
		}
	}

	if (nw_type & INFRA_NETWORK) {
		if (vif->wdev.iftype != NL80211_IFTYPE_STATION &&
		    vif->wdev.iftype != NL80211_IFTYPE_P2P_CLIENT) {
			ath6kl_dbg(ATH6KL_DBG_WLAN_CFG,
				   "%s: ath6k not in station mode\n", __func__);
			return;
		}
	}

	chan = ieee80211_get_channel(ar->wiphy, (int) channel);

<<<<<<< HEAD
	if (ath6kl_add_bss_if_needed(vif, nw_type, bssid, chan, assoc_info,
				     beacon_ie_len) < 0) {
=======
	bss = ath6kl_add_bss_if_needed(vif, nw_type, bssid, chan,
				       assoc_info, beacon_ie_len);
	if (!bss) {
>>>>>>> e68f6750
		ath6kl_err("could not add cfg80211 bss entry\n");
		return;
	}

	if (nw_type & ADHOC_NETWORK) {
		ath6kl_dbg(ATH6KL_DBG_WLAN_CFG, "ad-hoc %s selected\n",
			   nw_type & ADHOC_CREATOR ? "creator" : "joiner");
		cfg80211_ibss_joined(vif->ndev, bssid, GFP_KERNEL);
<<<<<<< HEAD
=======
		cfg80211_put_bss(bss);
>>>>>>> e68f6750
		return;
	}

	if (vif->sme_state == SME_CONNECTING) {
		/* inform connect result to cfg80211 */
		vif->sme_state = SME_CONNECTED;
		cfg80211_connect_result(vif->ndev, bssid,
					assoc_req_ie, assoc_req_len,
					assoc_resp_ie, assoc_resp_len,
					WLAN_STATUS_SUCCESS, GFP_KERNEL);
		cfg80211_put_bss(bss);
	} else if (vif->sme_state == SME_CONNECTED) {
		/* inform roam event to cfg80211 */
		cfg80211_roamed_bss(vif->ndev, bss, assoc_req_ie, assoc_req_len,
				    assoc_resp_ie, assoc_resp_len, GFP_KERNEL);
	}
}

static int ath6kl_cfg80211_disconnect(struct wiphy *wiphy,
				      struct net_device *dev, u16 reason_code)
{
	struct ath6kl *ar = ath6kl_priv(dev);
	struct ath6kl_vif *vif = netdev_priv(dev);

	ath6kl_dbg(ATH6KL_DBG_WLAN_CFG, "%s: reason=%u\n", __func__,
		   reason_code);

	ath6kl_cfg80211_sscan_disable(vif);

	if (!ath6kl_cfg80211_ready(vif))
		return -EIO;

	if (test_bit(DESTROY_IN_PROGRESS, &ar->flag)) {
		ath6kl_err("busy, destroy in progress\n");
		return -EBUSY;
	}

	if (down_interruptible(&ar->sem)) {
		ath6kl_err("busy, couldn't get access\n");
		return -ERESTARTSYS;
	}

	vif->reconnect_flag = 0;
	ath6kl_disconnect(vif);
	memset(vif->ssid, 0, sizeof(vif->ssid));
	vif->ssid_len = 0;

	if (!test_bit(SKIP_SCAN, &ar->flag))
		memset(vif->req_bssid, 0, sizeof(vif->req_bssid));

	up(&ar->sem);

	vif->sme_state = SME_DISCONNECTED;

	return 0;
}

void ath6kl_cfg80211_disconnect_event(struct ath6kl_vif *vif, u8 reason,
				      u8 *bssid, u8 assoc_resp_len,
				      u8 *assoc_info, u16 proto_reason)
{
	struct ath6kl *ar = vif->ar;

	if (vif->scan_req) {
		cfg80211_scan_done(vif->scan_req, true);
		vif->scan_req = NULL;
	}

	if (vif->nw_type & ADHOC_NETWORK) {
		if (vif->wdev.iftype != NL80211_IFTYPE_ADHOC) {
			ath6kl_dbg(ATH6KL_DBG_WLAN_CFG,
				   "%s: ath6k not in ibss mode\n", __func__);
			return;
		}
		memset(bssid, 0, ETH_ALEN);
		cfg80211_ibss_joined(vif->ndev, bssid, GFP_KERNEL);
		return;
	}

	if (vif->nw_type & INFRA_NETWORK) {
		if (vif->wdev.iftype != NL80211_IFTYPE_STATION &&
		    vif->wdev.iftype != NL80211_IFTYPE_P2P_CLIENT) {
			ath6kl_dbg(ATH6KL_DBG_WLAN_CFG,
				   "%s: ath6k not in station mode\n", __func__);
			return;
		}
	}

	/*
	 * Send a disconnect command to target when a disconnect event is
	 * received with reason code other than 3 (DISCONNECT_CMD - disconnect
	 * request from host) to make the firmware stop trying to connect even
	 * after giving disconnect event. There will be one more disconnect
	 * event for this disconnect command with reason code DISCONNECT_CMD
	 * which will be notified to cfg80211.
	 */

	if (reason != DISCONNECT_CMD) {
		ath6kl_wmi_disconnect_cmd(ar->wmi, vif->fw_vif_idx);
		return;
	}

	clear_bit(CONNECT_PEND, &vif->flags);

	if (vif->sme_state == SME_CONNECTING) {
		cfg80211_connect_result(vif->ndev,
				bssid, NULL, 0,
				NULL, 0,
				WLAN_STATUS_UNSPECIFIED_FAILURE,
				GFP_KERNEL);
	} else if (vif->sme_state == SME_CONNECTED) {
		cfg80211_disconnected(vif->ndev, reason,
				NULL, 0, GFP_KERNEL);
	}

	vif->sme_state = SME_DISCONNECTED;
}

static int ath6kl_cfg80211_scan(struct wiphy *wiphy, struct net_device *ndev,
				struct cfg80211_scan_request *request)
{
	struct ath6kl *ar = ath6kl_priv(ndev);
	struct ath6kl_vif *vif = netdev_priv(ndev);
	s8 n_channels = 0;
	u16 *channels = NULL;
	int ret = 0;
	u32 force_fg_scan = 0;

	if (!ath6kl_cfg80211_ready(vif))
		return -EIO;

	ath6kl_cfg80211_sscan_disable(vif);

	if (!ar->usr_bss_filter) {
		clear_bit(CLEAR_BSSFILTER_ON_BEACON, &vif->flags);
		ret = ath6kl_wmi_bssfilter_cmd(
			ar->wmi, vif->fw_vif_idx,
			(test_bit(CONNECTED, &vif->flags) ?
			 ALL_BUT_BSS_FILTER : ALL_BSS_FILTER), 0);
		if (ret) {
			ath6kl_err("couldn't set bss filtering\n");
			return ret;
		}
	}

	if (request->n_ssids && request->ssids[0].ssid_len) {
		u8 i;

		if (request->n_ssids > (MAX_PROBED_SSID_INDEX - 1))
			request->n_ssids = MAX_PROBED_SSID_INDEX - 1;

		for (i = 0; i < request->n_ssids; i++)
			ath6kl_wmi_probedssid_cmd(ar->wmi, vif->fw_vif_idx,
						  i + 1, SPECIFIC_SSID_FLAG,
						  request->ssids[i].ssid_len,
						  request->ssids[i].ssid);
	}

	/*
	 * FIXME: we should clear the IE in fw if it's not set so just
	 * remove the check altogether
	 */
	if (request->ie) {
		ret = ath6kl_wmi_set_appie_cmd(ar->wmi, vif->fw_vif_idx,
					       WMI_FRAME_PROBE_REQ,
					       request->ie, request->ie_len);
		if (ret) {
			ath6kl_err("failed to set Probe Request appie for "
				   "scan");
			return ret;
		}
	}

	/*
	 * Scan only the requested channels if the request specifies a set of
	 * channels. If the list is longer than the target supports, do not
	 * configure the list and instead, scan all available channels.
	 */
	if (request->n_channels > 0 &&
	    request->n_channels <= WMI_MAX_CHANNELS) {
		u8 i;

		n_channels = request->n_channels;

		channels = kzalloc(n_channels * sizeof(u16), GFP_KERNEL);
		if (channels == NULL) {
			ath6kl_warn("failed to set scan channels, "
				    "scan all channels");
			n_channels = 0;
		}

		for (i = 0; i < n_channels; i++)
			channels[i] = request->channels[i]->center_freq;
	}

	if (test_bit(CONNECTED, &vif->flags))
		force_fg_scan = 1;

	if (test_bit(ATH6KL_FW_CAPABILITY_STA_P2PDEV_DUPLEX,
		    ar->fw_capabilities)) {
		/*
		 * If capable of doing P2P mgmt operations using
		 * station interface, send additional information like
		 * supported rates to advertise and xmit rates for
		 * probe requests
		 */
		ret = ath6kl_wmi_beginscan_cmd(ar->wmi, vif->fw_vif_idx,
						WMI_LONG_SCAN, force_fg_scan,
						false, 0, 0, n_channels,
						channels, request->no_cck,
						request->rates);
	} else {
		ret = ath6kl_wmi_startscan_cmd(ar->wmi, vif->fw_vif_idx,
						WMI_LONG_SCAN, force_fg_scan,
						false, 0, 0, n_channels,
						channels);
	}
	if (ret)
		ath6kl_err("wmi_startscan_cmd failed\n");
	else
		vif->scan_req = request;

	kfree(channels);

	return ret;
}

void ath6kl_cfg80211_scan_complete_event(struct ath6kl_vif *vif, bool aborted)
{
	struct ath6kl *ar = vif->ar;
	int i;

	ath6kl_dbg(ATH6KL_DBG_WLAN_CFG, "%s: status%s\n", __func__,
		   aborted ? " aborted" : "");

	if (!vif->scan_req)
		return;

	if (aborted)
		goto out;

	if (vif->scan_req->n_ssids && vif->scan_req->ssids[0].ssid_len) {
		for (i = 0; i < vif->scan_req->n_ssids; i++) {
			ath6kl_wmi_probedssid_cmd(ar->wmi, vif->fw_vif_idx,
						  i + 1, DISABLE_SSID_FLAG,
						  0, NULL);
		}
	}

out:
	cfg80211_scan_done(vif->scan_req, aborted);
	vif->scan_req = NULL;
}

static int ath6kl_cfg80211_add_key(struct wiphy *wiphy, struct net_device *ndev,
				   u8 key_index, bool pairwise,
				   const u8 *mac_addr,
				   struct key_params *params)
{
	struct ath6kl *ar = ath6kl_priv(ndev);
	struct ath6kl_vif *vif = netdev_priv(ndev);
	struct ath6kl_key *key = NULL;
	u8 key_usage;
	u8 key_type;

	if (!ath6kl_cfg80211_ready(vif))
		return -EIO;

	if (params->cipher == CCKM_KRK_CIPHER_SUITE) {
		if (params->key_len != WMI_KRK_LEN)
			return -EINVAL;
		return ath6kl_wmi_add_krk_cmd(ar->wmi, vif->fw_vif_idx,
					      params->key);
	}

	if (key_index < WMI_MIN_KEY_INDEX || key_index > WMI_MAX_KEY_INDEX) {
		ath6kl_dbg(ATH6KL_DBG_WLAN_CFG,
			   "%s: key index %d out of bounds\n", __func__,
			   key_index);
		return -ENOENT;
	}

	key = &vif->keys[key_index];
	memset(key, 0, sizeof(struct ath6kl_key));

	if (pairwise)
		key_usage = PAIRWISE_USAGE;
	else
		key_usage = GROUP_USAGE;

	if (params) {
		int seq_len = params->seq_len;
		if (params->cipher == WLAN_CIPHER_SUITE_SMS4 &&
		    seq_len > ATH6KL_KEY_SEQ_LEN) {
			/* Only first half of the WPI PN is configured */
			seq_len = ATH6KL_KEY_SEQ_LEN;
		}
		if (params->key_len > WLAN_MAX_KEY_LEN ||
		    seq_len > sizeof(key->seq))
			return -EINVAL;

		key->key_len = params->key_len;
		memcpy(key->key, params->key, key->key_len);
		key->seq_len = seq_len;
		memcpy(key->seq, params->seq, key->seq_len);
		key->cipher = params->cipher;
	}

	switch (key->cipher) {
	case WLAN_CIPHER_SUITE_WEP40:
	case WLAN_CIPHER_SUITE_WEP104:
		key_type = WEP_CRYPT;
		break;

	case WLAN_CIPHER_SUITE_TKIP:
		key_type = TKIP_CRYPT;
		break;

	case WLAN_CIPHER_SUITE_CCMP:
		key_type = AES_CRYPT;
		break;
	case WLAN_CIPHER_SUITE_SMS4:
		key_type = WAPI_CRYPT;
		break;

	default:
		return -ENOTSUPP;
	}

	if (((vif->auth_mode == WPA_PSK_AUTH)
	     || (vif->auth_mode == WPA2_PSK_AUTH))
	    && (key_usage & GROUP_USAGE))
		del_timer(&vif->disconnect_timer);

	ath6kl_dbg(ATH6KL_DBG_WLAN_CFG,
		   "%s: index %d, key_len %d, key_type 0x%x, key_usage 0x%x, seq_len %d\n",
		   __func__, key_index, key->key_len, key_type,
		   key_usage, key->seq_len);

	if (vif->nw_type == AP_NETWORK && !pairwise &&
	    (key_type == TKIP_CRYPT || key_type == AES_CRYPT ||
	     key_type == WAPI_CRYPT) && params) {
		ar->ap_mode_bkey.valid = true;
		ar->ap_mode_bkey.key_index = key_index;
		ar->ap_mode_bkey.key_type = key_type;
		ar->ap_mode_bkey.key_len = key->key_len;
		memcpy(ar->ap_mode_bkey.key, key->key, key->key_len);
		if (!test_bit(CONNECTED, &vif->flags)) {
			ath6kl_dbg(ATH6KL_DBG_WLAN_CFG, "Delay initial group "
				   "key configuration until AP mode has been "
				   "started\n");
			/*
			 * The key will be set in ath6kl_connect_ap_mode() once
			 * the connected event is received from the target.
			 */
			return 0;
		}
	}

	if (vif->next_mode == AP_NETWORK && key_type == WEP_CRYPT &&
	    !test_bit(CONNECTED, &vif->flags)) {
		/*
		 * Store the key locally so that it can be re-configured after
		 * the AP mode has properly started
		 * (ath6kl_install_statioc_wep_keys).
		 */
		ath6kl_dbg(ATH6KL_DBG_WLAN_CFG, "Delay WEP key configuration "
			   "until AP mode has been started\n");
		vif->wep_key_list[key_index].key_len = key->key_len;
		memcpy(vif->wep_key_list[key_index].key, key->key,
		       key->key_len);
		return 0;
	}

	return ath6kl_wmi_addkey_cmd(ar->wmi, vif->fw_vif_idx, key_index,
				     key_type, key_usage, key->key_len,
				     key->seq, key->seq_len, key->key,
				     KEY_OP_INIT_VAL,
				     (u8 *) mac_addr, SYNC_BOTH_WMIFLAG);
}

static int ath6kl_cfg80211_del_key(struct wiphy *wiphy, struct net_device *ndev,
				   u8 key_index, bool pairwise,
				   const u8 *mac_addr)
{
	struct ath6kl *ar = ath6kl_priv(ndev);
	struct ath6kl_vif *vif = netdev_priv(ndev);

	ath6kl_dbg(ATH6KL_DBG_WLAN_CFG, "%s: index %d\n", __func__, key_index);

	if (!ath6kl_cfg80211_ready(vif))
		return -EIO;

	if (key_index < WMI_MIN_KEY_INDEX || key_index > WMI_MAX_KEY_INDEX) {
		ath6kl_dbg(ATH6KL_DBG_WLAN_CFG,
			   "%s: key index %d out of bounds\n", __func__,
			   key_index);
		return -ENOENT;
	}

	if (!vif->keys[key_index].key_len) {
		ath6kl_dbg(ATH6KL_DBG_WLAN_CFG,
			   "%s: index %d is empty\n", __func__, key_index);
		return 0;
	}

	vif->keys[key_index].key_len = 0;

	return ath6kl_wmi_deletekey_cmd(ar->wmi, vif->fw_vif_idx, key_index);
}

static int ath6kl_cfg80211_get_key(struct wiphy *wiphy, struct net_device *ndev,
				   u8 key_index, bool pairwise,
				   const u8 *mac_addr, void *cookie,
				   void (*callback) (void *cookie,
						     struct key_params *))
{
	struct ath6kl_vif *vif = netdev_priv(ndev);
	struct ath6kl_key *key = NULL;
	struct key_params params;

	ath6kl_dbg(ATH6KL_DBG_WLAN_CFG, "%s: index %d\n", __func__, key_index);

	if (!ath6kl_cfg80211_ready(vif))
		return -EIO;

	if (key_index < WMI_MIN_KEY_INDEX || key_index > WMI_MAX_KEY_INDEX) {
		ath6kl_dbg(ATH6KL_DBG_WLAN_CFG,
			   "%s: key index %d out of bounds\n", __func__,
			   key_index);
		return -ENOENT;
	}

	key = &vif->keys[key_index];
	memset(&params, 0, sizeof(params));
	params.cipher = key->cipher;
	params.key_len = key->key_len;
	params.seq_len = key->seq_len;
	params.seq = key->seq;
	params.key = key->key;

	callback(cookie, &params);

	return key->key_len ? 0 : -ENOENT;
}

static int ath6kl_cfg80211_set_default_key(struct wiphy *wiphy,
					   struct net_device *ndev,
					   u8 key_index, bool unicast,
					   bool multicast)
{
	struct ath6kl *ar = ath6kl_priv(ndev);
	struct ath6kl_vif *vif = netdev_priv(ndev);
	struct ath6kl_key *key = NULL;
	u8 key_usage;
	enum crypto_type key_type = NONE_CRYPT;

	ath6kl_dbg(ATH6KL_DBG_WLAN_CFG, "%s: index %d\n", __func__, key_index);

	if (!ath6kl_cfg80211_ready(vif))
		return -EIO;

	if (key_index < WMI_MIN_KEY_INDEX || key_index > WMI_MAX_KEY_INDEX) {
		ath6kl_dbg(ATH6KL_DBG_WLAN_CFG,
			   "%s: key index %d out of bounds\n",
			   __func__, key_index);
		return -ENOENT;
	}

	if (!vif->keys[key_index].key_len) {
		ath6kl_dbg(ATH6KL_DBG_WLAN_CFG, "%s: invalid key index %d\n",
			   __func__, key_index);
		return -EINVAL;
	}

	vif->def_txkey_index = key_index;
	key = &vif->keys[vif->def_txkey_index];
	key_usage = GROUP_USAGE;
	if (vif->prwise_crypto == WEP_CRYPT)
		key_usage |= TX_USAGE;
	if (unicast)
		key_type = vif->prwise_crypto;
	if (multicast)
		key_type = vif->grp_crypto;

	if (vif->next_mode == AP_NETWORK && !test_bit(CONNECTED, &vif->flags))
		return 0; /* Delay until AP mode has been started */

	return ath6kl_wmi_addkey_cmd(ar->wmi, vif->fw_vif_idx,
				     vif->def_txkey_index,
				     key_type, key_usage,
				     key->key_len, key->seq, key->seq_len,
				     key->key,
				     KEY_OP_INIT_VAL, NULL,
				     SYNC_BOTH_WMIFLAG);
}

void ath6kl_cfg80211_tkip_micerr_event(struct ath6kl_vif *vif, u8 keyid,
				       bool ismcast)
{
	ath6kl_dbg(ATH6KL_DBG_WLAN_CFG,
		   "%s: keyid %d, ismcast %d\n", __func__, keyid, ismcast);

	cfg80211_michael_mic_failure(vif->ndev, vif->bssid,
				     (ismcast ? NL80211_KEYTYPE_GROUP :
				      NL80211_KEYTYPE_PAIRWISE), keyid, NULL,
				     GFP_KERNEL);
}

static int ath6kl_cfg80211_set_wiphy_params(struct wiphy *wiphy, u32 changed)
{
	struct ath6kl *ar = (struct ath6kl *)wiphy_priv(wiphy);
	struct ath6kl_vif *vif;
	int ret;

	ath6kl_dbg(ATH6KL_DBG_WLAN_CFG, "%s: changed 0x%x\n", __func__,
		   changed);

	vif = ath6kl_vif_first(ar);
	if (!vif)
		return -EIO;

	if (!ath6kl_cfg80211_ready(vif))
		return -EIO;

	if (changed & WIPHY_PARAM_RTS_THRESHOLD) {
		ret = ath6kl_wmi_set_rts_cmd(ar->wmi, wiphy->rts_threshold);
		if (ret != 0) {
			ath6kl_err("ath6kl_wmi_set_rts_cmd failed\n");
			return -EIO;
		}
	}

	return 0;
}

/*
 * The type nl80211_tx_power_setting replaces the following
 * data type from 2.6.36 onwards
*/
static int ath6kl_cfg80211_set_txpower(struct wiphy *wiphy,
				       enum nl80211_tx_power_setting type,
				       int mbm)
{
	struct ath6kl *ar = (struct ath6kl *)wiphy_priv(wiphy);
	struct ath6kl_vif *vif;
	u8 ath6kl_dbm;
	int dbm = MBM_TO_DBM(mbm);

	ath6kl_dbg(ATH6KL_DBG_WLAN_CFG, "%s: type 0x%x, dbm %d\n", __func__,
		   type, dbm);

	vif = ath6kl_vif_first(ar);
	if (!vif)
		return -EIO;

	if (!ath6kl_cfg80211_ready(vif))
		return -EIO;

	switch (type) {
	case NL80211_TX_POWER_AUTOMATIC:
		return 0;
	case NL80211_TX_POWER_LIMITED:
		ar->tx_pwr = ath6kl_dbm = dbm;
		break;
	default:
		ath6kl_dbg(ATH6KL_DBG_WLAN_CFG, "%s: type 0x%x not supported\n",
			   __func__, type);
		return -EOPNOTSUPP;
	}

	ath6kl_wmi_set_tx_pwr_cmd(ar->wmi, vif->fw_vif_idx, ath6kl_dbm);

	return 0;
}

static int ath6kl_cfg80211_get_txpower(struct wiphy *wiphy, int *dbm)
{
	struct ath6kl *ar = (struct ath6kl *)wiphy_priv(wiphy);
	struct ath6kl_vif *vif;

	vif = ath6kl_vif_first(ar);
	if (!vif)
		return -EIO;

	if (!ath6kl_cfg80211_ready(vif))
		return -EIO;

	if (test_bit(CONNECTED, &vif->flags)) {
		ar->tx_pwr = 0;

		if (ath6kl_wmi_get_tx_pwr_cmd(ar->wmi, vif->fw_vif_idx) != 0) {
			ath6kl_err("ath6kl_wmi_get_tx_pwr_cmd failed\n");
			return -EIO;
		}

		wait_event_interruptible_timeout(ar->event_wq, ar->tx_pwr != 0,
						 5 * HZ);

		if (signal_pending(current)) {
			ath6kl_err("target did not respond\n");
			return -EINTR;
		}
	}

	*dbm = ar->tx_pwr;
	return 0;
}

static int ath6kl_cfg80211_set_power_mgmt(struct wiphy *wiphy,
					  struct net_device *dev,
					  bool pmgmt, int timeout)
{
	struct ath6kl *ar = ath6kl_priv(dev);
	struct wmi_power_mode_cmd mode;
	struct ath6kl_vif *vif = netdev_priv(dev);

	ath6kl_dbg(ATH6KL_DBG_WLAN_CFG, "%s: pmgmt %d, timeout %d\n",
		   __func__, pmgmt, timeout);

	if (!ath6kl_cfg80211_ready(vif))
		return -EIO;

	if (pmgmt) {
		ath6kl_dbg(ATH6KL_DBG_WLAN_CFG, "%s: max perf\n", __func__);
		mode.pwr_mode = REC_POWER;
	} else {
		ath6kl_dbg(ATH6KL_DBG_WLAN_CFG, "%s: rec power\n", __func__);
		mode.pwr_mode = MAX_PERF_POWER;
	}

	if (ath6kl_wmi_powermode_cmd(ar->wmi, vif->fw_vif_idx,
	     mode.pwr_mode) != 0) {
		ath6kl_err("wmi_powermode_cmd failed\n");
		return -EIO;
	}

	return 0;
}

static struct net_device *ath6kl_cfg80211_add_iface(struct wiphy *wiphy,
						    char *name,
						    enum nl80211_iftype type,
						    u32 *flags,
						    struct vif_params *params)
{
	struct ath6kl *ar = wiphy_priv(wiphy);
	struct net_device *ndev;
	u8 if_idx, nw_type;

	if (ar->num_vif == ar->vif_max) {
		ath6kl_err("Reached maximum number of supported vif\n");
		return ERR_PTR(-EINVAL);
	}

	if (!ath6kl_is_valid_iftype(ar, type, &if_idx, &nw_type)) {
		ath6kl_err("Not a supported interface type\n");
		return ERR_PTR(-EINVAL);
	}

	ndev = ath6kl_interface_add(ar, name, type, if_idx, nw_type);
	if (!ndev)
		return ERR_PTR(-ENOMEM);

	ar->num_vif++;

	return ndev;
}

static int ath6kl_cfg80211_del_iface(struct wiphy *wiphy,
				     struct net_device *ndev)
{
	struct ath6kl *ar = wiphy_priv(wiphy);
	struct ath6kl_vif *vif = netdev_priv(ndev);

	spin_lock_bh(&ar->list_lock);
	list_del(&vif->list);
	spin_unlock_bh(&ar->list_lock);

	ath6kl_cleanup_vif(vif, test_bit(WMI_READY, &ar->flag));

	ath6kl_deinit_if_data(vif);

	return 0;
}

static int ath6kl_cfg80211_change_iface(struct wiphy *wiphy,
					struct net_device *ndev,
					enum nl80211_iftype type, u32 *flags,
					struct vif_params *params)
{
	struct ath6kl_vif *vif = netdev_priv(ndev);

	ath6kl_dbg(ATH6KL_DBG_WLAN_CFG, "%s: type %u\n", __func__, type);

	switch (type) {
	case NL80211_IFTYPE_STATION:
		vif->next_mode = INFRA_NETWORK;
		break;
	case NL80211_IFTYPE_ADHOC:
		vif->next_mode = ADHOC_NETWORK;
		break;
	case NL80211_IFTYPE_AP:
		vif->next_mode = AP_NETWORK;
		break;
	case NL80211_IFTYPE_P2P_CLIENT:
		vif->next_mode = INFRA_NETWORK;
		break;
	case NL80211_IFTYPE_P2P_GO:
		vif->next_mode = AP_NETWORK;
		break;
	default:
		ath6kl_err("invalid interface type %u\n", type);
		return -EOPNOTSUPP;
	}

	vif->wdev.iftype = type;

	return 0;
}

static int ath6kl_cfg80211_join_ibss(struct wiphy *wiphy,
				     struct net_device *dev,
				     struct cfg80211_ibss_params *ibss_param)
{
	struct ath6kl *ar = ath6kl_priv(dev);
	struct ath6kl_vif *vif = netdev_priv(dev);
	int status;

	if (!ath6kl_cfg80211_ready(vif))
		return -EIO;

	vif->ssid_len = ibss_param->ssid_len;
	memcpy(vif->ssid, ibss_param->ssid, vif->ssid_len);

	if (ibss_param->channel)
		vif->ch_hint = ibss_param->channel->center_freq;

	if (ibss_param->channel_fixed) {
		/*
		 * TODO: channel_fixed: The channel should be fixed, do not
		 * search for IBSSs to join on other channels. Target
		 * firmware does not support this feature, needs to be
		 * updated.
		 */
		return -EOPNOTSUPP;
	}

	memset(vif->req_bssid, 0, sizeof(vif->req_bssid));
	if (ibss_param->bssid && !is_broadcast_ether_addr(ibss_param->bssid))
		memcpy(vif->req_bssid, ibss_param->bssid,
		       sizeof(vif->req_bssid));

	ath6kl_set_wpa_version(vif, 0);

	status = ath6kl_set_auth_type(vif, NL80211_AUTHTYPE_OPEN_SYSTEM);
	if (status)
		return status;

	if (ibss_param->privacy) {
		ath6kl_set_cipher(vif, WLAN_CIPHER_SUITE_WEP40, true);
		ath6kl_set_cipher(vif, WLAN_CIPHER_SUITE_WEP40, false);
	} else {
		ath6kl_set_cipher(vif, 0, true);
		ath6kl_set_cipher(vif, 0, false);
	}

	vif->nw_type = vif->next_mode;

	ath6kl_dbg(ATH6KL_DBG_WLAN_CFG,
		   "%s: connect called with authmode %d dot11 auth %d"
		   " PW crypto %d PW crypto len %d GRP crypto %d"
		   " GRP crypto len %d channel hint %u\n",
		   __func__,
		   vif->auth_mode, vif->dot11_auth_mode, vif->prwise_crypto,
		   vif->prwise_crypto_len, vif->grp_crypto,
		   vif->grp_crypto_len, vif->ch_hint);

	status = ath6kl_wmi_connect_cmd(ar->wmi, vif->fw_vif_idx, vif->nw_type,
					vif->dot11_auth_mode, vif->auth_mode,
					vif->prwise_crypto,
					vif->prwise_crypto_len,
					vif->grp_crypto, vif->grp_crypto_len,
					vif->ssid_len, vif->ssid,
					vif->req_bssid, vif->ch_hint,
					ar->connect_ctrl_flags, SUBTYPE_NONE);
	set_bit(CONNECT_PEND, &vif->flags);

	return 0;
}

static int ath6kl_cfg80211_leave_ibss(struct wiphy *wiphy,
				      struct net_device *dev)
{
	struct ath6kl_vif *vif = netdev_priv(dev);

	if (!ath6kl_cfg80211_ready(vif))
		return -EIO;

	ath6kl_disconnect(vif);
	memset(vif->ssid, 0, sizeof(vif->ssid));
	vif->ssid_len = 0;

	return 0;
}

static const u32 cipher_suites[] = {
	WLAN_CIPHER_SUITE_WEP40,
	WLAN_CIPHER_SUITE_WEP104,
	WLAN_CIPHER_SUITE_TKIP,
	WLAN_CIPHER_SUITE_CCMP,
	CCKM_KRK_CIPHER_SUITE,
	WLAN_CIPHER_SUITE_SMS4,
};

static bool is_rate_legacy(s32 rate)
{
	static const s32 legacy[] = { 1000, 2000, 5500, 11000,
		6000, 9000, 12000, 18000, 24000,
		36000, 48000, 54000
	};
	u8 i;

	for (i = 0; i < ARRAY_SIZE(legacy); i++)
		if (rate == legacy[i])
			return true;

	return false;
}

static bool is_rate_ht20(s32 rate, u8 *mcs, bool *sgi)
{
	static const s32 ht20[] = { 6500, 13000, 19500, 26000, 39000,
		52000, 58500, 65000, 72200
	};
	u8 i;

	for (i = 0; i < ARRAY_SIZE(ht20); i++) {
		if (rate == ht20[i]) {
			if (i == ARRAY_SIZE(ht20) - 1)
				/* last rate uses sgi */
				*sgi = true;
			else
				*sgi = false;

			*mcs = i;
			return true;
		}
	}
	return false;
}

static bool is_rate_ht40(s32 rate, u8 *mcs, bool *sgi)
{
	static const s32 ht40[] = { 13500, 27000, 40500, 54000,
		81000, 108000, 121500, 135000,
		150000
	};
	u8 i;

	for (i = 0; i < ARRAY_SIZE(ht40); i++) {
		if (rate == ht40[i]) {
			if (i == ARRAY_SIZE(ht40) - 1)
				/* last rate uses sgi */
				*sgi = true;
			else
				*sgi = false;

			*mcs = i;
			return true;
		}
	}

	return false;
}

static int ath6kl_get_station(struct wiphy *wiphy, struct net_device *dev,
			      u8 *mac, struct station_info *sinfo)
{
	struct ath6kl *ar = ath6kl_priv(dev);
	struct ath6kl_vif *vif = netdev_priv(dev);
	long left;
	bool sgi;
	s32 rate;
	int ret;
	u8 mcs;

	if (memcmp(mac, vif->bssid, ETH_ALEN) != 0)
		return -ENOENT;

	if (down_interruptible(&ar->sem))
		return -EBUSY;

	set_bit(STATS_UPDATE_PEND, &vif->flags);

	ret = ath6kl_wmi_get_stats_cmd(ar->wmi, vif->fw_vif_idx);

	if (ret != 0) {
		up(&ar->sem);
		return -EIO;
	}

	left = wait_event_interruptible_timeout(ar->event_wq,
						!test_bit(STATS_UPDATE_PEND,
							  &vif->flags),
						WMI_TIMEOUT);

	up(&ar->sem);

	if (left == 0)
		return -ETIMEDOUT;
	else if (left < 0)
		return left;

	if (vif->target_stats.rx_byte) {
		sinfo->rx_bytes = vif->target_stats.rx_byte;
		sinfo->filled |= STATION_INFO_RX_BYTES;
		sinfo->rx_packets = vif->target_stats.rx_pkt;
		sinfo->filled |= STATION_INFO_RX_PACKETS;
	}

	if (vif->target_stats.tx_byte) {
		sinfo->tx_bytes = vif->target_stats.tx_byte;
		sinfo->filled |= STATION_INFO_TX_BYTES;
		sinfo->tx_packets = vif->target_stats.tx_pkt;
		sinfo->filled |= STATION_INFO_TX_PACKETS;
	}

	sinfo->signal = vif->target_stats.cs_rssi;
	sinfo->filled |= STATION_INFO_SIGNAL;

	rate = vif->target_stats.tx_ucast_rate;

	if (is_rate_legacy(rate)) {
		sinfo->txrate.legacy = rate / 100;
	} else if (is_rate_ht20(rate, &mcs, &sgi)) {
		if (sgi) {
			sinfo->txrate.flags |= RATE_INFO_FLAGS_SHORT_GI;
			sinfo->txrate.mcs = mcs - 1;
		} else {
			sinfo->txrate.mcs = mcs;
		}

		sinfo->txrate.flags |= RATE_INFO_FLAGS_MCS;
	} else if (is_rate_ht40(rate, &mcs, &sgi)) {
		if (sgi) {
			sinfo->txrate.flags |= RATE_INFO_FLAGS_SHORT_GI;
			sinfo->txrate.mcs = mcs - 1;
		} else {
			sinfo->txrate.mcs = mcs;
		}

		sinfo->txrate.flags |= RATE_INFO_FLAGS_40_MHZ_WIDTH;
		sinfo->txrate.flags |= RATE_INFO_FLAGS_MCS;
	} else {
		ath6kl_dbg(ATH6KL_DBG_WLAN_CFG,
			   "invalid rate from stats: %d\n", rate);
		ath6kl_debug_war(ar, ATH6KL_WAR_INVALID_RATE);
		return 0;
	}

	sinfo->filled |= STATION_INFO_TX_BITRATE;

	if (test_bit(CONNECTED, &vif->flags) &&
	    test_bit(DTIM_PERIOD_AVAIL, &vif->flags) &&
	    vif->nw_type == INFRA_NETWORK) {
		sinfo->filled |= STATION_INFO_BSS_PARAM;
		sinfo->bss_param.flags = 0;
		sinfo->bss_param.dtim_period = vif->assoc_bss_dtim_period;
		sinfo->bss_param.beacon_interval = vif->assoc_bss_beacon_int;
	}

	return 0;
}

static int ath6kl_set_pmksa(struct wiphy *wiphy, struct net_device *netdev,
			    struct cfg80211_pmksa *pmksa)
{
	struct ath6kl *ar = ath6kl_priv(netdev);
	struct ath6kl_vif *vif = netdev_priv(netdev);

	return ath6kl_wmi_setpmkid_cmd(ar->wmi, vif->fw_vif_idx, pmksa->bssid,
				       pmksa->pmkid, true);
}

static int ath6kl_del_pmksa(struct wiphy *wiphy, struct net_device *netdev,
			    struct cfg80211_pmksa *pmksa)
{
	struct ath6kl *ar = ath6kl_priv(netdev);
	struct ath6kl_vif *vif = netdev_priv(netdev);

	return ath6kl_wmi_setpmkid_cmd(ar->wmi, vif->fw_vif_idx, pmksa->bssid,
				       pmksa->pmkid, false);
}

static int ath6kl_flush_pmksa(struct wiphy *wiphy, struct net_device *netdev)
{
	struct ath6kl *ar = ath6kl_priv(netdev);
	struct ath6kl_vif *vif = netdev_priv(netdev);

	if (test_bit(CONNECTED, &vif->flags))
		return ath6kl_wmi_setpmkid_cmd(ar->wmi, vif->fw_vif_idx,
					       vif->bssid, NULL, false);
	return 0;
}

static int ath6kl_wow_suspend(struct ath6kl *ar, struct cfg80211_wowlan *wow)
{
	struct in_device *in_dev;
	struct in_ifaddr *ifa;
	struct ath6kl_vif *vif;
	int ret, pos, left;
	u32 filter = 0;
	u16 i;
	u8 mask[WOW_MASK_SIZE], index = 0;
	__be32 ips[MAX_IP_ADDRS];

	vif = ath6kl_vif_first(ar);
	if (!vif)
		return -EIO;

	if (!ath6kl_cfg80211_ready(vif))
		return -EIO;

	if (!test_bit(CONNECTED, &vif->flags))
		return -EINVAL;

	/* Clear existing WOW patterns */
	for (i = 0; i < WOW_MAX_FILTERS_PER_LIST; i++)
		ath6kl_wmi_del_wow_pattern_cmd(ar->wmi, vif->fw_vif_idx,
					       WOW_LIST_ID, i);
	/* Configure new WOW patterns */
	for (i = 0; i < wow->n_patterns; i++) {

		/*
		 * Convert given nl80211 specific mask value to equivalent
		 * driver specific mask value and send it to the chip along
		 * with patterns. For example, If the mask value defined in
		 * struct cfg80211_wowlan is 0xA (equivalent binary is 1010),
		 * then equivalent driver specific mask value is
		 * "0xFF 0x00 0xFF 0x00".
		 */
		memset(&mask, 0, sizeof(mask));
		for (pos = 0; pos < wow->patterns[i].pattern_len; pos++) {
			if (wow->patterns[i].mask[pos / 8] & (0x1 << (pos % 8)))
				mask[pos] = 0xFF;
		}
		/*
		 * Note: Pattern's offset is not passed as part of wowlan
		 * parameter from CFG layer. So it's always passed as ZERO
		 * to the firmware. It means, given WOW patterns are always
		 * matched from the first byte of received pkt in the firmware.
		 */
		ret = ath6kl_wmi_add_wow_pattern_cmd(ar->wmi,
					vif->fw_vif_idx, WOW_LIST_ID,
					wow->patterns[i].pattern_len,
					0 /* pattern offset */,
					wow->patterns[i].pattern, mask);
		if (ret)
			return ret;
	}

	/* Setup own IP addr for ARP agent. */
	in_dev = __in_dev_get_rtnl(vif->ndev);
	if (!in_dev)
		goto skip_arp;

	ifa = in_dev->ifa_list;
	memset(&ips, 0, sizeof(ips));

	/* Configure IP addr only if IP address count < MAX_IP_ADDRS */
	while (index < MAX_IP_ADDRS && ifa) {
		ips[index] = ifa->ifa_local;
		ifa = ifa->ifa_next;
		index++;
	}

	if (ifa) {
		ath6kl_err("total IP addr count is exceeding fw limit\n");
		return -EINVAL;
	}

	ret = ath6kl_wmi_set_ip_cmd(ar->wmi, vif->fw_vif_idx, ips[0], ips[1]);
	if (ret) {
		ath6kl_err("fail to setup ip for arp agent\n");
		return ret;
	}

skip_arp:
	if (wow->disconnect)
		filter |= WOW_FILTER_OPTION_NWK_DISASSOC;

	if (wow->magic_pkt)
		filter |= WOW_FILTER_OPTION_MAGIC_PACKET;

	if (wow->gtk_rekey_failure)
		filter |= WOW_FILTER_OPTION_GTK_ERROR;

	if (wow->eap_identity_req)
		filter |= WOW_FILTER_OPTION_EAP_REQ;

	if (wow->four_way_handshake)
		filter |= WOW_FILTER_OPTION_8021X_4WAYHS;

	ret = ath6kl_wmi_set_wow_mode_cmd(ar->wmi, vif->fw_vif_idx,
					  ATH6KL_WOW_MODE_ENABLE,
					  filter,
					  WOW_HOST_REQ_DELAY);
	if (ret)
		return ret;

	ret = ath6kl_wmi_set_host_sleep_mode_cmd(ar->wmi, vif->fw_vif_idx,
						 ATH6KL_HOST_MODE_ASLEEP);
	if (ret)
		return ret;

	if (ar->tx_pending[ar->ctrl_ep]) {
		left = wait_event_interruptible_timeout(ar->event_wq,
				ar->tx_pending[ar->ctrl_ep] == 0, WMI_TIMEOUT);
		if (left == 0) {
			ath6kl_warn("clear wmi ctrl data timeout\n");
			ret = -ETIMEDOUT;
		} else if (left < 0) {
			ath6kl_warn("clear wmi ctrl data failed: %d\n", left);
			ret = left;
		}
	}

	return ret;
}

static int ath6kl_wow_resume(struct ath6kl *ar)
{
	struct ath6kl_vif *vif;
	int ret;

	vif = ath6kl_vif_first(ar);
	if (!vif)
		return -EIO;

	ret = ath6kl_wmi_set_host_sleep_mode_cmd(ar->wmi, vif->fw_vif_idx,
						 ATH6KL_HOST_MODE_AWAKE);
	return ret;
}

int ath6kl_cfg80211_suspend(struct ath6kl *ar,
			    enum ath6kl_cfg_suspend_mode mode,
			    struct cfg80211_wowlan *wow)
{
	int ret;

	switch (mode) {
	case ATH6KL_CFG_SUSPEND_WOW:

		ath6kl_dbg(ATH6KL_DBG_SUSPEND, "wow mode suspend\n");

		/* Flush all non control pkts in TX path */
		ath6kl_tx_data_cleanup(ar);

		ret = ath6kl_wow_suspend(ar, wow);
		if (ret) {
			ath6kl_err("wow suspend failed: %d\n", ret);
			return ret;
		}
		ar->state = ATH6KL_STATE_WOW;
		break;

	case ATH6KL_CFG_SUSPEND_DEEPSLEEP:

		ath6kl_cfg80211_stop_all(ar);

		/* save the current power mode before enabling power save */
		ar->wmi->saved_pwr_mode = ar->wmi->pwr_mode;

		ret = ath6kl_wmi_powermode_cmd(ar->wmi, 0, REC_POWER);
		if (ret) {
			ath6kl_warn("wmi powermode command failed during suspend: %d\n",
				    ret);
		}

		ar->state = ATH6KL_STATE_DEEPSLEEP;

		break;

	case ATH6KL_CFG_SUSPEND_CUTPOWER:

		ath6kl_cfg80211_stop_all(ar);

		if (ar->state == ATH6KL_STATE_OFF) {
			ath6kl_dbg(ATH6KL_DBG_SUSPEND,
				   "suspend hw off, no action for cutpower\n");
			break;
		}

		ath6kl_dbg(ATH6KL_DBG_SUSPEND, "suspend cutting power\n");

		ret = ath6kl_init_hw_stop(ar);
		if (ret) {
			ath6kl_warn("failed to stop hw during suspend: %d\n",
				    ret);
		}

		ar->state = ATH6KL_STATE_CUTPOWER;

		break;

	case ATH6KL_CFG_SUSPEND_SCHED_SCAN:
		/*
		 * Nothing needed for schedule scan, firmware is already in
		 * wow mode and sleeping most of the time.
		 */
		break;

	default:
		break;
	}

	return 0;
}

int ath6kl_cfg80211_resume(struct ath6kl *ar)
{
	int ret;

	switch (ar->state) {
	case  ATH6KL_STATE_WOW:
		ath6kl_dbg(ATH6KL_DBG_SUSPEND, "wow mode resume\n");

		ret = ath6kl_wow_resume(ar);
		if (ret) {
			ath6kl_warn("wow mode resume failed: %d\n", ret);
			return ret;
		}

		ar->state = ATH6KL_STATE_ON;
		break;

	case ATH6KL_STATE_DEEPSLEEP:
		if (ar->wmi->pwr_mode != ar->wmi->saved_pwr_mode) {
			ret = ath6kl_wmi_powermode_cmd(ar->wmi, 0,
						       ar->wmi->saved_pwr_mode);
			if (ret) {
				ath6kl_warn("wmi powermode command failed during resume: %d\n",
					    ret);
			}
		}

		ar->state = ATH6KL_STATE_ON;

		break;

	case ATH6KL_STATE_CUTPOWER:
		ath6kl_dbg(ATH6KL_DBG_SUSPEND, "resume restoring power\n");

		ret = ath6kl_init_hw_start(ar);
		if (ret) {
			ath6kl_warn("Failed to boot hw in resume: %d\n", ret);
			return ret;
		}
		break;

	case ATH6KL_STATE_SCHED_SCAN:
		break;

	default:
		break;
	}

	return 0;
}

#ifdef CONFIG_PM

/* hif layer decides what suspend mode to use */
static int __ath6kl_cfg80211_suspend(struct wiphy *wiphy,
				 struct cfg80211_wowlan *wow)
{
	struct ath6kl *ar = wiphy_priv(wiphy);

	return ath6kl_hif_suspend(ar, wow);
}

static int __ath6kl_cfg80211_resume(struct wiphy *wiphy)
{
	struct ath6kl *ar = wiphy_priv(wiphy);

	return ath6kl_hif_resume(ar);
}

/*
 * FIXME: WOW suspend mode is selected if the host sdio controller supports
 * both sdio irq wake up and keep power. The target pulls sdio data line to
 * wake up the host when WOW pattern matches. This causes sdio irq handler
 * is being called in the host side which internally hits ath6kl's RX path.
 *
 * Since sdio interrupt is not disabled, RX path executes even before
 * the host executes the actual resume operation from PM module.
 *
 * In the current scenario, WOW resume should happen before start processing
 * any data from the target. So It's required to perform WOW resume in RX path.
 * Ideally we should perform WOW resume only in the actual platform
 * resume path. This area needs bit rework to avoid WOW resume in RX path.
 *
 * ath6kl_check_wow_status() is called from ath6kl_rx().
 */
void ath6kl_check_wow_status(struct ath6kl *ar)
{
	if (ar->state == ATH6KL_STATE_WOW)
		ath6kl_cfg80211_resume(ar);
}

#else

void ath6kl_check_wow_status(struct ath6kl *ar)
{
}
#endif

static int ath6kl_set_channel(struct wiphy *wiphy, struct net_device *dev,
			      struct ieee80211_channel *chan,
			      enum nl80211_channel_type channel_type)
{
	struct ath6kl_vif *vif;

	/*
	 * 'dev' could be NULL if a channel change is required for the hardware
	 * device itself, instead of a particular VIF.
	 *
	 * FIXME: To be handled properly when monitor mode is supported.
	 */
	if (!dev)
		return -EBUSY;

	vif = netdev_priv(dev);

	if (!ath6kl_cfg80211_ready(vif))
		return -EIO;

	ath6kl_dbg(ATH6KL_DBG_WLAN_CFG, "%s: center_freq=%u hw_value=%u\n",
		   __func__, chan->center_freq, chan->hw_value);
	vif->next_chan = chan->center_freq;

	return 0;
}

static bool ath6kl_is_p2p_ie(const u8 *pos)
{
	return pos[0] == WLAN_EID_VENDOR_SPECIFIC && pos[1] >= 4 &&
		pos[2] == 0x50 && pos[3] == 0x6f &&
		pos[4] == 0x9a && pos[5] == 0x09;
}

static int ath6kl_set_ap_probe_resp_ies(struct ath6kl_vif *vif,
					const u8 *ies, size_t ies_len)
{
	struct ath6kl *ar = vif->ar;
	const u8 *pos;
	u8 *buf = NULL;
	size_t len = 0;
	int ret;

	/*
	 * Filter out P2P IE(s) since they will be included depending on
	 * the Probe Request frame in ath6kl_send_go_probe_resp().
	 */

	if (ies && ies_len) {
		buf = kmalloc(ies_len, GFP_KERNEL);
		if (buf == NULL)
			return -ENOMEM;
		pos = ies;
		while (pos + 1 < ies + ies_len) {
			if (pos + 2 + pos[1] > ies + ies_len)
				break;
			if (!ath6kl_is_p2p_ie(pos)) {
				memcpy(buf + len, pos, 2 + pos[1]);
				len += 2 + pos[1];
			}
			pos += 2 + pos[1];
		}
	}

	ret = ath6kl_wmi_set_appie_cmd(ar->wmi, vif->fw_vif_idx,
				       WMI_FRAME_PROBE_RESP, buf, len);
	kfree(buf);
	return ret;
}

static int ath6kl_ap_beacon(struct wiphy *wiphy, struct net_device *dev,
			    struct beacon_parameters *info, bool add)
{
	struct ath6kl *ar = ath6kl_priv(dev);
	struct ath6kl_vif *vif = netdev_priv(dev);
	struct ieee80211_mgmt *mgmt;
	u8 *ies;
	int ies_len;
	struct wmi_connect_cmd p;
	int res;
	int i, ret;

	ath6kl_dbg(ATH6KL_DBG_WLAN_CFG, "%s: add=%d\n", __func__, add);

	if (!ath6kl_cfg80211_ready(vif))
		return -EIO;

	if (vif->next_mode != AP_NETWORK)
		return -EOPNOTSUPP;

	if (info->beacon_ies) {
		res = ath6kl_wmi_set_appie_cmd(ar->wmi, vif->fw_vif_idx,
					       WMI_FRAME_BEACON,
					       info->beacon_ies,
					       info->beacon_ies_len);
		if (res)
			return res;
	}
	if (info->proberesp_ies) {
		res = ath6kl_set_ap_probe_resp_ies(vif, info->proberesp_ies,
						   info->proberesp_ies_len);
		if (res)
			return res;
	}
	if (info->assocresp_ies) {
		res = ath6kl_wmi_set_appie_cmd(ar->wmi, vif->fw_vif_idx,
					       WMI_FRAME_ASSOC_RESP,
					       info->assocresp_ies,
					       info->assocresp_ies_len);
		if (res)
			return res;
	}

	if (!add)
		return 0;

	ar->ap_mode_bkey.valid = false;

	/* TODO:
	 * info->interval
	 * info->dtim_period
	 */

	if (info->head == NULL)
		return -EINVAL;
	mgmt = (struct ieee80211_mgmt *) info->head;
	ies = mgmt->u.beacon.variable;
	if (ies > info->head + info->head_len)
		return -EINVAL;
	ies_len = info->head + info->head_len - ies;

	if (info->ssid == NULL)
		return -EINVAL;
	memcpy(vif->ssid, info->ssid, info->ssid_len);
	vif->ssid_len = info->ssid_len;
	if (info->hidden_ssid != NL80211_HIDDEN_SSID_NOT_IN_USE)
		return -EOPNOTSUPP; /* TODO */

	ret = ath6kl_set_auth_type(vif, info->auth_type);
	if (ret)
		return ret;

	memset(&p, 0, sizeof(p));

	for (i = 0; i < info->crypto.n_akm_suites; i++) {
		switch (info->crypto.akm_suites[i]) {
		case WLAN_AKM_SUITE_8021X:
			if (info->crypto.wpa_versions & NL80211_WPA_VERSION_1)
				p.auth_mode |= WPA_AUTH;
			if (info->crypto.wpa_versions & NL80211_WPA_VERSION_2)
				p.auth_mode |= WPA2_AUTH;
			break;
		case WLAN_AKM_SUITE_PSK:
			if (info->crypto.wpa_versions & NL80211_WPA_VERSION_1)
				p.auth_mode |= WPA_PSK_AUTH;
			if (info->crypto.wpa_versions & NL80211_WPA_VERSION_2)
				p.auth_mode |= WPA2_PSK_AUTH;
			break;
		}
	}
	if (p.auth_mode == 0)
		p.auth_mode = NONE_AUTH;
	vif->auth_mode = p.auth_mode;

	for (i = 0; i < info->crypto.n_ciphers_pairwise; i++) {
		switch (info->crypto.ciphers_pairwise[i]) {
		case WLAN_CIPHER_SUITE_WEP40:
		case WLAN_CIPHER_SUITE_WEP104:
			p.prwise_crypto_type |= WEP_CRYPT;
			break;
		case WLAN_CIPHER_SUITE_TKIP:
			p.prwise_crypto_type |= TKIP_CRYPT;
			break;
		case WLAN_CIPHER_SUITE_CCMP:
			p.prwise_crypto_type |= AES_CRYPT;
			break;
		case WLAN_CIPHER_SUITE_SMS4:
			p.prwise_crypto_type |= WAPI_CRYPT;
			break;
		}
	}
	if (p.prwise_crypto_type == 0) {
		p.prwise_crypto_type = NONE_CRYPT;
		ath6kl_set_cipher(vif, 0, true);
	} else if (info->crypto.n_ciphers_pairwise == 1)
		ath6kl_set_cipher(vif, info->crypto.ciphers_pairwise[0], true);

	switch (info->crypto.cipher_group) {
	case WLAN_CIPHER_SUITE_WEP40:
	case WLAN_CIPHER_SUITE_WEP104:
		p.grp_crypto_type = WEP_CRYPT;
		break;
	case WLAN_CIPHER_SUITE_TKIP:
		p.grp_crypto_type = TKIP_CRYPT;
		break;
	case WLAN_CIPHER_SUITE_CCMP:
		p.grp_crypto_type = AES_CRYPT;
		break;
	case WLAN_CIPHER_SUITE_SMS4:
		p.grp_crypto_type = WAPI_CRYPT;
		break;
	default:
		p.grp_crypto_type = NONE_CRYPT;
		break;
	}
	ath6kl_set_cipher(vif, info->crypto.cipher_group, false);

	p.nw_type = AP_NETWORK;
	vif->nw_type = vif->next_mode;

	p.ssid_len = vif->ssid_len;
	memcpy(p.ssid, vif->ssid, vif->ssid_len);
	p.dot11_auth_mode = vif->dot11_auth_mode;
	p.ch = cpu_to_le16(vif->next_chan);

	if (vif->wdev.iftype == NL80211_IFTYPE_P2P_GO) {
		p.nw_subtype = SUBTYPE_P2PGO;
	} else {
		/*
		 * Due to firmware limitation, it is not possible to
		 * do P2P mgmt operations in AP mode
		 */
		p.nw_subtype = SUBTYPE_NONE;
	}

	res = ath6kl_wmi_ap_profile_commit(ar->wmi, vif->fw_vif_idx, &p);
	if (res < 0)
		return res;

	return 0;
}

static int ath6kl_add_beacon(struct wiphy *wiphy, struct net_device *dev,
			     struct beacon_parameters *info)
{
	return ath6kl_ap_beacon(wiphy, dev, info, true);
}

static int ath6kl_set_beacon(struct wiphy *wiphy, struct net_device *dev,
			     struct beacon_parameters *info)
{
	return ath6kl_ap_beacon(wiphy, dev, info, false);
}

static int ath6kl_del_beacon(struct wiphy *wiphy, struct net_device *dev)
{
	struct ath6kl *ar = ath6kl_priv(dev);
	struct ath6kl_vif *vif = netdev_priv(dev);

	if (vif->nw_type != AP_NETWORK)
		return -EOPNOTSUPP;
	if (!test_bit(CONNECTED, &vif->flags))
		return -ENOTCONN;

	ath6kl_wmi_disconnect_cmd(ar->wmi, vif->fw_vif_idx);
	clear_bit(CONNECTED, &vif->flags);

	return 0;
}

static int ath6kl_change_station(struct wiphy *wiphy, struct net_device *dev,
				 u8 *mac, struct station_parameters *params)
{
	struct ath6kl *ar = ath6kl_priv(dev);
	struct ath6kl_vif *vif = netdev_priv(dev);

	if (vif->nw_type != AP_NETWORK)
		return -EOPNOTSUPP;

	/* Use this only for authorizing/unauthorizing a station */
	if (!(params->sta_flags_mask & BIT(NL80211_STA_FLAG_AUTHORIZED)))
		return -EOPNOTSUPP;

	if (params->sta_flags_set & BIT(NL80211_STA_FLAG_AUTHORIZED))
		return ath6kl_wmi_ap_set_mlme(ar->wmi, vif->fw_vif_idx,
					      WMI_AP_MLME_AUTHORIZE, mac, 0);
	return ath6kl_wmi_ap_set_mlme(ar->wmi, vif->fw_vif_idx,
				      WMI_AP_MLME_UNAUTHORIZE, mac, 0);
}

static int ath6kl_remain_on_channel(struct wiphy *wiphy,
				    struct net_device *dev,
				    struct ieee80211_channel *chan,
				    enum nl80211_channel_type channel_type,
				    unsigned int duration,
				    u64 *cookie)
{
	struct ath6kl *ar = ath6kl_priv(dev);
	struct ath6kl_vif *vif = netdev_priv(dev);
	u32 id;

	/* TODO: if already pending or ongoing remain-on-channel,
	 * return -EBUSY */
	id = ++vif->last_roc_id;
	if (id == 0) {
		/* Do not use 0 as the cookie value */
		id = ++vif->last_roc_id;
	}
	*cookie = id;

	return ath6kl_wmi_remain_on_chnl_cmd(ar->wmi, vif->fw_vif_idx,
					     chan->center_freq, duration);
}

static int ath6kl_cancel_remain_on_channel(struct wiphy *wiphy,
					   struct net_device *dev,
					   u64 cookie)
{
	struct ath6kl *ar = ath6kl_priv(dev);
	struct ath6kl_vif *vif = netdev_priv(dev);

	if (cookie != vif->last_roc_id)
		return -ENOENT;
	vif->last_cancel_roc_id = cookie;

	return ath6kl_wmi_cancel_remain_on_chnl_cmd(ar->wmi, vif->fw_vif_idx);
}

static int ath6kl_send_go_probe_resp(struct ath6kl_vif *vif,
				     const u8 *buf, size_t len,
				     unsigned int freq)
{
	struct ath6kl *ar = vif->ar;
	const u8 *pos;
	u8 *p2p;
	int p2p_len;
	int ret;
	const struct ieee80211_mgmt *mgmt;

	mgmt = (const struct ieee80211_mgmt *) buf;

	/* Include P2P IE(s) from the frame generated in user space. */

	p2p = kmalloc(len, GFP_KERNEL);
	if (p2p == NULL)
		return -ENOMEM;
	p2p_len = 0;

	pos = mgmt->u.probe_resp.variable;
	while (pos + 1 < buf + len) {
		if (pos + 2 + pos[1] > buf + len)
			break;
		if (ath6kl_is_p2p_ie(pos)) {
			memcpy(p2p + p2p_len, pos, 2 + pos[1]);
			p2p_len += 2 + pos[1];
		}
		pos += 2 + pos[1];
	}

	ret = ath6kl_wmi_send_probe_response_cmd(ar->wmi, vif->fw_vif_idx, freq,
						 mgmt->da, p2p, p2p_len);
	kfree(p2p);
	return ret;
}

static int ath6kl_mgmt_tx(struct wiphy *wiphy, struct net_device *dev,
			  struct ieee80211_channel *chan, bool offchan,
			  enum nl80211_channel_type channel_type,
			  bool channel_type_valid, unsigned int wait,
			  const u8 *buf, size_t len, bool no_cck,
			  bool dont_wait_for_ack, u64 *cookie)
{
	struct ath6kl *ar = ath6kl_priv(dev);
	struct ath6kl_vif *vif = netdev_priv(dev);
	u32 id;
	const struct ieee80211_mgmt *mgmt;

	mgmt = (const struct ieee80211_mgmt *) buf;
	if (buf + len >= mgmt->u.probe_resp.variable &&
	    vif->nw_type == AP_NETWORK && test_bit(CONNECTED, &vif->flags) &&
	    ieee80211_is_probe_resp(mgmt->frame_control)) {
		/*
		 * Send Probe Response frame in AP mode using a separate WMI
		 * command to allow the target to fill in the generic IEs.
		 */
		*cookie = 0; /* TX status not supported */
		return ath6kl_send_go_probe_resp(vif, buf, len,
						 chan->center_freq);
	}

	id = vif->send_action_id++;
	if (id == 0) {
		/*
		 * 0 is a reserved value in the WMI command and shall not be
		 * used for the command.
		 */
		id = vif->send_action_id++;
	}

	*cookie = id;

	if (test_bit(ATH6KL_FW_CAPABILITY_STA_P2PDEV_DUPLEX,
		    ar->fw_capabilities)) {
		/*
		 * If capable of doing P2P mgmt operations using
		 * station interface, send additional information like
		 * supported rates to advertise and xmit rates for
		 * probe requests
		 */
		return ath6kl_wmi_send_mgmt_cmd(ar->wmi, vif->fw_vif_idx, id,
						chan->center_freq, wait,
						buf, len, no_cck);
	} else {
		return ath6kl_wmi_send_action_cmd(ar->wmi, vif->fw_vif_idx, id,
						  chan->center_freq, wait,
						  buf, len);
	}
}

static void ath6kl_mgmt_frame_register(struct wiphy *wiphy,
				       struct net_device *dev,
				       u16 frame_type, bool reg)
{
	struct ath6kl_vif *vif = netdev_priv(dev);

	ath6kl_dbg(ATH6KL_DBG_WLAN_CFG, "%s: frame_type=0x%x reg=%d\n",
		   __func__, frame_type, reg);
	if (frame_type == IEEE80211_STYPE_PROBE_REQ) {
		/*
		 * Note: This notification callback is not allowed to sleep, so
		 * we cannot send WMI_PROBE_REQ_REPORT_CMD here. Instead, we
		 * hardcode target to report Probe Request frames all the time.
		 */
		vif->probe_req_report = reg;
	}
}

static int ath6kl_cfg80211_sscan_start(struct wiphy *wiphy,
			struct net_device *dev,
			struct cfg80211_sched_scan_request *request)
{
	struct ath6kl *ar = ath6kl_priv(dev);
	struct ath6kl_vif *vif = netdev_priv(dev);
	u16 interval;
	int ret;
	u8 i;

	if (ar->state != ATH6KL_STATE_ON)
		return -EIO;

	if (vif->sme_state != SME_DISCONNECTED)
		return -EBUSY;

	for (i = 0; i < ar->wiphy->max_sched_scan_ssids; i++) {
		ath6kl_wmi_probedssid_cmd(ar->wmi, vif->fw_vif_idx,
					  i, DISABLE_SSID_FLAG,
					  0, NULL);
	}

	/* fw uses seconds, also make sure that it's >0 */
	interval = max_t(u16, 1, request->interval / 1000);

	ath6kl_wmi_scanparams_cmd(ar->wmi, vif->fw_vif_idx,
				  interval, interval,
				  10, 0, 0, 0, 3, 0, 0, 0);

	if (request->n_ssids && request->ssids[0].ssid_len) {
		for (i = 0; i < request->n_ssids; i++) {
			ath6kl_wmi_probedssid_cmd(ar->wmi, vif->fw_vif_idx,
						  i, SPECIFIC_SSID_FLAG,
						  request->ssids[i].ssid_len,
						  request->ssids[i].ssid);
		}
	}

	ret = ath6kl_wmi_set_wow_mode_cmd(ar->wmi, vif->fw_vif_idx,
					  ATH6KL_WOW_MODE_ENABLE,
					  WOW_FILTER_SSID,
					  WOW_HOST_REQ_DELAY);
	if (ret) {
		ath6kl_warn("Failed to enable wow with ssid filter: %d\n", ret);
		return ret;
	}

	/* this also clears IE in fw if it's not set */
	ret = ath6kl_wmi_set_appie_cmd(ar->wmi, vif->fw_vif_idx,
				       WMI_FRAME_PROBE_REQ,
				       request->ie, request->ie_len);
	if (ret) {
		ath6kl_warn("Failed to set probe request IE for scheduled scan: %d",
			    ret);
		return ret;
	}

	ret = ath6kl_wmi_set_host_sleep_mode_cmd(ar->wmi, vif->fw_vif_idx,
						 ATH6KL_HOST_MODE_ASLEEP);
	if (ret) {
		ath6kl_warn("Failed to enable host sleep mode for sched scan: %d\n",
			    ret);
		return ret;
	}

	ar->state = ATH6KL_STATE_SCHED_SCAN;

	return ret;
}

static int ath6kl_cfg80211_sscan_stop(struct wiphy *wiphy,
				      struct net_device *dev)
{
	struct ath6kl_vif *vif = netdev_priv(dev);
	bool stopped;

	stopped = __ath6kl_cfg80211_sscan_stop(vif);

	if (!stopped)
		return -EIO;

	return 0;
}

static const struct ieee80211_txrx_stypes
ath6kl_mgmt_stypes[NUM_NL80211_IFTYPES] = {
	[NL80211_IFTYPE_STATION] = {
		.tx = BIT(IEEE80211_STYPE_ACTION >> 4) |
		BIT(IEEE80211_STYPE_PROBE_RESP >> 4),
		.rx = BIT(IEEE80211_STYPE_ACTION >> 4) |
		BIT(IEEE80211_STYPE_PROBE_REQ >> 4)
	},
	[NL80211_IFTYPE_P2P_CLIENT] = {
		.tx = BIT(IEEE80211_STYPE_ACTION >> 4) |
		BIT(IEEE80211_STYPE_PROBE_RESP >> 4),
		.rx = BIT(IEEE80211_STYPE_ACTION >> 4) |
		BIT(IEEE80211_STYPE_PROBE_REQ >> 4)
	},
	[NL80211_IFTYPE_P2P_GO] = {
		.tx = BIT(IEEE80211_STYPE_ACTION >> 4) |
		BIT(IEEE80211_STYPE_PROBE_RESP >> 4),
		.rx = BIT(IEEE80211_STYPE_ACTION >> 4) |
		BIT(IEEE80211_STYPE_PROBE_REQ >> 4)
	},
};

static struct cfg80211_ops ath6kl_cfg80211_ops = {
	.add_virtual_intf = ath6kl_cfg80211_add_iface,
	.del_virtual_intf = ath6kl_cfg80211_del_iface,
	.change_virtual_intf = ath6kl_cfg80211_change_iface,
	.scan = ath6kl_cfg80211_scan,
	.connect = ath6kl_cfg80211_connect,
	.disconnect = ath6kl_cfg80211_disconnect,
	.add_key = ath6kl_cfg80211_add_key,
	.get_key = ath6kl_cfg80211_get_key,
	.del_key = ath6kl_cfg80211_del_key,
	.set_default_key = ath6kl_cfg80211_set_default_key,
	.set_wiphy_params = ath6kl_cfg80211_set_wiphy_params,
	.set_tx_power = ath6kl_cfg80211_set_txpower,
	.get_tx_power = ath6kl_cfg80211_get_txpower,
	.set_power_mgmt = ath6kl_cfg80211_set_power_mgmt,
	.join_ibss = ath6kl_cfg80211_join_ibss,
	.leave_ibss = ath6kl_cfg80211_leave_ibss,
	.get_station = ath6kl_get_station,
	.set_pmksa = ath6kl_set_pmksa,
	.del_pmksa = ath6kl_del_pmksa,
	.flush_pmksa = ath6kl_flush_pmksa,
	CFG80211_TESTMODE_CMD(ath6kl_tm_cmd)
#ifdef CONFIG_PM
	.suspend = __ath6kl_cfg80211_suspend,
	.resume = __ath6kl_cfg80211_resume,
#endif
	.set_channel = ath6kl_set_channel,
	.add_beacon = ath6kl_add_beacon,
	.set_beacon = ath6kl_set_beacon,
	.del_beacon = ath6kl_del_beacon,
	.change_station = ath6kl_change_station,
	.remain_on_channel = ath6kl_remain_on_channel,
	.cancel_remain_on_channel = ath6kl_cancel_remain_on_channel,
	.mgmt_tx = ath6kl_mgmt_tx,
	.mgmt_frame_register = ath6kl_mgmt_frame_register,
	.sched_scan_start = ath6kl_cfg80211_sscan_start,
	.sched_scan_stop = ath6kl_cfg80211_sscan_stop,
};

void ath6kl_cfg80211_stop(struct ath6kl_vif *vif)
{
	ath6kl_cfg80211_sscan_disable(vif);

	switch (vif->sme_state) {
	case SME_DISCONNECTED:
		break;
	case SME_CONNECTING:
		cfg80211_connect_result(vif->ndev, vif->bssid, NULL, 0,
					NULL, 0,
					WLAN_STATUS_UNSPECIFIED_FAILURE,
					GFP_KERNEL);
		break;
	case SME_CONNECTED:
		cfg80211_disconnected(vif->ndev, 0, NULL, 0, GFP_KERNEL);
		break;
	}

	if (test_bit(CONNECTED, &vif->flags) ||
	    test_bit(CONNECT_PEND, &vif->flags))
		ath6kl_wmi_disconnect_cmd(vif->ar->wmi, vif->fw_vif_idx);

	vif->sme_state = SME_DISCONNECTED;
	clear_bit(CONNECTED, &vif->flags);
	clear_bit(CONNECT_PEND, &vif->flags);

	/* disable scanning */
	if (ath6kl_wmi_scanparams_cmd(vif->ar->wmi, vif->fw_vif_idx, 0xFFFF,
				      0, 0, 0, 0, 0, 0, 0, 0, 0) != 0)
		ath6kl_warn("failed to disable scan during stop\n");

	ath6kl_cfg80211_scan_complete_event(vif, true);
}

void ath6kl_cfg80211_stop_all(struct ath6kl *ar)
{
	struct ath6kl_vif *vif;

	vif = ath6kl_vif_first(ar);
	if (!vif) {
		/* save the current power mode before enabling power save */
		ar->wmi->saved_pwr_mode = ar->wmi->pwr_mode;

		if (ath6kl_wmi_powermode_cmd(ar->wmi, 0, REC_POWER) != 0)
			ath6kl_warn("ath6kl_deep_sleep_enable: "
				    "wmi_powermode_cmd failed\n");
		return;
	}

	/*
	 * FIXME: we should take ar->list_lock to protect changes in the
	 * vif_list, but that's not trivial to do as ath6kl_cfg80211_stop()
	 * sleeps.
	 */
	list_for_each_entry(vif, &ar->vif_list, list)
		ath6kl_cfg80211_stop(vif);
}

struct ath6kl *ath6kl_core_alloc(struct device *dev)
{
	struct ath6kl *ar;
	struct wiphy *wiphy;
	u8 ctr;

	/* create a new wiphy for use with cfg80211 */
	wiphy = wiphy_new(&ath6kl_cfg80211_ops, sizeof(struct ath6kl));

	if (!wiphy) {
		ath6kl_err("couldn't allocate wiphy device\n");
		return NULL;
	}

	ar = wiphy_priv(wiphy);
	ar->p2p = !!ath6kl_p2p;
	ar->wiphy = wiphy;
	ar->dev = dev;

	ar->vif_max = 1;

	ar->max_norm_iface = 1;

	spin_lock_init(&ar->lock);
	spin_lock_init(&ar->mcastpsq_lock);
	spin_lock_init(&ar->list_lock);

	init_waitqueue_head(&ar->event_wq);
	sema_init(&ar->sem, 1);

	INIT_LIST_HEAD(&ar->amsdu_rx_buffer_queue);
	INIT_LIST_HEAD(&ar->vif_list);

	clear_bit(WMI_ENABLED, &ar->flag);
	clear_bit(SKIP_SCAN, &ar->flag);
	clear_bit(DESTROY_IN_PROGRESS, &ar->flag);

	ar->listen_intvl_t = A_DEFAULT_LISTEN_INTERVAL;
	ar->listen_intvl_b = 0;
	ar->tx_pwr = 0;

	ar->intra_bss = 1;
	ar->lrssi_roam_threshold = DEF_LRSSI_ROAM_THRESHOLD;

	ar->state = ATH6KL_STATE_OFF;

	memset((u8 *)ar->sta_list, 0,
	       AP_MAX_NUM_STA * sizeof(struct ath6kl_sta));

	/* Init the PS queues */
	for (ctr = 0; ctr < AP_MAX_NUM_STA; ctr++) {
		spin_lock_init(&ar->sta_list[ctr].psq_lock);
		skb_queue_head_init(&ar->sta_list[ctr].psq);
	}

	skb_queue_head_init(&ar->mcastpsq);

	memcpy(ar->ap_country_code, DEF_AP_COUNTRY_CODE, 3);

	return ar;
}

int ath6kl_register_ieee80211_hw(struct ath6kl *ar)
{
	struct wiphy *wiphy = ar->wiphy;
	int ret;

	wiphy->mgmt_stypes = ath6kl_mgmt_stypes;

	wiphy->max_remain_on_channel_duration = 5000;

	/* set device pointer for wiphy */
	set_wiphy_dev(wiphy, ar->dev);

	wiphy->interface_modes = BIT(NL80211_IFTYPE_STATION) |
				 BIT(NL80211_IFTYPE_ADHOC) |
				 BIT(NL80211_IFTYPE_AP);
	if (ar->p2p) {
		wiphy->interface_modes |= BIT(NL80211_IFTYPE_P2P_GO) |
					  BIT(NL80211_IFTYPE_P2P_CLIENT);
	}

	/* max num of ssids that can be probed during scanning */
	wiphy->max_scan_ssids = MAX_PROBED_SSID_INDEX;
	wiphy->max_scan_ie_len = 1000; /* FIX: what is correct limit? */
	wiphy->bands[IEEE80211_BAND_2GHZ] = &ath6kl_band_2ghz;
	wiphy->bands[IEEE80211_BAND_5GHZ] = &ath6kl_band_5ghz;
	wiphy->signal_type = CFG80211_SIGNAL_TYPE_MBM;

	wiphy->cipher_suites = cipher_suites;
	wiphy->n_cipher_suites = ARRAY_SIZE(cipher_suites);

	wiphy->wowlan.flags = WIPHY_WOWLAN_MAGIC_PKT |
			      WIPHY_WOWLAN_DISCONNECT |
			      WIPHY_WOWLAN_GTK_REKEY_FAILURE  |
			      WIPHY_WOWLAN_SUPPORTS_GTK_REKEY |
			      WIPHY_WOWLAN_EAP_IDENTITY_REQ   |
			      WIPHY_WOWLAN_4WAY_HANDSHAKE;
	wiphy->wowlan.n_patterns = WOW_MAX_FILTERS_PER_LIST;
	wiphy->wowlan.pattern_min_len = 1;
	wiphy->wowlan.pattern_max_len = WOW_PATTERN_SIZE;

	wiphy->max_sched_scan_ssids = 10;

	ret = wiphy_register(wiphy);
	if (ret < 0) {
		ath6kl_err("couldn't register wiphy device\n");
		return ret;
	}

	return 0;
}

static int ath6kl_init_if_data(struct ath6kl_vif *vif)
{
	vif->aggr_cntxt = aggr_init(vif->ndev);
	if (!vif->aggr_cntxt) {
		ath6kl_err("failed to initialize aggr\n");
		return -ENOMEM;
	}

	setup_timer(&vif->disconnect_timer, disconnect_timer_handler,
		    (unsigned long) vif->ndev);
	setup_timer(&vif->sched_scan_timer, ath6kl_wmi_sscan_timer,
		    (unsigned long) vif);

	set_bit(WMM_ENABLED, &vif->flags);
	spin_lock_init(&vif->if_lock);

	return 0;
}

void ath6kl_deinit_if_data(struct ath6kl_vif *vif)
{
	struct ath6kl *ar = vif->ar;

	aggr_module_destroy(vif->aggr_cntxt);

	ar->avail_idx_map |= BIT(vif->fw_vif_idx);

	if (vif->nw_type == ADHOC_NETWORK)
		ar->ibss_if_active = false;

	unregister_netdevice(vif->ndev);

	ar->num_vif--;
}

struct net_device *ath6kl_interface_add(struct ath6kl *ar, char *name,
					enum nl80211_iftype type, u8 fw_vif_idx,
					u8 nw_type)
{
	struct net_device *ndev;
	struct ath6kl_vif *vif;

	ndev = alloc_netdev(sizeof(*vif), name, ether_setup);
	if (!ndev)
		return NULL;

	vif = netdev_priv(ndev);
	ndev->ieee80211_ptr = &vif->wdev;
	vif->wdev.wiphy = ar->wiphy;
	vif->ar = ar;
	vif->ndev = ndev;
	SET_NETDEV_DEV(ndev, wiphy_dev(vif->wdev.wiphy));
	vif->wdev.netdev = ndev;
	vif->wdev.iftype = type;
	vif->fw_vif_idx = fw_vif_idx;
	vif->nw_type = vif->next_mode = nw_type;

	memcpy(ndev->dev_addr, ar->mac_addr, ETH_ALEN);
	if (fw_vif_idx != 0)
		ndev->dev_addr[0] = (ndev->dev_addr[0] ^ (1 << fw_vif_idx)) |
				     0x2;

	init_netdev(ndev);

	ath6kl_init_control_info(vif);

	/* TODO: Pass interface specific pointer instead of ar */
	if (ath6kl_init_if_data(vif))
		goto err;

	if (register_netdevice(ndev))
		goto err;

	ar->avail_idx_map &= ~BIT(fw_vif_idx);
	vif->sme_state = SME_DISCONNECTED;
	set_bit(WLAN_ENABLED, &vif->flags);
	ar->wlan_pwr_state = WLAN_POWER_STATE_ON;
	set_bit(NETDEV_REGISTERED, &vif->flags);

	if (type == NL80211_IFTYPE_ADHOC)
		ar->ibss_if_active = true;

	spin_lock_bh(&ar->list_lock);
	list_add_tail(&vif->list, &ar->vif_list);
	spin_unlock_bh(&ar->list_lock);

	return ndev;

err:
	aggr_module_destroy(vif->aggr_cntxt);
	free_netdev(ndev);
	return NULL;
}

void ath6kl_deinit_ieee80211_hw(struct ath6kl *ar)
{
	wiphy_unregister(ar->wiphy);
	wiphy_free(ar->wiphy);
}<|MERGE_RESOLUTION|>--- conflicted
+++ resolved
@@ -462,22 +462,11 @@
 		}
 	}
 
-<<<<<<< HEAD
-	if (sme->ie && (sme->ie_len > 0)) {
-		status = ath6kl_set_assoc_req_ies(vif, sme->ie, sme->ie_len);
-		if (status) {
-			up(&ar->sem);
-			return status;
-		}
-	} else
-		ar->connect_ctrl_flags &= ~CONNECT_WPS_FLAG;
-=======
 	status = ath6kl_set_assoc_req_ies(vif, sme->ie, sme->ie_len);
 	if (status) {
 		up(&ar->sem);
 		return status;
 	}
->>>>>>> e68f6750
 
 	if (sme->ie == NULL || sme->ie_len == 0)
 		ar->connect_ctrl_flags &= ~CONNECT_WPS_FLAG;
@@ -617,13 +606,6 @@
 	return 0;
 }
 
-<<<<<<< HEAD
-static int ath6kl_add_bss_if_needed(struct ath6kl_vif *vif,
-				    enum network_type nw_type,
-				    const u8 *bssid,
-				    struct ieee80211_channel *chan,
-				    const u8 *beacon_ie, size_t beacon_ie_len)
-=======
 static struct cfg80211_bss *
 ath6kl_add_bss_if_needed(struct ath6kl_vif *vif,
 			 enum network_type nw_type,
@@ -631,7 +613,6 @@
 			 struct ieee80211_channel *chan,
 			 const u8 *beacon_ie,
 			 size_t beacon_ie_len)
->>>>>>> e68f6750
 {
 	struct ath6kl *ar = vif->ar;
 	struct cfg80211_bss *bss;
@@ -729,14 +710,9 @@
 
 	chan = ieee80211_get_channel(ar->wiphy, (int) channel);
 
-<<<<<<< HEAD
-	if (ath6kl_add_bss_if_needed(vif, nw_type, bssid, chan, assoc_info,
-				     beacon_ie_len) < 0) {
-=======
 	bss = ath6kl_add_bss_if_needed(vif, nw_type, bssid, chan,
 				       assoc_info, beacon_ie_len);
 	if (!bss) {
->>>>>>> e68f6750
 		ath6kl_err("could not add cfg80211 bss entry\n");
 		return;
 	}
@@ -745,10 +721,7 @@
 		ath6kl_dbg(ATH6KL_DBG_WLAN_CFG, "ad-hoc %s selected\n",
 			   nw_type & ADHOC_CREATOR ? "creator" : "joiner");
 		cfg80211_ibss_joined(vif->ndev, bssid, GFP_KERNEL);
-<<<<<<< HEAD
-=======
 		cfg80211_put_bss(bss);
->>>>>>> e68f6750
 		return;
 	}
 
