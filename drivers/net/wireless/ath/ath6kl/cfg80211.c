--- conflicted
+++ resolved
@@ -432,10 +432,7 @@
 		if (status) {
 			up(&ar->sem);
 			return status;
-<<<<<<< HEAD
-=======
-		}
->>>>>>> fdb28589
+		}
 	} else
 		ar->connect_ctrl_flags &= ~CONNECT_WPS_FLAG;
 
@@ -2462,14 +2459,6 @@
 	ar->dev = dev;
 
 	ar->vif_max = 1;
-<<<<<<< HEAD
-
-	if (multi_norm_if_support)
-		ar->max_norm_iface = 2;
-	else
-		ar->max_norm_iface = 1;
-=======
->>>>>>> fdb28589
 
 	ar->max_norm_iface = 1;
 
