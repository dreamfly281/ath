--- conflicted
+++ resolved
@@ -1502,8 +1502,6 @@
 }
 #endif
 
-<<<<<<< HEAD
-=======
 static int ath6kl_set_channel(struct wiphy *wiphy, struct net_device *dev,
 			      struct ieee80211_channel *chan,
 			      enum nl80211_channel_type channel_type)
@@ -1890,7 +1888,6 @@
 	},
 };
 
->>>>>>> 4495ab16
 static struct cfg80211_ops ath6kl_cfg80211_ops = {
 	.change_virtual_intf = ath6kl_cfg80211_change_iface,
 	.scan = ath6kl_cfg80211_scan,
@@ -1913,8 +1910,6 @@
 #ifdef CONFIG_PM
 	.suspend = ar6k_cfg80211_suspend,
 #endif
-<<<<<<< HEAD
-=======
 	.set_channel = ath6kl_set_channel,
 	.add_beacon = ath6kl_add_beacon,
 	.set_beacon = ath6kl_set_beacon,
@@ -1924,7 +1919,6 @@
 	.cancel_remain_on_channel = ath6kl_cancel_remain_on_channel,
 	.mgmt_tx = ath6kl_mgmt_tx,
 	.mgmt_frame_register = ath6kl_mgmt_frame_register,
->>>>>>> 4495ab16
 };
 
 struct wireless_dev *ath6kl_cfg80211_init(struct device *dev)
