--- conflicted
+++ resolved
@@ -21,7 +21,6 @@
 
 static u32 ath6kl_bmi_get_max_data_size(struct ath6kl *ar)
 {
-<<<<<<< HEAD
 	return (ar->hif_type == HIF_TYPE_SDIO) ?
 		BMI_SDIO_DATASZ_MAX : BMI_USB_DATASZ_MAX;
 }
@@ -29,163 +28,6 @@
 static u32 ath6kl_bmi_get_max_cmd_size(struct ath6kl *ar)
 {
 	return ath6kl_bmi_get_max_data_size(ar) + (sizeof(u32) * 3);
-=======
-	u32 addr;
-	unsigned long timeout;
-	int ret;
-
-	ar->bmi.cmd_credits = 0;
-
-	/* Read the counter register to get the command credits */
-	addr = COUNT_DEC_ADDRESS + (HTC_MAILBOX_NUM_MAX + ENDPOINT1) * 4;
-
-	timeout = jiffies + msecs_to_jiffies(BMI_COMMUNICATION_TIMEOUT);
-	while (time_before(jiffies, timeout) && !ar->bmi.cmd_credits) {
-
-		/*
-		 * Hit the credit counter with a 4-byte access, the first byte
-		 * read will hit the counter and cause a decrement, while the
-		 * remaining 3 bytes has no effect. The rationale behind this
-		 * is to make all HIF accesses 4-byte aligned.
-		 */
-		ret = hif_read_write_sync(ar, addr,
-					 (u8 *)&ar->bmi.cmd_credits, 4,
-					 HIF_RD_SYNC_BYTE_INC);
-		if (ret) {
-			ath6kl_err("Unable to decrement the command credit count register: %d\n",
-				   ret);
-			return ret;
-		}
-
-		/* The counter is only 8 bits.
-		 * Ignore anything in the upper 3 bytes
-		 */
-		ar->bmi.cmd_credits &= 0xFF;
-	}
-
-	if (!ar->bmi.cmd_credits) {
-		ath6kl_err("bmi communication timeout\n");
-		return -ETIMEDOUT;
-	}
-
-	return 0;
-}
-
-static int ath6kl_bmi_get_rx_lkahd(struct ath6kl *ar)
-{
-	unsigned long timeout;
-	u32 rx_word = 0;
-	int ret = 0;
-
-	timeout = jiffies + msecs_to_jiffies(BMI_COMMUNICATION_TIMEOUT);
-	while (time_before(jiffies, timeout) && !rx_word) {
-		ret = hif_read_write_sync(ar, RX_LOOKAHEAD_VALID_ADDRESS,
-					  (u8 *)&rx_word, sizeof(rx_word),
-					  HIF_RD_SYNC_BYTE_INC);
-		if (ret) {
-			ath6kl_err("unable to read RX_LOOKAHEAD_VALID\n");
-			return ret;
-		}
-
-		 /* all we really want is one bit */
-		rx_word &= (1 << ENDPOINT1);
-	}
-
-	if (!rx_word) {
-		ath6kl_err("bmi_recv_buf FIFO empty\n");
-		return -EINVAL;
-	}
-
-	return ret;
-}
-
-static int ath6kl_bmi_send_buf(struct ath6kl *ar, u8 *buf, u32 len)
-{
-	int ret;
-	u32 addr;
-
-	ret = ath6kl_get_bmi_cmd_credits(ar);
-	if (ret)
-		return ret;
-
-	addr = ar->mbox_info.htc_addr;
-
-	ret = hif_read_write_sync(ar, addr, buf, len,
-				  HIF_WR_SYNC_BYTE_INC);
-	if (ret)
-		ath6kl_err("unable to send the bmi data to the device\n");
-
-	return ret;
-}
-
-static int ath6kl_bmi_recv_buf(struct ath6kl *ar, u8 *buf, u32 len)
-{
-	int ret;
-	u32 addr;
-
-	/*
-	 * During normal bootup, small reads may be required.
-	 * Rather than issue an HIF Read and then wait as the Target
-	 * adds successive bytes to the FIFO, we wait here until
-	 * we know that response data is available.
-	 *
-	 * This allows us to cleanly timeout on an unexpected
-	 * Target failure rather than risk problems at the HIF level.
-	 * In particular, this avoids SDIO timeouts and possibly garbage
-	 * data on some host controllers.  And on an interconnect
-	 * such as Compact Flash (as well as some SDIO masters) which
-	 * does not provide any indication on data timeout, it avoids
-	 * a potential hang or garbage response.
-	 *
-	 * Synchronization is more difficult for reads larger than the
-	 * size of the MBOX FIFO (128B), because the Target is unable
-	 * to push the 129th byte of data until AFTER the Host posts an
-	 * HIF Read and removes some FIFO data.  So for large reads the
-	 * Host proceeds to post an HIF Read BEFORE all the data is
-	 * actually available to read.  Fortunately, large BMI reads do
-	 * not occur in practice -- they're supported for debug/development.
-	 *
-	 * So Host/Target BMI synchronization is divided into these cases:
-	 *  CASE 1: length < 4
-	 *        Should not happen
-	 *
-	 *  CASE 2: 4 <= length <= 128
-	 *        Wait for first 4 bytes to be in FIFO
-	 *        If CONSERVATIVE_BMI_READ is enabled, also wait for
-	 *        a BMI command credit, which indicates that the ENTIRE
-	 *        response is available in the the FIFO
-	 *
-	 *  CASE 3: length > 128
-	 *        Wait for the first 4 bytes to be in FIFO
-	 *
-	 * For most uses, a small timeout should be sufficient and we will
-	 * usually see a response quickly; but there may be some unusual
-	 * (debug) cases of BMI_EXECUTE where we want an larger timeout.
-	 * For now, we use an unbounded busy loop while waiting for
-	 * BMI_EXECUTE.
-	 *
-	 * If BMI_EXECUTE ever needs to support longer-latency execution,
-	 * especially in production, this code needs to be enhanced to sleep
-	 * and yield.  Also note that BMI_COMMUNICATION_TIMEOUT is currently
-	 * a function of Host processor speed.
-	 */
-	if (len >= 4) { /* NB: Currently, always true */
-		ret = ath6kl_bmi_get_rx_lkahd(ar);
-		if (ret)
-			return ret;
-	}
-
-	addr = ar->mbox_info.htc_addr;
-	ret = hif_read_write_sync(ar, addr, buf, len,
-				  HIF_RD_SYNC_BYTE_INC);
-	if (ret) {
-		ath6kl_err("Unable to read the bmi data from the device: %d\n",
-			   ret);
-		return ret;
-	}
-
-	return 0;
->>>>>>> 7a3759d2
 }
 
 int ath6kl_bmi_done(struct ath6kl *ar)
@@ -226,7 +68,6 @@
 		return ret;
 	}
 
-<<<<<<< HEAD
 	if (ar->hif_type == HIF_TYPE_USB) {
 		ret = ath6kl_hif_bmi_recv_buf(ar, (u8 *)targ_info,
 				sizeof(struct ath6kl_bmi_target_info), true);
@@ -235,10 +76,6 @@
 				sizeof(targ_info->version), true);
 	}
 
-=======
-	ret = ath6kl_bmi_recv_buf(ar, (u8 *)&targ_info->version,
-				  sizeof(targ_info->version));
->>>>>>> 7a3759d2
 	if (ret) {
 		ath6kl_err("Unable to recv target info: %d\n", ret);
 		return ret;
@@ -247,8 +84,9 @@
 	if (le32_to_cpu(targ_info->version) == TARGET_VERSION_SENTINAL) {
 		/* Determine how many bytes are in the Target's targ_info */
 		ret = ath6kl_hif_bmi_recv_buf(ar,
-				   (u8 *)&targ_info->byte_count,
-				   sizeof(targ_info->byte_count));
+					      (u8 *)&targ_info->byte_count,
+					      sizeof(targ_info->byte_count),
+					      true);
 		if (ret) {
 			ath6kl_err("unable to read target info byte count: %d\n",
 				   ret);
@@ -266,10 +104,11 @@
 
 		/* Read the remainder of the targ_info */
 		ret = ath6kl_hif_bmi_recv_buf(ar,
-				   ((u8 *)targ_info) +
-				   sizeof(targ_info->byte_count),
-				   sizeof(*targ_info) -
-				   sizeof(targ_info->byte_count));
+					      ((u8 *)targ_info) +
+					      sizeof(targ_info->byte_count),
+					      sizeof(*targ_info) -
+					      sizeof(targ_info->byte_count),
+					      true);
 
 		if (ret) {
 			ath6kl_err("Unable to read target info (%d bytes): %d\n",
@@ -330,12 +169,8 @@
 				   ret);
 			return ret;
 		}
-<<<<<<< HEAD
 		ret = ath6kl_hif_bmi_recv_buf(ar, ar->bmi.cmd_buf,
 					rx_len, true);
-=======
-		ret = ath6kl_bmi_recv_buf(ar, ar->bmi.cmd_buf, rx_len);
->>>>>>> 7a3759d2
 		if (ret) {
 			ath6kl_err("Unable to read from the device: %d\n",
 				   ret);
@@ -357,7 +192,8 @@
 	const u32 header = sizeof(cid) + sizeof(addr) + sizeof(len);
 	u32 max_data_sz = ath6kl_bmi_get_max_data_size(ar);
 	u32 max_cmd_sz = ath6kl_bmi_get_max_cmd_size(ar);
-	u8 aligned_buf[max_data_sz];
+	/* u8 aligned_buf[max_data_sz]; FIXKVALO */
+	u8 aligned_buf[200];
 	u8 *src;
 
 	if (ar->bmi.done_sent) {
@@ -451,12 +287,8 @@
 		return ret;
 	}
 
-<<<<<<< HEAD
 	ret = ath6kl_hif_bmi_recv_buf(ar, ar->bmi.cmd_buf,
 				sizeof(*param), false);
-=======
-	ret = ath6kl_bmi_recv_buf(ar, ar->bmi.cmd_buf, sizeof(*param));
->>>>>>> 7a3759d2
 	if (ret) {
 		ath6kl_err("Unable to read from the device: %d\n", ret);
 		return ret;
@@ -538,12 +370,8 @@
 		return ret;
 	}
 
-<<<<<<< HEAD
 	ret = ath6kl_hif_bmi_recv_buf(ar, ar->bmi.cmd_buf,
 				sizeof(*param), true);
-=======
-	ret = ath6kl_bmi_recv_buf(ar, ar->bmi.cmd_buf, sizeof(*param));
->>>>>>> 7a3759d2
 	if (ret) {
 		ath6kl_err("Unable to read from the device: %d\n", ret);
 		return ret;
