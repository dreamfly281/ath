/*
 * Copyright (c) 2004-2011 Atheros Communications Inc.
 * Copyright (c) 2011-2012 Qualcomm Atheros, Inc.
 *
 * Permission to use, copy, modify, and/or distribute this software for any
 * purpose with or without fee is hereby granted, provided that the above
 * copyright notice and this permission notice appear in all copies.
 *
 * THE SOFTWARE IS PROVIDED "AS IS" AND THE AUTHOR DISCLAIMS ALL WARRANTIES
 * WITH REGARD TO THIS SOFTWARE INCLUDING ALL IMPLIED WARRANTIES OF
 * MERCHANTABILITY AND FITNESS. IN NO EVENT SHALL THE AUTHOR BE LIABLE FOR
 * ANY SPECIAL, DIRECT, INDIRECT, OR CONSEQUENTIAL DAMAGES OR ANY DAMAGES
 * WHATSOEVER RESULTING FROM LOSS OF USE, DATA OR PROFITS, WHETHER IN AN
 * ACTION OF CONTRACT, NEGLIGENCE OR OTHER TORTIOUS ACTION, ARISING OUT OF
 * OR IN CONNECTION WITH THE USE OR PERFORMANCE OF THIS SOFTWARE.
 */

#include "core.h"
#include "debug.h"
#include "htc-ops.h"

/*
 * tid - tid_mux0..tid_mux3
 * aid - tid_mux4..tid_mux7
 */
#define ATH6KL_TID_MASK 0xf
#define ATH6KL_AID_SHIFT 4

static inline u8 ath6kl_get_tid(u8 tid_mux)
{
	return tid_mux & ATH6KL_TID_MASK;
}

static inline u8 ath6kl_get_aid(u8 tid_mux)
{
	return tid_mux >> ATH6KL_AID_SHIFT;
}

static u8 ath6kl_ibss_map_epid(struct sk_buff *skb, struct net_device *dev,
			       u32 *map_no)
{
	struct ath6kl *ar = ath6kl_priv(dev);
	struct ethhdr *eth_hdr;
	u32 i, ep_map = -1;
	u8 *datap;

	*map_no = 0;
	datap = skb->data;
	eth_hdr = (struct ethhdr *) (datap + sizeof(struct wmi_data_hdr));

	if (is_multicast_ether_addr(eth_hdr->h_dest))
		return ENDPOINT_2;

	for (i = 0; i < ar->node_num; i++) {
		if (memcmp(eth_hdr->h_dest, ar->node_map[i].mac_addr,
			   ETH_ALEN) == 0) {
			*map_no = i + 1;
			ar->node_map[i].tx_pend++;
			return ar->node_map[i].ep_id;
		}

		if ((ep_map == -1) && !ar->node_map[i].tx_pend)
			ep_map = i;
	}

	if (ep_map == -1) {
		ep_map = ar->node_num;
		ar->node_num++;
		if (ar->node_num > MAX_NODE_NUM)
			return ENDPOINT_UNUSED;
	}

	memcpy(ar->node_map[ep_map].mac_addr, eth_hdr->h_dest, ETH_ALEN);

	for (i = ENDPOINT_2; i <= ENDPOINT_5; i++) {
		if (!ar->tx_pending[i]) {
			ar->node_map[ep_map].ep_id = i;
			break;
		}

		/*
		 * No free endpoint is available, start redistribution on
		 * the inuse endpoints.
		 */
		if (i == ENDPOINT_5) {
			ar->node_map[ep_map].ep_id = ar->next_ep_id;
			ar->next_ep_id++;
			if (ar->next_ep_id > ENDPOINT_5)
				ar->next_ep_id = ENDPOINT_2;
		}
	}

	*map_no = ep_map + 1;
	ar->node_map[ep_map].tx_pend++;

	return ar->node_map[ep_map].ep_id;
}

static bool ath6kl_process_uapsdq(struct ath6kl_sta *conn,
				struct ath6kl_vif *vif,
				struct sk_buff *skb,
				u32 *flags)
{
	struct ath6kl *ar = vif->ar;
	bool is_apsdq_empty = false;
	struct ethhdr *datap = (struct ethhdr *) skb->data;
	u8 up = 0, traffic_class, *ip_hdr;
	u16 ether_type;
	struct ath6kl_llc_snap_hdr *llc_hdr;

	if (conn->sta_flags & STA_PS_APSD_TRIGGER) {
		/*
		 * This tx is because of a uAPSD trigger, determine
		 * more and EOSP bit. Set EOSP if queue is empty
		 * or sufficient frames are delivered for this trigger.
		 */
		spin_lock_bh(&conn->psq_lock);
		if (!skb_queue_empty(&conn->apsdq))
			*flags |= WMI_DATA_HDR_FLAGS_MORE;
		else if (conn->sta_flags & STA_PS_APSD_EOSP)
			*flags |= WMI_DATA_HDR_FLAGS_EOSP;
		*flags |= WMI_DATA_HDR_FLAGS_UAPSD;
		spin_unlock_bh(&conn->psq_lock);
		return false;
	} else if (!conn->apsd_info)
		return false;

	if (test_bit(WMM_ENABLED, &vif->flags)) {
		ether_type = be16_to_cpu(datap->h_proto);
		if (is_ethertype(ether_type)) {
			/* packet is in DIX format  */
			ip_hdr = (u8 *)(datap + 1);
		} else {
			/* packet is in 802.3 format */
			llc_hdr = (struct ath6kl_llc_snap_hdr *)
							(datap + 1);
			ether_type = be16_to_cpu(llc_hdr->eth_type);
			ip_hdr = (u8 *)(llc_hdr + 1);
		}

		if (ether_type == IP_ETHERTYPE)
			up = ath6kl_wmi_determine_user_priority(
							ip_hdr, 0);
	}

	traffic_class = ath6kl_wmi_get_traffic_class(up);

	if ((conn->apsd_info & (1 << traffic_class)) == 0)
		return false;

	/* Queue the frames if the STA is sleeping */
	spin_lock_bh(&conn->psq_lock);
	is_apsdq_empty = skb_queue_empty(&conn->apsdq);
	skb_queue_tail(&conn->apsdq, skb);
	spin_unlock_bh(&conn->psq_lock);

	/*
	 * If this is the first pkt getting queued
	 * for this STA, update the PVB for this STA
	 */
	if (is_apsdq_empty) {
		ath6kl_wmi_set_apsd_bfrd_traf(ar->wmi,
					      vif->fw_vif_idx,
					      conn->aid, 1, 0);
	}
	*flags |= WMI_DATA_HDR_FLAGS_UAPSD;

	return true;
}

static bool ath6kl_process_psq(struct ath6kl_sta *conn,
				struct ath6kl_vif *vif,
				struct sk_buff *skb,
				u32 *flags)
{
	bool is_psq_empty = false;
	struct ath6kl *ar = vif->ar;

	if (conn->sta_flags & STA_PS_POLLED) {
		spin_lock_bh(&conn->psq_lock);
		if (!skb_queue_empty(&conn->psq))
			*flags |= WMI_DATA_HDR_FLAGS_MORE;
		spin_unlock_bh(&conn->psq_lock);
		return false;
	}

	/* Queue the frames if the STA is sleeping */
	spin_lock_bh(&conn->psq_lock);
	is_psq_empty = skb_queue_empty(&conn->psq);
	skb_queue_tail(&conn->psq, skb);
	spin_unlock_bh(&conn->psq_lock);

	/*
	 * If this is the first pkt getting queued
	 * for this STA, update the PVB for this
	 * STA.
	 */
	if (is_psq_empty)
		ath6kl_wmi_set_pvb_cmd(ar->wmi,
				       vif->fw_vif_idx,
				       conn->aid, 1);
	return true;
}

static bool ath6kl_powersave_ap(struct ath6kl_vif *vif, struct sk_buff *skb,
				u32 *flags)
{
	struct ethhdr *datap = (struct ethhdr *) skb->data;
	struct ath6kl_sta *conn = NULL;
	bool ps_queued = false;
	struct ath6kl *ar = vif->ar;

	if (is_multicast_ether_addr(datap->h_dest)) {
		u8 ctr = 0;
		bool q_mcast = false;

		for (ctr = 0; ctr < AP_MAX_NUM_STA; ctr++) {
			if (ar->sta_list[ctr].sta_flags & STA_PS_SLEEP) {
				q_mcast = true;
				break;
			}
		}

		if (q_mcast) {
			/*
			 * If this transmit is not because of a Dtim Expiry
			 * q it.
			 */
			if (!test_bit(DTIM_EXPIRED, &vif->flags)) {
				bool is_mcastq_empty = false;

				spin_lock_bh(&ar->mcastpsq_lock);
				is_mcastq_empty =
					skb_queue_empty(&ar->mcastpsq);
				skb_queue_tail(&ar->mcastpsq, skb);
				spin_unlock_bh(&ar->mcastpsq_lock);

				/*
				 * If this is the first Mcast pkt getting
				 * queued indicate to the target to set the
				 * BitmapControl LSB of the TIM IE.
				 */
				if (is_mcastq_empty)
					ath6kl_wmi_set_pvb_cmd(ar->wmi,
							       vif->fw_vif_idx,
							       MCAST_AID, 1);

				ps_queued = true;
			} else {
				/*
				 * This transmit is because of Dtim expiry.
				 * Determine if MoreData bit has to be set.
				 */
				spin_lock_bh(&ar->mcastpsq_lock);
				if (!skb_queue_empty(&ar->mcastpsq))
					*flags |= WMI_DATA_HDR_FLAGS_MORE;
				spin_unlock_bh(&ar->mcastpsq_lock);
			}
		}
	} else {
		conn = ath6kl_find_sta(vif, datap->h_dest);
		if (!conn) {
			dev_kfree_skb(skb);

			/* Inform the caller that the skb is consumed */
			return true;
		}

		if (conn->sta_flags & STA_PS_SLEEP) {
			ps_queued = ath6kl_process_uapsdq(conn,
						vif, skb, flags);
			if (!(*flags & WMI_DATA_HDR_FLAGS_UAPSD))
				ps_queued = ath6kl_process_psq(conn,
						vif, skb, flags);
		}
	}
	return ps_queued;
}

/* Tx functions */

int ath6kl_control_tx(void *devt, struct sk_buff *skb,
		      enum htc_endpoint_id eid)
{
	struct ath6kl *ar = devt;
	int status = 0;
	struct ath6kl_cookie *cookie = NULL;

	if (WARN_ON_ONCE(ar->state == ATH6KL_STATE_WOW))
		return -EACCES;

	spin_lock_bh(&ar->lock);

	ath6kl_dbg(ATH6KL_DBG_WLAN_TX,
		   "%s: skb=0x%p, len=0x%x eid =%d\n", __func__,
		   skb, skb->len, eid);

	if (test_bit(WMI_CTRL_EP_FULL, &ar->flag) && (eid == ar->ctrl_ep)) {
		/*
		 * Control endpoint is full, don't allocate resources, we
		 * are just going to drop this packet.
		 */
		cookie = NULL;
		ath6kl_err("wmi ctrl ep full, dropping pkt : 0x%p, len:%d\n",
			   skb, skb->len);
	} else
		cookie = ath6kl_alloc_cookie(ar);

	if (cookie == NULL) {
		spin_unlock_bh(&ar->lock);
		status = -ENOMEM;
		goto fail_ctrl_tx;
	}

	ar->tx_pending[eid]++;

	if (eid != ar->ctrl_ep)
		ar->total_tx_data_pend++;

	spin_unlock_bh(&ar->lock);

	cookie->skb = skb;
	cookie->map_no = 0;
	set_htc_pkt_info(&cookie->htc_pkt, cookie, skb->data, skb->len,
			 eid, ATH6KL_CONTROL_PKT_TAG);
	cookie->htc_pkt.skb = skb;

	/*
	 * This interface is asynchronous, if there is an error, cleanup
	 * will happen in the TX completion callback.
	 */
	ath6kl_htc_tx(ar->htc_target, &cookie->htc_pkt);

	return 0;

fail_ctrl_tx:
	dev_kfree_skb(skb);
	return status;
}

int ath6kl_data_tx(struct sk_buff *skb, struct net_device *dev)
{
	struct ath6kl *ar = ath6kl_priv(dev);
	struct ath6kl_cookie *cookie = NULL;
	enum htc_endpoint_id eid = ENDPOINT_UNUSED;
	struct ath6kl_vif *vif = netdev_priv(dev);
	u32 map_no = 0;
	u16 htc_tag = ATH6KL_DATA_PKT_TAG;
	u8 ac = 99 ; /* initialize to unmapped ac */
	bool chk_adhoc_ps_mapping = false;
	int ret;
	struct wmi_tx_meta_v2 meta_v2;
	void *meta;
	u8 csum_start = 0, csum_dest = 0, csum = skb->ip_summed;
	u8 meta_ver = 0;
	u32 flags = 0;

	ath6kl_dbg(ATH6KL_DBG_WLAN_TX,
		   "%s: skb=0x%p, data=0x%p, len=0x%x\n", __func__,
		   skb, skb->data, skb->len);

	/* If target is not associated */
	if (!test_bit(CONNECTED, &vif->flags)) {
		dev_kfree_skb(skb);
		return 0;
	}

	if (WARN_ON_ONCE(ar->state != ATH6KL_STATE_ON)) {
		dev_kfree_skb(skb);
		return 0;
	}

	if (!test_bit(WMI_READY, &ar->flag))
		goto fail_tx;

	/* AP mode Power saving processing */
	if (vif->nw_type == AP_NETWORK) {
		if (ath6kl_powersave_ap(vif, skb, &flags))
			return 0;
	}

	if (test_bit(WMI_ENABLED, &ar->flag)) {
		if ((dev->features & NETIF_F_IP_CSUM) &&
		    (csum == CHECKSUM_PARTIAL)) {
			csum_start = skb->csum_start -
					(skb_network_header(skb) - skb->head) +
					sizeof(struct ath6kl_llc_snap_hdr);
			csum_dest = skb->csum_offset + csum_start;
		}

		if (skb_headroom(skb) < dev->needed_headroom) {
			struct sk_buff *tmp_skb = skb;

			skb = skb_realloc_headroom(skb, dev->needed_headroom);
			kfree_skb(tmp_skb);
			if (skb == NULL) {
				vif->net_stats.tx_dropped++;
				return 0;
			}
		}

		if (ath6kl_wmi_dix_2_dot3(ar->wmi, skb)) {
			ath6kl_err("ath6kl_wmi_dix_2_dot3 failed\n");
			goto fail_tx;
		}

		if ((dev->features & NETIF_F_IP_CSUM) &&
		    (csum == CHECKSUM_PARTIAL)) {
			meta_v2.csum_start = csum_start;
			meta_v2.csum_dest = csum_dest;

			/* instruct target to calculate checksum */
			meta_v2.csum_flags = WMI_META_V2_FLAG_CSUM_OFFLOAD;
			meta_ver = WMI_META_VERSION_2;
			meta = &meta_v2;
		} else {
			meta_ver = 0;
			meta = NULL;
		}

		ret = ath6kl_wmi_data_hdr_add(ar->wmi, skb,
				DATA_MSGTYPE, flags, 0,
				meta_ver,
				meta, vif->fw_vif_idx);

		if (ret) {
			ath6kl_warn("failed to add wmi data header:%d\n"
				, ret);
			goto fail_tx;
		}

		if ((vif->nw_type == ADHOC_NETWORK) &&
		    ar->ibss_ps_enable && test_bit(CONNECTED, &vif->flags))
			chk_adhoc_ps_mapping = true;
		else {
			/* get the stream mapping */
			ret = ath6kl_wmi_implicit_create_pstream(ar->wmi,
				    vif->fw_vif_idx, skb,
				    0, test_bit(WMM_ENABLED, &vif->flags), &ac);
			if (ret)
				goto fail_tx;
		}
	} else
		goto fail_tx;

	spin_lock_bh(&ar->lock);

	if (chk_adhoc_ps_mapping)
		eid = ath6kl_ibss_map_epid(skb, dev, &map_no);
	else
		eid = ar->ac2ep_map[ac];

	if (eid == 0 || eid == ENDPOINT_UNUSED) {
		ath6kl_err("eid %d is not mapped!\n", eid);
		spin_unlock_bh(&ar->lock);
		goto fail_tx;
	}

	/* allocate resource for this packet */
	cookie = ath6kl_alloc_cookie(ar);

	if (!cookie) {
		spin_unlock_bh(&ar->lock);
		goto fail_tx;
	}

	/* update counts while the lock is held */
	ar->tx_pending[eid]++;
	ar->total_tx_data_pend++;

	spin_unlock_bh(&ar->lock);

	if (!IS_ALIGNED((unsigned long) skb->data - HTC_HDR_LENGTH, 4) &&
	    skb_cloned(skb)) {
		/*
		 * We will touch (move the buffer data to align it. Since the
		 * skb buffer is cloned and not only the header is changed, we
		 * have to copy it to allow the changes. Since we are copying
		 * the data here, we may as well align it by reserving suitable
		 * headroom to avoid the memmove in ath6kl_htc_tx_buf_align().
		 */
		struct sk_buff *nskb;

		nskb = skb_copy_expand(skb, HTC_HDR_LENGTH, 0, GFP_ATOMIC);
		if (nskb == NULL)
			goto fail_tx;
		kfree_skb(skb);
		skb = nskb;
	}

	cookie->skb = skb;
	cookie->map_no = map_no;
	set_htc_pkt_info(&cookie->htc_pkt, cookie, skb->data, skb->len,
			 eid, htc_tag);
	cookie->htc_pkt.skb = skb;

	ath6kl_dbg_dump(ATH6KL_DBG_RAW_BYTES, __func__, "tx ",
			skb->data, skb->len);

	/*
	 * HTC interface is asynchronous, if this fails, cleanup will
	 * happen in the ath6kl_tx_complete callback.
	 */
	ath6kl_htc_tx(ar->htc_target, &cookie->htc_pkt);

	return 0;

fail_tx:
	dev_kfree_skb(skb);

	vif->net_stats.tx_dropped++;
	vif->net_stats.tx_aborted_errors++;

	return 0;
}

/* indicate tx activity or inactivity on a WMI stream */
void ath6kl_indicate_tx_activity(void *devt, u8 traffic_class, bool active)
{
	struct ath6kl *ar = devt;
	enum htc_endpoint_id eid;
	int i;

	eid = ar->ac2ep_map[traffic_class];

	if (!test_bit(WMI_ENABLED, &ar->flag))
		goto notify_htc;

	spin_lock_bh(&ar->lock);

	ar->ac_stream_active[traffic_class] = active;

	if (active) {
		/*
		 * Keep track of the active stream with the highest
		 * priority.
		 */
		if (ar->ac_stream_pri_map[traffic_class] >
		    ar->hiac_stream_active_pri)
			/* set the new highest active priority */
			ar->hiac_stream_active_pri =
					ar->ac_stream_pri_map[traffic_class];

	} else {
		/*
		 * We may have to search for the next active stream
		 * that is the highest priority.
		 */
		if (ar->hiac_stream_active_pri ==
			ar->ac_stream_pri_map[traffic_class]) {
			/*
			 * The highest priority stream just went inactive
			 * reset and search for the "next" highest "active"
			 * priority stream.
			 */
			ar->hiac_stream_active_pri = 0;

			for (i = 0; i < WMM_NUM_AC; i++) {
				if (ar->ac_stream_active[i] &&
				    (ar->ac_stream_pri_map[i] >
				     ar->hiac_stream_active_pri))
					/*
					 * Set the new highest active
					 * priority.
					 */
					ar->hiac_stream_active_pri =
						ar->ac_stream_pri_map[i];
			}
		}
	}

	spin_unlock_bh(&ar->lock);

notify_htc:
	/* notify HTC, this may cause credit distribution changes */
	ath6kl_htc_indicate_activity_change(ar->htc_target, eid, active);
}

enum htc_send_full_action ath6kl_tx_queue_full(struct htc_target *target,
					       struct htc_packet *packet)
{
	struct ath6kl *ar = target->dev->ar;
	struct ath6kl_vif *vif;
	enum htc_endpoint_id endpoint = packet->endpoint;
	enum htc_send_full_action action = HTC_SEND_FULL_KEEP;

	if (endpoint == ar->ctrl_ep) {
		/*
		 * Under normal WMI if this is getting full, then something
		 * is running rampant the host should not be exhausting the
		 * WMI queue with too many commands the only exception to
		 * this is during testing using endpointping.
		 */
		set_bit(WMI_CTRL_EP_FULL, &ar->flag);
		ath6kl_err("wmi ctrl ep is full\n");
		return action;
	}

	if (packet->info.tx.tag == ATH6KL_CONTROL_PKT_TAG)
		return action;

	/*
	 * The last MAX_HI_COOKIE_NUM "batch" of cookies are reserved for
	 * the highest active stream.
	 */
	if (ar->ac_stream_pri_map[ar->ep2ac_map[endpoint]] <
	    ar->hiac_stream_active_pri &&
	    ar->cookie_count <=
			target->endpoint[endpoint].tx_drop_packet_threshold)
		/*
		 * Give preference to the highest priority stream by
		 * dropping the packets which overflowed.
		 */
		action = HTC_SEND_FULL_DROP;

	/* FIXME: Locking */
	spin_lock_bh(&ar->list_lock);
	list_for_each_entry(vif, &ar->vif_list, list) {
		if (vif->nw_type == ADHOC_NETWORK ||
		    action != HTC_SEND_FULL_DROP) {
			spin_unlock_bh(&ar->list_lock);

			set_bit(NETQ_STOPPED, &vif->flags);
			netif_stop_queue(vif->ndev);

			return action;
		}
	}
	spin_unlock_bh(&ar->list_lock);

	return action;
}

/* TODO this needs to be looked at */
static void ath6kl_tx_clear_node_map(struct ath6kl_vif *vif,
				     enum htc_endpoint_id eid, u32 map_no)
{
	struct ath6kl *ar = vif->ar;
	u32 i;

	if (vif->nw_type != ADHOC_NETWORK)
		return;

	if (!ar->ibss_ps_enable)
		return;

	if (eid == ar->ctrl_ep)
		return;

	if (map_no == 0)
		return;

	map_no--;
	ar->node_map[map_no].tx_pend--;

	if (ar->node_map[map_no].tx_pend)
		return;

	if (map_no != (ar->node_num - 1))
		return;

	for (i = ar->node_num; i > 0; i--) {
		if (ar->node_map[i - 1].tx_pend)
			break;

		memset(&ar->node_map[i - 1], 0,
		       sizeof(struct ath6kl_node_mapping));
		ar->node_num--;
	}
}

void ath6kl_tx_complete(struct htc_target *target,
				struct list_head *packet_queue)
{
	struct ath6kl *ar = target->dev->ar;
	struct sk_buff_head skb_queue;
	struct htc_packet *packet;
	struct sk_buff *skb;
	struct ath6kl_cookie *ath6kl_cookie;
	u32 map_no = 0;
	int status;
	enum htc_endpoint_id eid;
	bool wake_event = false;
	bool flushing[ATH6KL_VIF_MAX] = {false};
	u8 if_idx;
	struct ath6kl_vif *vif;

	skb_queue_head_init(&skb_queue);

	/* lock the driver as we update internal state */
	spin_lock_bh(&ar->lock);

	/* reap completed packets */
	while (!list_empty(packet_queue)) {

		packet = list_first_entry(packet_queue, struct htc_packet,
					  list);
		list_del(&packet->list);

		ath6kl_cookie = (struct ath6kl_cookie *)packet->pkt_cntxt;
		if (!ath6kl_cookie)
			goto fatal;

		status = packet->status;
		skb = ath6kl_cookie->skb;
		eid = packet->endpoint;
		map_no = ath6kl_cookie->map_no;

		if (!skb || !skb->data)
			goto fatal;

		__skb_queue_tail(&skb_queue, skb);

		if (!status && (packet->act_len != skb->len))
			goto fatal;

		ar->tx_pending[eid]--;

		if (eid != ar->ctrl_ep)
			ar->total_tx_data_pend--;

		if (eid == ar->ctrl_ep) {
			if (test_bit(WMI_CTRL_EP_FULL, &ar->flag))
				clear_bit(WMI_CTRL_EP_FULL, &ar->flag);

			if (ar->tx_pending[eid] == 0)
				wake_event = true;
		}

		if (eid == ar->ctrl_ep) {
			if_idx = wmi_cmd_hdr_get_if_idx(
				(struct wmi_cmd_hdr *) packet->buf);
		} else {
			if_idx = wmi_data_hdr_get_if_idx(
				(struct wmi_data_hdr *) packet->buf);
		}

		vif = ath6kl_get_vif_by_index(ar, if_idx);
		if (!vif) {
			ath6kl_free_cookie(ar, ath6kl_cookie);
			continue;
		}

		if (status) {
			if (status == -ECANCELED)
				/* a packet was flushed  */
				flushing[if_idx] = true;

			vif->net_stats.tx_errors++;

			if (status != -ENOSPC && status != -ECANCELED)
				ath6kl_warn("tx complete error: %d\n", status);

			ath6kl_dbg(ATH6KL_DBG_WLAN_TX,
				   "%s: skb=0x%p data=0x%p len=0x%x eid=%d %s\n",
				   __func__, skb, packet->buf, packet->act_len,
				   eid, "error!");
		} else {
			ath6kl_dbg(ATH6KL_DBG_WLAN_TX,
				   "%s: skb=0x%p data=0x%p len=0x%x eid=%d %s\n",
				   __func__, skb, packet->buf, packet->act_len,
				   eid, "OK");

			flushing[if_idx] = false;
			vif->net_stats.tx_packets++;
			vif->net_stats.tx_bytes += skb->len;
		}

		ath6kl_tx_clear_node_map(vif, eid, map_no);

		ath6kl_free_cookie(ar, ath6kl_cookie);

		if (test_bit(NETQ_STOPPED, &vif->flags))
			clear_bit(NETQ_STOPPED, &vif->flags);
	}

	spin_unlock_bh(&ar->lock);

	__skb_queue_purge(&skb_queue);

	/* FIXME: Locking */
	spin_lock_bh(&ar->list_lock);
	list_for_each_entry(vif, &ar->vif_list, list) {
		if (test_bit(CONNECTED, &vif->flags) &&
		    !flushing[vif->fw_vif_idx]) {
			spin_unlock_bh(&ar->list_lock);
			netif_wake_queue(vif->ndev);
			spin_lock_bh(&ar->list_lock);
		}
	}
	spin_unlock_bh(&ar->list_lock);

	if (wake_event)
		wake_up(&ar->event_wq);

	return;

fatal:
	WARN_ON(1);
	spin_unlock_bh(&ar->lock);
	return;
}

void ath6kl_tx_data_cleanup(struct ath6kl *ar)
{
	int i;

	/* flush all the data (non-control) streams */
	for (i = 0; i < WMM_NUM_AC; i++)
		ath6kl_htc_flush_txep(ar->htc_target, ar->ac2ep_map[i],
				      ATH6KL_DATA_PKT_TAG);
}

/* Rx functions */

static void ath6kl_deliver_frames_to_nw_stack(struct net_device *dev,
					      struct sk_buff *skb)
{
	if (!skb)
		return;

	skb->dev = dev;

	if (!(skb->dev->flags & IFF_UP)) {
		dev_kfree_skb(skb);
		return;
	}

	skb->protocol = eth_type_trans(skb, skb->dev);

	netif_rx_ni(skb);
}

static void ath6kl_alloc_netbufs(struct sk_buff_head *q, u16 num)
{
	struct sk_buff *skb;

	while (num) {
		skb = ath6kl_buf_alloc(ATH6KL_BUFFER_SIZE);
		if (!skb) {
			ath6kl_err("netbuf allocation failed\n");
			return;
		}
		skb_queue_tail(q, skb);
		num--;
	}
}

static struct sk_buff *aggr_get_free_skb(struct aggr_info *p_aggr)
{
	struct sk_buff *skb = NULL;

	if (skb_queue_len(&p_aggr->rx_amsdu_freeq) <
	    (AGGR_NUM_OF_FREE_NETBUFS >> 2))
		ath6kl_alloc_netbufs(&p_aggr->rx_amsdu_freeq,
				     AGGR_NUM_OF_FREE_NETBUFS);

	skb = skb_dequeue(&p_aggr->rx_amsdu_freeq);

	return skb;
}

void ath6kl_rx_refill(struct htc_target *target, enum htc_endpoint_id endpoint)
{
	struct ath6kl *ar = target->dev->ar;
	struct sk_buff *skb;
	int rx_buf;
	int n_buf_refill;
	struct htc_packet *packet;
	struct list_head queue;

	n_buf_refill = ATH6KL_MAX_RX_BUFFERS -
			  ath6kl_htc_get_rxbuf_num(ar->htc_target, endpoint);

	if (n_buf_refill <= 0)
		return;

	INIT_LIST_HEAD(&queue);

	ath6kl_dbg(ATH6KL_DBG_WLAN_RX,
		   "%s: providing htc with %d buffers at eid=%d\n",
		   __func__, n_buf_refill, endpoint);

	for (rx_buf = 0; rx_buf < n_buf_refill; rx_buf++) {
		skb = ath6kl_buf_alloc(ATH6KL_BUFFER_SIZE);
		if (!skb)
			break;

		packet = (struct htc_packet *) skb->head;
		if (!IS_ALIGNED((unsigned long) skb->data, 4))
			skb->data = PTR_ALIGN(skb->data - 4, 4);
		set_htc_rxpkt_info(packet, skb, skb->data,
<<<<<<< HEAD
				ATH6KL_BUFFER_SIZE, endpoint);
		packet->skb = skb;

=======
				   ATH6KL_BUFFER_SIZE, endpoint);
>>>>>>> 8fe345ad
		list_add_tail(&packet->list, &queue);
	}

	if (!list_empty(&queue))
		ath6kl_htc_add_rxbuf_multiple(ar->htc_target, &queue);
}

void ath6kl_refill_amsdu_rxbufs(struct ath6kl *ar, int count)
{
	struct htc_packet *packet;
	struct sk_buff *skb;

	while (count) {
		skb = ath6kl_buf_alloc(ATH6KL_AMSDU_BUFFER_SIZE);
		if (!skb)
			return;

		packet = (struct htc_packet *) skb->head;
		if (!IS_ALIGNED((unsigned long) skb->data, 4))
			skb->data = PTR_ALIGN(skb->data - 4, 4);
		set_htc_rxpkt_info(packet, skb, skb->data,
				   ATH6KL_AMSDU_BUFFER_SIZE, 0);
		packet->skb = skb;

		spin_lock_bh(&ar->lock);
		list_add_tail(&packet->list, &ar->amsdu_rx_buffer_queue);
		spin_unlock_bh(&ar->lock);
		count--;
	}
}

/*
 * Callback to allocate a receive buffer for a pending packet. We use a
 * pre-allocated list of buffers of maximum AMSDU size (4K).
 */
struct htc_packet *ath6kl_alloc_amsdu_rxbuf(struct htc_target *target,
					    enum htc_endpoint_id endpoint,
					    int len)
{
	struct ath6kl *ar = target->dev->ar;
	struct htc_packet *packet = NULL;
	struct list_head *pkt_pos;
	int refill_cnt = 0, depth = 0;

	ath6kl_dbg(ATH6KL_DBG_WLAN_RX, "%s: eid=%d, len:%d\n",
		   __func__, endpoint, len);

	if ((len <= ATH6KL_BUFFER_SIZE) ||
	    (len > ATH6KL_AMSDU_BUFFER_SIZE))
		return NULL;

	spin_lock_bh(&ar->lock);

	if (list_empty(&ar->amsdu_rx_buffer_queue)) {
		spin_unlock_bh(&ar->lock);
		refill_cnt = ATH6KL_MAX_AMSDU_RX_BUFFERS;
		goto refill_buf;
	}

	packet = list_first_entry(&ar->amsdu_rx_buffer_queue,
				  struct htc_packet, list);
	list_del(&packet->list);
	list_for_each(pkt_pos, &ar->amsdu_rx_buffer_queue)
		depth++;

	refill_cnt = ATH6KL_MAX_AMSDU_RX_BUFFERS - depth;
	spin_unlock_bh(&ar->lock);

	/* set actual endpoint ID */
	packet->endpoint = endpoint;

refill_buf:
	if (refill_cnt >= ATH6KL_AMSDU_REFILL_THRESHOLD)
		ath6kl_refill_amsdu_rxbufs(ar, refill_cnt);

	return packet;
}

static void aggr_slice_amsdu(struct aggr_info *p_aggr,
			     struct rxtid *rxtid, struct sk_buff *skb)
{
	struct sk_buff *new_skb;
	struct ethhdr *hdr;
	u16 frame_8023_len, payload_8023_len, mac_hdr_len, amsdu_len;
	u8 *framep;

	mac_hdr_len = sizeof(struct ethhdr);
	framep = skb->data + mac_hdr_len;
	amsdu_len = skb->len - mac_hdr_len;

	while (amsdu_len > mac_hdr_len) {
		hdr = (struct ethhdr *) framep;
		payload_8023_len = ntohs(hdr->h_proto);

		if (payload_8023_len < MIN_MSDU_SUBFRAME_PAYLOAD_LEN ||
		    payload_8023_len > MAX_MSDU_SUBFRAME_PAYLOAD_LEN) {
			ath6kl_err("802.3 AMSDU frame bound check failed. len %d\n",
				   payload_8023_len);
			break;
		}

		frame_8023_len = payload_8023_len + mac_hdr_len;
		new_skb = aggr_get_free_skb(p_aggr);
		if (!new_skb) {
			ath6kl_err("no buffer available\n");
			break;
		}

		memcpy(new_skb->data, framep, frame_8023_len);
		skb_put(new_skb, frame_8023_len);
		if (ath6kl_wmi_dot3_2_dix(new_skb)) {
			ath6kl_err("dot3_2_dix error\n");
			dev_kfree_skb(new_skb);
			break;
		}

		skb_queue_tail(&rxtid->q, new_skb);

		/* Is this the last subframe within this aggregate ? */
		if ((amsdu_len - frame_8023_len) == 0)
			break;

		/* Add the length of A-MSDU subframe padding bytes -
		 * Round to nearest word.
		 */
		frame_8023_len = ALIGN(frame_8023_len, 4);

		framep += frame_8023_len;
		amsdu_len -= frame_8023_len;
	}

	dev_kfree_skb(skb);
}

static void aggr_deque_frms(struct aggr_info_conn *agg_conn, u8 tid,
			    u16 seq_no, u8 order)
{
	struct sk_buff *skb;
	struct rxtid *rxtid;
	struct skb_hold_q *node;
	u16 idx, idx_end, seq_end;
	struct rxtid_stats *stats;

	rxtid = &agg_conn->rx_tid[tid];
	stats = &agg_conn->stat[tid];

	idx = AGGR_WIN_IDX(rxtid->seq_next, rxtid->hold_q_sz);

	/*
	 * idx_end is typically the last possible frame in the window,
	 * but changes to 'the' seq_no, when BAR comes. If seq_no
	 * is non-zero, we will go up to that and stop.
	 * Note: last seq no in current window will occupy the same
	 * index position as index that is just previous to start.
	 * An imp point : if win_sz is 7, for seq_no space of 4095,
	 * then, there would be holes when sequence wrap around occurs.
	 * Target should judiciously choose the win_sz, based on
	 * this condition. For 4095, (TID_WINDOW_SZ = 2 x win_sz
	 * 2, 4, 8, 16 win_sz works fine).
	 * We must deque from "idx" to "idx_end", including both.
	 */
	seq_end = seq_no ? seq_no : rxtid->seq_next;
	idx_end = AGGR_WIN_IDX(seq_end, rxtid->hold_q_sz);

	spin_lock_bh(&rxtid->lock);

	do {
		node = &rxtid->hold_q[idx];
		if ((order == 1) && (!node->skb))
			break;

		if (node->skb) {
			if (node->is_amsdu)
				aggr_slice_amsdu(agg_conn->aggr_info, rxtid,
						 node->skb);
			else
				skb_queue_tail(&rxtid->q, node->skb);
			node->skb = NULL;
		} else
			stats->num_hole++;

		rxtid->seq_next = ATH6KL_NEXT_SEQ_NO(rxtid->seq_next);
		idx = AGGR_WIN_IDX(rxtid->seq_next, rxtid->hold_q_sz);
	} while (idx != idx_end);

	spin_unlock_bh(&rxtid->lock);

	stats->num_delivered += skb_queue_len(&rxtid->q);

	while ((skb = skb_dequeue(&rxtid->q)))
		ath6kl_deliver_frames_to_nw_stack(agg_conn->dev, skb);
}

static bool aggr_process_recv_frm(struct aggr_info_conn *agg_conn, u8 tid,
				  u16 seq_no,
				  bool is_amsdu, struct sk_buff *frame)
{
	struct rxtid *rxtid;
	struct rxtid_stats *stats;
	struct sk_buff *skb;
	struct skb_hold_q *node;
	u16 idx, st, cur, end;
	bool is_queued = false;
	u16 extended_end;

	rxtid = &agg_conn->rx_tid[tid];
	stats = &agg_conn->stat[tid];

	stats->num_into_aggr++;

	if (!rxtid->aggr) {
		if (is_amsdu) {
			aggr_slice_amsdu(agg_conn->aggr_info, rxtid, frame);
			is_queued = true;
			stats->num_amsdu++;
			while ((skb = skb_dequeue(&rxtid->q)))
				ath6kl_deliver_frames_to_nw_stack(agg_conn->dev,
								  skb);
		}
		return is_queued;
	}

	/* Check the incoming sequence no, if it's in the window */
	st = rxtid->seq_next;
	cur = seq_no;
	end = (st + rxtid->hold_q_sz-1) & ATH6KL_MAX_SEQ_NO;

	if (((st < end) && (cur < st || cur > end)) ||
	    ((st > end) && (cur > end) && (cur < st))) {
		extended_end = (end + rxtid->hold_q_sz - 1) &
			ATH6KL_MAX_SEQ_NO;

		if (((end < extended_end) &&
		     (cur < end || cur > extended_end)) ||
		    ((end > extended_end) && (cur > extended_end) &&
		     (cur < end))) {
			aggr_deque_frms(agg_conn, tid, 0, 0);
			if (cur >= rxtid->hold_q_sz - 1)
				rxtid->seq_next = cur - (rxtid->hold_q_sz - 1);
			else
				rxtid->seq_next = ATH6KL_MAX_SEQ_NO -
						  (rxtid->hold_q_sz - 2 - cur);
		} else {
			/*
			 * Dequeue only those frames that are outside the
			 * new shifted window.
			 */
			if (cur >= rxtid->hold_q_sz - 1)
				st = cur - (rxtid->hold_q_sz - 1);
			else
				st = ATH6KL_MAX_SEQ_NO -
					(rxtid->hold_q_sz - 2 - cur);

			aggr_deque_frms(agg_conn, tid, st, 0);
		}

		stats->num_oow++;
	}

	idx = AGGR_WIN_IDX(seq_no, rxtid->hold_q_sz);

	node = &rxtid->hold_q[idx];

	spin_lock_bh(&rxtid->lock);

	/*
	 * Is the cur frame duplicate or something beyond our window(hold_q
	 * -> which is 2x, already)?
	 *
	 * 1. Duplicate is easy - drop incoming frame.
	 * 2. Not falling in current sliding window.
	 *  2a. is the frame_seq_no preceding current tid_seq_no?
	 *      -> drop the frame. perhaps sender did not get our ACK.
	 *         this is taken care of above.
	 *  2b. is the frame_seq_no beyond window(st, TID_WINDOW_SZ);
	 *      -> Taken care of it above, by moving window forward.
	 */
	dev_kfree_skb(node->skb);
	stats->num_dups++;

	node->skb = frame;
	is_queued = true;
	node->is_amsdu = is_amsdu;
	node->seq_no = seq_no;

	if (node->is_amsdu)
		stats->num_amsdu++;
	else
		stats->num_mpdu++;

	spin_unlock_bh(&rxtid->lock);

	aggr_deque_frms(agg_conn, tid, 0, 1);

	if (agg_conn->timer_scheduled)
		rxtid->progress = true;
	else
		for (idx = 0 ; idx < rxtid->hold_q_sz; idx++) {
			if (rxtid->hold_q[idx].skb) {
				/*
				 * There is a frame in the queue and no
				 * timer so start a timer to ensure that
				 * the frame doesn't remain stuck
				 * forever.
				 */
				agg_conn->timer_scheduled = true;
				mod_timer(&agg_conn->timer,
					  (jiffies +
					   HZ * (AGGR_RX_TIMEOUT) / 1000));
				rxtid->progress = false;
				rxtid->timer_mon = true;
				break;
			}
		}

	return is_queued;
}

static void ath6kl_uapsd_trigger_frame_rx(struct ath6kl_vif *vif,
						 struct ath6kl_sta *conn)
{
	struct ath6kl *ar = vif->ar;
	bool is_apsdq_empty, is_apsdq_empty_at_start;
	u32 num_frames_to_deliver, flags;
	struct sk_buff *skb = NULL;

	/*
	 * If the APSD q for this STA is not empty, dequeue and
	 * send a pkt from the head of the q. Also update the
	 * More data bit in the WMI_DATA_HDR if there are
	 * more pkts for this STA in the APSD q.
	 * If there are no more pkts for this STA,
	 * update the APSD bitmap for this STA.
	 */

	num_frames_to_deliver = (conn->apsd_info >> ATH6KL_APSD_NUM_OF_AC) &
						    ATH6KL_APSD_FRAME_MASK;
	/*
	 * Number of frames to send in a service period is
	 * indicated by the station
	 * in the QOS_INFO of the association request
	 * If it is zero, send all frames
	 */
	if (!num_frames_to_deliver)
		num_frames_to_deliver = ATH6KL_APSD_ALL_FRAME;

	spin_lock_bh(&conn->psq_lock);
	is_apsdq_empty = skb_queue_empty(&conn->apsdq);
	spin_unlock_bh(&conn->psq_lock);
	is_apsdq_empty_at_start = is_apsdq_empty;

	while ((!is_apsdq_empty) && (num_frames_to_deliver)) {

		spin_lock_bh(&conn->psq_lock);
		skb = skb_dequeue(&conn->apsdq);
		is_apsdq_empty = skb_queue_empty(&conn->apsdq);
		spin_unlock_bh(&conn->psq_lock);

		/*
		 * Set the STA flag to Trigger delivery,
		 * so that the frame will go out
		 */
		conn->sta_flags |= STA_PS_APSD_TRIGGER;
		num_frames_to_deliver--;

		/* Last frame in the service period, set EOSP or queue empty */
		if ((is_apsdq_empty) || (!num_frames_to_deliver))
			conn->sta_flags |= STA_PS_APSD_EOSP;

		ath6kl_data_tx(skb, vif->ndev);
		conn->sta_flags &= ~(STA_PS_APSD_TRIGGER);
		conn->sta_flags &= ~(STA_PS_APSD_EOSP);
	}

	if (is_apsdq_empty) {
		if (is_apsdq_empty_at_start)
			flags = WMI_AP_APSD_NO_DELIVERY_FRAMES;
		else
			flags = 0;

		ath6kl_wmi_set_apsd_bfrd_traf(ar->wmi,
					      vif->fw_vif_idx,
					      conn->aid, 0, flags);
	}

	return;
}

void ath6kl_rx(struct htc_target *target, struct htc_packet *packet)
{
	struct ath6kl *ar = target->dev->ar;
	struct sk_buff *skb = packet->pkt_cntxt;
	struct wmi_rx_meta_v2 *meta;
	struct wmi_data_hdr *dhdr;
	int min_hdr_len;
	u8 meta_type, dot11_hdr = 0;
	u8 pad_before_data_start;
	int status = packet->status;
	enum htc_endpoint_id ept = packet->endpoint;
	bool is_amsdu, prev_ps, ps_state = false;
	bool trig_state = false;
	struct ath6kl_sta *conn = NULL;
	struct sk_buff *skb1 = NULL;
	struct ethhdr *datap = NULL;
	struct ath6kl_vif *vif;
	struct aggr_info_conn *aggr_conn;
	u16 seq_no, offset;
	u8 tid, if_idx;

	ath6kl_dbg(ATH6KL_DBG_WLAN_RX,
		   "%s: ar=0x%p eid=%d, skb=0x%p, data=0x%p, len=0x%x status:%d",
		   __func__, ar, ept, skb, packet->buf,
		   packet->act_len, status);

	if (status || !(skb->data + HTC_HDR_LENGTH)) {
		dev_kfree_skb(skb);
		return;
	}

	skb_put(skb, packet->act_len + HTC_HDR_LENGTH);
	skb_pull(skb, HTC_HDR_LENGTH);

	ath6kl_dbg_dump(ATH6KL_DBG_RAW_BYTES, __func__, "rx ",
			skb->data, skb->len);

	if (ept == ar->ctrl_ep) {
		if (test_bit(WMI_ENABLED, &ar->flag)) {
			ath6kl_check_wow_status(ar);
			ath6kl_wmi_control_rx(ar->wmi, skb);
			return;
		}
		if_idx =
		wmi_cmd_hdr_get_if_idx((struct wmi_cmd_hdr *) skb->data);
	} else {
		if_idx =
		wmi_data_hdr_get_if_idx((struct wmi_data_hdr *) skb->data);
	}

	vif = ath6kl_get_vif_by_index(ar, if_idx);
	if (!vif) {
		dev_kfree_skb(skb);
		return;
	}

	/*
	 * Take lock to protect buffer counts and adaptive power throughput
	 * state.
	 */
	spin_lock_bh(&vif->if_lock);

	vif->net_stats.rx_packets++;
	vif->net_stats.rx_bytes += packet->act_len;

	spin_unlock_bh(&vif->if_lock);

	skb->dev = vif->ndev;

	if (!test_bit(WMI_ENABLED, &ar->flag)) {
		if (EPPING_ALIGNMENT_PAD > 0)
			skb_pull(skb, EPPING_ALIGNMENT_PAD);
		ath6kl_deliver_frames_to_nw_stack(vif->ndev, skb);
		return;
	}

	ath6kl_check_wow_status(ar);

	min_hdr_len = sizeof(struct ethhdr) + sizeof(struct wmi_data_hdr) +
		      sizeof(struct ath6kl_llc_snap_hdr);

	dhdr = (struct wmi_data_hdr *) skb->data;

	/*
	 * In the case of AP mode we may receive NULL data frames
	 * that do not have LLC hdr. They are 16 bytes in size.
	 * Allow these frames in the AP mode.
	 */
	if (vif->nw_type != AP_NETWORK &&
	    ((packet->act_len < min_hdr_len) ||
	     (packet->act_len > WMI_MAX_AMSDU_RX_DATA_FRAME_LENGTH))) {
		ath6kl_info("frame len is too short or too long\n");
		vif->net_stats.rx_errors++;
		vif->net_stats.rx_length_errors++;
		dev_kfree_skb(skb);
		return;
	}

	/* Get the Power save state of the STA */
	if (vif->nw_type == AP_NETWORK) {
		meta_type = wmi_data_hdr_get_meta(dhdr);

		ps_state = !!((dhdr->info >> WMI_DATA_HDR_PS_SHIFT) &
			      WMI_DATA_HDR_PS_MASK);

		offset = sizeof(struct wmi_data_hdr);
		trig_state = !!(le16_to_cpu(dhdr->info3) & WMI_DATA_HDR_TRIG);

		switch (meta_type) {
		case 0:
			break;
		case WMI_META_VERSION_1:
			offset += sizeof(struct wmi_rx_meta_v1);
			break;
		case WMI_META_VERSION_2:
			offset += sizeof(struct wmi_rx_meta_v2);
			break;
		default:
			break;
		}

		datap = (struct ethhdr *) (skb->data + offset);
		conn = ath6kl_find_sta(vif, datap->h_source);

		if (!conn) {
			dev_kfree_skb(skb);
			return;
		}

		/*
		 * If there is a change in PS state of the STA,
		 * take appropriate steps:
		 *
		 * 1. If Sleep-->Awake, flush the psq for the STA
		 *    Clear the PVB for the STA.
		 * 2. If Awake-->Sleep, Starting queueing frames
		 *    the STA.
		 */
		prev_ps = !!(conn->sta_flags & STA_PS_SLEEP);

		if (ps_state)
			conn->sta_flags |= STA_PS_SLEEP;
		else
			conn->sta_flags &= ~STA_PS_SLEEP;

		/* Accept trigger only when the station is in sleep */
		if ((conn->sta_flags & STA_PS_SLEEP) && trig_state)
			ath6kl_uapsd_trigger_frame_rx(vif, conn);

		if (prev_ps ^ !!(conn->sta_flags & STA_PS_SLEEP)) {
			if (!(conn->sta_flags & STA_PS_SLEEP)) {
				struct sk_buff *skbuff = NULL;
				bool is_apsdq_empty;
				struct ath6kl_mgmt_buff *mgmt;
				u8 idx;

				spin_lock_bh(&conn->psq_lock);
				while (conn->mgmt_psq_len > 0) {
					mgmt = list_first_entry(
							&conn->mgmt_psq,
							struct ath6kl_mgmt_buff,
							list);
					list_del(&mgmt->list);
					conn->mgmt_psq_len--;
					spin_unlock_bh(&conn->psq_lock);
					idx = vif->fw_vif_idx;

					ath6kl_wmi_send_mgmt_cmd(ar->wmi,
								 idx,
								 mgmt->id,
								 mgmt->freq,
								 mgmt->wait,
								 mgmt->buf,
								 mgmt->len,
								 mgmt->no_cck);

					kfree(mgmt);
					spin_lock_bh(&conn->psq_lock);
				}
				conn->mgmt_psq_len = 0;
				while ((skbuff = skb_dequeue(&conn->psq))) {
					spin_unlock_bh(&conn->psq_lock);
					ath6kl_data_tx(skbuff, vif->ndev);
					spin_lock_bh(&conn->psq_lock);
				}

				is_apsdq_empty = skb_queue_empty(&conn->apsdq);
				while ((skbuff = skb_dequeue(&conn->apsdq))) {
					spin_unlock_bh(&conn->psq_lock);
					ath6kl_data_tx(skbuff, vif->ndev);
					spin_lock_bh(&conn->psq_lock);
				}
				spin_unlock_bh(&conn->psq_lock);

				if (!is_apsdq_empty)
					ath6kl_wmi_set_apsd_bfrd_traf(
							ar->wmi,
							vif->fw_vif_idx,
							conn->aid, 0, 0);

				/* Clear the PVB for this STA */
				ath6kl_wmi_set_pvb_cmd(ar->wmi, vif->fw_vif_idx,
						       conn->aid, 0);
			}
		}

		/* drop NULL data frames here */
		if ((packet->act_len < min_hdr_len) ||
		    (packet->act_len >
		     WMI_MAX_AMSDU_RX_DATA_FRAME_LENGTH)) {
			dev_kfree_skb(skb);
			return;
		}
	}

	is_amsdu = wmi_data_hdr_is_amsdu(dhdr) ? true : false;
	tid = wmi_data_hdr_get_up(dhdr);
	seq_no = wmi_data_hdr_get_seqno(dhdr);
	meta_type = wmi_data_hdr_get_meta(dhdr);
	dot11_hdr = wmi_data_hdr_get_dot11(dhdr);
	pad_before_data_start =
		(le16_to_cpu(dhdr->info3) >> WMI_DATA_HDR_PAD_BEFORE_DATA_SHIFT)
			& WMI_DATA_HDR_PAD_BEFORE_DATA_MASK;

	skb_pull(skb, sizeof(struct wmi_data_hdr));

	switch (meta_type) {
	case WMI_META_VERSION_1:
		skb_pull(skb, sizeof(struct wmi_rx_meta_v1));
		break;
	case WMI_META_VERSION_2:
		meta = (struct wmi_rx_meta_v2 *) skb->data;
		if (meta->csum_flags & 0x1) {
			skb->ip_summed = CHECKSUM_COMPLETE;
			skb->csum = (__force __wsum) meta->csum;
		}
		skb_pull(skb, sizeof(struct wmi_rx_meta_v2));
		break;
	default:
		break;
	}

	skb_pull(skb, pad_before_data_start);

	if (dot11_hdr)
		status = ath6kl_wmi_dot11_hdr_remove(ar->wmi, skb);
	else if (!is_amsdu)
		status = ath6kl_wmi_dot3_2_dix(skb);

	if (status) {
		/*
		 * Drop frames that could not be processed (lack of
		 * memory, etc.)
		 */
		dev_kfree_skb(skb);
		return;
	}

	if (!(vif->ndev->flags & IFF_UP)) {
		dev_kfree_skb(skb);
		return;
	}

	if (vif->nw_type == AP_NETWORK) {
		datap = (struct ethhdr *) skb->data;
		if (is_multicast_ether_addr(datap->h_dest))
			/*
			 * Bcast/Mcast frames should be sent to the
			 * OS stack as well as on the air.
			 */
			skb1 = skb_copy(skb, GFP_ATOMIC);
		else {
			/*
			 * Search for a connected STA with dstMac
			 * as the Mac address. If found send the
			 * frame to it on the air else send the
			 * frame up the stack.
			 */
			conn = ath6kl_find_sta(vif, datap->h_dest);

			if (conn && ar->intra_bss) {
				skb1 = skb;
				skb = NULL;
			} else if (conn && !ar->intra_bss) {
				dev_kfree_skb(skb);
				skb = NULL;
			}
		}
		if (skb1)
			ath6kl_data_tx(skb1, vif->ndev);

		if (skb == NULL) {
			/* nothing to deliver up the stack */
			return;
		}
	}

	datap = (struct ethhdr *) skb->data;

	if (is_unicast_ether_addr(datap->h_dest)) {
		if (vif->nw_type == AP_NETWORK) {
			conn = ath6kl_find_sta(vif, datap->h_source);
			if (!conn)
				return;
			aggr_conn = conn->aggr_conn;
		} else
			aggr_conn = vif->aggr_cntxt->aggr_conn;

		if (aggr_process_recv_frm(aggr_conn, tid, seq_no,
					  is_amsdu, skb)) {
			/* aggregation code will handle the skb */
			return;
		}
	}

	ath6kl_deliver_frames_to_nw_stack(vif->ndev, skb);
}

static void aggr_timeout(unsigned long arg)
{
	u8 i, j;
	struct aggr_info_conn *aggr_conn = (struct aggr_info_conn *) arg;
	struct rxtid *rxtid;
	struct rxtid_stats *stats;

	for (i = 0; i < NUM_OF_TIDS; i++) {
		rxtid = &aggr_conn->rx_tid[i];
		stats = &aggr_conn->stat[i];

		if (!rxtid->aggr || !rxtid->timer_mon || rxtid->progress)
			continue;

		stats->num_timeouts++;
		ath6kl_dbg(ATH6KL_DBG_AGGR,
			   "aggr timeout (st %d end %d)\n",
			   rxtid->seq_next,
			   ((rxtid->seq_next + rxtid->hold_q_sz-1) &
			    ATH6KL_MAX_SEQ_NO));
		aggr_deque_frms(aggr_conn, i, 0, 0);
	}

	aggr_conn->timer_scheduled = false;

	for (i = 0; i < NUM_OF_TIDS; i++) {
		rxtid = &aggr_conn->rx_tid[i];

		if (rxtid->aggr && rxtid->hold_q) {
			for (j = 0; j < rxtid->hold_q_sz; j++) {
				if (rxtid->hold_q[j].skb) {
					aggr_conn->timer_scheduled = true;
					rxtid->timer_mon = true;
					rxtid->progress = false;
					break;
				}
			}

			if (j >= rxtid->hold_q_sz)
				rxtid->timer_mon = false;
		}
	}

	if (aggr_conn->timer_scheduled)
		mod_timer(&aggr_conn->timer,
			  jiffies + msecs_to_jiffies(AGGR_RX_TIMEOUT));
}

static void aggr_delete_tid_state(struct aggr_info_conn *aggr_conn, u8 tid)
{
	struct rxtid *rxtid;
	struct rxtid_stats *stats;

	if (!aggr_conn || tid >= NUM_OF_TIDS)
		return;

	rxtid = &aggr_conn->rx_tid[tid];
	stats = &aggr_conn->stat[tid];

	if (rxtid->aggr)
		aggr_deque_frms(aggr_conn, tid, 0, 0);

	rxtid->aggr = false;
	rxtid->progress = false;
	rxtid->timer_mon = false;
	rxtid->win_sz = 0;
	rxtid->seq_next = 0;
	rxtid->hold_q_sz = 0;

	kfree(rxtid->hold_q);
	rxtid->hold_q = NULL;

	memset(stats, 0, sizeof(struct rxtid_stats));
}

void aggr_recv_addba_req_evt(struct ath6kl_vif *vif, u8 tid_mux, u16 seq_no,
			     u8 win_sz)
{
	struct ath6kl_sta *sta;
	struct aggr_info_conn *aggr_conn = NULL;
	struct rxtid *rxtid;
	struct rxtid_stats *stats;
	u16 hold_q_size;
	u8 tid, aid;

	if (vif->nw_type == AP_NETWORK) {
		aid = ath6kl_get_aid(tid_mux);
		sta = ath6kl_find_sta_by_aid(vif->ar, aid);
		if (sta)
			aggr_conn = sta->aggr_conn;
	} else
		aggr_conn = vif->aggr_cntxt->aggr_conn;

	if (!aggr_conn)
		return;

	tid = ath6kl_get_tid(tid_mux);
	if (tid >= NUM_OF_TIDS)
		return;

	rxtid = &aggr_conn->rx_tid[tid];
	stats = &aggr_conn->stat[tid];

	if (win_sz < AGGR_WIN_SZ_MIN || win_sz > AGGR_WIN_SZ_MAX)
		ath6kl_dbg(ATH6KL_DBG_WLAN_RX, "%s: win_sz %d, tid %d\n",
			   __func__, win_sz, tid);

	if (rxtid->aggr)
		aggr_delete_tid_state(aggr_conn, tid);

	rxtid->seq_next = seq_no;
	hold_q_size = TID_WINDOW_SZ(win_sz) * sizeof(struct skb_hold_q);
	rxtid->hold_q = kzalloc(hold_q_size, GFP_KERNEL);
	if (!rxtid->hold_q)
		return;

	rxtid->win_sz = win_sz;
	rxtid->hold_q_sz = TID_WINDOW_SZ(win_sz);
	if (!skb_queue_empty(&rxtid->q))
		return;

	rxtid->aggr = true;
}

void aggr_conn_init(struct ath6kl_vif *vif, struct aggr_info *aggr_info,
		    struct aggr_info_conn *aggr_conn)
{
	struct rxtid *rxtid;
	u8 i;

	aggr_conn->aggr_sz = AGGR_SZ_DEFAULT;
	aggr_conn->dev = vif->ndev;
	init_timer(&aggr_conn->timer);
	aggr_conn->timer.function = aggr_timeout;
	aggr_conn->timer.data = (unsigned long) aggr_conn;
	aggr_conn->aggr_info = aggr_info;

	aggr_conn->timer_scheduled = false;

	for (i = 0; i < NUM_OF_TIDS; i++) {
		rxtid = &aggr_conn->rx_tid[i];
		rxtid->aggr = false;
		rxtid->progress = false;
		rxtid->timer_mon = false;
		skb_queue_head_init(&rxtid->q);
		spin_lock_init(&rxtid->lock);
	}

}

struct aggr_info *aggr_init(struct ath6kl_vif *vif)
{
	struct aggr_info *p_aggr = NULL;

	p_aggr = kzalloc(sizeof(struct aggr_info), GFP_KERNEL);
	if (!p_aggr) {
		ath6kl_err("failed to alloc memory for aggr_node\n");
		return NULL;
	}

	p_aggr->aggr_conn = kzalloc(sizeof(struct aggr_info_conn), GFP_KERNEL);
	if (!p_aggr->aggr_conn) {
		ath6kl_err("failed to alloc memory for connection specific aggr info\n");
		kfree(p_aggr);
		return NULL;
	}

	aggr_conn_init(vif, p_aggr, p_aggr->aggr_conn);

	skb_queue_head_init(&p_aggr->rx_amsdu_freeq);
	ath6kl_alloc_netbufs(&p_aggr->rx_amsdu_freeq, AGGR_NUM_OF_FREE_NETBUFS);

	return p_aggr;
}

void aggr_recv_delba_req_evt(struct ath6kl_vif *vif, u8 tid_mux)
{
	struct ath6kl_sta *sta;
	struct rxtid *rxtid;
	struct aggr_info_conn *aggr_conn = NULL;
	u8 tid, aid;

	if (vif->nw_type == AP_NETWORK) {
		aid = ath6kl_get_aid(tid_mux);
		sta = ath6kl_find_sta_by_aid(vif->ar, aid);
		if (sta)
			aggr_conn = sta->aggr_conn;
	} else
		aggr_conn = vif->aggr_cntxt->aggr_conn;

	if (!aggr_conn)
		return;

	tid = ath6kl_get_tid(tid_mux);
	if (tid >= NUM_OF_TIDS)
		return;

	rxtid = &aggr_conn->rx_tid[tid];

	if (rxtid->aggr)
		aggr_delete_tid_state(aggr_conn, tid);
}

void aggr_reset_state(struct aggr_info_conn *aggr_conn)
{
	u8 tid;

	if (!aggr_conn)
		return;

	if (aggr_conn->timer_scheduled) {
		del_timer(&aggr_conn->timer);
		aggr_conn->timer_scheduled = false;
	}

	for (tid = 0; tid < NUM_OF_TIDS; tid++)
		aggr_delete_tid_state(aggr_conn, tid);
}

/* clean up our amsdu buffer list */
void ath6kl_cleanup_amsdu_rxbufs(struct ath6kl *ar)
{
	struct htc_packet *packet, *tmp_pkt;

	spin_lock_bh(&ar->lock);
	if (list_empty(&ar->amsdu_rx_buffer_queue)) {
		spin_unlock_bh(&ar->lock);
		return;
	}

	list_for_each_entry_safe(packet, tmp_pkt, &ar->amsdu_rx_buffer_queue,
				 list) {
		list_del(&packet->list);
		spin_unlock_bh(&ar->lock);
		dev_kfree_skb(packet->pkt_cntxt);
		spin_lock_bh(&ar->lock);
	}

	spin_unlock_bh(&ar->lock);
}

void aggr_module_destroy(struct aggr_info *aggr_info)
{
	if (!aggr_info)
		return;

	aggr_reset_state(aggr_info->aggr_conn);
	skb_queue_purge(&aggr_info->rx_amsdu_freeq);
	kfree(aggr_info->aggr_conn);
	kfree(aggr_info);
}<|MERGE_RESOLUTION|>--- conflicted
+++ resolved
@@ -890,13 +890,8 @@
 		if (!IS_ALIGNED((unsigned long) skb->data, 4))
 			skb->data = PTR_ALIGN(skb->data - 4, 4);
 		set_htc_rxpkt_info(packet, skb, skb->data,
-<<<<<<< HEAD
-				ATH6KL_BUFFER_SIZE, endpoint);
+				   ATH6KL_BUFFER_SIZE, endpoint);
 		packet->skb = skb;
-
-=======
-				   ATH6KL_BUFFER_SIZE, endpoint);
->>>>>>> 8fe345ad
 		list_add_tail(&packet->list, &queue);
 	}
 
