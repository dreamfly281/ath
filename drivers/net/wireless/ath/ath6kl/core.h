--- conflicted
+++ resolved
@@ -106,65 +106,38 @@
 /* AR6003 2.0 definitions */
 #define AR6003_HW_2_0_VERSION                 0x30000384
 #define AR6003_HW_2_0_PATCH_DOWNLOAD_ADDRESS  0x57e910
-<<<<<<< HEAD
-#define AR6003_HW_2_0_OTP_FILE "ath6k/AR6003/hw2.0/otp.bin.z77"
-#define AR6003_HW_2_0_FIRMWARE_FILE "ath6k/AR6003/hw2.0/athwlan.bin.z77"
-#define AR6003_HW_2_0_TCMD_FIRMWARE_FILE "ath6k/AR6003/hw2.0/athtcmd_ram.bin"
-#define AR6003_HW_2_0_PATCH_FILE "ath6k/AR6003/hw2.0/data.patch.bin"
-#define AR6003_HW_2_0_FIRMWARE_2_FILE "ath6k/AR6003/hw2.0/fw-2.bin"
-=======
 #define AR6003_HW_2_0_FW_DIR			"ath6k/AR6003/hw2.0"
 #define AR6003_HW_2_0_OTP_FILE			"otp.bin.z77"
 #define AR6003_HW_2_0_FIRMWARE_FILE		"athwlan.bin.z77"
 #define AR6003_HW_2_0_TCMD_FIRMWARE_FILE	"athtcmd_ram.bin"
 #define AR6003_HW_2_0_PATCH_FILE		"data.patch.bin"
->>>>>>> e68f6750
 #define AR6003_HW_2_0_BOARD_DATA_FILE "ath6k/AR6003/hw2.0/bdata.bin"
 #define AR6003_HW_2_0_DEFAULT_BOARD_DATA_FILE \
 			"ath6k/AR6003/hw2.0/bdata.SD31.bin"
 
 /* AR6003 3.0 definitions */
 #define AR6003_HW_2_1_1_VERSION                 0x30000582
-<<<<<<< HEAD
-#define AR6003_HW_2_1_1_OTP_FILE "ath6k/AR6003/hw2.1.1/otp.bin"
-#define AR6003_HW_2_1_1_FIRMWARE_FILE "ath6k/AR6003/hw2.1.1/athwlan.bin"
-#define AR6003_HW_2_1_1_TCMD_FIRMWARE_FILE \
-			"ath6k/AR6003/hw2.1.1/athtcmd_ram.bin"
-#define AR6003_HW_2_1_1_PATCH_FILE "ath6k/AR6003/hw2.1.1/data.patch.bin"
-#define AR6003_HW_2_1_1_FIRMWARE_2_FILE "ath6k/AR6003/hw2.1.1/fw-2.bin"
-=======
 #define AR6003_HW_2_1_1_FW_DIR			"ath6k/AR6003/hw2.1.1"
 #define AR6003_HW_2_1_1_OTP_FILE		"otp.bin"
 #define AR6003_HW_2_1_1_FIRMWARE_FILE		"athwlan.bin"
 #define AR6003_HW_2_1_1_TCMD_FIRMWARE_FILE	"athtcmd_ram.bin"
 #define AR6003_HW_2_1_1_PATCH_FILE		"data.patch.bin"
->>>>>>> e68f6750
 #define AR6003_HW_2_1_1_BOARD_DATA_FILE "ath6k/AR6003/hw2.1.1/bdata.bin"
 #define AR6003_HW_2_1_1_DEFAULT_BOARD_DATA_FILE	\
 			"ath6k/AR6003/hw2.1.1/bdata.SD31.bin"
 
 /* AR6004 1.0 definitions */
 #define AR6004_HW_1_0_VERSION                 0x30000623
-<<<<<<< HEAD
-#define AR6004_HW_1_0_FIRMWARE_2_FILE         "ath6k/AR6004/hw1.0/fw-2.bin"
-#define AR6004_HW_1_0_FIRMWARE_FILE           "ath6k/AR6004/hw1.0/fw.ram.bin"
-=======
 #define AR6004_HW_1_0_FW_DIR			"ath6k/AR6004/hw1.0"
 #define AR6004_HW_1_0_FIRMWARE_FILE		"fw.ram.bin"
->>>>>>> e68f6750
 #define AR6004_HW_1_0_BOARD_DATA_FILE         "ath6k/AR6004/hw1.0/bdata.bin"
 #define AR6004_HW_1_0_DEFAULT_BOARD_DATA_FILE \
 	"ath6k/AR6004/hw1.0/bdata.DB132.bin"
 
 /* AR6004 1.1 definitions */
 #define AR6004_HW_1_1_VERSION                 0x30000001
-<<<<<<< HEAD
-#define AR6004_HW_1_1_FIRMWARE_2_FILE         "ath6k/AR6004/hw1.1/fw-2.bin"
-#define AR6004_HW_1_1_FIRMWARE_FILE           "ath6k/AR6004/hw1.1/fw.ram.bin"
-=======
 #define AR6004_HW_1_1_FW_DIR			"ath6k/AR6004/hw1.1"
 #define AR6004_HW_1_1_FIRMWARE_FILE		"fw.ram.bin"
->>>>>>> e68f6750
 #define AR6004_HW_1_1_BOARD_DATA_FILE         "ath6k/AR6004/hw1.1/bdata.bin"
 #define AR6004_HW_1_1_DEFAULT_BOARD_DATA_FILE \
 	"ath6k/AR6004/hw1.1/bdata.DB132.bin"
@@ -604,13 +577,6 @@
 		u32 refclk_hz;
 		u32 uarttx_pin;
 
-<<<<<<< HEAD
-		const char *fw_otp;
-		const char *fw;
-		const char *fw_tcmd;
-		const char *fw_patch;
-		const char *fw_api2;
-=======
 		struct ath6kl_hw_fw {
 			const char *dir;
 			const char *otp;
@@ -619,7 +585,6 @@
 			const char *patch;
 		} fw;
 
->>>>>>> e68f6750
 		const char *fw_board;
 		const char *fw_default_board;
 	} hw;
