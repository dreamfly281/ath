/*
 * Copyright (c) 2010-2011 Atheros Communications Inc.
 *
 * Permission to use, copy, modify, and/or distribute this software for any
 * purpose with or without fee is hereby granted, provided that the above
 * copyright notice and this permission notice appear in all copies.
 *
 * THE SOFTWARE IS PROVIDED "AS IS" AND THE AUTHOR DISCLAIMS ALL WARRANTIES
 * WITH REGARD TO THIS SOFTWARE INCLUDING ALL IMPLIED WARRANTIES OF
 * MERCHANTABILITY AND FITNESS. IN NO EVENT SHALL THE AUTHOR BE LIABLE FOR
 * ANY SPECIAL, DIRECT, INDIRECT, OR CONSEQUENTIAL DAMAGES OR ANY DAMAGES
 * WHATSOEVER RESULTING FROM LOSS OF USE, DATA OR PROFITS, WHETHER IN AN
 * ACTION OF CONTRACT, NEGLIGENCE OR OTHER TORTIOUS ACTION, ARISING OUT OF
 * OR IN CONNECTION WITH THE USE OR PERFORMANCE OF THIS SOFTWARE.
 */

#ifndef CORE_H
#define CORE_H

#include <linux/etherdevice.h>
#include <linux/rtnetlink.h>
#include <linux/firmware.h>
#include <linux/sched.h>
#include <linux/circ_buf.h>
#include <net/cfg80211.h>
#include "htc.h"
#include "wmi.h"
#include "bmi.h"
#include "target.h"

#define MAX_ATH6KL                        1
#define ATH6KL_MAX_RX_BUFFERS             16
#define ATH6KL_BUFFER_SIZE                1664
#define ATH6KL_MAX_AMSDU_RX_BUFFERS       4
#define ATH6KL_AMSDU_REFILL_THRESHOLD     3
#define ATH6KL_AMSDU_BUFFER_SIZE     (WMI_MAX_AMSDU_RX_DATA_FRAME_LENGTH + 128)
#define MAX_MSDU_SUBFRAME_PAYLOAD_LEN	1508
#define MIN_MSDU_SUBFRAME_PAYLOAD_LEN	46

#define USER_SAVEDKEYS_STAT_INIT     0
#define USER_SAVEDKEYS_STAT_RUN      1

#define ATH6KL_TX_TIMEOUT      10
#define ATH6KL_MAX_ENDPOINTS   4
#define MAX_NODE_NUM           15

/* Extra bytes for htc header alignment */
#define ATH6KL_HTC_ALIGN_BYTES 3

/* MAX_HI_COOKIE_NUM are reserved for high priority traffic */
#define MAX_DEF_COOKIE_NUM                180
#define MAX_HI_COOKIE_NUM                 18	/* 10% of MAX_COOKIE_NUM */
#define MAX_COOKIE_NUM                 (MAX_DEF_COOKIE_NUM + MAX_HI_COOKIE_NUM)

#define MAX_DEFAULT_SEND_QUEUE_DEPTH      (MAX_DEF_COOKIE_NUM / WMM_NUM_AC)

#define DISCON_TIMER_INTVAL               10000  /* in msec */
#define A_DEFAULT_LISTEN_INTERVAL         100
#define A_MAX_WOW_LISTEN_INTERVAL         1000

/* includes also the null byte */
#define ATH6KL_FIRMWARE_MAGIC               "QCA-ATH6KL"

enum ath6kl_fw_ie_type {
	ATH6KL_FW_IE_FW_VERSION = 0,
	ATH6KL_FW_IE_TIMESTAMP = 1,
	ATH6KL_FW_IE_OTP_IMAGE = 2,
	ATH6KL_FW_IE_FW_IMAGE = 3,
	ATH6KL_FW_IE_PATCH_IMAGE = 4,
	ATH6KL_FW_IE_RESERVED_RAM_SIZE = 5,
	ATH6KL_FW_IE_CAPABILITIES = 6,
	ATH6KL_FW_IE_PATCH_ADDR = 7,
};

enum ath6kl_fw_capability {
	ATH6KL_FW_CAPABILITY_HOST_P2P = 0,

	/* this needs to be last */
	ATH6KL_FW_CAPABILITY_MAX,
};

#define ATH6KL_CAPABILITY_LEN (ALIGN(ATH6KL_FW_CAPABILITY_MAX, 32) / 32)

struct ath6kl_fw_ie {
	__le32 id;
	__le32 len;
	u8 data[0];
};

/* AR6003 1.0 definitions */
#define AR6003_REV1_VERSION                 0x300002ba

/* AR6003 2.0 definitions */
#define AR6003_REV2_VERSION                 0x30000384
#define AR6003_REV2_PATCH_DOWNLOAD_ADDRESS  0x57e910
#define AR6003_REV2_OTP_FILE                "ath6k/AR6003/hw2.0/otp.bin.z77"
#define AR6003_REV2_FIRMWARE_FILE           "ath6k/AR6003/hw2.0/athwlan.bin.z77"
#define AR6003_REV2_TCMD_FIRMWARE_FILE      "ath6k/AR6003/hw2.0/athtcmd_ram.bin"
#define AR6003_REV2_PATCH_FILE              "ath6k/AR6003/hw2.0/data.patch.bin"
#define AR6003_REV2_FIRMWARE_2_FILE         "ath6k/AR6003/hw2.0/fw-2.bin"
#define AR6003_REV2_BOARD_DATA_FILE         "ath6k/AR6003/hw2.0/bdata.bin"
#define AR6003_REV2_DEFAULT_BOARD_DATA_FILE "ath6k/AR6003/hw2.0/bdata.SD31.bin"

/* AR6003 3.0 definitions */
#define AR6003_REV3_VERSION                 0x30000582
#define AR6003_REV3_OTP_FILE                "ath6k/AR6003/hw2.1.1/otp.bin"
#define AR6003_REV3_FIRMWARE_FILE           "ath6k/AR6003/hw2.1.1/athwlan.bin"
#define AR6003_REV3_TCMD_FIRMWARE_FILE    "ath6k/AR6003/hw2.1.1/athtcmd_ram.bin"
#define AR6003_REV3_PATCH_FILE            "ath6k/AR6003/hw2.1.1/data.patch.bin"
#define AR6003_REV3_FIRMWARE_2_FILE           "ath6k/AR6003/hw2.1.1/fw-2.bin"
#define AR6003_REV3_BOARD_DATA_FILE       "ath6k/AR6003/hw2.1.1/bdata.bin"
#define AR6003_REV3_DEFAULT_BOARD_DATA_FILE	\
	"ath6k/AR6003/hw2.1.1/bdata.SD31.bin"

/* AR6004 1.0 definitions */
#define AR6004_REV1_VERSION                 0x30000623
<<<<<<< HEAD
#define AR6004_REV1_FIRMWARE_FILE           "ath6k/AR6004/hw1.0/fw.ram.bin"
#define AR6004_REV1_BOARD_DATA_FILE         "ath6k/AR6004/hw1.0/bdata.bin"
#define AR6004_REV1_DEFAULT_BOARD_DATA_FILE \
	"ath6k/AR6004/hw1.0/bdata.DB132.bin"

/* AR6004 1.1 definitions */
#define AR6004_REV2_VERSION                 0x30000001
#define AR6004_REV2_FIRMWARE_FILE           "ath6k/AR6004/hw1.1/fw.ram.bin"
#define AR6004_REV2_BOARD_DATA_FILE         "ath6k/AR6004/hw1.1/bdata.bin"
#define AR6004_REV2_DEFAULT_BOARD_DATA_FILE \
	"ath6k/AR6004/hw1.1/bdata.DB132.bin"
=======
#define AR6004_REV1_FIRMWARE_FILE           "ath6k/AR6004/hw6.1/fw.ram.bin"
#define AR6004_REV1_FIRMWARE_2_FILE         "ath6k/AR6004/hw6.1/fw-2.bin"
#define AR6004_REV1_BOARD_DATA_FILE         "ath6k/AR6004/hw6.1/bdata.bin"
#define AR6004_REV1_DEFAULT_BOARD_DATA_FILE "ath6k/AR6004/hw6.1/bdata.DB132.bin"
#define AR6004_REV1_EPPING_FIRMWARE_FILE "ath6k/AR6004/hw6.1/endpointping.bin"
>>>>>>> 7a3759d2

/* Per STA data, used in AP mode */
#define STA_PS_AWAKE		BIT(0)
#define	STA_PS_SLEEP		BIT(1)
#define	STA_PS_POLLED		BIT(2)

/* HTC TX packet tagging definitions */
#define ATH6KL_CONTROL_PKT_TAG    HTC_TX_PACKET_TAG_USER_DEFINED
#define ATH6KL_DATA_PKT_TAG       (ATH6KL_CONTROL_PKT_TAG + 1)

#define AR6003_CUST_DATA_SIZE 16

#define AGGR_WIN_IDX(x, y)          ((x) % (y))
#define AGGR_INCR_IDX(x, y)         AGGR_WIN_IDX(((x) + 1), (y))
#define AGGR_DCRM_IDX(x, y)         AGGR_WIN_IDX(((x) - 1), (y))
#define ATH6KL_MAX_SEQ_NO		0xFFF
#define ATH6KL_NEXT_SEQ_NO(x)		(((x) + 1) & ATH6KL_MAX_SEQ_NO)

#define NUM_OF_TIDS         8
#define AGGR_SZ_DEFAULT     8

#define AGGR_WIN_SZ_MIN     2
#define AGGR_WIN_SZ_MAX     8

#define TID_WINDOW_SZ(_x)   ((_x) << 1)

#define AGGR_NUM_OF_FREE_NETBUFS    16

#define AGGR_RX_TIMEOUT     400	/* in ms */

#define WMI_TIMEOUT (2 * HZ)

#define MBOX_YIELD_LIMIT 99

/* configuration lags */
/*
 * ATH6KL_CONF_IGNORE_ERP_BARKER: Ignore the barker premable in
 * ERP IE of beacon to determine the short premable support when
 * sending (Re)Assoc req.
 * ATH6KL_CONF_IGNORE_PS_FAIL_EVT_IN_SCAN: Don't send the power
 * module state transition failure events which happen during
 * scan, to the host.
 */
#define ATH6KL_CONF_IGNORE_ERP_BARKER		BIT(0)
#define ATH6KL_CONF_IGNORE_PS_FAIL_EVT_IN_SCAN  BIT(1)
#define ATH6KL_CONF_ENABLE_11N			BIT(2)
#define ATH6KL_CONF_ENABLE_TX_BURST		BIT(3)

enum wlan_low_pwr_state {
	WLAN_POWER_STATE_ON,
	WLAN_POWER_STATE_CUT_PWR,
	WLAN_POWER_STATE_DEEP_SLEEP,
	WLAN_POWER_STATE_WOW
};

enum sme_state {
	SME_DISCONNECTED,
	SME_CONNECTING,
	SME_CONNECTED
};

struct skb_hold_q {
	struct sk_buff *skb;
	bool is_amsdu;
	u16 seq_no;
};

struct rxtid {
	bool aggr;
	bool progress;
	bool timer_mon;
	u16 win_sz;
	u16 seq_next;
	u32 hold_q_sz;
	struct skb_hold_q *hold_q;
	struct sk_buff_head q;
	spinlock_t lock;
};

struct rxtid_stats {
	u32 num_into_aggr;
	u32 num_dups;
	u32 num_oow;
	u32 num_mpdu;
	u32 num_amsdu;
	u32 num_delivered;
	u32 num_timeouts;
	u32 num_hole;
	u32 num_bar;
};

struct aggr_info {
	u8 aggr_sz;
	u8 timer_scheduled;
	struct timer_list timer;
	struct net_device *dev;
	struct rxtid rx_tid[NUM_OF_TIDS];
	struct sk_buff_head free_q;
	struct rxtid_stats stat[NUM_OF_TIDS];
};

struct ath6kl_wep_key {
	u8 key_index;
	u8 key_len;
	u8 key[64];
};

#define ATH6KL_KEY_SEQ_LEN 8

struct ath6kl_key {
	u8 key[WLAN_MAX_KEY_LEN];
	u8 key_len;
	u8 seq[ATH6KL_KEY_SEQ_LEN];
	u8 seq_len;
	u32 cipher;
};

struct ath6kl_node_mapping {
	u8 mac_addr[ETH_ALEN];
	u8 ep_id;
	u8 tx_pend;
};

struct ath6kl_cookie {
	struct sk_buff *skb;
	u32 map_no;
	struct htc_packet htc_pkt;
	struct ath6kl_cookie *arc_list_next;
};

struct ath6kl_sta {
	u16 sta_flags;
	u8 mac[ETH_ALEN];
	u8 aid;
	u8 keymgmt;
	u8 ucipher;
	u8 auth;
	u8 wpa_ie[ATH6KL_MAX_IE];
	struct sk_buff_head psq;
	spinlock_t psq_lock;
};

struct ath6kl_version {
	u32 target_ver;
	u32 wlan_ver;
	u32 abi_ver;
};

struct ath6kl_bmi {
	u32 cmd_credits;
	bool done_sent;
	u8 *cmd_buf;
};

struct target_stats {
	u64 tx_pkt;
	u64 tx_byte;
	u64 tx_ucast_pkt;
	u64 tx_ucast_byte;
	u64 tx_mcast_pkt;
	u64 tx_mcast_byte;
	u64 tx_bcast_pkt;
	u64 tx_bcast_byte;
	u64 tx_rts_success_cnt;
	u64 tx_pkt_per_ac[4];

	u64 tx_err;
	u64 tx_fail_cnt;
	u64 tx_retry_cnt;
	u64 tx_mult_retry_cnt;
	u64 tx_rts_fail_cnt;

	u64 rx_pkt;
	u64 rx_byte;
	u64 rx_ucast_pkt;
	u64 rx_ucast_byte;
	u64 rx_mcast_pkt;
	u64 rx_mcast_byte;
	u64 rx_bcast_pkt;
	u64 rx_bcast_byte;
	u64 rx_frgment_pkt;

	u64 rx_err;
	u64 rx_crc_err;
	u64 rx_key_cache_miss;
	u64 rx_decrypt_err;
	u64 rx_dupl_frame;

	u64 tkip_local_mic_fail;
	u64 tkip_cnter_measures_invoked;
	u64 tkip_replays;
	u64 tkip_fmt_err;
	u64 ccmp_fmt_err;
	u64 ccmp_replays;

	u64 pwr_save_fail_cnt;

	u64 cs_bmiss_cnt;
	u64 cs_low_rssi_cnt;
	u64 cs_connect_cnt;
	u64 cs_discon_cnt;

	s32 tx_ucast_rate;
	s32 rx_ucast_rate;

	u32 lq_val;

	u32 wow_pkt_dropped;
	u16 wow_evt_discarded;

	s16 noise_floor_calib;
	s16 cs_rssi;
	s16 cs_ave_beacon_rssi;
	u8 cs_ave_beacon_snr;
	u8 cs_last_roam_msec;
	u8 cs_snr;

	u8 wow_host_pkt_wakeups;
	u8 wow_host_evt_wakeups;

	u32 arp_received;
	u32 arp_matched;
	u32 arp_replied;
};

struct ath6kl_mbox_info {
	u32 htc_addr;
	u32 htc_ext_addr;
	u32 htc_ext_sz;

	u32 block_size;

	u32 gmbox_addr;

	u32 gmbox_sz;
};

/*
 * 802.11i defines an extended IV for use with non-WEP ciphers.
 * When the EXTIV bit is set in the key id byte an additional
 * 4 bytes immediately follow the IV for TKIP.  For CCMP the
 * EXTIV bit is likewise set but the 8 bytes represent the
 * CCMP header rather than IV+extended-IV.
 */

#define ATH6KL_KEYBUF_SIZE 16
#define ATH6KL_MICBUF_SIZE (8+8)	/* space for both tx and rx */

#define ATH6KL_KEY_XMIT  0x01
#define ATH6KL_KEY_RECV  0x02
#define ATH6KL_KEY_DEFAULT   0x80	/* default xmit key */

/* Initial group key for AP mode */
struct ath6kl_req_key {
	bool valid;
	u8 key_index;
	int key_type;
	u8 key[WLAN_MAX_KEY_LEN];
	u8 key_len;
};

#define MAX_NUM_VIF	1

/* vif flags info */
enum ath6kl_vif_state {
	CONNECTED,
	CONNECT_PEND,
	WMM_ENABLED,
	NETQ_STOPPED,
	DTIM_EXPIRED,
	NETDEV_REGISTERED,
	CLEAR_BSSFILTER_ON_BEACON,
	DTIM_PERIOD_AVAIL,
	WLAN_ENABLED,
	STATS_UPDATE_PEND,
};

<<<<<<< HEAD
enum hif_type {
	HIF_TYPE_SDIO,
	HIF_TYPE_USB
};

struct ath6kl {
	struct device *dev;
	struct net_device *net_dev;
	struct ath6kl_bmi bmi;
	const struct ath6kl_hif_ops *hif_ops;
	struct wmi *wmi;
	int tx_pending[ENDPOINT_MAX];
	int total_tx_data_pend;
	struct htc_target *htc_target;
	enum hif_type hif_type;
	void *hif_priv;
	spinlock_t lock;
	struct semaphore sem;
=======
struct ath6kl_vif {
	struct list_head list;
	struct wireless_dev wdev;
	struct net_device *ndev;
	struct ath6kl *ar;
	/* Lock to protect vif specific net_stats and flags */
	spinlock_t if_lock;
	u8 fw_vif_idx;
	unsigned long flags;
>>>>>>> 7a3759d2
	int ssid_len;
	u8 ssid[IEEE80211_MAX_SSID_LEN];
	u8 dot11_auth_mode;
	u8 auth_mode;
	u8 prwise_crypto;
	u8 prwise_crypto_len;
	u8 grp_crypto;
	u8 grp_crypto_len;
	u8 def_txkey_index;
	u8 next_mode;
	u8 nw_type;
	u8 bssid[ETH_ALEN];
	u8 req_bssid[ETH_ALEN];
	u16 ch_hint;
	u16 bss_ch;
	struct ath6kl_wep_key wep_key_list[WMI_MAX_KEY_INDEX + 1];
	struct ath6kl_key keys[WMI_MAX_KEY_INDEX + 1];
	struct aggr_info *aggr_cntxt;
	struct timer_list disconnect_timer;
	struct cfg80211_scan_request *scan_req;
	enum sme_state sme_state;
	int reconnect_flag;
	u32 last_roc_id;
	u32 last_cancel_roc_id;
	u32 send_action_id;
	bool probe_req_report;
	u16 next_chan;
	u16 assoc_bss_beacon_int;
	u8 assoc_bss_dtim_period;
	struct net_device_stats net_stats;
	struct target_stats target_stats;
};

/* Flag info */
enum ath6kl_dev_state {
	WMI_ENABLED,
	WMI_READY,
	WMI_CTRL_EP_FULL,
	TESTMODE,
	DESTROY_IN_PROGRESS,
	SKIP_SCAN,
	ROAM_TBL_PEND,
	FIRST_BOOT,
};

struct ath6kl {
	struct device *dev;
	struct wiphy *wiphy;
	struct ath6kl_bmi bmi;
	const struct ath6kl_hif_ops *hif_ops;
	struct wmi *wmi;
	int tx_pending[ENDPOINT_MAX];
	int total_tx_data_pend;
	struct htc_target *htc_target;
	void *hif_priv;
	struct list_head vif_list;
	/* Lock to avoid race in vif_list entries among add/del/traverse */
	spinlock_t list_lock;
	u8 num_vif;
	u8 max_norm_iface;
	u8 avail_idx_map;
	spinlock_t lock;
	struct semaphore sem;
	u16 listen_intvl_b;
	u16 listen_intvl_t;
	u8 lrssi_roam_threshold;
	struct ath6kl_version version;
	u32 target_type;
	u8 tx_pwr;
	struct ath6kl_node_mapping node_map[MAX_NODE_NUM];
	u8 ibss_ps_enable;
	bool ibss_if_active;
	u8 node_num;
	u8 next_ep_id;
	struct ath6kl_cookie *cookie_list;
	u32 cookie_count;
	enum htc_endpoint_id ac2ep_map[WMM_NUM_AC];
	bool ac_stream_active[WMM_NUM_AC];
	u8 ac_stream_pri_map[WMM_NUM_AC];
	u8 hiac_stream_active_pri;
	u8 ep2ac_map[ENDPOINT_MAX];
	enum htc_endpoint_id ctrl_ep;
	struct ath6kl_htc_credit_info credit_state_info;
	u32 connect_ctrl_flags;
	u32 user_key_ctrl;
	u8 usr_bss_filter;
	struct ath6kl_sta sta_list[AP_MAX_NUM_STA];
	u8 sta_list_index;
	struct ath6kl_req_key ap_mode_bkey;
	struct sk_buff_head mcastpsq;
	spinlock_t mcastpsq_lock;
	u8 intra_bss;
	struct wmi_ap_mode_stat ap_stats;
	u8 ap_country_code[3];
	struct list_head amsdu_rx_buffer_queue;
	u8 rx_meta_ver;
	enum wlan_low_pwr_state wlan_pwr_state;
	struct wmi_scan_params_cmd sc_params;
	u8 mac_addr[ETH_ALEN];
#define AR_MCAST_FILTER_MAC_ADDR_SIZE  4
	struct {
		void *rx_report;
		size_t rx_report_len;
	} tm;

	struct {
		u32 dataset_patch_addr;
		u32 app_load_addr;
		u32 app_start_override_addr;
		u32 board_ext_data_addr;
		u32 reserved_ram_size;
	} hw;

	u16 conf_flags;
	wait_queue_head_t event_wq;
	struct ath6kl_mbox_info mbox_info;

	struct ath6kl_cookie cookie_mem[MAX_COOKIE_NUM];
	unsigned long flag;

	u8 *fw_board;
	size_t fw_board_len;

	u8 *fw_otp;
	size_t fw_otp_len;

	u8 *fw;
	size_t fw_len;

	u8 *fw_patch;
	size_t fw_patch_len;

	unsigned long fw_capabilities[ATH6KL_CAPABILITY_LEN];

	struct workqueue_struct *ath6kl_wq;

<<<<<<< HEAD
	struct ath6kl_node_table scan_table;
	u16 next_chan;
=======
	struct dentry *debugfs_phy;

	bool p2p;

#ifdef CONFIG_ATH6KL_DEBUG
	struct {
		struct circ_buf fwlog_buf;
		spinlock_t fwlog_lock;
		void *fwlog_tmp;
		u32 fwlog_mask;
		unsigned int dbgfs_diag_reg;
		u32 diag_reg_addr_wr;
		u32 diag_reg_val_wr;

		struct {
			unsigned int invalid_rate;
		} war_stats;

		u8 *roam_tbl;
		unsigned int roam_tbl_len;

		u8 keepalive;
		u8 disc_timeout;
	} debug;
#endif /* CONFIG_ATH6KL_DEBUG */
>>>>>>> 7a3759d2
};

static inline void *ath6kl_priv(struct net_device *dev)
{
	return ((struct ath6kl_vif *) netdev_priv(dev))->ar;
}

static inline u32 ath6kl_get_hi_item_addr(struct ath6kl *ar,
					  u32 item_offset)
{
	u32 addr = 0;

	if (ar->target_type == TARGET_TYPE_AR6003)
		addr = ATH6KL_AR6003_HI_START_ADDR + item_offset;
	else if (ar->target_type == TARGET_TYPE_AR6004)
		addr = ATH6KL_AR6004_HI_START_ADDR + item_offset;

	return addr;
}

int ath6kl_configure_target(struct ath6kl *ar);
void ath6kl_detect_error(unsigned long ptr);
void disconnect_timer_handler(unsigned long ptr);
void init_netdev(struct net_device *dev);
void ath6kl_cookie_init(struct ath6kl *ar);
void ath6kl_cookie_cleanup(struct ath6kl *ar);
void ath6kl_rx(struct htc_target *target, struct htc_packet *packet);
void ath6kl_tx_complete(struct htc_target *context,
						struct list_head *packet_queue);
enum htc_send_full_action ath6kl_tx_queue_full(struct htc_target *target,
					       struct htc_packet *packet);
void ath6kl_stop_txrx(struct ath6kl *ar);
void ath6kl_cleanup_amsdu_rxbufs(struct ath6kl *ar);
<<<<<<< HEAD
int ath6kl_access_datadiag(struct ath6kl *ar, u32 address,
			   u8 *data, u32 length, bool read);
void ath6kl_init_profile_info(struct ath6kl *ar);
=======
int ath6kl_diag_write32(struct ath6kl *ar, u32 address, __le32 value);
int ath6kl_diag_write(struct ath6kl *ar, u32 address, void *data, u32 length);
int ath6kl_diag_read32(struct ath6kl *ar, u32 address, u32 *value);
int ath6kl_diag_read(struct ath6kl *ar, u32 address, void *data, u32 length);
int ath6kl_read_fwlogs(struct ath6kl *ar);
void ath6kl_init_profile_info(struct ath6kl_vif *vif);
>>>>>>> 7a3759d2
void ath6kl_tx_data_cleanup(struct ath6kl *ar);

struct ath6kl_cookie *ath6kl_alloc_cookie(struct ath6kl *ar);
void ath6kl_free_cookie(struct ath6kl *ar, struct ath6kl_cookie *cookie);
int ath6kl_data_tx(struct sk_buff *skb, struct net_device *dev);

struct aggr_info *aggr_init(struct net_device *dev);
void ath6kl_rx_refill(struct htc_target *target,
		      enum htc_endpoint_id endpoint);
void ath6kl_refill_amsdu_rxbufs(struct ath6kl *ar, int count);
struct htc_packet *ath6kl_alloc_amsdu_rxbuf(struct htc_target *target,
					    enum htc_endpoint_id endpoint,
					    int len);
void aggr_module_destroy(struct aggr_info *aggr_info);
void aggr_reset_state(struct aggr_info *aggr_info);

struct ath6kl_sta *ath6kl_find_sta(struct ath6kl_vif *vif, u8 * node_addr);
struct ath6kl_sta *ath6kl_find_sta_by_aid(struct ath6kl *ar, u8 aid);

void ath6kl_ready_event(void *devt, u8 * datap, u32 sw_ver, u32 abi_ver);
int ath6kl_control_tx(void *devt, struct sk_buff *skb,
		      enum htc_endpoint_id eid);
void ath6kl_connect_event(struct ath6kl_vif *vif, u16 channel,
			  u8 *bssid, u16 listen_int,
			  u16 beacon_int, enum network_type net_type,
			  u8 beacon_ie_len, u8 assoc_req_len,
			  u8 assoc_resp_len, u8 *assoc_info);
void ath6kl_connect_ap_mode_bss(struct ath6kl_vif *vif, u16 channel);
void ath6kl_connect_ap_mode_sta(struct ath6kl_vif *vif, u16 aid, u8 *mac_addr,
				u8 keymgmt, u8 ucipher, u8 auth,
				u8 assoc_req_len, u8 *assoc_info);
void ath6kl_disconnect_event(struct ath6kl_vif *vif, u8 reason,
			     u8 *bssid, u8 assoc_resp_len,
			     u8 *assoc_info, u16 prot_reason_status);
void ath6kl_tkip_micerr_event(struct ath6kl_vif *vif, u8 keyid, bool ismcast);
void ath6kl_txpwr_rx_evt(void *devt, u8 tx_pwr);
void ath6kl_scan_complete_evt(struct ath6kl_vif *vif, int status);
void ath6kl_tgt_stats_event(struct ath6kl_vif *vif, u8 *ptr, u32 len);
void ath6kl_indicate_tx_activity(void *devt, u8 traffic_class, bool active);
enum htc_endpoint_id ath6kl_ac2_endpoint_id(void *devt, u8 ac);

void ath6kl_pspoll_event(struct ath6kl_vif *vif, u8 aid);

void ath6kl_dtimexpiry_event(struct ath6kl_vif *vif);
void ath6kl_disconnect(struct ath6kl_vif *vif);
void ath6kl_deep_sleep_enable(struct ath6kl *ar);
void aggr_recv_delba_req_evt(struct ath6kl_vif *vif, u8 tid);
void aggr_recv_addba_req_evt(struct ath6kl_vif *vif, u8 tid, u16 seq_no,
			     u8 win_sz);
void ath6kl_wakeup_event(void *dev);

void ath6kl_reset_device(struct ath6kl *ar, u32 target_type,
			 bool wait_fot_compltn, bool cold_reset);
void ath6kl_init_control_info(struct ath6kl_vif *vif);
void ath6kl_deinit_if_data(struct ath6kl_vif *vif);
void ath6kl_core_free(struct ath6kl *ar);
struct ath6kl_vif *ath6kl_vif_first(struct ath6kl *ar);
void ath6kl_cleanup_vif(struct ath6kl_vif *vif, bool wmi_ready);
int ath6kl_init_hw_start(struct ath6kl *ar);
int ath6kl_init_hw_stop(struct ath6kl *ar);

#endif /* CORE_H */<|MERGE_RESOLUTION|>--- conflicted
+++ resolved
@@ -114,7 +114,6 @@
 
 /* AR6004 1.0 definitions */
 #define AR6004_REV1_VERSION                 0x30000623
-<<<<<<< HEAD
 #define AR6004_REV1_FIRMWARE_FILE           "ath6k/AR6004/hw1.0/fw.ram.bin"
 #define AR6004_REV1_BOARD_DATA_FILE         "ath6k/AR6004/hw1.0/bdata.bin"
 #define AR6004_REV1_DEFAULT_BOARD_DATA_FILE \
@@ -126,13 +125,6 @@
 #define AR6004_REV2_BOARD_DATA_FILE         "ath6k/AR6004/hw1.1/bdata.bin"
 #define AR6004_REV2_DEFAULT_BOARD_DATA_FILE \
 	"ath6k/AR6004/hw1.1/bdata.DB132.bin"
-=======
-#define AR6004_REV1_FIRMWARE_FILE           "ath6k/AR6004/hw6.1/fw.ram.bin"
-#define AR6004_REV1_FIRMWARE_2_FILE         "ath6k/AR6004/hw6.1/fw-2.bin"
-#define AR6004_REV1_BOARD_DATA_FILE         "ath6k/AR6004/hw6.1/bdata.bin"
-#define AR6004_REV1_DEFAULT_BOARD_DATA_FILE "ath6k/AR6004/hw6.1/bdata.DB132.bin"
-#define AR6004_REV1_EPPING_FIRMWARE_FILE "ath6k/AR6004/hw6.1/endpointping.bin"
->>>>>>> 7a3759d2
 
 /* Per STA data, used in AP mode */
 #define STA_PS_AWAKE		BIT(0)
@@ -410,26 +402,11 @@
 	STATS_UPDATE_PEND,
 };
 
-<<<<<<< HEAD
 enum hif_type {
 	HIF_TYPE_SDIO,
 	HIF_TYPE_USB
 };
 
-struct ath6kl {
-	struct device *dev;
-	struct net_device *net_dev;
-	struct ath6kl_bmi bmi;
-	const struct ath6kl_hif_ops *hif_ops;
-	struct wmi *wmi;
-	int tx_pending[ENDPOINT_MAX];
-	int total_tx_data_pend;
-	struct htc_target *htc_target;
-	enum hif_type hif_type;
-	void *hif_priv;
-	spinlock_t lock;
-	struct semaphore sem;
-=======
 struct ath6kl_vif {
 	struct list_head list;
 	struct wireless_dev wdev;
@@ -439,7 +416,6 @@
 	spinlock_t if_lock;
 	u8 fw_vif_idx;
 	unsigned long flags;
->>>>>>> 7a3759d2
 	int ssid_len;
 	u8 ssid[IEEE80211_MAX_SSID_LEN];
 	u8 dot11_auth_mode;
@@ -494,6 +470,7 @@
 	int tx_pending[ENDPOINT_MAX];
 	int total_tx_data_pend;
 	struct htc_target *htc_target;
+	enum hif_type hif_type;
 	void *hif_priv;
 	struct list_head vif_list;
 	/* Lock to avoid race in vif_list entries among add/del/traverse */
@@ -576,10 +553,6 @@
 
 	struct workqueue_struct *ath6kl_wq;
 
-<<<<<<< HEAD
-	struct ath6kl_node_table scan_table;
-	u16 next_chan;
-=======
 	struct dentry *debugfs_phy;
 
 	bool p2p;
@@ -605,7 +578,6 @@
 		u8 disc_timeout;
 	} debug;
 #endif /* CONFIG_ATH6KL_DEBUG */
->>>>>>> 7a3759d2
 };
 
 static inline void *ath6kl_priv(struct net_device *dev)
@@ -639,18 +611,14 @@
 					       struct htc_packet *packet);
 void ath6kl_stop_txrx(struct ath6kl *ar);
 void ath6kl_cleanup_amsdu_rxbufs(struct ath6kl *ar);
-<<<<<<< HEAD
 int ath6kl_access_datadiag(struct ath6kl *ar, u32 address,
 			   u8 *data, u32 length, bool read);
-void ath6kl_init_profile_info(struct ath6kl *ar);
-=======
 int ath6kl_diag_write32(struct ath6kl *ar, u32 address, __le32 value);
 int ath6kl_diag_write(struct ath6kl *ar, u32 address, void *data, u32 length);
 int ath6kl_diag_read32(struct ath6kl *ar, u32 address, u32 *value);
 int ath6kl_diag_read(struct ath6kl *ar, u32 address, void *data, u32 length);
 int ath6kl_read_fwlogs(struct ath6kl *ar);
 void ath6kl_init_profile_info(struct ath6kl_vif *vif);
->>>>>>> 7a3759d2
 void ath6kl_tx_data_cleanup(struct ath6kl *ar);
 
 struct ath6kl_cookie *ath6kl_alloc_cookie(struct ath6kl *ar);
