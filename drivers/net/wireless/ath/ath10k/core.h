/*
 * Copyright (c) 2005-2011 Atheros Communications Inc.
 * Copyright (c) 2011-2013 Qualcomm Atheros, Inc.
 *
 * Permission to use, copy, modify, and/or distribute this software for any
 * purpose with or without fee is hereby granted, provided that the above
 * copyright notice and this permission notice appear in all copies.
 *
 * THE SOFTWARE IS PROVIDED "AS IS" AND THE AUTHOR DISCLAIMS ALL WARRANTIES
 * WITH REGARD TO THIS SOFTWARE INCLUDING ALL IMPLIED WARRANTIES OF
 * MERCHANTABILITY AND FITNESS. IN NO EVENT SHALL THE AUTHOR BE LIABLE FOR
 * ANY SPECIAL, DIRECT, INDIRECT, OR CONSEQUENTIAL DAMAGES OR ANY DAMAGES
 * WHATSOEVER RESULTING FROM LOSS OF USE, DATA OR PROFITS, WHETHER IN AN
 * ACTION OF CONTRACT, NEGLIGENCE OR OTHER TORTIOUS ACTION, ARISING OUT OF
 * OR IN CONNECTION WITH THE USE OR PERFORMANCE OF THIS SOFTWARE.
 */

#ifndef _CORE_H_
#define _CORE_H_

#include <linux/completion.h>
#include <linux/if_ether.h>
#include <linux/types.h>
#include <linux/pci.h>

#include "htt.h"
#include "htc.h"
#include "hw.h"
#include "targaddrs.h"
#include "wmi.h"
#include "../ath.h"
#include "../regd.h"
#include "../dfs_pattern_detector.h"

#define MS(_v, _f) (((_v) & _f##_MASK) >> _f##_LSB)
#define SM(_v, _f) (((_v) << _f##_LSB) & _f##_MASK)
#define WO(_f)      ((_f##_OFFSET) >> 2)

#define ATH10K_SCAN_ID 0
#define WMI_READY_TIMEOUT (5 * HZ)
#define ATH10K_FLUSH_TIMEOUT_HZ (5*HZ)
#define ATH10K_NUM_CHANS 38

/* Antenna noise floor */
#define ATH10K_DEFAULT_NOISE_FLOOR -95

#define ATH10K_MAX_NUM_MGMT_PENDING 128

/* number of failed packets */
#define ATH10K_KICKOUT_THRESHOLD 50

/*
 * Use insanely high numbers to make sure that the firmware implementation
 * won't start, we have the same functionality already in hostapd. Unit
 * is seconds.
 */
#define ATH10K_KEEPALIVE_MIN_IDLE 3747
#define ATH10K_KEEPALIVE_MAX_IDLE 3895
#define ATH10K_KEEPALIVE_MAX_UNRESPONSIVE 3900

struct ath10k;

struct ath10k_skb_cb {
	dma_addr_t paddr;
	u8 vdev_id;

	struct {
		u8 tid;
		bool is_offchan;
		struct ath10k_htt_txbuf *txbuf;
		u32 txbuf_paddr;
	} __packed htt;

	struct {
		bool dtim_zero;
		bool deliver_cab;
	} bcn;
} __packed;

static inline struct ath10k_skb_cb *ATH10K_SKB_CB(struct sk_buff *skb)
{
	BUILD_BUG_ON(sizeof(struct ath10k_skb_cb) >
		     IEEE80211_TX_INFO_DRIVER_DATA_SIZE);
	return (struct ath10k_skb_cb *)&IEEE80211_SKB_CB(skb)->driver_data;
}

static inline u32 host_interest_item_address(u32 item_offset)
{
	return QCA988X_HOST_INTEREST_ADDRESS + item_offset;
}

struct ath10k_bmi {
	bool done_sent;
};

#define ATH10K_MAX_MEM_REQS 16

struct ath10k_mem_chunk {
	void *vaddr;
	dma_addr_t paddr;
	u32 len;
	u32 req_id;
};

struct ath10k_wmi {
	enum ath10k_htc_ep_id eid;
	struct completion service_ready;
	struct completion unified_ready;
	wait_queue_head_t tx_credits_wq;
	struct wmi_cmd_map *cmd;
	struct wmi_vdev_param_map *vdev_param;
	struct wmi_pdev_param_map *pdev_param;

	u32 num_mem_chunks;
	struct ath10k_mem_chunk mem_chunks[ATH10K_MAX_MEM_REQS];
};

struct ath10k_peer_stat {
	u8 peer_macaddr[ETH_ALEN];
	u32 peer_rssi;
	u32 peer_tx_rate;
	u32 peer_rx_rate; /* 10x only */
};

struct ath10k_target_stats {
	/* PDEV stats */
	s32 ch_noise_floor;
	u32 tx_frame_count;
	u32 rx_frame_count;
	u32 rx_clear_count;
	u32 cycle_count;
	u32 phy_err_count;
	u32 chan_tx_power;
	u32 ack_rx_bad;
	u32 rts_bad;
	u32 rts_good;
	u32 fcs_bad;
	u32 no_beacons;
	u32 mib_int_count;

	/* PDEV TX stats */
	s32 comp_queued;
	s32 comp_delivered;
	s32 msdu_enqued;
	s32 mpdu_enqued;
	s32 wmm_drop;
	s32 local_enqued;
	s32 local_freed;
	s32 hw_queued;
	s32 hw_reaped;
	s32 underrun;
	s32 tx_abort;
	s32 mpdus_requed;
	u32 tx_ko;
	u32 data_rc;
	u32 self_triggers;
	u32 sw_retry_failure;
	u32 illgl_rate_phy_err;
	u32 pdev_cont_xretry;
	u32 pdev_tx_timeout;
	u32 pdev_resets;
	u32 phy_underrun;
	u32 txop_ovf;

	/* PDEV RX stats */
	s32 mid_ppdu_route_change;
	s32 status_rcvd;
	s32 r0_frags;
	s32 r1_frags;
	s32 r2_frags;
	s32 r3_frags;
	s32 htt_msdus;
	s32 htt_mpdus;
	s32 loc_msdus;
	s32 loc_mpdus;
	s32 oversize_amsdu;
	s32 phy_errs;
	s32 phy_err_drop;
	s32 mpdu_errs;

	/* VDEV STATS */

	/* PEER STATS */
	u8 peers;
	struct ath10k_peer_stat peer_stat[TARGET_NUM_PEERS];

	/* TODO: Beacon filter stats */

};

struct ath10k_dfs_stats {
	u32 phy_errors;
	u32 pulses_total;
	u32 pulses_detected;
	u32 pulses_discarded;
	u32 radar_detected;
};

#define ATH10K_MAX_NUM_PEER_IDS (1 << 11) /* htt rx_desc limit */

struct ath10k_peer {
	struct list_head list;
	int vdev_id;
	u8 addr[ETH_ALEN];
	DECLARE_BITMAP(peer_ids, ATH10K_MAX_NUM_PEER_IDS);
	struct ieee80211_key_conf *keys[WMI_MAX_KEY_INDEX + 1];
};

struct ath10k_sta {
	struct ath10k_vif *arvif;

	/* the following are protected by ar->data_lock */
	u32 changed; /* IEEE80211_RC_* */
	u32 bw;
	u32 nss;
	u32 smps;

	struct work_struct update_wk;
};

#define ATH10K_VDEV_SETUP_TIMEOUT_HZ (5*HZ)

struct ath10k_vif {
	struct list_head list;

	u32 vdev_id;
	enum wmi_vdev_type vdev_type;
	enum wmi_vdev_subtype vdev_subtype;
	u32 beacon_interval;
	u32 dtim_period;
	struct sk_buff *beacon;
	/* protected by data_lock */
	bool beacon_sent;

	struct ath10k *ar;
	struct ieee80211_vif *vif;

	bool is_started;
	bool is_up;
	u32 aid;
	u8 bssid[ETH_ALEN];

	struct work_struct wep_key_work;
	struct ieee80211_key_conf *wep_keys[WMI_MAX_KEY_INDEX + 1];
	u8 def_wep_key_idx;
	u8 def_wep_key_newidx;

	u16 tx_seq_no;

	union {
		struct {
			u32 uapsd;
		} sta;
		struct {
			/* 127 stations; wmi limit */
			u8 tim_bitmap[16];
			u8 tim_len;
			u32 ssid_len;
			u8 ssid[IEEE80211_MAX_SSID_LEN];
			bool hidden_ssid;
			/* P2P_IE with NoA attribute for P2P_GO case */
			u32 noa_len;
			u8 *noa_data;
		} ap;
	} u;

	u8 fixed_rate;
	u8 fixed_nss;
	u8 force_sgi;
	bool use_cts_prot;
	int num_legacy_stations;
};

struct ath10k_vif_iter {
	u32 vdev_id;
	struct ath10k_vif *arvif;
};

struct ath10k_debug {
	struct dentry *debugfs_phy;

	struct ath10k_target_stats target_stats;
	u32 wmi_service_bitmap[WMI_SERVICE_BM_SIZE];

	struct completion event_stats_compl;

	unsigned long htt_stats_mask;
	struct delayed_work htt_stats_dwork;
	struct ath10k_dfs_stats dfs_stats;
	struct ath_dfs_pool_stats dfs_pool_stats;

	u32 fw_dbglog_mask;
};

enum ath10k_state {
	ATH10K_STATE_OFF = 0,
	ATH10K_STATE_ON,

	/* When doing firmware recovery the device is first powered down.
	 * mac80211 is supposed to call in to start() hook later on. It is
	 * however possible that driver unloading and firmware crash overlap.
	 * mac80211 can wait on conf_mutex in stop() while the device is
	 * stopped in ath10k_core_restart() work holding conf_mutex. The state
	 * RESTARTED means that the device is up and mac80211 has started hw
	 * reconfiguration. Once mac80211 is done with the reconfiguration we
	 * set the state to STATE_ON in restart_complete(). */
	ATH10K_STATE_RESTARTING,
	ATH10K_STATE_RESTARTED,

	/* The device has crashed while restarting hw. This state is like ON
	 * but commands are blocked in HTC and -ECOMM response is given. This
	 * prevents completion timeouts and makes the driver more responsive to
	 * userspace commands. This is also prevents recursive recovery. */
	ATH10K_STATE_WEDGED,
};

enum ath10k_fw_features {
	/* wmi_mgmt_rx_hdr contains extra RSSI information */
	ATH10K_FW_FEATURE_EXT_WMI_MGMT_RX = 0,

	/* firmware from 10X branch */
	ATH10K_FW_FEATURE_WMI_10X = 1,

	/* firmware support tx frame management over WMI, otherwise it's HTT */
	ATH10K_FW_FEATURE_HAS_WMI_MGMT_TX = 2,

	/* Firmware does not support P2P */
	ATH10K_FW_FEATURE_NO_P2P = 3,

	/* keep last */
	ATH10K_FW_FEATURE_COUNT,
};

enum ath10k_dev_flags {
	/* Indicates that ath10k device is during CAC phase of DFS */
	ATH10K_CAC_RUNNING,
	ATH10K_FLAG_FIRST_BOOT_DONE,
	ATH10K_FLAG_CORE_REGISTERED,
};

struct ath10k {
	struct ath_common ath_common;
	struct ieee80211_hw *hw;
	struct device *dev;
	u8 mac_addr[ETH_ALEN];

	u32 chip_id;
	u32 target_version;
	u8 fw_version_major;
	u32 fw_version_minor;
	u16 fw_version_release;
	u16 fw_version_build;
	u32 phy_capability;
	u32 hw_min_tx_power;
	u32 hw_max_tx_power;
	u32 ht_cap_info;
	u32 vht_cap_info;
	u32 num_rf_chains;

	DECLARE_BITMAP(fw_features, ATH10K_FW_FEATURE_COUNT);

	struct targetdef *targetdef;
	struct hostdef *hostdef;

	bool p2p;

	struct {
		void *priv;
		const struct ath10k_hif_ops *ops;
	} hif;

	struct completion target_suspend;

	struct ath10k_bmi bmi;
	struct ath10k_wmi wmi;
	struct ath10k_htc htc;
	struct ath10k_htt htt;

	struct ath10k_hw_params {
		u32 id;
		const char *name;
		u32 patch_load_addr;

		struct ath10k_hw_params_fw {
			const char *dir;
			const char *fw;
			const char *otp;
			const char *board;
		} fw;
	} hw_params;

	const struct firmware *board;
	const void *board_data;
	size_t board_len;

	const struct firmware *otp;
	const void *otp_data;
	size_t otp_len;

	const struct firmware *firmware;
	const void *firmware_data;
	size_t firmware_len;

	int fw_api;

	struct {
		struct completion started;
		struct completion completed;
		struct completion on_channel;
		struct timer_list timeout;
		bool is_roc;
		bool in_progress;
		bool aborting;
		int vdev_id;
		int roc_freq;
	} scan;

	struct {
		struct ieee80211_supported_band sbands[IEEE80211_NUM_BANDS];
	} mac;

	/* should never be NULL; needed for regular htt rx */
	struct ieee80211_channel *rx_channel;

	/* valid during scan; needed for mgmt rx during scan */
	struct ieee80211_channel *scan_channel;

	/* current operating channel definition */
	struct cfg80211_chan_def chandef;

	int free_vdev_map;
	bool promisc;
	bool monitor;
	int monitor_vdev_id;
	bool monitor_started;
	unsigned int filter_flags;
	unsigned long dev_flags;
	u32 dfs_block_radar_events;

	/* protected by conf_mutex */
	bool radar_enabled;
	int num_started_vdevs;

<<<<<<< HEAD
=======
	/* Protected by conf-mutex */
	u8 supp_tx_chainmask;
	u8 supp_rx_chainmask;
	u8 cfg_tx_chainmask;
	u8 cfg_rx_chainmask;

>>>>>>> 6782cb69
	struct wmi_pdev_set_wmm_params_arg wmm_params;
	struct completion install_key_done;

	struct completion vdev_setup_done;

	struct workqueue_struct *workqueue;

	/* prevents concurrent FW reconfiguration */
	struct mutex conf_mutex;

	/* protects shared structure data */
	spinlock_t data_lock;

	struct list_head arvifs;
	struct list_head peers;
	wait_queue_head_t peer_mapping_wq;

	/* number of created peers; protected by data_lock */
	int num_peers;

	struct work_struct offchan_tx_work;
	struct sk_buff_head offchan_tx_queue;
	struct completion offchan_tx_completed;
	struct sk_buff *offchan_tx_skb;

	struct work_struct wmi_mgmt_tx_work;
	struct sk_buff_head wmi_mgmt_tx_queue;

	enum ath10k_state state;

	struct work_struct register_work;
	struct work_struct restart_work;

	/* cycle count is reported twice for each visited channel during scan.
	 * access protected by data_lock */
	u32 survey_last_rx_clear_count;
	u32 survey_last_cycle_count;
	struct survey_info survey[ATH10K_NUM_CHANS];

	struct dfs_pattern_detector *dfs_detector;

#ifdef CONFIG_ATH10K_DEBUGFS
	struct ath10k_debug debug;
#endif
};

struct ath10k *ath10k_core_create(void *hif_priv, struct device *dev,
				  const struct ath10k_hif_ops *hif_ops);
void ath10k_core_destroy(struct ath10k *ar);

int ath10k_core_start(struct ath10k *ar);
int ath10k_wait_for_suspend(struct ath10k *ar, u32 suspend_opt);
void ath10k_core_stop(struct ath10k *ar);
int ath10k_core_register(struct ath10k *ar, u32 chip_id);
void ath10k_core_unregister(struct ath10k *ar);

#endif /* _CORE_H_ */<|MERGE_RESOLUTION|>--- conflicted
+++ resolved
@@ -441,15 +441,12 @@
 	bool radar_enabled;
 	int num_started_vdevs;
 
-<<<<<<< HEAD
-=======
 	/* Protected by conf-mutex */
 	u8 supp_tx_chainmask;
 	u8 supp_rx_chainmask;
 	u8 cfg_tx_chainmask;
 	u8 cfg_rx_chainmask;
 
->>>>>>> 6782cb69
 	struct wmi_pdev_set_wmm_params_arg wmm_params;
 	struct completion install_key_done;
 
