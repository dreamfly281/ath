--- conflicted
+++ resolved
@@ -731,11 +731,7 @@
 					tid, tid->sched ? "sched" : "idle",
 					tid->paused ? "paused" : "running",
 					skb_queue_empty(&tid->buf_q),
-<<<<<<< HEAD
-					tid->an, tid->ac);
-=======
 					tid->an, tid->ac, tid->baw_size);
->>>>>>> befdbc51
 			if (len >= size)
 				goto done;
 		}
