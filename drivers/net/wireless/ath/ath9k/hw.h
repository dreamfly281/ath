/*
 * Copyright (c) 2008-2011 Atheros Communications Inc.
 *
 * Permission to use, copy, modify, and/or distribute this software for any
 * purpose with or without fee is hereby granted, provided that the above
 * copyright notice and this permission notice appear in all copies.
 *
 * THE SOFTWARE IS PROVIDED "AS IS" AND THE AUTHOR DISCLAIMS ALL WARRANTIES
 * WITH REGARD TO THIS SOFTWARE INCLUDING ALL IMPLIED WARRANTIES OF
 * MERCHANTABILITY AND FITNESS. IN NO EVENT SHALL THE AUTHOR BE LIABLE FOR
 * ANY SPECIAL, DIRECT, INDIRECT, OR CONSEQUENTIAL DAMAGES OR ANY DAMAGES
 * WHATSOEVER RESULTING FROM LOSS OF USE, DATA OR PROFITS, WHETHER IN AN
 * ACTION OF CONTRACT, NEGLIGENCE OR OTHER TORTIOUS ACTION, ARISING OUT OF
 * OR IN CONNECTION WITH THE USE OR PERFORMANCE OF THIS SOFTWARE.
 */

#ifndef HW_H
#define HW_H

#include <linux/if_ether.h>
#include <linux/delay.h>
#include <linux/io.h>

#include "mac.h"
#include "ani.h"
#include "eeprom.h"
#include "calib.h"
#include "reg.h"
#include "phy.h"
#include "btcoex.h"

#include "../regd.h"

#define ATHEROS_VENDOR_ID	0x168c

#define AR5416_DEVID_PCI	0x0023
#define AR5416_DEVID_PCIE	0x0024
#define AR9160_DEVID_PCI	0x0027
#define AR9280_DEVID_PCI	0x0029
#define AR9280_DEVID_PCIE	0x002a
#define AR9285_DEVID_PCIE	0x002b
#define AR2427_DEVID_PCIE	0x002c
#define AR9287_DEVID_PCI	0x002d
#define AR9287_DEVID_PCIE	0x002e
#define AR9300_DEVID_PCIE	0x0030
#define AR9300_DEVID_AR9340	0x0031
#define AR9300_DEVID_AR9485_PCIE 0x0032
#define AR9300_DEVID_AR9580	0x0033
#define AR9300_DEVID_AR9462	0x0034
#define AR9300_DEVID_AR9330	0x0035
#define AR9300_DEVID_QCA955X	0x0038
#define AR9485_DEVID_AR1111	0x0037
<<<<<<< HEAD
=======
#define AR9300_DEVID_AR9565     0x0036
>>>>>>> 4a8e43fe

#define AR5416_AR9100_DEVID	0x000b

#define	AR_SUBVENDOR_ID_NOG	0x0e11
#define AR_SUBVENDOR_ID_NEW_A	0x7065
#define AR5416_MAGIC		0x19641014

#define AR9280_COEX2WIRE_SUBSYSID	0x309b
#define AT9285_COEX3WIRE_SA_SUBSYSID	0x30aa
#define AT9285_COEX3WIRE_DA_SUBSYSID	0x30ab

#define ATH_AMPDU_LIMIT_MAX        (64 * 1024 - 1)

#define	ATH_DEFAULT_NOISE_FLOOR -95

#define ATH9K_RSSI_BAD			-128

#define ATH9K_NUM_CHANNELS	38

/* Register read/write primitives */
#define REG_WRITE(_ah, _reg, _val) \
	(_ah)->reg_ops.write((_ah), (_val), (_reg))

#define REG_READ(_ah, _reg) \
	(_ah)->reg_ops.read((_ah), (_reg))

#define REG_READ_MULTI(_ah, _addr, _val, _cnt)		\
	(_ah)->reg_ops.multi_read((_ah), (_addr), (_val), (_cnt))

#define REG_RMW(_ah, _reg, _set, _clr) \
	(_ah)->reg_ops.rmw((_ah), (_reg), (_set), (_clr))

#define ENABLE_REGWRITE_BUFFER(_ah)					\
	do {								\
		if ((_ah)->reg_ops.enable_write_buffer)	\
			(_ah)->reg_ops.enable_write_buffer((_ah)); \
	} while (0)

#define REGWRITE_BUFFER_FLUSH(_ah)					\
	do {								\
		if ((_ah)->reg_ops.write_flush)		\
			(_ah)->reg_ops.write_flush((_ah));	\
	} while (0)

#define PR_EEP(_s, _val)						\
	do {								\
		len += snprintf(buf + len, size - len, "%20s : %10d\n",	\
				_s, (_val));				\
	} while (0)

#define SM(_v, _f)  (((_v) << _f##_S) & _f)
#define MS(_v, _f)  (((_v) & _f) >> _f##_S)
#define REG_RMW_FIELD(_a, _r, _f, _v) \
	REG_RMW(_a, _r, (((_v) << _f##_S) & _f), (_f))
#define REG_READ_FIELD(_a, _r, _f) \
	(((REG_READ(_a, _r) & _f) >> _f##_S))
#define REG_SET_BIT(_a, _r, _f) \
	REG_RMW(_a, _r, (_f), 0)
#define REG_CLR_BIT(_a, _r, _f) \
	REG_RMW(_a, _r, 0, (_f))

#define DO_DELAY(x) do {					\
		if (((++(x) % 64) == 0) &&			\
		    (ath9k_hw_common(ah)->bus_ops->ath_bus_type	\
			!= ATH_USB))				\
			udelay(1);				\
	} while (0)

#define REG_WRITE_ARRAY(iniarray, column, regWr) \
	ath9k_hw_write_array(ah, iniarray, column, &(regWr))

#define AR_GPIO_OUTPUT_MUX_AS_OUTPUT             0
#define AR_GPIO_OUTPUT_MUX_AS_PCIE_ATTENTION_LED 1
#define AR_GPIO_OUTPUT_MUX_AS_PCIE_POWER_LED     2
#define AR_GPIO_OUTPUT_MUX_AS_TX_FRAME           3
#define AR_GPIO_OUTPUT_MUX_AS_RX_CLEAR_EXTERNAL  4
#define AR_GPIO_OUTPUT_MUX_AS_MAC_NETWORK_LED    5
#define AR_GPIO_OUTPUT_MUX_AS_MAC_POWER_LED      6
#define AR_GPIO_OUTPUT_MUX_AS_MCI_WLAN_DATA      0x16
#define AR_GPIO_OUTPUT_MUX_AS_MCI_WLAN_CLK       0x17
#define AR_GPIO_OUTPUT_MUX_AS_MCI_BT_DATA        0x18
#define AR_GPIO_OUTPUT_MUX_AS_MCI_BT_CLK         0x19
#define AR_GPIO_OUTPUT_MUX_AS_WL_IN_TX           0x14
#define AR_GPIO_OUTPUT_MUX_AS_WL_IN_RX           0x13
#define AR_GPIO_OUTPUT_MUX_AS_BT_IN_TX           9
#define AR_GPIO_OUTPUT_MUX_AS_BT_IN_RX           8
#define AR_GPIO_OUTPUT_MUX_AS_RUCKUS_STROBE      0x1d
#define AR_GPIO_OUTPUT_MUX_AS_RUCKUS_DATA        0x1e

#define AR_GPIOD_MASK               0x00001FFF
#define AR_GPIO_BIT(_gpio)          (1 << (_gpio))

#define BASE_ACTIVATE_DELAY         100
#define RTC_PLL_SETTLE_DELAY        (AR_SREV_9340(ah) ? 1000 : 100)
#define COEF_SCALE_S                24
#define HT40_CHANNEL_CENTER_SHIFT   10

#define ATH9K_ANTENNA0_CHAINMASK    0x1
#define ATH9K_ANTENNA1_CHAINMASK    0x2

#define ATH9K_NUM_DMA_DEBUG_REGS    8
#define ATH9K_NUM_QUEUES            10

#define MAX_RATE_POWER              63
#define AH_WAIT_TIMEOUT             100000 /* (us) */
#define AH_TSF_WRITE_TIMEOUT        100    /* (us) */
#define AH_TIME_QUANTUM             10
#define AR_KEYTABLE_SIZE            128
#define POWER_UP_TIME               10000
#define SPUR_RSSI_THRESH            40
#define UPPER_5G_SUB_BAND_START		5700
#define MID_5G_SUB_BAND_START		5400

#define CAB_TIMEOUT_VAL             10
#define BEACON_TIMEOUT_VAL          10
#define MIN_BEACON_TIMEOUT_VAL      1
#define SLEEP_SLOP                  3

#define INIT_CONFIG_STATUS          0x00000000
#define INIT_RSSI_THR               0x00000700
#define INIT_BCON_CNTRL_REG         0x00000000

#define TU_TO_USEC(_tu)             ((_tu) << 10)

#define ATH9K_HW_RX_HP_QDEPTH	16
#define ATH9K_HW_RX_LP_QDEPTH	128

#define PAPRD_GAIN_TABLE_ENTRIES	32
#define PAPRD_TABLE_SZ			24
#define PAPRD_IDEAL_AGC2_PWR_RANGE	0xe0

/*
 * Wake on Wireless
 */

/* Keep Alive Frame */
#define KAL_FRAME_LEN		28
#define KAL_FRAME_TYPE		0x2	/* data frame */
#define KAL_FRAME_SUB_TYPE	0x4	/* null data frame */
#define KAL_DURATION_ID		0x3d
#define KAL_NUM_DATA_WORDS	6
#define KAL_NUM_DESC_WORDS	12
#define KAL_ANTENNA_MODE	1
#define KAL_TO_DS		1
#define KAL_DELAY		4	/*delay of 4ms between 2 KAL frames */
#define KAL_TIMEOUT		900

#define MAX_PATTERN_SIZE		256
#define MAX_PATTERN_MASK_SIZE		32
#define MAX_NUM_PATTERN			8
#define MAX_NUM_USER_PATTERN		6 /*  deducting the disassociate and
					      deauthenticate packets */

/*
 * WoW trigger mapping to hardware code
 */

#define AH_WOW_USER_PATTERN_EN		BIT(0)
#define AH_WOW_MAGIC_PATTERN_EN		BIT(1)
#define AH_WOW_LINK_CHANGE		BIT(2)
#define AH_WOW_BEACON_MISS		BIT(3)

enum ath_hw_txq_subtype {
	ATH_TXQ_AC_BE = 0,
	ATH_TXQ_AC_BK = 1,
	ATH_TXQ_AC_VI = 2,
	ATH_TXQ_AC_VO = 3,
};

enum ath_ini_subsys {
	ATH_INI_PRE = 0,
	ATH_INI_CORE,
	ATH_INI_POST,
	ATH_INI_NUM_SPLIT,
};

enum ath9k_hw_caps {
	ATH9K_HW_CAP_HT                         = BIT(0),
	ATH9K_HW_CAP_RFSILENT                   = BIT(1),
	ATH9K_HW_CAP_AUTOSLEEP                  = BIT(2),
	ATH9K_HW_CAP_4KB_SPLITTRANS             = BIT(3),
	ATH9K_HW_CAP_EDMA			= BIT(4),
	ATH9K_HW_CAP_RAC_SUPPORTED		= BIT(5),
	ATH9K_HW_CAP_LDPC			= BIT(6),
	ATH9K_HW_CAP_FASTCLOCK			= BIT(7),
	ATH9K_HW_CAP_SGI_20			= BIT(8),
	ATH9K_HW_CAP_ANT_DIV_COMB		= BIT(10),
	ATH9K_HW_CAP_2GHZ			= BIT(11),
	ATH9K_HW_CAP_5GHZ			= BIT(12),
	ATH9K_HW_CAP_APM			= BIT(13),
	ATH9K_HW_CAP_RTT			= BIT(14),
	ATH9K_HW_CAP_MCI			= BIT(15),
	ATH9K_HW_CAP_DFS			= BIT(16),
	ATH9K_HW_WOW_DEVICE_CAPABLE		= BIT(17),
	ATH9K_HW_WOW_PATTERN_MATCH_EXACT	= BIT(18),
	ATH9K_HW_WOW_PATTERN_MATCH_DWORD	= BIT(19),
};

/*
 * WoW device capabilities
 * @ATH9K_HW_WOW_DEVICE_CAPABLE: device revision is capable of WoW.
 * @ATH9K_HW_WOW_PATTERN_MATCH_EXACT: device is capable of matching
 * an exact user defined pattern or de-authentication/disassoc pattern.
 * @ATH9K_HW_WOW_PATTERN_MATCH_DWORD: device requires the first four
 * bytes of the pattern for user defined pattern, de-authentication and
 * disassociation patterns for all types of possible frames recieved
 * of those types.
 */

struct ath9k_hw_capabilities {
	u32 hw_caps; /* ATH9K_HW_CAP_* from ath9k_hw_caps */
	u16 rts_aggr_limit;
	u8 tx_chainmask;
	u8 rx_chainmask;
	u8 max_txchains;
	u8 max_rxchains;
	u8 num_gpio_pins;
	u8 rx_hp_qdepth;
	u8 rx_lp_qdepth;
	u8 rx_status_len;
	u8 tx_desc_len;
	u8 txs_len;
	u16 pcie_lcr_offset;
	bool pcie_lcr_extsync_en;
};

struct ath9k_ops_config {
	int dma_beacon_response_time;
	int sw_beacon_response_time;
	int additional_swba_backoff;
	int ack_6mb;
	u32 cwm_ignore_extcca;
	bool pcieSerDesWrite;
	u8 pcie_clock_req;
	u32 pcie_waen;
	u8 analog_shiftreg;
	u32 ofdm_trig_low;
	u32 ofdm_trig_high;
	u32 cck_trig_high;
	u32 cck_trig_low;
	u32 enable_ani;
	u32 enable_paprd;
	int serialize_regmode;
	bool rx_intr_mitigation;
	bool tx_intr_mitigation;
#define SPUR_DISABLE        	0
#define SPUR_ENABLE_IOCTL   	1
#define SPUR_ENABLE_EEPROM  	2
#define AR_SPUR_5413_1      	1640
#define AR_SPUR_5413_2      	1200
#define AR_NO_SPUR      	0x8000
#define AR_BASE_FREQ_2GHZ   	2300
#define AR_BASE_FREQ_5GHZ   	4900
#define AR_SPUR_FEEQ_BOUND_HT40 19
#define AR_SPUR_FEEQ_BOUND_HT20 10
	int spurmode;
	u16 spurchans[AR_EEPROM_MODAL_SPURS][2];
	u8 max_txtrig_level;
	u16 ani_poll_interval; /* ANI poll interval in ms */
};

enum ath9k_int {
	ATH9K_INT_RX = 0x00000001,
	ATH9K_INT_RXDESC = 0x00000002,
	ATH9K_INT_RXHP = 0x00000001,
	ATH9K_INT_RXLP = 0x00000002,
	ATH9K_INT_RXNOFRM = 0x00000008,
	ATH9K_INT_RXEOL = 0x00000010,
	ATH9K_INT_RXORN = 0x00000020,
	ATH9K_INT_TX = 0x00000040,
	ATH9K_INT_TXDESC = 0x00000080,
	ATH9K_INT_TIM_TIMER = 0x00000100,
	ATH9K_INT_MCI = 0x00000200,
	ATH9K_INT_BB_WATCHDOG = 0x00000400,
	ATH9K_INT_TXURN = 0x00000800,
	ATH9K_INT_MIB = 0x00001000,
	ATH9K_INT_RXPHY = 0x00004000,
	ATH9K_INT_RXKCM = 0x00008000,
	ATH9K_INT_SWBA = 0x00010000,
	ATH9K_INT_BMISS = 0x00040000,
	ATH9K_INT_BNR = 0x00100000,
	ATH9K_INT_TIM = 0x00200000,
	ATH9K_INT_DTIM = 0x00400000,
	ATH9K_INT_DTIMSYNC = 0x00800000,
	ATH9K_INT_GPIO = 0x01000000,
	ATH9K_INT_CABEND = 0x02000000,
	ATH9K_INT_TSFOOR = 0x04000000,
	ATH9K_INT_GENTIMER = 0x08000000,
	ATH9K_INT_CST = 0x10000000,
	ATH9K_INT_GTT = 0x20000000,
	ATH9K_INT_FATAL = 0x40000000,
	ATH9K_INT_GLOBAL = 0x80000000,
	ATH9K_INT_BMISC = ATH9K_INT_TIM |
		ATH9K_INT_DTIM |
		ATH9K_INT_DTIMSYNC |
		ATH9K_INT_TSFOOR |
		ATH9K_INT_CABEND,
	ATH9K_INT_COMMON = ATH9K_INT_RXNOFRM |
		ATH9K_INT_RXDESC |
		ATH9K_INT_RXEOL |
		ATH9K_INT_RXORN |
		ATH9K_INT_TXURN |
		ATH9K_INT_TXDESC |
		ATH9K_INT_MIB |
		ATH9K_INT_RXPHY |
		ATH9K_INT_RXKCM |
		ATH9K_INT_SWBA |
		ATH9K_INT_BMISS |
		ATH9K_INT_GPIO,
	ATH9K_INT_NOCARD = 0xffffffff
};

#define CHANNEL_CW_INT    0x00002
#define CHANNEL_CCK       0x00020
#define CHANNEL_OFDM      0x00040
#define CHANNEL_2GHZ      0x00080
#define CHANNEL_5GHZ      0x00100
#define CHANNEL_PASSIVE   0x00200
#define CHANNEL_DYN       0x00400
#define CHANNEL_HALF      0x04000
#define CHANNEL_QUARTER   0x08000
#define CHANNEL_HT20      0x10000
#define CHANNEL_HT40PLUS  0x20000
#define CHANNEL_HT40MINUS 0x40000

#define CHANNEL_A           (CHANNEL_5GHZ|CHANNEL_OFDM)
#define CHANNEL_B           (CHANNEL_2GHZ|CHANNEL_CCK)
#define CHANNEL_G           (CHANNEL_2GHZ|CHANNEL_OFDM)
#define CHANNEL_G_HT20      (CHANNEL_2GHZ|CHANNEL_HT20)
#define CHANNEL_A_HT20      (CHANNEL_5GHZ|CHANNEL_HT20)
#define CHANNEL_G_HT40PLUS  (CHANNEL_2GHZ|CHANNEL_HT40PLUS)
#define CHANNEL_G_HT40MINUS (CHANNEL_2GHZ|CHANNEL_HT40MINUS)
#define CHANNEL_A_HT40PLUS  (CHANNEL_5GHZ|CHANNEL_HT40PLUS)
#define CHANNEL_A_HT40MINUS (CHANNEL_5GHZ|CHANNEL_HT40MINUS)
#define CHANNEL_ALL				\
	(CHANNEL_OFDM|				\
	 CHANNEL_CCK|				\
	 CHANNEL_2GHZ |				\
	 CHANNEL_5GHZ |				\
	 CHANNEL_HT20 |				\
	 CHANNEL_HT40PLUS |			\
	 CHANNEL_HT40MINUS)

#define MAX_RTT_TABLE_ENTRY     6
#define MAX_IQCAL_MEASUREMENT	8
#define MAX_CL_TAB_ENTRY	16

struct ath9k_hw_cal_data {
	u16 channel;
	u32 channelFlags;
	int32_t CalValid;
	int8_t iCoff;
	int8_t qCoff;
	bool rtt_done;
	bool paprd_packet_sent;
	bool paprd_done;
	bool nfcal_pending;
	bool nfcal_interference;
	bool done_txiqcal_once;
	bool done_txclcal_once;
	u16 small_signal_gain[AR9300_MAX_CHAINS];
	u32 pa_table[AR9300_MAX_CHAINS][PAPRD_TABLE_SZ];
	u32 num_measures[AR9300_MAX_CHAINS];
	int tx_corr_coeff[MAX_IQCAL_MEASUREMENT][AR9300_MAX_CHAINS];
	u32 tx_clcal[AR9300_MAX_CHAINS][MAX_CL_TAB_ENTRY];
	u32 rtt_table[AR9300_MAX_CHAINS][MAX_RTT_TABLE_ENTRY];
	struct ath9k_nfcal_hist nfCalHist[NUM_NF_READINGS];
};

struct ath9k_channel {
	struct ieee80211_channel *chan;
	struct ar5416AniState ani;
	u16 channel;
	u32 channelFlags;
	u32 chanmode;
	s16 noisefloor;
};

#define IS_CHAN_G(_c) ((((_c)->channelFlags & (CHANNEL_G)) == CHANNEL_G) || \
       (((_c)->channelFlags & CHANNEL_G_HT20) == CHANNEL_G_HT20) || \
       (((_c)->channelFlags & CHANNEL_G_HT40PLUS) == CHANNEL_G_HT40PLUS) || \
       (((_c)->channelFlags & CHANNEL_G_HT40MINUS) == CHANNEL_G_HT40MINUS))
#define IS_CHAN_OFDM(_c) (((_c)->channelFlags & CHANNEL_OFDM) != 0)
#define IS_CHAN_5GHZ(_c) (((_c)->channelFlags & CHANNEL_5GHZ) != 0)
#define IS_CHAN_2GHZ(_c) (((_c)->channelFlags & CHANNEL_2GHZ) != 0)
#define IS_CHAN_HALF_RATE(_c) (((_c)->channelFlags & CHANNEL_HALF) != 0)
#define IS_CHAN_QUARTER_RATE(_c) (((_c)->channelFlags & CHANNEL_QUARTER) != 0)
#define IS_CHAN_A_FAST_CLOCK(_ah, _c)			\
	((((_c)->channelFlags & CHANNEL_5GHZ) != 0) &&	\
	 ((_ah)->caps.hw_caps & ATH9K_HW_CAP_FASTCLOCK))

/* These macros check chanmode and not channelFlags */
#define IS_CHAN_B(_c) ((_c)->chanmode == CHANNEL_B)
#define IS_CHAN_HT20(_c) (((_c)->chanmode == CHANNEL_A_HT20) ||	\
			  ((_c)->chanmode == CHANNEL_G_HT20))
#define IS_CHAN_HT40(_c) (((_c)->chanmode == CHANNEL_A_HT40PLUS) ||	\
			  ((_c)->chanmode == CHANNEL_A_HT40MINUS) ||	\
			  ((_c)->chanmode == CHANNEL_G_HT40PLUS) ||	\
			  ((_c)->chanmode == CHANNEL_G_HT40MINUS))
#define IS_CHAN_HT(_c) (IS_CHAN_HT20((_c)) || IS_CHAN_HT40((_c)))

enum ath9k_power_mode {
	ATH9K_PM_AWAKE = 0,
	ATH9K_PM_FULL_SLEEP,
	ATH9K_PM_NETWORK_SLEEP,
	ATH9K_PM_UNDEFINED
};

enum ser_reg_mode {
	SER_REG_MODE_OFF = 0,
	SER_REG_MODE_ON = 1,
	SER_REG_MODE_AUTO = 2,
};

enum ath9k_rx_qtype {
	ATH9K_RX_QUEUE_HP,
	ATH9K_RX_QUEUE_LP,
	ATH9K_RX_QUEUE_MAX,
};

struct ath9k_beacon_state {
	u32 bs_nexttbtt;
	u32 bs_nextdtim;
	u32 bs_intval;
#define ATH9K_TSFOOR_THRESHOLD    0x00004240 /* 16k us */
	u32 bs_dtimperiod;
	u16 bs_cfpperiod;
	u16 bs_cfpmaxduration;
	u32 bs_cfpnext;
	u16 bs_timoffset;
	u16 bs_bmissthreshold;
	u32 bs_sleepduration;
	u32 bs_tsfoor_threshold;
};

struct chan_centers {
	u16 synth_center;
	u16 ctl_center;
	u16 ext_center;
};

enum {
	ATH9K_RESET_POWER_ON,
	ATH9K_RESET_WARM,
	ATH9K_RESET_COLD,
};

struct ath9k_hw_version {
	u32 magic;
	u16 devid;
	u16 subvendorid;
	u32 macVersion;
	u16 macRev;
	u16 phyRev;
	u16 analog5GhzRev;
	u16 analog2GhzRev;
	enum ath_usb_dev usbdev;
};

/* Generic TSF timer definitions */

#define ATH_MAX_GEN_TIMER	16

#define AR_GENTMR_BIT(_index)	(1 << (_index))

/*
 * Using de Bruijin sequence to look up 1's index in a 32 bit number
 * debruijn32 = 0000 0111 0111 1100 1011 0101 0011 0001
 */
#define debruijn32 0x077CB531U

struct ath_gen_timer_configuration {
	u32 next_addr;
	u32 period_addr;
	u32 mode_addr;
	u32 mode_mask;
};

struct ath_gen_timer {
	void (*trigger)(void *arg);
	void (*overflow)(void *arg);
	void *arg;
	u8 index;
};

struct ath_gen_timer_table {
	u32 gen_timer_index[32];
	struct ath_gen_timer *timers[ATH_MAX_GEN_TIMER];
	union {
		unsigned long timer_bits;
		u16 val;
	} timer_mask;
};

struct ath_hw_antcomb_conf {
	u8 main_lna_conf;
	u8 alt_lna_conf;
	u8 fast_div_bias;
	u8 main_gaintb;
	u8 alt_gaintb;
	int lna1_lna2_delta;
	u8 div_group;
};

/**
 * struct ath_hw_radar_conf - radar detection initialization parameters
 *
 * @pulse_inband: threshold for checking the ratio of in-band power
 *	to total power for short radar pulses (half dB steps)
 * @pulse_inband_step: threshold for checking an in-band power to total
 *	power ratio increase for short radar pulses (half dB steps)
 * @pulse_height: threshold for detecting the beginning of a short
 *	radar pulse (dB step)
 * @pulse_rssi: threshold for detecting if a short radar pulse is
 *	gone (dB step)
 * @pulse_maxlen: maximum pulse length (0.8 us steps)
 *
 * @radar_rssi: RSSI threshold for starting long radar detection (dB steps)
 * @radar_inband: threshold for checking the ratio of in-band power
 *	to total power for long radar pulses (half dB steps)
 * @fir_power: threshold for detecting the end of a long radar pulse (dB)
 *
 * @ext_channel: enable extension channel radar detection
 */
struct ath_hw_radar_conf {
	unsigned int pulse_inband;
	unsigned int pulse_inband_step;
	unsigned int pulse_height;
	unsigned int pulse_rssi;
	unsigned int pulse_maxlen;

	unsigned int radar_rssi;
	unsigned int radar_inband;
	int fir_power;

	bool ext_channel;
};

/**
 * struct ath_hw_private_ops - callbacks used internally by hardware code
 *
 * This structure contains private callbacks designed to only be used internally
 * by the hardware core.
 *
 * @init_cal_settings: setup types of calibrations supported
 * @init_cal: starts actual calibration
 *
 * @init_mode_regs: Initializes mode registers
 * @init_mode_gain_regs: Initialize TX/RX gain registers
 *
 * @rf_set_freq: change frequency
 * @spur_mitigate_freq: spur mitigation
 * @rf_alloc_ext_banks:
 * @rf_free_ext_banks:
 * @set_rf_regs:
 * @compute_pll_control: compute the PLL control value to use for
 *	AR_RTC_PLL_CONTROL for a given channel
 * @setup_calibration: set up calibration
 * @iscal_supported: used to query if a type of calibration is supported
 *
 * @ani_cache_ini_regs: cache the values for ANI from the initial
 *	register settings through the register initialization.
 */
struct ath_hw_private_ops {
	/* Calibration ops */
	void (*init_cal_settings)(struct ath_hw *ah);
	bool (*init_cal)(struct ath_hw *ah, struct ath9k_channel *chan);

	void (*init_mode_regs)(struct ath_hw *ah);
	void (*init_mode_gain_regs)(struct ath_hw *ah);
	void (*setup_calibration)(struct ath_hw *ah,
				  struct ath9k_cal_list *currCal);

	/* PHY ops */
	int (*rf_set_freq)(struct ath_hw *ah,
			   struct ath9k_channel *chan);
	void (*spur_mitigate_freq)(struct ath_hw *ah,
				   struct ath9k_channel *chan);
	int (*rf_alloc_ext_banks)(struct ath_hw *ah);
	void (*rf_free_ext_banks)(struct ath_hw *ah);
	bool (*set_rf_regs)(struct ath_hw *ah,
			    struct ath9k_channel *chan,
			    u16 modesIndex);
	void (*set_channel_regs)(struct ath_hw *ah, struct ath9k_channel *chan);
	void (*init_bb)(struct ath_hw *ah,
			struct ath9k_channel *chan);
	int (*process_ini)(struct ath_hw *ah, struct ath9k_channel *chan);
	void (*olc_init)(struct ath_hw *ah);
	void (*set_rfmode)(struct ath_hw *ah, struct ath9k_channel *chan);
	void (*mark_phy_inactive)(struct ath_hw *ah);
	void (*set_delta_slope)(struct ath_hw *ah, struct ath9k_channel *chan);
	bool (*rfbus_req)(struct ath_hw *ah);
	void (*rfbus_done)(struct ath_hw *ah);
	void (*restore_chainmask)(struct ath_hw *ah);
	u32 (*compute_pll_control)(struct ath_hw *ah,
				   struct ath9k_channel *chan);
	bool (*ani_control)(struct ath_hw *ah, enum ath9k_ani_cmd cmd,
			    int param);
	void (*do_getnf)(struct ath_hw *ah, int16_t nfarray[NUM_NF_READINGS]);
	void (*set_radar_params)(struct ath_hw *ah,
				 struct ath_hw_radar_conf *conf);
	int (*fast_chan_change)(struct ath_hw *ah, struct ath9k_channel *chan,
				u8 *ini_reloaded);

	/* ANI */
	void (*ani_cache_ini_regs)(struct ath_hw *ah);
};

/**
 * struct ath_hw_ops - callbacks used by hardware code and driver code
 *
 * This structure contains callbacks designed to to be used internally by
 * hardware code and also by the lower level driver.
 *
 * @config_pci_powersave:
 * @calibrate: periodic calibration for NF, ANI, IQ, ADC gain, ADC-DC
 */
struct ath_hw_ops {
	void (*config_pci_powersave)(struct ath_hw *ah,
				     bool power_off);
	void (*rx_enable)(struct ath_hw *ah);
	void (*set_desc_link)(void *ds, u32 link);
	bool (*calibrate)(struct ath_hw *ah,
			  struct ath9k_channel *chan,
			  u8 rxchainmask,
			  bool longcal);
	bool (*get_isr)(struct ath_hw *ah, enum ath9k_int *masked);
	void (*set_txdesc)(struct ath_hw *ah, void *ds,
			   struct ath_tx_info *i);
	int (*proc_txdesc)(struct ath_hw *ah, void *ds,
			   struct ath_tx_status *ts);
	void (*antdiv_comb_conf_get)(struct ath_hw *ah,
			struct ath_hw_antcomb_conf *antconf);
	void (*antdiv_comb_conf_set)(struct ath_hw *ah,
			struct ath_hw_antcomb_conf *antconf);
	void (*antctrl_shared_chain_lnadiv)(struct ath_hw *hw, bool enable);
};

struct ath_nf_limits {
	s16 max;
	s16 min;
	s16 nominal;
};

enum ath_cal_list {
	TX_IQ_CAL         =	BIT(0),
	TX_IQ_ON_AGC_CAL  =	BIT(1),
	TX_CL_CAL         =	BIT(2),
};

/* ah_flags */
#define AH_USE_EEPROM   0x1
#define AH_UNPLUGGED    0x2 /* The card has been physically removed. */
#define AH_FASTCC       0x4

struct ath_hw {
	struct ath_ops reg_ops;

	struct ieee80211_hw *hw;
	struct ath_common common;
	struct ath9k_hw_version hw_version;
	struct ath9k_ops_config config;
	struct ath9k_hw_capabilities caps;
	struct ath9k_channel channels[ATH9K_NUM_CHANNELS];
	struct ath9k_channel *curchan;

	union {
		struct ar5416_eeprom_def def;
		struct ar5416_eeprom_4k map4k;
		struct ar9287_eeprom map9287;
		struct ar9300_eeprom ar9300_eep;
	} eeprom;
	const struct eeprom_ops *eep_ops;

	bool sw_mgmt_crypto;
	bool is_pciexpress;
	bool aspm_enabled;
	bool is_monitoring;
	bool need_an_top2_fixup;
	bool shared_chain_lnadiv;
	u16 tx_trig_level;

	u32 nf_regs[6];
	struct ath_nf_limits nf_2g;
	struct ath_nf_limits nf_5g;
	u16 rfsilent;
	u32 rfkill_gpio;
	u32 rfkill_polarity;
	u32 ah_flags;

	bool htc_reset_init;

	enum nl80211_iftype opmode;
	enum ath9k_power_mode power_mode;

	s8 noise;
	struct ath9k_hw_cal_data *caldata;
	struct ath9k_pacal_info pacal_info;
	struct ar5416Stats stats;
	struct ath9k_tx_queue_info txq[ATH9K_NUM_TX_QUEUES];

	enum ath9k_int imask;
	u32 imrs2_reg;
	u32 txok_interrupt_mask;
	u32 txerr_interrupt_mask;
	u32 txdesc_interrupt_mask;
	u32 txeol_interrupt_mask;
	u32 txurn_interrupt_mask;
	atomic_t intr_ref_cnt;
	bool chip_fullsleep;
	u32 atim_window;
	u32 modes_index;

	/* Calibration */
	u32 supp_cals;
	struct ath9k_cal_list iq_caldata;
	struct ath9k_cal_list adcgain_caldata;
	struct ath9k_cal_list adcdc_caldata;
	struct ath9k_cal_list tempCompCalData;
	struct ath9k_cal_list *cal_list;
	struct ath9k_cal_list *cal_list_last;
	struct ath9k_cal_list *cal_list_curr;
#define totalPowerMeasI meas0.unsign
#define totalPowerMeasQ meas1.unsign
#define totalIqCorrMeas meas2.sign
#define totalAdcIOddPhase  meas0.unsign
#define totalAdcIEvenPhase meas1.unsign
#define totalAdcQOddPhase  meas2.unsign
#define totalAdcQEvenPhase meas3.unsign
#define totalAdcDcOffsetIOddPhase  meas0.sign
#define totalAdcDcOffsetIEvenPhase meas1.sign
#define totalAdcDcOffsetQOddPhase  meas2.sign
#define totalAdcDcOffsetQEvenPhase meas3.sign
	union {
		u32 unsign[AR5416_MAX_CHAINS];
		int32_t sign[AR5416_MAX_CHAINS];
	} meas0;
	union {
		u32 unsign[AR5416_MAX_CHAINS];
		int32_t sign[AR5416_MAX_CHAINS];
	} meas1;
	union {
		u32 unsign[AR5416_MAX_CHAINS];
		int32_t sign[AR5416_MAX_CHAINS];
	} meas2;
	union {
		u32 unsign[AR5416_MAX_CHAINS];
		int32_t sign[AR5416_MAX_CHAINS];
	} meas3;
	u16 cal_samples;
	u8 enabled_cals;

	u32 sta_id1_defaults;
	u32 misc_mode;

	/* Private to hardware code */
	struct ath_hw_private_ops private_ops;
	/* Accessed by the lower level driver */
	struct ath_hw_ops ops;

	/* Used to program the radio on non single-chip devices */
	u32 *analogBank0Data;
	u32 *analogBank1Data;
	u32 *analogBank2Data;
	u32 *analogBank3Data;
	u32 *analogBank6Data;
	u32 *analogBank6TPCData;
	u32 *analogBank7Data;
	u32 *bank6Temp;

	int coverage_class;
	u32 slottime;
	u32 globaltxtimeout;

	/* ANI */
	u32 proc_phyerr;
	u32 aniperiod;
	int totalSizeDesired[5];
	int coarse_high[5];
	int coarse_low[5];
	int firpwr[5];
	enum ath9k_ani_cmd ani_function;

#ifdef CONFIG_ATH9K_BTCOEX_SUPPORT
	struct ath_btcoex_hw btcoex_hw;
#endif

	u32 intr_txqs;
	u8 txchainmask;
	u8 rxchainmask;

	struct ath_hw_radar_conf radar_conf;

	u32 originalGain[22];
	int initPDADC;
	int PDADCdelta;
	int led_pin;
	u32 gpio_mask;
	u32 gpio_val;

	struct ar5416IniArray iniModes;
	struct ar5416IniArray iniCommon;
	struct ar5416IniArray iniBank0;
	struct ar5416IniArray iniBB_RfGain;
	struct ar5416IniArray iniBank1;
	struct ar5416IniArray iniBank2;
	struct ar5416IniArray iniBank3;
	struct ar5416IniArray iniBank6;
	struct ar5416IniArray iniBank6TPC;
	struct ar5416IniArray iniBank7;
	struct ar5416IniArray iniAddac;
	struct ar5416IniArray iniPcieSerdes;
#ifdef CONFIG_PM_SLEEP
	struct ar5416IniArray iniPcieSerdesWow;
#endif
	struct ar5416IniArray iniPcieSerdesLowPower;
	struct ar5416IniArray iniModesFastClock;
	struct ar5416IniArray iniAdditional;
	struct ar5416IniArray iniModesRxGain;
	struct ar5416IniArray ini_modes_rx_gain_bounds;
	struct ar5416IniArray iniModesTxGain;
	struct ar5416IniArray iniCckfirNormal;
	struct ar5416IniArray iniCckfirJapan2484;
	struct ar5416IniArray ini_japan2484;
	struct ar5416IniArray iniModes_9271_ANI_reg;
	struct ar5416IniArray ini_radio_post_sys2ant;

	struct ar5416IniArray iniMac[ATH_INI_NUM_SPLIT];
	struct ar5416IniArray iniBB[ATH_INI_NUM_SPLIT];
	struct ar5416IniArray iniRadio[ATH_INI_NUM_SPLIT];
	struct ar5416IniArray iniSOC[ATH_INI_NUM_SPLIT];

	u32 intr_gen_timer_trigger;
	u32 intr_gen_timer_thresh;
	struct ath_gen_timer_table hw_gen_timers;

	struct ar9003_txs *ts_ring;
	u32 ts_paddr_start;
	u32 ts_paddr_end;
	u16 ts_tail;
	u16 ts_size;

	u32 bb_watchdog_last_status;
	u32 bb_watchdog_timeout_ms; /* in ms, 0 to disable */
	u8 bb_hang_rx_ofdm; /* true if bb hang due to rx_ofdm */

	unsigned int paprd_target_power;
	unsigned int paprd_training_power;
	unsigned int paprd_ratemask;
	unsigned int paprd_ratemask_ht40;
	bool paprd_table_write_done;
	u32 paprd_gain_table_entries[PAPRD_GAIN_TABLE_ENTRIES];
	u8 paprd_gain_table_index[PAPRD_GAIN_TABLE_ENTRIES];
	/*
	 * Store the permanent value of Reg 0x4004in WARegVal
	 * so we dont have to R/M/W. We should not be reading
	 * this register when in sleep states.
	 */
	u32 WARegVal;

	/* Enterprise mode cap */
	u32 ent_mode;

#ifdef CONFIG_PM_SLEEP
	u32 wow_event_mask;
#endif
	bool is_clk_25mhz;
	int (*get_mac_revision)(void);
	int (*external_reset)(void);
};

struct ath_bus_ops {
	enum ath_bus_type ath_bus_type;
	void (*read_cachesize)(struct ath_common *common, int *csz);
	bool (*eeprom_read)(struct ath_common *common, u32 off, u16 *data);
	void (*bt_coex_prep)(struct ath_common *common);
	void (*extn_synch_en)(struct ath_common *common);
	void (*aspm_init)(struct ath_common *common);
};

static inline struct ath_common *ath9k_hw_common(struct ath_hw *ah)
{
	return &ah->common;
}

static inline struct ath_regulatory *ath9k_hw_regulatory(struct ath_hw *ah)
{
	return &(ath9k_hw_common(ah)->regulatory);
}

static inline struct ath_hw_private_ops *ath9k_hw_private_ops(struct ath_hw *ah)
{
	return &ah->private_ops;
}

static inline struct ath_hw_ops *ath9k_hw_ops(struct ath_hw *ah)
{
	return &ah->ops;
}

static inline u8 get_streams(int mask)
{
	return !!(mask & BIT(0)) + !!(mask & BIT(1)) + !!(mask & BIT(2));
}

/* Initialization, Detach, Reset */
void ath9k_hw_deinit(struct ath_hw *ah);
int ath9k_hw_init(struct ath_hw *ah);
int ath9k_hw_reset(struct ath_hw *ah, struct ath9k_channel *chan,
		   struct ath9k_hw_cal_data *caldata, bool fastcc);
int ath9k_hw_fill_cap_info(struct ath_hw *ah);
u32 ath9k_regd_get_ctl(struct ath_regulatory *reg, struct ath9k_channel *chan);

/* GPIO / RFKILL / Antennae */
void ath9k_hw_cfg_gpio_input(struct ath_hw *ah, u32 gpio);
u32 ath9k_hw_gpio_get(struct ath_hw *ah, u32 gpio);
void ath9k_hw_cfg_output(struct ath_hw *ah, u32 gpio,
			 u32 ah_signal_type);
void ath9k_hw_set_gpio(struct ath_hw *ah, u32 gpio, u32 val);
void ath9k_hw_setantenna(struct ath_hw *ah, u32 antenna);

/* General Operation */
void ath9k_hw_synth_delay(struct ath_hw *ah, struct ath9k_channel *chan,
			  int hw_delay);
bool ath9k_hw_wait(struct ath_hw *ah, u32 reg, u32 mask, u32 val, u32 timeout);
void ath9k_hw_write_array(struct ath_hw *ah, struct ar5416IniArray *array,
			  int column, unsigned int *writecnt);
u32 ath9k_hw_reverse_bits(u32 val, u32 n);
u16 ath9k_hw_computetxtime(struct ath_hw *ah,
			   u8 phy, int kbps,
			   u32 frameLen, u16 rateix, bool shortPreamble);
void ath9k_hw_get_channel_centers(struct ath_hw *ah,
				  struct ath9k_channel *chan,
				  struct chan_centers *centers);
u32 ath9k_hw_getrxfilter(struct ath_hw *ah);
void ath9k_hw_setrxfilter(struct ath_hw *ah, u32 bits);
bool ath9k_hw_phy_disable(struct ath_hw *ah);
bool ath9k_hw_disable(struct ath_hw *ah);
void ath9k_hw_set_txpowerlimit(struct ath_hw *ah, u32 limit, bool test);
void ath9k_hw_setopmode(struct ath_hw *ah);
void ath9k_hw_setmcastfilter(struct ath_hw *ah, u32 filter0, u32 filter1);
void ath9k_hw_write_associd(struct ath_hw *ah);
u32 ath9k_hw_gettsf32(struct ath_hw *ah);
u64 ath9k_hw_gettsf64(struct ath_hw *ah);
void ath9k_hw_settsf64(struct ath_hw *ah, u64 tsf64);
void ath9k_hw_reset_tsf(struct ath_hw *ah);
void ath9k_hw_set_tsfadjust(struct ath_hw *ah, bool set);
void ath9k_hw_init_global_settings(struct ath_hw *ah);
u32 ar9003_get_pll_sqsum_dvc(struct ath_hw *ah);
void ath9k_hw_set11nmac2040(struct ath_hw *ah);
void ath9k_hw_beaconinit(struct ath_hw *ah, u32 next_beacon, u32 beacon_period);
void ath9k_hw_set_sta_beacon_timers(struct ath_hw *ah,
				    const struct ath9k_beacon_state *bs);
bool ath9k_hw_check_alive(struct ath_hw *ah);

bool ath9k_hw_setpower(struct ath_hw *ah, enum ath9k_power_mode mode);

#ifdef CONFIG_ATH9K_DEBUGFS
void ath9k_debug_sync_cause(struct ath_common *common, u32 sync_cause);
#else
static inline void ath9k_debug_sync_cause(struct ath_common *common,
					  u32 sync_cause) {}
#endif

/* Generic hw timer primitives */
struct ath_gen_timer *ath_gen_timer_alloc(struct ath_hw *ah,
					  void (*trigger)(void *),
					  void (*overflow)(void *),
					  void *arg,
					  u8 timer_index);
void ath9k_hw_gen_timer_start(struct ath_hw *ah,
			      struct ath_gen_timer *timer,
			      u32 timer_next,
			      u32 timer_period);
void ath9k_hw_gen_timer_stop(struct ath_hw *ah, struct ath_gen_timer *timer);

void ath_gen_timer_free(struct ath_hw *ah, struct ath_gen_timer *timer);
void ath_gen_timer_isr(struct ath_hw *hw);

void ath9k_hw_name(struct ath_hw *ah, char *hw_name, size_t len);

/* PHY */
void ath9k_hw_get_delta_slope_vals(struct ath_hw *ah, u32 coef_scaled,
				   u32 *coef_mantissa, u32 *coef_exponent);
void ath9k_hw_apply_txpower(struct ath_hw *ah, struct ath9k_channel *chan,
			    bool test);

/*
 * Code Specific to AR5008, AR9001 or AR9002,
 * we stuff these here to avoid callbacks for AR9003.
 */
int ar9002_hw_rf_claim(struct ath_hw *ah);
void ar9002_hw_enable_async_fifo(struct ath_hw *ah);

/*
 * Code specific to AR9003, we stuff these here to avoid callbacks
 * for older families
 */
void ar9003_hw_bb_watchdog_config(struct ath_hw *ah);
void ar9003_hw_bb_watchdog_read(struct ath_hw *ah);
void ar9003_hw_bb_watchdog_dbg_info(struct ath_hw *ah);
void ar9003_hw_disable_phy_restart(struct ath_hw *ah);
void ar9003_paprd_enable(struct ath_hw *ah, bool val);
void ar9003_paprd_populate_single_table(struct ath_hw *ah,
					struct ath9k_hw_cal_data *caldata,
					int chain);
int ar9003_paprd_create_curve(struct ath_hw *ah,
			      struct ath9k_hw_cal_data *caldata, int chain);
int ar9003_paprd_setup_gain_table(struct ath_hw *ah, int chain);
int ar9003_paprd_init_table(struct ath_hw *ah);
bool ar9003_paprd_is_done(struct ath_hw *ah);

/* Hardware family op attach helpers */
void ar5008_hw_attach_phy_ops(struct ath_hw *ah);
void ar9002_hw_attach_phy_ops(struct ath_hw *ah);
void ar9003_hw_attach_phy_ops(struct ath_hw *ah);

void ar9002_hw_attach_calib_ops(struct ath_hw *ah);
void ar9003_hw_attach_calib_ops(struct ath_hw *ah);

void ar9002_hw_attach_ops(struct ath_hw *ah);
void ar9003_hw_attach_ops(struct ath_hw *ah);

void ar9002_hw_load_ani_reg(struct ath_hw *ah, struct ath9k_channel *chan);

void ath9k_ani_reset(struct ath_hw *ah, bool is_scanning);
void ath9k_hw_ani_monitor(struct ath_hw *ah, struct ath9k_channel *chan);

#ifdef CONFIG_ATH9K_BTCOEX_SUPPORT
static inline bool ath9k_hw_btcoex_is_enabled(struct ath_hw *ah)
{
	return ah->btcoex_hw.enabled;
}
static inline bool ath9k_hw_mci_is_enabled(struct ath_hw *ah)
{
	return ah->common.btcoex_enabled &&
	       (ah->caps.hw_caps & ATH9K_HW_CAP_MCI);

}
void ath9k_hw_btcoex_enable(struct ath_hw *ah);
static inline enum ath_btcoex_scheme
ath9k_hw_get_btcoex_scheme(struct ath_hw *ah)
{
	return ah->btcoex_hw.scheme;
}
#else
static inline bool ath9k_hw_btcoex_is_enabled(struct ath_hw *ah)
{
	return false;
}
static inline bool ath9k_hw_mci_is_enabled(struct ath_hw *ah)
{
	return false;
}
static inline void ath9k_hw_btcoex_enable(struct ath_hw *ah)
{
}
static inline enum ath_btcoex_scheme
ath9k_hw_get_btcoex_scheme(struct ath_hw *ah)
{
	return ATH_BTCOEX_CFG_NONE;
}
#endif /* CONFIG_ATH9K_BTCOEX_SUPPORT */


#ifdef CONFIG_PM_SLEEP
const char *ath9k_hw_wow_event_to_string(u32 wow_event);
void ath9k_hw_wow_apply_pattern(struct ath_hw *ah, u8 *user_pattern,
				u8 *user_mask, int pattern_count,
				int pattern_len);
u32 ath9k_hw_wow_wakeup(struct ath_hw *ah);
void ath9k_hw_wow_enable(struct ath_hw *ah, u32 pattern_enable);
#else
static inline const char *ath9k_hw_wow_event_to_string(u32 wow_event)
{
	return NULL;
}
static inline void ath9k_hw_wow_apply_pattern(struct ath_hw *ah,
					      u8 *user_pattern,
					      u8 *user_mask,
					      int pattern_count,
					      int pattern_len)
{
}
static inline u32 ath9k_hw_wow_wakeup(struct ath_hw *ah)
{
	return 0;
}
static inline void ath9k_hw_wow_enable(struct ath_hw *ah, u32 pattern_enable)
{
}
#endif



#define ATH9K_CLOCK_RATE_CCK		22
#define ATH9K_CLOCK_RATE_5GHZ_OFDM	40
#define ATH9K_CLOCK_RATE_2GHZ_OFDM	44
#define ATH9K_CLOCK_FAST_RATE_5GHZ_OFDM 44

#endif<|MERGE_RESOLUTION|>--- conflicted
+++ resolved
@@ -50,10 +50,7 @@
 #define AR9300_DEVID_AR9330	0x0035
 #define AR9300_DEVID_QCA955X	0x0038
 #define AR9485_DEVID_AR1111	0x0037
-<<<<<<< HEAD
-=======
 #define AR9300_DEVID_AR9565     0x0036
->>>>>>> 4a8e43fe
 
 #define AR5416_AR9100_DEVID	0x000b
 
