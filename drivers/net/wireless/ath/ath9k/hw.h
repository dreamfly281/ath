--- conflicted
+++ resolved
@@ -203,10 +203,7 @@
 	ATH9K_HW_CAP_5GHZ			= BIT(14),
 	ATH9K_HW_CAP_APM			= BIT(15),
 	ATH9K_HW_CAP_RTT			= BIT(16),
-<<<<<<< HEAD
-=======
 	ATH9K_HW_CAP_MCI			= BIT(17),
->>>>>>> befdbc51
 };
 
 struct ath9k_hw_capabilities {
