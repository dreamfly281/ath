/*
 * Copyright (c) 2008-2011 Atheros Communications Inc.
 *
 * Permission to use, copy, modify, and/or distribute this software for any
 * purpose with or without fee is hereby granted, provided that the above
 * copyright notice and this permission notice appear in all copies.
 *
 * THE SOFTWARE IS PROVIDED "AS IS" AND THE AUTHOR DISCLAIMS ALL WARRANTIES
 * WITH REGARD TO THIS SOFTWARE INCLUDING ALL IMPLIED WARRANTIES OF
 * MERCHANTABILITY AND FITNESS. IN NO EVENT SHALL THE AUTHOR BE LIABLE FOR
 * ANY SPECIAL, DIRECT, INDIRECT, OR CONSEQUENTIAL DAMAGES OR ANY DAMAGES
 * WHATSOEVER RESULTING FROM LOSS OF USE, DATA OR PROFITS, WHETHER IN AN
 * ACTION OF CONTRACT, NEGLIGENCE OR OTHER TORTIOUS ACTION, ARISING OUT OF
 * OR IN CONNECTION WITH THE USE OR PERFORMANCE OF THIS SOFTWARE.
 */

#include <linux/io.h>
#include <linux/slab.h>
#include <linux/module.h>
#include <asm/unaligned.h>

#include "hw.h"
#include "hw-ops.h"
#include "rc.h"
#include "ar9003_mac.h"

static bool ath9k_hw_set_reset_reg(struct ath_hw *ah, u32 type);

MODULE_AUTHOR("Atheros Communications");
MODULE_DESCRIPTION("Support for Atheros 802.11n wireless LAN cards.");
MODULE_SUPPORTED_DEVICE("Atheros 802.11n WLAN cards");
MODULE_LICENSE("Dual BSD/GPL");

static int __init ath9k_init(void)
{
	return 0;
}
module_init(ath9k_init);

static void __exit ath9k_exit(void)
{
	return;
}
module_exit(ath9k_exit);

/* Private hardware callbacks */

static void ath9k_hw_init_cal_settings(struct ath_hw *ah)
{
	ath9k_hw_private_ops(ah)->init_cal_settings(ah);
}

static void ath9k_hw_init_mode_regs(struct ath_hw *ah)
{
	ath9k_hw_private_ops(ah)->init_mode_regs(ah);
}

static u32 ath9k_hw_compute_pll_control(struct ath_hw *ah,
					struct ath9k_channel *chan)
{
	return ath9k_hw_private_ops(ah)->compute_pll_control(ah, chan);
}

static void ath9k_hw_init_mode_gain_regs(struct ath_hw *ah)
{
	if (!ath9k_hw_private_ops(ah)->init_mode_gain_regs)
		return;

	ath9k_hw_private_ops(ah)->init_mode_gain_regs(ah);
}

static void ath9k_hw_ani_cache_ini_regs(struct ath_hw *ah)
{
	/* You will not have this callback if using the old ANI */
	if (!ath9k_hw_private_ops(ah)->ani_cache_ini_regs)
		return;

	ath9k_hw_private_ops(ah)->ani_cache_ini_regs(ah);
}

/********************/
/* Helper Functions */
/********************/

static void ath9k_hw_set_clockrate(struct ath_hw *ah)
{
	struct ieee80211_conf *conf = &ath9k_hw_common(ah)->hw->conf;
	struct ath_common *common = ath9k_hw_common(ah);
	unsigned int clockrate;

	/* AR9287 v1.3+ uses async FIFO and runs the MAC at 117 MHz */
	if (AR_SREV_9287(ah) && AR_SREV_9287_13_OR_LATER(ah))
		clockrate = 117;
	else if (!ah->curchan) /* should really check for CCK instead */
		clockrate = ATH9K_CLOCK_RATE_CCK;
	else if (conf->channel->band == IEEE80211_BAND_2GHZ)
		clockrate = ATH9K_CLOCK_RATE_2GHZ_OFDM;
	else if (ah->caps.hw_caps & ATH9K_HW_CAP_FASTCLOCK)
		clockrate = ATH9K_CLOCK_FAST_RATE_5GHZ_OFDM;
	else
		clockrate = ATH9K_CLOCK_RATE_5GHZ_OFDM;

	if (conf_is_ht40(conf))
		clockrate *= 2;

	if (ah->curchan) {
		if (IS_CHAN_HALF_RATE(ah->curchan))
			clockrate /= 2;
		if (IS_CHAN_QUARTER_RATE(ah->curchan))
			clockrate /= 4;
	}

	common->clockrate = clockrate;
}

static u32 ath9k_hw_mac_to_clks(struct ath_hw *ah, u32 usecs)
{
	struct ath_common *common = ath9k_hw_common(ah);

	return usecs * common->clockrate;
}

bool ath9k_hw_wait(struct ath_hw *ah, u32 reg, u32 mask, u32 val, u32 timeout)
{
	int i;

	BUG_ON(timeout < AH_TIME_QUANTUM);

	for (i = 0; i < (timeout / AH_TIME_QUANTUM); i++) {
		if ((REG_READ(ah, reg) & mask) == val)
			return true;

		udelay(AH_TIME_QUANTUM);
	}

	ath_dbg(ath9k_hw_common(ah), ATH_DBG_ANY,
		"timeout (%d us) on reg 0x%x: 0x%08x & 0x%08x != 0x%08x\n",
		timeout, reg, REG_READ(ah, reg), mask, val);

	return false;
}
EXPORT_SYMBOL(ath9k_hw_wait);

void ath9k_hw_write_array(struct ath_hw *ah, struct ar5416IniArray *array,
			  int column, unsigned int *writecnt)
{
	int r;

	ENABLE_REGWRITE_BUFFER(ah);
	for (r = 0; r < array->ia_rows; r++) {
		REG_WRITE(ah, INI_RA(array, r, 0),
			  INI_RA(array, r, column));
		DO_DELAY(*writecnt);
	}
	REGWRITE_BUFFER_FLUSH(ah);
}

u32 ath9k_hw_reverse_bits(u32 val, u32 n)
{
	u32 retval;
	int i;

	for (i = 0, retval = 0; i < n; i++) {
		retval = (retval << 1) | (val & 1);
		val >>= 1;
	}
	return retval;
}

u16 ath9k_hw_computetxtime(struct ath_hw *ah,
			   u8 phy, int kbps,
			   u32 frameLen, u16 rateix,
			   bool shortPreamble)
{
	u32 bitsPerSymbol, numBits, numSymbols, phyTime, txTime;

	if (kbps == 0)
		return 0;

	switch (phy) {
	case WLAN_RC_PHY_CCK:
		phyTime = CCK_PREAMBLE_BITS + CCK_PLCP_BITS;
		if (shortPreamble)
			phyTime >>= 1;
		numBits = frameLen << 3;
		txTime = CCK_SIFS_TIME + phyTime + ((numBits * 1000) / kbps);
		break;
	case WLAN_RC_PHY_OFDM:
		if (ah->curchan && IS_CHAN_QUARTER_RATE(ah->curchan)) {
			bitsPerSymbol =	(kbps * OFDM_SYMBOL_TIME_QUARTER) / 1000;
			numBits = OFDM_PLCP_BITS + (frameLen << 3);
			numSymbols = DIV_ROUND_UP(numBits, bitsPerSymbol);
			txTime = OFDM_SIFS_TIME_QUARTER
				+ OFDM_PREAMBLE_TIME_QUARTER
				+ (numSymbols * OFDM_SYMBOL_TIME_QUARTER);
		} else if (ah->curchan &&
			   IS_CHAN_HALF_RATE(ah->curchan)) {
			bitsPerSymbol =	(kbps * OFDM_SYMBOL_TIME_HALF) / 1000;
			numBits = OFDM_PLCP_BITS + (frameLen << 3);
			numSymbols = DIV_ROUND_UP(numBits, bitsPerSymbol);
			txTime = OFDM_SIFS_TIME_HALF +
				OFDM_PREAMBLE_TIME_HALF
				+ (numSymbols * OFDM_SYMBOL_TIME_HALF);
		} else {
			bitsPerSymbol = (kbps * OFDM_SYMBOL_TIME) / 1000;
			numBits = OFDM_PLCP_BITS + (frameLen << 3);
			numSymbols = DIV_ROUND_UP(numBits, bitsPerSymbol);
			txTime = OFDM_SIFS_TIME + OFDM_PREAMBLE_TIME
				+ (numSymbols * OFDM_SYMBOL_TIME);
		}
		break;
	default:
		ath_err(ath9k_hw_common(ah),
			"Unknown phy %u (rate ix %u)\n", phy, rateix);
		txTime = 0;
		break;
	}

	return txTime;
}
EXPORT_SYMBOL(ath9k_hw_computetxtime);

void ath9k_hw_get_channel_centers(struct ath_hw *ah,
				  struct ath9k_channel *chan,
				  struct chan_centers *centers)
{
	int8_t extoff;

	if (!IS_CHAN_HT40(chan)) {
		centers->ctl_center = centers->ext_center =
			centers->synth_center = chan->channel;
		return;
	}

	if ((chan->chanmode == CHANNEL_A_HT40PLUS) ||
	    (chan->chanmode == CHANNEL_G_HT40PLUS)) {
		centers->synth_center =
			chan->channel + HT40_CHANNEL_CENTER_SHIFT;
		extoff = 1;
	} else {
		centers->synth_center =
			chan->channel - HT40_CHANNEL_CENTER_SHIFT;
		extoff = -1;
	}

	centers->ctl_center =
		centers->synth_center - (extoff * HT40_CHANNEL_CENTER_SHIFT);
	/* 25 MHz spacing is supported by hw but not on upper layers */
	centers->ext_center =
		centers->synth_center + (extoff * HT40_CHANNEL_CENTER_SHIFT);
}

/******************/
/* Chip Revisions */
/******************/

static void ath9k_hw_read_revisions(struct ath_hw *ah)
{
	u32 val;

	switch (ah->hw_version.devid) {
	case AR5416_AR9100_DEVID:
		ah->hw_version.macVersion = AR_SREV_VERSION_9100;
		break;
	case AR9300_DEVID_AR9330:
		ah->hw_version.macVersion = AR_SREV_VERSION_9330;
		if (ah->get_mac_revision) {
			ah->hw_version.macRev = ah->get_mac_revision();
		} else {
			val = REG_READ(ah, AR_SREV);
			ah->hw_version.macRev = MS(val, AR_SREV_REVISION2);
		}
		return;
	case AR9300_DEVID_AR9340:
		ah->hw_version.macVersion = AR_SREV_VERSION_9340;
		val = REG_READ(ah, AR_SREV);
		ah->hw_version.macRev = MS(val, AR_SREV_REVISION2);
		return;
	}

	val = REG_READ(ah, AR_SREV) & AR_SREV_ID;

	if (val == 0xFF) {
		val = REG_READ(ah, AR_SREV);
		ah->hw_version.macVersion =
			(val & AR_SREV_VERSION2) >> AR_SREV_TYPE2_S;
		ah->hw_version.macRev = MS(val, AR_SREV_REVISION2);

		if (AR_SREV_9462(ah))
			ah->is_pciexpress = true;
		else
			ah->is_pciexpress = (val &
					     AR_SREV_TYPE2_HOST_MODE) ? 0 : 1;
	} else {
		if (!AR_SREV_9100(ah))
			ah->hw_version.macVersion = MS(val, AR_SREV_VERSION);

		ah->hw_version.macRev = val & AR_SREV_REVISION;

		if (ah->hw_version.macVersion == AR_SREV_VERSION_5416_PCIE)
			ah->is_pciexpress = true;
	}
}

/************************************/
/* HW Attach, Detach, Init Routines */
/************************************/

static void ath9k_hw_disablepcie(struct ath_hw *ah)
{
	if (!AR_SREV_5416(ah))
		return;

	REG_WRITE(ah, AR_PCIE_SERDES, 0x9248fc00);
	REG_WRITE(ah, AR_PCIE_SERDES, 0x24924924);
	REG_WRITE(ah, AR_PCIE_SERDES, 0x28000029);
	REG_WRITE(ah, AR_PCIE_SERDES, 0x57160824);
	REG_WRITE(ah, AR_PCIE_SERDES, 0x25980579);
	REG_WRITE(ah, AR_PCIE_SERDES, 0x00000000);
	REG_WRITE(ah, AR_PCIE_SERDES, 0x1aaabe40);
	REG_WRITE(ah, AR_PCIE_SERDES, 0xbe105554);
	REG_WRITE(ah, AR_PCIE_SERDES, 0x000e1007);

	REG_WRITE(ah, AR_PCIE_SERDES2, 0x00000000);
}

static void ath9k_hw_aspm_init(struct ath_hw *ah)
{
	struct ath_common *common = ath9k_hw_common(ah);

	if (common->bus_ops->aspm_init)
		common->bus_ops->aspm_init(common);
}

/* This should work for all families including legacy */
static bool ath9k_hw_chip_test(struct ath_hw *ah)
{
	struct ath_common *common = ath9k_hw_common(ah);
	u32 regAddr[2] = { AR_STA_ID0 };
	u32 regHold[2];
	static const u32 patternData[4] = {
		0x55555555, 0xaaaaaaaa, 0x66666666, 0x99999999
	};
	int i, j, loop_max;

	if (!AR_SREV_9300_20_OR_LATER(ah)) {
		loop_max = 2;
		regAddr[1] = AR_PHY_BASE + (8 << 2);
	} else
		loop_max = 1;

	for (i = 0; i < loop_max; i++) {
		u32 addr = regAddr[i];
		u32 wrData, rdData;

		regHold[i] = REG_READ(ah, addr);
		for (j = 0; j < 0x100; j++) {
			wrData = (j << 16) | j;
			REG_WRITE(ah, addr, wrData);
			rdData = REG_READ(ah, addr);
			if (rdData != wrData) {
				ath_err(common,
					"address test failed addr: 0x%08x - wr:0x%08x != rd:0x%08x\n",
					addr, wrData, rdData);
				return false;
			}
		}
		for (j = 0; j < 4; j++) {
			wrData = patternData[j];
			REG_WRITE(ah, addr, wrData);
			rdData = REG_READ(ah, addr);
			if (wrData != rdData) {
				ath_err(common,
					"address test failed addr: 0x%08x - wr:0x%08x != rd:0x%08x\n",
					addr, wrData, rdData);
				return false;
			}
		}
		REG_WRITE(ah, regAddr[i], regHold[i]);
	}
	udelay(100);

	return true;
}

static void ath9k_hw_init_config(struct ath_hw *ah)
{
	int i;

	ah->config.dma_beacon_response_time = 2;
	ah->config.sw_beacon_response_time = 10;
	ah->config.additional_swba_backoff = 0;
	ah->config.ack_6mb = 0x0;
	ah->config.cwm_ignore_extcca = 0;
	ah->config.pcie_clock_req = 0;
	ah->config.pcie_waen = 0;
	ah->config.analog_shiftreg = 1;
	ah->config.enable_ani = true;

	for (i = 0; i < AR_EEPROM_MODAL_SPURS; i++) {
		ah->config.spurchans[i][0] = AR_NO_SPUR;
		ah->config.spurchans[i][1] = AR_NO_SPUR;
	}

	/* PAPRD needs some more work to be enabled */
	ah->config.paprd_disable = 1;

	ah->config.rx_intr_mitigation = true;
	ah->config.pcieSerDesWrite = true;

	/*
	 * We need this for PCI devices only (Cardbus, PCI, miniPCI)
	 * _and_ if on non-uniprocessor systems (Multiprocessor/HT).
	 * This means we use it for all AR5416 devices, and the few
	 * minor PCI AR9280 devices out there.
	 *
	 * Serialization is required because these devices do not handle
	 * well the case of two concurrent reads/writes due to the latency
	 * involved. During one read/write another read/write can be issued
	 * on another CPU while the previous read/write may still be working
	 * on our hardware, if we hit this case the hardware poops in a loop.
	 * We prevent this by serializing reads and writes.
	 *
	 * This issue is not present on PCI-Express devices or pre-AR5416
	 * devices (legacy, 802.11abg).
	 */
	if (num_possible_cpus() > 1)
		ah->config.serialize_regmode = SER_REG_MODE_AUTO;
}

static void ath9k_hw_init_defaults(struct ath_hw *ah)
{
	struct ath_regulatory *regulatory = ath9k_hw_regulatory(ah);

	regulatory->country_code = CTRY_DEFAULT;
	regulatory->power_limit = MAX_RATE_POWER;

	ah->hw_version.magic = AR5416_MAGIC;
	ah->hw_version.subvendorid = 0;

	ah->atim_window = 0;
	ah->sta_id1_defaults =
		AR_STA_ID1_CRPT_MIC_ENABLE |
		AR_STA_ID1_MCAST_KSRCH;
	if (AR_SREV_9100(ah))
		ah->sta_id1_defaults |= AR_STA_ID1_AR9100_BA_FIX;
	ah->enable_32kHz_clock = DONT_USE_32KHZ;
	ah->slottime = ATH9K_SLOT_TIME_9;
	ah->globaltxtimeout = (u32) -1;
	ah->power_mode = ATH9K_PM_UNDEFINED;
}

static int ath9k_hw_init_macaddr(struct ath_hw *ah)
{
	struct ath_common *common = ath9k_hw_common(ah);
	u32 sum;
	int i;
	u16 eeval;
	static const u32 EEP_MAC[] = { EEP_MAC_LSW, EEP_MAC_MID, EEP_MAC_MSW };

	sum = 0;
	for (i = 0; i < 3; i++) {
		eeval = ah->eep_ops->get_eeprom(ah, EEP_MAC[i]);
		sum += eeval;
		common->macaddr[2 * i] = eeval >> 8;
		common->macaddr[2 * i + 1] = eeval & 0xff;
	}
	if (sum == 0 || sum == 0xffff * 3)
		return -EADDRNOTAVAIL;

	return 0;
}

static int ath9k_hw_post_init(struct ath_hw *ah)
{
	struct ath_common *common = ath9k_hw_common(ah);
	int ecode;

	if (common->bus_ops->ath_bus_type != ATH_USB) {
		if (!ath9k_hw_chip_test(ah))
			return -ENODEV;
	}

	if (!AR_SREV_9300_20_OR_LATER(ah)) {
		ecode = ar9002_hw_rf_claim(ah);
		if (ecode != 0)
			return ecode;
	}

	ecode = ath9k_hw_eeprom_init(ah);
	if (ecode != 0)
		return ecode;

	ath_dbg(ath9k_hw_common(ah), ATH_DBG_CONFIG,
		"Eeprom VER: %d, REV: %d\n",
		ah->eep_ops->get_eeprom_ver(ah),
		ah->eep_ops->get_eeprom_rev(ah));

	ecode = ath9k_hw_rf_alloc_ext_banks(ah);
	if (ecode) {
		ath_err(ath9k_hw_common(ah),
			"Failed allocating banks for external radio\n");
		ath9k_hw_rf_free_ext_banks(ah);
		return ecode;
	}

	if (!AR_SREV_9100(ah) && !AR_SREV_9340(ah)) {
		ath9k_hw_ani_setup(ah);
		ath9k_hw_ani_init(ah);
	}

	return 0;
}

static void ath9k_hw_attach_ops(struct ath_hw *ah)
{
	if (AR_SREV_9300_20_OR_LATER(ah))
		ar9003_hw_attach_ops(ah);
	else
		ar9002_hw_attach_ops(ah);
}

/* Called for all hardware families */
static int __ath9k_hw_init(struct ath_hw *ah)
{
	struct ath_common *common = ath9k_hw_common(ah);
	int r = 0;

	ath9k_hw_read_revisions(ah);

	/*
	 * Read back AR_WA into a permanent copy and set bits 14 and 17.
	 * We need to do this to avoid RMW of this register. We cannot
	 * read the reg when chip is asleep.
	 */
	ah->WARegVal = REG_READ(ah, AR_WA);
	ah->WARegVal |= (AR_WA_D3_L1_DISABLE |
			 AR_WA_ASPM_TIMER_BASED_DISABLE);

	if (!ath9k_hw_set_reset_reg(ah, ATH9K_RESET_POWER_ON)) {
		ath_err(common, "Couldn't reset chip\n");
		return -EIO;
	}

	if (AR_SREV_9462(ah))
		ah->WARegVal &= ~AR_WA_D3_L1_DISABLE;

	ath9k_hw_init_defaults(ah);
	ath9k_hw_init_config(ah);

	ath9k_hw_attach_ops(ah);

	if (!ath9k_hw_setpower(ah, ATH9K_PM_AWAKE)) {
		ath_err(common, "Couldn't wakeup chip\n");
		return -EIO;
	}

	if (ah->config.serialize_regmode == SER_REG_MODE_AUTO) {
		if (ah->hw_version.macVersion == AR_SREV_VERSION_5416_PCI ||
		    ((AR_SREV_9160(ah) || AR_SREV_9280(ah)) &&
		     !ah->is_pciexpress)) {
			ah->config.serialize_regmode =
				SER_REG_MODE_ON;
		} else {
			ah->config.serialize_regmode =
				SER_REG_MODE_OFF;
		}
	}

	ath_dbg(common, ATH_DBG_RESET, "serialize_regmode is %d\n",
		ah->config.serialize_regmode);

	if (AR_SREV_9285(ah) || AR_SREV_9271(ah))
		ah->config.max_txtrig_level = MAX_TX_FIFO_THRESHOLD >> 1;
	else
		ah->config.max_txtrig_level = MAX_TX_FIFO_THRESHOLD;

	switch (ah->hw_version.macVersion) {
	case AR_SREV_VERSION_5416_PCI:
	case AR_SREV_VERSION_5416_PCIE:
	case AR_SREV_VERSION_9160:
	case AR_SREV_VERSION_9100:
	case AR_SREV_VERSION_9280:
	case AR_SREV_VERSION_9285:
	case AR_SREV_VERSION_9287:
	case AR_SREV_VERSION_9271:
	case AR_SREV_VERSION_9300:
	case AR_SREV_VERSION_9330:
	case AR_SREV_VERSION_9485:
	case AR_SREV_VERSION_9340:
	case AR_SREV_VERSION_9462:
		break;
	default:
		ath_err(common,
			"Mac Chip Rev 0x%02x.%x is not supported by this driver\n",
			ah->hw_version.macVersion, ah->hw_version.macRev);
		return -EOPNOTSUPP;
	}

	if (AR_SREV_9271(ah) || AR_SREV_9100(ah) || AR_SREV_9340(ah) ||
	    AR_SREV_9330(ah))
		ah->is_pciexpress = false;

	ah->hw_version.phyRev = REG_READ(ah, AR_PHY_CHIP_ID);
	ath9k_hw_init_cal_settings(ah);

	ah->ani_function = ATH9K_ANI_ALL;
	if (AR_SREV_9280_20_OR_LATER(ah) && !AR_SREV_9300_20_OR_LATER(ah))
		ah->ani_function &= ~ATH9K_ANI_NOISE_IMMUNITY_LEVEL;
	if (!AR_SREV_9300_20_OR_LATER(ah))
		ah->ani_function &= ~ATH9K_ANI_MRC_CCK;

	ath9k_hw_init_mode_regs(ah);

	if (!ah->is_pciexpress)
		ath9k_hw_disablepcie(ah);

	if (!AR_SREV_9300_20_OR_LATER(ah))
		ar9002_hw_cck_chan14_spread(ah);

	r = ath9k_hw_post_init(ah);
	if (r)
		return r;

	ath9k_hw_init_mode_gain_regs(ah);
	r = ath9k_hw_fill_cap_info(ah);
	if (r)
		return r;

	if (ah->is_pciexpress)
		ath9k_hw_aspm_init(ah);

	r = ath9k_hw_init_macaddr(ah);
	if (r) {
		ath_err(common, "Failed to initialize MAC address\n");
		return r;
	}

	if (AR_SREV_9285(ah) || AR_SREV_9271(ah))
		ah->tx_trig_level = (AR_FTRIG_256B >> AR_FTRIG_S);
	else
		ah->tx_trig_level = (AR_FTRIG_512B >> AR_FTRIG_S);

	if (AR_SREV_9330(ah))
		ah->bb_watchdog_timeout_ms = 85;
	else
		ah->bb_watchdog_timeout_ms = 25;

	common->state = ATH_HW_INITIALIZED;

	return 0;
}

int ath9k_hw_init(struct ath_hw *ah)
{
	int ret;
	struct ath_common *common = ath9k_hw_common(ah);

	/* These are all the AR5008/AR9001/AR9002 hardware family of chipsets */
	switch (ah->hw_version.devid) {
	case AR5416_DEVID_PCI:
	case AR5416_DEVID_PCIE:
	case AR5416_AR9100_DEVID:
	case AR9160_DEVID_PCI:
	case AR9280_DEVID_PCI:
	case AR9280_DEVID_PCIE:
	case AR9285_DEVID_PCIE:
	case AR9287_DEVID_PCI:
	case AR9287_DEVID_PCIE:
	case AR2427_DEVID_PCIE:
	case AR9300_DEVID_PCIE:
	case AR9300_DEVID_AR9485_PCIE:
	case AR9300_DEVID_AR9330:
	case AR9300_DEVID_AR9340:
	case AR9300_DEVID_AR9580:
	case AR9300_DEVID_AR9462:
		break;
	default:
		if (common->bus_ops->ath_bus_type == ATH_USB)
			break;
		ath_err(common, "Hardware device ID 0x%04x not supported\n",
			ah->hw_version.devid);
		return -EOPNOTSUPP;
	}

	ret = __ath9k_hw_init(ah);
	if (ret) {
		ath_err(common,
			"Unable to initialize hardware; initialization status: %d\n",
			ret);
		return ret;
	}

	return 0;
}
EXPORT_SYMBOL(ath9k_hw_init);

static void ath9k_hw_init_qos(struct ath_hw *ah)
{
	ENABLE_REGWRITE_BUFFER(ah);

	REG_WRITE(ah, AR_MIC_QOS_CONTROL, 0x100aa);
	REG_WRITE(ah, AR_MIC_QOS_SELECT, 0x3210);

	REG_WRITE(ah, AR_QOS_NO_ACK,
		  SM(2, AR_QOS_NO_ACK_TWO_BIT) |
		  SM(5, AR_QOS_NO_ACK_BIT_OFF) |
		  SM(0, AR_QOS_NO_ACK_BYTE_OFF));

	REG_WRITE(ah, AR_TXOP_X, AR_TXOP_X_VAL);
	REG_WRITE(ah, AR_TXOP_0_3, 0xFFFFFFFF);
	REG_WRITE(ah, AR_TXOP_4_7, 0xFFFFFFFF);
	REG_WRITE(ah, AR_TXOP_8_11, 0xFFFFFFFF);
	REG_WRITE(ah, AR_TXOP_12_15, 0xFFFFFFFF);

	REGWRITE_BUFFER_FLUSH(ah);
}

u32 ar9003_get_pll_sqsum_dvc(struct ath_hw *ah)
{
	REG_CLR_BIT(ah, PLL3, PLL3_DO_MEAS_MASK);
	udelay(100);
	REG_SET_BIT(ah, PLL3, PLL3_DO_MEAS_MASK);

	while ((REG_READ(ah, PLL4) & PLL4_MEAS_DONE) == 0)
		udelay(100);

	return (REG_READ(ah, PLL3) & SQSUM_DVC_MASK) >> 3;
}
EXPORT_SYMBOL(ar9003_get_pll_sqsum_dvc);

static void ath9k_hw_init_pll(struct ath_hw *ah,
			      struct ath9k_channel *chan)
{
	u32 pll;

	if (AR_SREV_9485(ah)) {

		/* program BB PLL ki and kd value, ki=0x4, kd=0x40 */
		REG_RMW_FIELD(ah, AR_CH0_BB_DPLL2,
			      AR_CH0_BB_DPLL2_PLL_PWD, 0x1);
		REG_RMW_FIELD(ah, AR_CH0_BB_DPLL2,
			      AR_CH0_DPLL2_KD, 0x40);
		REG_RMW_FIELD(ah, AR_CH0_BB_DPLL2,
			      AR_CH0_DPLL2_KI, 0x4);

		REG_RMW_FIELD(ah, AR_CH0_BB_DPLL1,
			      AR_CH0_BB_DPLL1_REFDIV, 0x5);
		REG_RMW_FIELD(ah, AR_CH0_BB_DPLL1,
			      AR_CH0_BB_DPLL1_NINI, 0x58);
		REG_RMW_FIELD(ah, AR_CH0_BB_DPLL1,
			      AR_CH0_BB_DPLL1_NFRAC, 0x0);

		REG_RMW_FIELD(ah, AR_CH0_BB_DPLL2,
			      AR_CH0_BB_DPLL2_OUTDIV, 0x1);
		REG_RMW_FIELD(ah, AR_CH0_BB_DPLL2,
			      AR_CH0_BB_DPLL2_LOCAL_PLL, 0x1);
		REG_RMW_FIELD(ah, AR_CH0_BB_DPLL2,
			      AR_CH0_BB_DPLL2_EN_NEGTRIG, 0x1);

		/* program BB PLL phase_shift to 0x6 */
		REG_RMW_FIELD(ah, AR_CH0_BB_DPLL3,
			      AR_CH0_BB_DPLL3_PHASE_SHIFT, 0x6);

		REG_RMW_FIELD(ah, AR_CH0_BB_DPLL2,
			      AR_CH0_BB_DPLL2_PLL_PWD, 0x0);
		udelay(1000);
	} else if (AR_SREV_9330(ah)) {
		u32 ddr_dpll2, pll_control2, kd;

		if (ah->is_clk_25mhz) {
			ddr_dpll2 = 0x18e82f01;
			pll_control2 = 0xe04a3d;
			kd = 0x1d;
		} else {
			ddr_dpll2 = 0x19e82f01;
			pll_control2 = 0x886666;
			kd = 0x3d;
		}

		/* program DDR PLL ki and kd value */
		REG_WRITE(ah, AR_CH0_DDR_DPLL2, ddr_dpll2);

		/* program DDR PLL phase_shift */
		REG_RMW_FIELD(ah, AR_CH0_DDR_DPLL3,
			      AR_CH0_DPLL3_PHASE_SHIFT, 0x1);

		REG_WRITE(ah, AR_RTC_PLL_CONTROL, 0x1142c);
		udelay(1000);

		/* program refdiv, nint, frac to RTC register */
		REG_WRITE(ah, AR_RTC_PLL_CONTROL2, pll_control2);

		/* program BB PLL kd and ki value */
		REG_RMW_FIELD(ah, AR_CH0_BB_DPLL2, AR_CH0_DPLL2_KD, kd);
		REG_RMW_FIELD(ah, AR_CH0_BB_DPLL2, AR_CH0_DPLL2_KI, 0x06);

		/* program BB PLL phase_shift */
		REG_RMW_FIELD(ah, AR_CH0_BB_DPLL3,
			      AR_CH0_BB_DPLL3_PHASE_SHIFT, 0x1);
	} else if (AR_SREV_9340(ah)) {
		u32 regval, pll2_divint, pll2_divfrac, refdiv;

		REG_WRITE(ah, AR_RTC_PLL_CONTROL, 0x1142c);
		udelay(1000);

		REG_SET_BIT(ah, AR_PHY_PLL_MODE, 0x1 << 16);
		udelay(100);

		if (ah->is_clk_25mhz) {
			pll2_divint = 0x54;
			pll2_divfrac = 0x1eb85;
			refdiv = 3;
		} else {
			pll2_divint = 88;
			pll2_divfrac = 0;
			refdiv = 5;
		}

		regval = REG_READ(ah, AR_PHY_PLL_MODE);
		regval |= (0x1 << 16);
		REG_WRITE(ah, AR_PHY_PLL_MODE, regval);
		udelay(100);

		REG_WRITE(ah, AR_PHY_PLL_CONTROL, (refdiv << 27) |
			  (pll2_divint << 18) | pll2_divfrac);
		udelay(100);

		regval = REG_READ(ah, AR_PHY_PLL_MODE);
		regval = (regval & 0x80071fff) | (0x1 << 30) | (0x1 << 13) |
			 (0x4 << 26) | (0x18 << 19);
		REG_WRITE(ah, AR_PHY_PLL_MODE, regval);
		REG_WRITE(ah, AR_PHY_PLL_MODE,
			  REG_READ(ah, AR_PHY_PLL_MODE) & 0xfffeffff);
		udelay(1000);
	}

	pll = ath9k_hw_compute_pll_control(ah, chan);

	REG_WRITE(ah, AR_RTC_PLL_CONTROL, pll);

	if (AR_SREV_9485(ah) || AR_SREV_9340(ah) || AR_SREV_9330(ah))
		udelay(1000);

	/* Switch the core clock for ar9271 to 117Mhz */
	if (AR_SREV_9271(ah)) {
		udelay(500);
		REG_WRITE(ah, 0x50040, 0x304);
	}

	udelay(RTC_PLL_SETTLE_DELAY);

	REG_WRITE(ah, AR_RTC_SLEEP_CLK, AR_RTC_FORCE_DERIVED_CLK);

	if (AR_SREV_9340(ah)) {
		if (ah->is_clk_25mhz) {
			REG_WRITE(ah, AR_RTC_DERIVED_CLK, 0x17c << 1);
			REG_WRITE(ah, AR_SLP32_MODE, 0x0010f3d7);
			REG_WRITE(ah,  AR_SLP32_INC, 0x0001e7ae);
		} else {
			REG_WRITE(ah, AR_RTC_DERIVED_CLK, 0x261 << 1);
			REG_WRITE(ah, AR_SLP32_MODE, 0x0010f400);
			REG_WRITE(ah,  AR_SLP32_INC, 0x0001e800);
		}
		udelay(100);
	}
}

static void ath9k_hw_init_interrupt_masks(struct ath_hw *ah,
					  enum nl80211_iftype opmode)
{
	u32 sync_default = AR_INTR_SYNC_DEFAULT;
	u32 imr_reg = AR_IMR_TXERR |
		AR_IMR_TXURN |
		AR_IMR_RXERR |
		AR_IMR_RXORN |
		AR_IMR_BCNMISC;

	if (AR_SREV_9340(ah))
		sync_default &= ~AR_INTR_SYNC_HOST1_FATAL;

	if (AR_SREV_9300_20_OR_LATER(ah)) {
		imr_reg |= AR_IMR_RXOK_HP;
		if (ah->config.rx_intr_mitigation)
			imr_reg |= AR_IMR_RXINTM | AR_IMR_RXMINTR;
		else
			imr_reg |= AR_IMR_RXOK_LP;

	} else {
		if (ah->config.rx_intr_mitigation)
			imr_reg |= AR_IMR_RXINTM | AR_IMR_RXMINTR;
		else
			imr_reg |= AR_IMR_RXOK;
	}

	if (ah->config.tx_intr_mitigation)
		imr_reg |= AR_IMR_TXINTM | AR_IMR_TXMINTR;
	else
		imr_reg |= AR_IMR_TXOK;

	if (opmode == NL80211_IFTYPE_AP)
		imr_reg |= AR_IMR_MIB;

	ENABLE_REGWRITE_BUFFER(ah);

	REG_WRITE(ah, AR_IMR, imr_reg);
	ah->imrs2_reg |= AR_IMR_S2_GTT;
	REG_WRITE(ah, AR_IMR_S2, ah->imrs2_reg);

	if (!AR_SREV_9100(ah)) {
		REG_WRITE(ah, AR_INTR_SYNC_CAUSE, 0xFFFFFFFF);
		REG_WRITE(ah, AR_INTR_SYNC_ENABLE, sync_default);
		REG_WRITE(ah, AR_INTR_SYNC_MASK, 0);
	}

	REGWRITE_BUFFER_FLUSH(ah);

	if (AR_SREV_9300_20_OR_LATER(ah)) {
		REG_WRITE(ah, AR_INTR_PRIO_ASYNC_ENABLE, 0);
		REG_WRITE(ah, AR_INTR_PRIO_ASYNC_MASK, 0);
		REG_WRITE(ah, AR_INTR_PRIO_SYNC_ENABLE, 0);
		REG_WRITE(ah, AR_INTR_PRIO_SYNC_MASK, 0);
	}
}

static void ath9k_hw_set_sifs_time(struct ath_hw *ah, u32 us)
{
	u32 val = ath9k_hw_mac_to_clks(ah, us - 2);
	val = min(val, (u32) 0xFFFF);
	REG_WRITE(ah, AR_D_GBL_IFS_SIFS, val);
}

static void ath9k_hw_setslottime(struct ath_hw *ah, u32 us)
{
	u32 val = ath9k_hw_mac_to_clks(ah, us);
	val = min(val, (u32) 0xFFFF);
	REG_WRITE(ah, AR_D_GBL_IFS_SLOT, val);
}

static void ath9k_hw_set_ack_timeout(struct ath_hw *ah, u32 us)
{
	u32 val = ath9k_hw_mac_to_clks(ah, us);
	val = min(val, (u32) MS(0xFFFFFFFF, AR_TIME_OUT_ACK));
	REG_RMW_FIELD(ah, AR_TIME_OUT, AR_TIME_OUT_ACK, val);
}

static void ath9k_hw_set_cts_timeout(struct ath_hw *ah, u32 us)
{
	u32 val = ath9k_hw_mac_to_clks(ah, us);
	val = min(val, (u32) MS(0xFFFFFFFF, AR_TIME_OUT_CTS));
	REG_RMW_FIELD(ah, AR_TIME_OUT, AR_TIME_OUT_CTS, val);
}

static bool ath9k_hw_set_global_txtimeout(struct ath_hw *ah, u32 tu)
{
	if (tu > 0xFFFF) {
		ath_dbg(ath9k_hw_common(ah), ATH_DBG_XMIT,
			"bad global tx timeout %u\n", tu);
		ah->globaltxtimeout = (u32) -1;
		return false;
	} else {
		REG_RMW_FIELD(ah, AR_GTXTO, AR_GTXTO_TIMEOUT_LIMIT, tu);
		ah->globaltxtimeout = tu;
		return true;
	}
}

void ath9k_hw_init_global_settings(struct ath_hw *ah)
{
	struct ath_common *common = ath9k_hw_common(ah);
	struct ieee80211_conf *conf = &common->hw->conf;
	const struct ath9k_channel *chan = ah->curchan;
	int acktimeout, ctstimeout;
	int slottime;
	int sifstime;
	int rx_lat = 0, tx_lat = 0, eifs = 0;
	u32 reg;

	ath_dbg(ath9k_hw_common(ah), ATH_DBG_RESET, "ah->misc_mode 0x%x\n",
		ah->misc_mode);

	if (!chan)
		return;

	if (ah->misc_mode != 0)
		REG_SET_BIT(ah, AR_PCU_MISC, ah->misc_mode);

	if (IS_CHAN_A_FAST_CLOCK(ah, chan))
		rx_lat = 41;
	else
		rx_lat = 37;
	tx_lat = 54;

	if (IS_CHAN_HALF_RATE(chan)) {
		eifs = 175;
		rx_lat *= 2;
		tx_lat *= 2;
		if (IS_CHAN_A_FAST_CLOCK(ah, chan))
		    tx_lat += 11;

		slottime = 13;
		sifstime = 32;
	} else if (IS_CHAN_QUARTER_RATE(chan)) {
		eifs = 340;
		rx_lat = (rx_lat * 4) - 1;
		tx_lat *= 4;
		if (IS_CHAN_A_FAST_CLOCK(ah, chan))
		    tx_lat += 22;

		slottime = 21;
		sifstime = 64;
	} else {
		if (AR_SREV_9287(ah) && AR_SREV_9287_13_OR_LATER(ah)) {
			eifs = AR_D_GBL_IFS_EIFS_ASYNC_FIFO;
			reg = AR_USEC_ASYNC_FIFO;
		} else {
			eifs = REG_READ(ah, AR_D_GBL_IFS_EIFS)/
				common->clockrate;
			reg = REG_READ(ah, AR_USEC);
		}
		rx_lat = MS(reg, AR_USEC_RX_LAT);
		tx_lat = MS(reg, AR_USEC_TX_LAT);

		slottime = ah->slottime;
		if (IS_CHAN_5GHZ(chan))
			sifstime = 16;
		else
			sifstime = 10;
	}

	/* As defined by IEEE 802.11-2007 17.3.8.6 */
	acktimeout = slottime + sifstime + 3 * ah->coverage_class;
	ctstimeout = acktimeout;

	/*
	 * Workaround for early ACK timeouts, add an offset to match the
	 * initval's 64us ack timeout value.
	 * This was initially only meant to work around an issue with delayed
	 * BA frames in some implementations, but it has been found to fix ACK
	 * timeout issues in other cases as well.
	 */
	if (conf->channel && conf->channel->band == IEEE80211_BAND_2GHZ)
		acktimeout += 64 - sifstime - ah->slottime;

	ath9k_hw_set_sifs_time(ah, sifstime);
	ath9k_hw_setslottime(ah, slottime);
	ath9k_hw_set_ack_timeout(ah, acktimeout);
	ath9k_hw_set_cts_timeout(ah, ctstimeout);
	if (ah->globaltxtimeout != (u32) -1)
		ath9k_hw_set_global_txtimeout(ah, ah->globaltxtimeout);

	REG_WRITE(ah, AR_D_GBL_IFS_EIFS, ath9k_hw_mac_to_clks(ah, eifs));
	REG_RMW(ah, AR_USEC,
		(common->clockrate - 1) |
		SM(rx_lat, AR_USEC_RX_LAT) |
		SM(tx_lat, AR_USEC_TX_LAT),
		AR_USEC_TX_LAT | AR_USEC_RX_LAT | AR_USEC_USEC);

}
EXPORT_SYMBOL(ath9k_hw_init_global_settings);

void ath9k_hw_deinit(struct ath_hw *ah)
{
	struct ath_common *common = ath9k_hw_common(ah);

	if (common->state < ATH_HW_INITIALIZED)
		goto free_hw;

	ath9k_hw_setpower(ah, ATH9K_PM_FULL_SLEEP);

free_hw:
	ath9k_hw_rf_free_ext_banks(ah);
}
EXPORT_SYMBOL(ath9k_hw_deinit);

/*******/
/* INI */
/*******/

u32 ath9k_regd_get_ctl(struct ath_regulatory *reg, struct ath9k_channel *chan)
{
	u32 ctl = ath_regd_get_band_ctl(reg, chan->chan->band);

	if (IS_CHAN_B(chan))
		ctl |= CTL_11B;
	else if (IS_CHAN_G(chan))
		ctl |= CTL_11G;
	else
		ctl |= CTL_11A;

	return ctl;
}

/****************************************/
/* Reset and Channel Switching Routines */
/****************************************/

static inline void ath9k_hw_set_dma(struct ath_hw *ah)
{
	struct ath_common *common = ath9k_hw_common(ah);

	ENABLE_REGWRITE_BUFFER(ah);

	/*
	 * set AHB_MODE not to do cacheline prefetches
	*/
	if (!AR_SREV_9300_20_OR_LATER(ah))
		REG_SET_BIT(ah, AR_AHB_MODE, AR_AHB_PREFETCH_RD_EN);

	/*
	 * let mac dma reads be in 128 byte chunks
	 */
	REG_RMW(ah, AR_TXCFG, AR_TXCFG_DMASZ_128B, AR_TXCFG_DMASZ_MASK);

	REGWRITE_BUFFER_FLUSH(ah);

	/*
	 * Restore TX Trigger Level to its pre-reset value.
	 * The initial value depends on whether aggregation is enabled, and is
	 * adjusted whenever underruns are detected.
	 */
	if (!AR_SREV_9300_20_OR_LATER(ah))
		REG_RMW_FIELD(ah, AR_TXCFG, AR_FTRIG, ah->tx_trig_level);

	ENABLE_REGWRITE_BUFFER(ah);

	/*
	 * let mac dma writes be in 128 byte chunks
	 */
	REG_RMW(ah, AR_RXCFG, AR_RXCFG_DMASZ_128B, AR_RXCFG_DMASZ_MASK);

	/*
	 * Setup receive FIFO threshold to hold off TX activities
	 */
	REG_WRITE(ah, AR_RXFIFO_CFG, 0x200);

	if (AR_SREV_9300_20_OR_LATER(ah)) {
		REG_RMW_FIELD(ah, AR_RXBP_THRESH, AR_RXBP_THRESH_HP, 0x1);
		REG_RMW_FIELD(ah, AR_RXBP_THRESH, AR_RXBP_THRESH_LP, 0x1);

		ath9k_hw_set_rx_bufsize(ah, common->rx_bufsize -
			ah->caps.rx_status_len);
	}

	/*
	 * reduce the number of usable entries in PCU TXBUF to avoid
	 * wrap around issues.
	 */
	if (AR_SREV_9285(ah)) {
		/* For AR9285 the number of Fifos are reduced to half.
		 * So set the usable tx buf size also to half to
		 * avoid data/delimiter underruns
		 */
		REG_WRITE(ah, AR_PCU_TXBUF_CTRL,
			  AR_9285_PCU_TXBUF_CTRL_USABLE_SIZE);
	} else if (!AR_SREV_9271(ah)) {
		REG_WRITE(ah, AR_PCU_TXBUF_CTRL,
			  AR_PCU_TXBUF_CTRL_USABLE_SIZE);
	}

	REGWRITE_BUFFER_FLUSH(ah);

	if (AR_SREV_9300_20_OR_LATER(ah))
		ath9k_hw_reset_txstatus_ring(ah);
}

static void ath9k_hw_set_operating_mode(struct ath_hw *ah, int opmode)
{
	u32 mask = AR_STA_ID1_STA_AP | AR_STA_ID1_ADHOC;
	u32 set = AR_STA_ID1_KSRCH_MODE;

	switch (opmode) {
	case NL80211_IFTYPE_ADHOC:
	case NL80211_IFTYPE_MESH_POINT:
		set |= AR_STA_ID1_ADHOC;
		REG_SET_BIT(ah, AR_CFG, AR_CFG_AP_ADHOC_INDICATION);
		break;
	case NL80211_IFTYPE_AP:
		set |= AR_STA_ID1_STA_AP;
		/* fall through */
	case NL80211_IFTYPE_STATION:
		REG_CLR_BIT(ah, AR_CFG, AR_CFG_AP_ADHOC_INDICATION);
		break;
	default:
		if (!ah->is_monitoring)
			set = 0;
		break;
	}
	REG_RMW(ah, AR_STA_ID1, set, mask);
}

void ath9k_hw_get_delta_slope_vals(struct ath_hw *ah, u32 coef_scaled,
				   u32 *coef_mantissa, u32 *coef_exponent)
{
	u32 coef_exp, coef_man;

	for (coef_exp = 31; coef_exp > 0; coef_exp--)
		if ((coef_scaled >> coef_exp) & 0x1)
			break;

	coef_exp = 14 - (coef_exp - COEF_SCALE_S);

	coef_man = coef_scaled + (1 << (COEF_SCALE_S - coef_exp - 1));

	*coef_mantissa = coef_man >> (COEF_SCALE_S - coef_exp);
	*coef_exponent = coef_exp - 16;
}

static bool ath9k_hw_set_reset(struct ath_hw *ah, int type)
{
	u32 rst_flags;
	u32 tmpReg;

	if (AR_SREV_9100(ah)) {
		REG_RMW_FIELD(ah, AR_RTC_DERIVED_CLK,
			      AR_RTC_DERIVED_CLK_PERIOD, 1);
		(void)REG_READ(ah, AR_RTC_DERIVED_CLK);
	}

	ENABLE_REGWRITE_BUFFER(ah);

	if (AR_SREV_9300_20_OR_LATER(ah)) {
		REG_WRITE(ah, AR_WA, ah->WARegVal);
		udelay(10);
	}

	REG_WRITE(ah, AR_RTC_FORCE_WAKE, AR_RTC_FORCE_WAKE_EN |
		  AR_RTC_FORCE_WAKE_ON_INT);

	if (AR_SREV_9100(ah)) {
		rst_flags = AR_RTC_RC_MAC_WARM | AR_RTC_RC_MAC_COLD |
			AR_RTC_RC_COLD_RESET | AR_RTC_RC_WARM_RESET;
	} else {
		tmpReg = REG_READ(ah, AR_INTR_SYNC_CAUSE);
		if (tmpReg &
		    (AR_INTR_SYNC_LOCAL_TIMEOUT |
		     AR_INTR_SYNC_RADM_CPL_TIMEOUT)) {
			u32 val;
			REG_WRITE(ah, AR_INTR_SYNC_ENABLE, 0);

			val = AR_RC_HOSTIF;
			if (!AR_SREV_9300_20_OR_LATER(ah))
				val |= AR_RC_AHB;
			REG_WRITE(ah, AR_RC, val);

		} else if (!AR_SREV_9300_20_OR_LATER(ah))
			REG_WRITE(ah, AR_RC, AR_RC_AHB);

		rst_flags = AR_RTC_RC_MAC_WARM;
		if (type == ATH9K_RESET_COLD)
			rst_flags |= AR_RTC_RC_MAC_COLD;
	}

	if (AR_SREV_9330(ah)) {
		int npend = 0;
		int i;

		/* AR9330 WAR:
		 * call external reset function to reset WMAC if:
		 * - doing a cold reset
		 * - we have pending frames in the TX queues
		 */

		for (i = 0; i < AR_NUM_QCU; i++) {
			npend = ath9k_hw_numtxpending(ah, i);
			if (npend)
				break;
		}

		if (ah->external_reset &&
		    (npend || type == ATH9K_RESET_COLD)) {
			int reset_err = 0;

			ath_dbg(ath9k_hw_common(ah), ATH_DBG_RESET,
				"reset MAC via external reset\n");

			reset_err = ah->external_reset();
			if (reset_err) {
				ath_err(ath9k_hw_common(ah),
					"External reset failed, err=%d\n",
					reset_err);
				return false;
			}

			REG_WRITE(ah, AR_RTC_RESET, 1);
		}
	}

	REG_WRITE(ah, AR_RTC_RC, rst_flags);

	REGWRITE_BUFFER_FLUSH(ah);

	udelay(50);

	REG_WRITE(ah, AR_RTC_RC, 0);
	if (!ath9k_hw_wait(ah, AR_RTC_RC, AR_RTC_RC_M, 0, AH_WAIT_TIMEOUT)) {
		ath_dbg(ath9k_hw_common(ah), ATH_DBG_RESET,
			"RTC stuck in MAC reset\n");
		return false;
	}

	if (!AR_SREV_9100(ah))
		REG_WRITE(ah, AR_RC, 0);

	if (AR_SREV_9100(ah))
		udelay(50);

	return true;
}

static bool ath9k_hw_set_reset_power_on(struct ath_hw *ah)
{
	ENABLE_REGWRITE_BUFFER(ah);

	if (AR_SREV_9300_20_OR_LATER(ah)) {
		REG_WRITE(ah, AR_WA, ah->WARegVal);
		udelay(10);
	}

	REG_WRITE(ah, AR_RTC_FORCE_WAKE, AR_RTC_FORCE_WAKE_EN |
		  AR_RTC_FORCE_WAKE_ON_INT);

	if (!AR_SREV_9100(ah) && !AR_SREV_9300_20_OR_LATER(ah))
		REG_WRITE(ah, AR_RC, AR_RC_AHB);

	REG_WRITE(ah, AR_RTC_RESET, 0);

	REGWRITE_BUFFER_FLUSH(ah);

	if (!AR_SREV_9300_20_OR_LATER(ah))
		udelay(2);

	if (!AR_SREV_9100(ah) && !AR_SREV_9300_20_OR_LATER(ah))
		REG_WRITE(ah, AR_RC, 0);

	REG_WRITE(ah, AR_RTC_RESET, 1);

	if (!ath9k_hw_wait(ah,
			   AR_RTC_STATUS,
			   AR_RTC_STATUS_M,
			   AR_RTC_STATUS_ON,
			   AH_WAIT_TIMEOUT)) {
		ath_dbg(ath9k_hw_common(ah), ATH_DBG_RESET,
			"RTC not waking up\n");
		return false;
	}

	return ath9k_hw_set_reset(ah, ATH9K_RESET_WARM);
}

static bool ath9k_hw_set_reset_reg(struct ath_hw *ah, u32 type)
{

	if (AR_SREV_9300_20_OR_LATER(ah)) {
		REG_WRITE(ah, AR_WA, ah->WARegVal);
		udelay(10);
	}

	REG_WRITE(ah, AR_RTC_FORCE_WAKE,
		  AR_RTC_FORCE_WAKE_EN | AR_RTC_FORCE_WAKE_ON_INT);

	switch (type) {
	case ATH9K_RESET_POWER_ON:
		return ath9k_hw_set_reset_power_on(ah);
	case ATH9K_RESET_WARM:
	case ATH9K_RESET_COLD:
		return ath9k_hw_set_reset(ah, type);
	default:
		return false;
	}
}

static bool ath9k_hw_chip_reset(struct ath_hw *ah,
				struct ath9k_channel *chan)
{
	if (AR_SREV_9280(ah) && ah->eep_ops->get_eeprom(ah, EEP_OL_PWRCTRL)) {
		if (!ath9k_hw_set_reset_reg(ah, ATH9K_RESET_POWER_ON))
			return false;
	} else if (!ath9k_hw_set_reset_reg(ah, ATH9K_RESET_WARM))
		return false;

	if (!ath9k_hw_setpower(ah, ATH9K_PM_AWAKE))
		return false;

	ah->chip_fullsleep = false;
	ath9k_hw_init_pll(ah, chan);
	ath9k_hw_set_rfmode(ah, chan);

	return true;
}

static bool ath9k_hw_channel_change(struct ath_hw *ah,
				    struct ath9k_channel *chan)
{
	struct ath_common *common = ath9k_hw_common(ah);
	u32 qnum;
	int r;
	bool edma = !!(ah->caps.hw_caps & ATH9K_HW_CAP_EDMA);
	bool band_switch, mode_diff;
	u8 ini_reloaded;

	band_switch = (chan->channelFlags & (CHANNEL_2GHZ | CHANNEL_5GHZ)) !=
		      (ah->curchan->channelFlags & (CHANNEL_2GHZ |
						    CHANNEL_5GHZ));
	mode_diff = (chan->chanmode != ah->curchan->chanmode);

	for (qnum = 0; qnum < AR_NUM_QCU; qnum++) {
		if (ath9k_hw_numtxpending(ah, qnum)) {
			ath_dbg(common, ATH_DBG_QUEUE,
				"Transmit frames pending on queue %d\n", qnum);
			return false;
		}
	}

	if (!ath9k_hw_rfbus_req(ah)) {
		ath_err(common, "Could not kill baseband RX\n");
		return false;
	}

	if (edma && (band_switch || mode_diff)) {
		ath9k_hw_mark_phy_inactive(ah);
		udelay(5);

		ath9k_hw_init_pll(ah, NULL);

		if (ath9k_hw_fast_chan_change(ah, chan, &ini_reloaded)) {
			ath_err(common, "Failed to do fast channel change\n");
			return false;
		}
	}

	ath9k_hw_set_channel_regs(ah, chan);

	r = ath9k_hw_rf_set_freq(ah, chan);
	if (r) {
		ath_err(common, "Failed to set channel\n");
		return false;
	}
	ath9k_hw_set_clockrate(ah);
	ath9k_hw_apply_txpower(ah, chan);
	ath9k_hw_rfbus_done(ah);

	if (IS_CHAN_OFDM(chan) || IS_CHAN_HT(chan))
		ath9k_hw_set_delta_slope(ah, chan);

	ath9k_hw_spur_mitigate_freq(ah, chan);

	if (edma && (band_switch || mode_diff)) {
		ah->ah_flags |= AH_FASTCC;
		if (band_switch || ini_reloaded)
			ah->eep_ops->set_board_values(ah, chan);

		ath9k_hw_init_bb(ah, chan);

		if (band_switch || ini_reloaded)
			ath9k_hw_init_cal(ah, chan);
		ah->ah_flags &= ~AH_FASTCC;
	}

	return true;
}

static void ath9k_hw_apply_gpio_override(struct ath_hw *ah)
{
	u32 gpio_mask = ah->gpio_mask;
	int i;

	for (i = 0; gpio_mask; i++, gpio_mask >>= 1) {
		if (!(gpio_mask & 1))
			continue;

		ath9k_hw_cfg_output(ah, i, AR_GPIO_OUTPUT_MUX_AS_OUTPUT);
		ath9k_hw_set_gpio(ah, i, !!(ah->gpio_val & BIT(i)));
	}
}

bool ath9k_hw_check_alive(struct ath_hw *ah)
{
	int count = 50;
	u32 reg;

	if (AR_SREV_9285_12_OR_LATER(ah))
		return true;

	do {
		reg = REG_READ(ah, AR_OBS_BUS_1);

		if ((reg & 0x7E7FFFEF) == 0x00702400)
			continue;

		switch (reg & 0x7E000B00) {
		case 0x1E000000:
		case 0x52000B00:
		case 0x18000B00:
			continue;
		default:
			return true;
		}
	} while (count-- > 0);

	return false;
}
EXPORT_SYMBOL(ath9k_hw_check_alive);

int ath9k_hw_reset(struct ath_hw *ah, struct ath9k_channel *chan,
		   struct ath9k_hw_cal_data *caldata, bool bChannelChange)
{
	struct ath_common *common = ath9k_hw_common(ah);
	u32 saveLedState;
	struct ath9k_channel *curchan = ah->curchan;
	u32 saveDefAntenna;
	u32 macStaId1;
	u64 tsf = 0;
	int i, r;
	bool allow_fbs = false;

	if (!ath9k_hw_setpower(ah, ATH9K_PM_AWAKE))
		return -EIO;

	if (curchan && !ah->chip_fullsleep)
		ath9k_hw_getnf(ah, curchan);

	ah->caldata = caldata;
	if (caldata &&
	    (chan->channel != caldata->channel ||
	     (chan->channelFlags & ~CHANNEL_CW_INT) !=
	     (caldata->channelFlags & ~CHANNEL_CW_INT))) {
		/* Operating channel changed, reset channel calibration data */
		memset(caldata, 0, sizeof(*caldata));
		ath9k_init_nfcal_hist_buffer(ah, chan);
	}
	ah->noise = ath9k_hw_getchan_noise(ah, chan);

	if (AR_SREV_9280(ah) && common->bus_ops->ath_bus_type == ATH_PCI)
		bChannelChange = false;

	if (caldata &&
	    caldata->done_txiqcal_once &&
	    caldata->done_txclcal_once &&
	    caldata->rtt_hist.num_readings)
		allow_fbs = true;

	if (bChannelChange &&
	    (ah->chip_fullsleep != true) &&
	    (ah->curchan != NULL) &&
	    (chan->channel != ah->curchan->channel) &&
	    (allow_fbs ||
	     ((chan->channelFlags & CHANNEL_ALL) ==
	      (ah->curchan->channelFlags & CHANNEL_ALL)))) {
		if (ath9k_hw_channel_change(ah, chan)) {
			ath9k_hw_loadnf(ah, ah->curchan);
			ath9k_hw_start_nfcal(ah, true);
			if (AR_SREV_9271(ah))
				ar9002_hw_load_ani_reg(ah, chan);
			return 0;
		}
	}

	saveDefAntenna = REG_READ(ah, AR_DEF_ANTENNA);
	if (saveDefAntenna == 0)
		saveDefAntenna = 1;

	macStaId1 = REG_READ(ah, AR_STA_ID1) & AR_STA_ID1_BASE_RATE_11B;

	/* For chips on which RTC reset is done, save TSF before it gets cleared */
	if (AR_SREV_9100(ah) ||
	    (AR_SREV_9280(ah) && ah->eep_ops->get_eeprom(ah, EEP_OL_PWRCTRL)))
		tsf = ath9k_hw_gettsf64(ah);

	saveLedState = REG_READ(ah, AR_CFG_LED) &
		(AR_CFG_LED_ASSOC_CTL | AR_CFG_LED_MODE_SEL |
		 AR_CFG_LED_BLINK_THRESH_SEL | AR_CFG_LED_BLINK_SLOW);

	ath9k_hw_mark_phy_inactive(ah);

	ah->paprd_table_write_done = false;

	/* Only required on the first reset */
	if (AR_SREV_9271(ah) && ah->htc_reset_init) {
		REG_WRITE(ah,
			  AR9271_RESET_POWER_DOWN_CONTROL,
			  AR9271_RADIO_RF_RST);
		udelay(50);
	}

	if (!ath9k_hw_chip_reset(ah, chan)) {
		ath_err(common, "Chip reset failed\n");
		return -EINVAL;
	}

	/* Only required on the first reset */
	if (AR_SREV_9271(ah) && ah->htc_reset_init) {
		ah->htc_reset_init = false;
		REG_WRITE(ah,
			  AR9271_RESET_POWER_DOWN_CONTROL,
			  AR9271_GATE_MAC_CTL);
		udelay(50);
	}

	/* Restore TSF */
	if (tsf)
		ath9k_hw_settsf64(ah, tsf);

	if (AR_SREV_9280_20_OR_LATER(ah))
		REG_SET_BIT(ah, AR_GPIO_INPUT_EN_VAL, AR_GPIO_JTAG_DISABLE);

	if (!AR_SREV_9300_20_OR_LATER(ah))
		ar9002_hw_enable_async_fifo(ah);

	r = ath9k_hw_process_ini(ah, chan);
	if (r)
		return r;

	/*
	 * Some AR91xx SoC devices frequently fail to accept TSF writes
	 * right after the chip reset. When that happens, write a new
	 * value after the initvals have been applied, with an offset
	 * based on measured time difference
	 */
	if (AR_SREV_9100(ah) && (ath9k_hw_gettsf64(ah) < tsf)) {
		tsf += 1500;
		ath9k_hw_settsf64(ah, tsf);
	}

	/* Setup MFP options for CCMP */
	if (AR_SREV_9280_20_OR_LATER(ah)) {
		/* Mask Retry(b11), PwrMgt(b12), MoreData(b13) to 0 in mgmt
		 * frames when constructing CCMP AAD. */
		REG_RMW_FIELD(ah, AR_AES_MUTE_MASK1, AR_AES_MUTE_MASK1_FC_MGMT,
			      0xc7ff);
		ah->sw_mgmt_crypto = false;
	} else if (AR_SREV_9160_10_OR_LATER(ah)) {
		/* Disable hardware crypto for management frames */
		REG_CLR_BIT(ah, AR_PCU_MISC_MODE2,
			    AR_PCU_MISC_MODE2_MGMT_CRYPTO_ENABLE);
		REG_SET_BIT(ah, AR_PCU_MISC_MODE2,
			    AR_PCU_MISC_MODE2_NO_CRYPTO_FOR_NON_DATA_PKT);
		ah->sw_mgmt_crypto = true;
	} else
		ah->sw_mgmt_crypto = true;

	if (IS_CHAN_OFDM(chan) || IS_CHAN_HT(chan))
		ath9k_hw_set_delta_slope(ah, chan);

	ath9k_hw_spur_mitigate_freq(ah, chan);
	ah->eep_ops->set_board_values(ah, chan);

	ENABLE_REGWRITE_BUFFER(ah);

	REG_WRITE(ah, AR_STA_ID0, get_unaligned_le32(common->macaddr));
	REG_WRITE(ah, AR_STA_ID1, get_unaligned_le16(common->macaddr + 4)
		  | macStaId1
		  | AR_STA_ID1_RTS_USE_DEF
		  | (ah->config.
		     ack_6mb ? AR_STA_ID1_ACKCTS_6MB : 0)
		  | ah->sta_id1_defaults);
	ath_hw_setbssidmask(common);
	REG_WRITE(ah, AR_DEF_ANTENNA, saveDefAntenna);
	ath9k_hw_write_associd(ah);
	REG_WRITE(ah, AR_ISR, ~0);
	REG_WRITE(ah, AR_RSSI_THR, INIT_RSSI_THR);

	REGWRITE_BUFFER_FLUSH(ah);

	ath9k_hw_set_operating_mode(ah, ah->opmode);

	r = ath9k_hw_rf_set_freq(ah, chan);
	if (r)
		return r;

	ath9k_hw_set_clockrate(ah);

	ENABLE_REGWRITE_BUFFER(ah);

	for (i = 0; i < AR_NUM_DCU; i++)
		REG_WRITE(ah, AR_DQCUMASK(i), 1 << i);

	REGWRITE_BUFFER_FLUSH(ah);

	ah->intr_txqs = 0;
	for (i = 0; i < ATH9K_NUM_TX_QUEUES; i++)
		ath9k_hw_resettxqueue(ah, i);

	ath9k_hw_init_interrupt_masks(ah, ah->opmode);
	ath9k_hw_ani_cache_ini_regs(ah);
	ath9k_hw_init_qos(ah);

	if (ah->caps.hw_caps & ATH9K_HW_CAP_RFSILENT)
		ath9k_hw_cfg_gpio_input(ah, ah->rfkill_gpio);

	ath9k_hw_init_global_settings(ah);

	if (AR_SREV_9287(ah) && AR_SREV_9287_13_OR_LATER(ah)) {
		REG_SET_BIT(ah, AR_MAC_PCU_LOGIC_ANALYZER,
			    AR_MAC_PCU_LOGIC_ANALYZER_DISBUG20768);
		REG_RMW_FIELD(ah, AR_AHB_MODE, AR_AHB_CUSTOM_BURST_EN,
			      AR_AHB_CUSTOM_BURST_ASYNC_FIFO_VAL);
		REG_SET_BIT(ah, AR_PCU_MISC_MODE2,
			    AR_PCU_MISC_MODE2_ENABLE_AGGWEP);
	}

	REG_SET_BIT(ah, AR_STA_ID1, AR_STA_ID1_PRESERVE_SEQNUM);

	ath9k_hw_set_dma(ah);

	REG_WRITE(ah, AR_OBS, 8);

	if (ah->config.rx_intr_mitigation) {
		REG_RMW_FIELD(ah, AR_RIMT, AR_RIMT_LAST, 500);
		REG_RMW_FIELD(ah, AR_RIMT, AR_RIMT_FIRST, 2000);
	}

	if (ah->config.tx_intr_mitigation) {
		REG_RMW_FIELD(ah, AR_TIMT, AR_TIMT_LAST, 300);
		REG_RMW_FIELD(ah, AR_TIMT, AR_TIMT_FIRST, 750);
	}

	ath9k_hw_init_bb(ah, chan);

	if (caldata) {
		caldata->done_txiqcal_once = false;
		caldata->done_txclcal_once = false;
		caldata->rtt_hist.num_readings = 0;
	}
	if (!ath9k_hw_init_cal(ah, chan))
		return -EIO;

	ath9k_hw_loadnf(ah, chan);
	ath9k_hw_start_nfcal(ah, true);

	ENABLE_REGWRITE_BUFFER(ah);

	ath9k_hw_restore_chainmask(ah);
	REG_WRITE(ah, AR_CFG_LED, saveLedState | AR_CFG_SCLK_32KHZ);

	REGWRITE_BUFFER_FLUSH(ah);

	/*
	 * For big endian systems turn on swapping for descriptors
	 */
	if (AR_SREV_9100(ah)) {
		u32 mask;
		mask = REG_READ(ah, AR_CFG);
		if (mask & (AR_CFG_SWRB | AR_CFG_SWTB | AR_CFG_SWRG)) {
			ath_dbg(common, ATH_DBG_RESET,
				"CFG Byte Swap Set 0x%x\n", mask);
		} else {
			mask =
				INIT_CONFIG_STATUS | AR_CFG_SWRB | AR_CFG_SWTB;
			REG_WRITE(ah, AR_CFG, mask);
			ath_dbg(common, ATH_DBG_RESET,
				"Setting CFG 0x%x\n", REG_READ(ah, AR_CFG));
		}
	} else {
		if (common->bus_ops->ath_bus_type == ATH_USB) {
			/* Configure AR9271 target WLAN */
			if (AR_SREV_9271(ah))
				REG_WRITE(ah, AR_CFG, AR_CFG_SWRB | AR_CFG_SWTB);
			else
				REG_WRITE(ah, AR_CFG, AR_CFG_SWTD | AR_CFG_SWRD);
		}
#ifdef __BIG_ENDIAN
		else if (AR_SREV_9330(ah) || AR_SREV_9340(ah))
			REG_RMW(ah, AR_CFG, AR_CFG_SWRB | AR_CFG_SWTB, 0);
		else
			REG_WRITE(ah, AR_CFG, AR_CFG_SWTD | AR_CFG_SWRD);
#endif
	}

	if (ah->btcoex_hw.enabled)
		ath9k_hw_btcoex_enable(ah);

	if (AR_SREV_9300_20_OR_LATER(ah)) {
		ar9003_hw_bb_watchdog_config(ah);

		ar9003_hw_disable_phy_restart(ah);
	}

	ath9k_hw_apply_gpio_override(ah);

	return 0;
}
EXPORT_SYMBOL(ath9k_hw_reset);

/******************************/
/* Power Management (Chipset) */
/******************************/

/*
 * Notify Power Mgt is disabled in self-generated frames.
 * If requested, force chip to sleep.
 */
static void ath9k_set_power_sleep(struct ath_hw *ah, int setChip)
{
	REG_SET_BIT(ah, AR_STA_ID1, AR_STA_ID1_PWR_SAV);
	if (setChip) {
		if (AR_SREV_9462(ah)) {
			REG_WRITE(ah, AR_TIMER_MODE,
				  REG_READ(ah, AR_TIMER_MODE) & 0xFFFFFF00);
			REG_WRITE(ah, AR_NDP2_TIMER_MODE, REG_READ(ah,
				  AR_NDP2_TIMER_MODE) & 0xFFFFFF00);
			REG_WRITE(ah, AR_SLP32_INC,
				  REG_READ(ah, AR_SLP32_INC) & 0xFFF00000);
			/* xxx Required for WLAN only case ? */
			REG_WRITE(ah, AR_MCI_INTERRUPT_RX_MSG_EN, 0);
			udelay(100);
		}

		/*
		 * Clear the RTC force wake bit to allow the
		 * mac to go to sleep.
		 */
		REG_CLR_BIT(ah, AR_RTC_FORCE_WAKE, AR_RTC_FORCE_WAKE_EN);

		if (AR_SREV_9462(ah))
			udelay(100);

		if (!AR_SREV_9100(ah) && !AR_SREV_9300_20_OR_LATER(ah))
			REG_WRITE(ah, AR_RC, AR_RC_AHB | AR_RC_HOSTIF);

		/* Shutdown chip. Active low */
		if (!AR_SREV_5416(ah) &&
				!AR_SREV_9271(ah) && !AR_SREV_9462_10(ah)) {
			REG_CLR_BIT(ah, AR_RTC_RESET, AR_RTC_RESET_EN);
			udelay(2);
		}
	}

	/* Clear Bit 14 of AR_WA after putting chip into Full Sleep mode. */
	REG_WRITE(ah, AR_WA, ah->WARegVal & ~AR_WA_D3_L1_DISABLE);
}

/*
 * Notify Power Management is enabled in self-generating
 * frames. If request, set power mode of chip to
 * auto/normal.  Duration in units of 128us (1/8 TU).
 */
static void ath9k_set_power_network_sleep(struct ath_hw *ah, int setChip)
{
	u32 val;

	REG_SET_BIT(ah, AR_STA_ID1, AR_STA_ID1_PWR_SAV);
	if (setChip) {
		struct ath9k_hw_capabilities *pCap = &ah->caps;

		if (!(pCap->hw_caps & ATH9K_HW_CAP_AUTOSLEEP)) {
			/* Set WakeOnInterrupt bit; clear ForceWake bit */
			REG_WRITE(ah, AR_RTC_FORCE_WAKE,
				  AR_RTC_FORCE_WAKE_ON_INT);
		} else {

			/* When chip goes into network sleep, it could be waken
			 * up by MCI_INT interrupt caused by BT's HW messages
			 * (LNA_xxx, CONT_xxx) which chould be in a very fast
			 * rate (~100us). This will cause chip to leave and
			 * re-enter network sleep mode frequently, which in
			 * consequence will have WLAN MCI HW to generate lots of
			 * SYS_WAKING and SYS_SLEEPING messages which will make
			 * BT CPU to busy to process.
			 */
			if (AR_SREV_9462(ah)) {
				val = REG_READ(ah, AR_MCI_INTERRUPT_RX_MSG_EN) &
					~AR_MCI_INTERRUPT_RX_HW_MSG_MASK;
				REG_WRITE(ah, AR_MCI_INTERRUPT_RX_MSG_EN, val);
			}
			/*
			 * Clear the RTC force wake bit to allow the
			 * mac to go to sleep.
			 */
			REG_CLR_BIT(ah, AR_RTC_FORCE_WAKE,
				    AR_RTC_FORCE_WAKE_EN);

			if (AR_SREV_9462(ah))
				udelay(30);
		}
	}

	/* Clear Bit 14 of AR_WA after putting chip into Net Sleep mode. */
	if (AR_SREV_9300_20_OR_LATER(ah))
		REG_WRITE(ah, AR_WA, ah->WARegVal & ~AR_WA_D3_L1_DISABLE);
}

static bool ath9k_hw_set_power_awake(struct ath_hw *ah, int setChip)
{
	u32 val;
	int i;

	/* Set Bits 14 and 17 of AR_WA before powering on the chip. */
	if (AR_SREV_9300_20_OR_LATER(ah)) {
		REG_WRITE(ah, AR_WA, ah->WARegVal);
		udelay(10);
	}

	if (setChip) {
		if ((REG_READ(ah, AR_RTC_STATUS) &
		     AR_RTC_STATUS_M) == AR_RTC_STATUS_SHUTDOWN) {
			if (ath9k_hw_set_reset_reg(ah,
					   ATH9K_RESET_POWER_ON) != true) {
				return false;
			}
			if (!AR_SREV_9300_20_OR_LATER(ah))
				ath9k_hw_init_pll(ah, NULL);
		}
		if (AR_SREV_9100(ah))
			REG_SET_BIT(ah, AR_RTC_RESET,
				    AR_RTC_RESET_EN);

		REG_SET_BIT(ah, AR_RTC_FORCE_WAKE,
			    AR_RTC_FORCE_WAKE_EN);
		udelay(50);

		for (i = POWER_UP_TIME / 50; i > 0; i--) {
			val = REG_READ(ah, AR_RTC_STATUS) & AR_RTC_STATUS_M;
			if (val == AR_RTC_STATUS_ON)
				break;
			udelay(50);
			REG_SET_BIT(ah, AR_RTC_FORCE_WAKE,
				    AR_RTC_FORCE_WAKE_EN);
		}
		if (i == 0) {
			ath_err(ath9k_hw_common(ah),
				"Failed to wakeup in %uus\n",
				POWER_UP_TIME / 20);
			return false;
		}
	}

	REG_CLR_BIT(ah, AR_STA_ID1, AR_STA_ID1_PWR_SAV);

	return true;
}

bool ath9k_hw_setpower(struct ath_hw *ah, enum ath9k_power_mode mode)
{
	struct ath_common *common = ath9k_hw_common(ah);
	int status = true, setChip = true;
	static const char *modes[] = {
		"AWAKE",
		"FULL-SLEEP",
		"NETWORK SLEEP",
		"UNDEFINED"
	};

	if (ah->power_mode == mode)
		return status;

	ath_dbg(common, ATH_DBG_RESET, "%s -> %s\n",
		modes[ah->power_mode], modes[mode]);

	switch (mode) {
	case ATH9K_PM_AWAKE:
		status = ath9k_hw_set_power_awake(ah, setChip);
		break;
	case ATH9K_PM_FULL_SLEEP:
		ath9k_set_power_sleep(ah, setChip);
		ah->chip_fullsleep = true;
		break;
	case ATH9K_PM_NETWORK_SLEEP:
		ath9k_set_power_network_sleep(ah, setChip);
		break;
	default:
		ath_err(common, "Unknown power mode %u\n", mode);
		return false;
	}
	ah->power_mode = mode;

	/*
	 * XXX: If this warning never comes up after a while then
	 * simply keep the ATH_DBG_WARN_ON_ONCE() but make
	 * ath9k_hw_setpower() return type void.
	 */

	if (!(ah->ah_flags & AH_UNPLUGGED))
		ATH_DBG_WARN_ON_ONCE(!status);

	return status;
}
EXPORT_SYMBOL(ath9k_hw_setpower);

/*******************/
/* Beacon Handling */
/*******************/

void ath9k_hw_beaconinit(struct ath_hw *ah, u32 next_beacon, u32 beacon_period)
{
	int flags = 0;

	ENABLE_REGWRITE_BUFFER(ah);

	switch (ah->opmode) {
	case NL80211_IFTYPE_ADHOC:
	case NL80211_IFTYPE_MESH_POINT:
		REG_SET_BIT(ah, AR_TXCFG,
			    AR_TXCFG_ADHOC_BEACON_ATIM_TX_POLICY);
		REG_WRITE(ah, AR_NEXT_NDP_TIMER, next_beacon +
			  TU_TO_USEC(ah->atim_window ? ah->atim_window : 1));
		flags |= AR_NDP_TIMER_EN;
	case NL80211_IFTYPE_AP:
		REG_WRITE(ah, AR_NEXT_TBTT_TIMER, next_beacon);
		REG_WRITE(ah, AR_NEXT_DMA_BEACON_ALERT, next_beacon -
			  TU_TO_USEC(ah->config.dma_beacon_response_time));
		REG_WRITE(ah, AR_NEXT_SWBA, next_beacon -
			  TU_TO_USEC(ah->config.sw_beacon_response_time));
		flags |=
			AR_TBTT_TIMER_EN | AR_DBA_TIMER_EN | AR_SWBA_TIMER_EN;
		break;
	default:
		ath_dbg(ath9k_hw_common(ah), ATH_DBG_BEACON,
			"%s: unsupported opmode: %d\n",
			__func__, ah->opmode);
		return;
		break;
	}

	REG_WRITE(ah, AR_BEACON_PERIOD, beacon_period);
	REG_WRITE(ah, AR_DMA_BEACON_PERIOD, beacon_period);
	REG_WRITE(ah, AR_SWBA_PERIOD, beacon_period);
	REG_WRITE(ah, AR_NDP_PERIOD, beacon_period);

	REGWRITE_BUFFER_FLUSH(ah);

	REG_SET_BIT(ah, AR_TIMER_MODE, flags);
}
EXPORT_SYMBOL(ath9k_hw_beaconinit);

void ath9k_hw_set_sta_beacon_timers(struct ath_hw *ah,
				    const struct ath9k_beacon_state *bs)
{
	u32 nextTbtt, beaconintval, dtimperiod, beacontimeout;
	struct ath9k_hw_capabilities *pCap = &ah->caps;
	struct ath_common *common = ath9k_hw_common(ah);

	ENABLE_REGWRITE_BUFFER(ah);

	REG_WRITE(ah, AR_NEXT_TBTT_TIMER, TU_TO_USEC(bs->bs_nexttbtt));

	REG_WRITE(ah, AR_BEACON_PERIOD,
		  TU_TO_USEC(bs->bs_intval));
	REG_WRITE(ah, AR_DMA_BEACON_PERIOD,
		  TU_TO_USEC(bs->bs_intval));

	REGWRITE_BUFFER_FLUSH(ah);

	REG_RMW_FIELD(ah, AR_RSSI_THR,
		      AR_RSSI_THR_BM_THR, bs->bs_bmissthreshold);

	beaconintval = bs->bs_intval;

	if (bs->bs_sleepduration > beaconintval)
		beaconintval = bs->bs_sleepduration;

	dtimperiod = bs->bs_dtimperiod;
	if (bs->bs_sleepduration > dtimperiod)
		dtimperiod = bs->bs_sleepduration;

	if (beaconintval == dtimperiod)
		nextTbtt = bs->bs_nextdtim;
	else
		nextTbtt = bs->bs_nexttbtt;

	ath_dbg(common, ATH_DBG_BEACON, "next DTIM %d\n", bs->bs_nextdtim);
	ath_dbg(common, ATH_DBG_BEACON, "next beacon %d\n", nextTbtt);
	ath_dbg(common, ATH_DBG_BEACON, "beacon period %d\n", beaconintval);
	ath_dbg(common, ATH_DBG_BEACON, "DTIM period %d\n", dtimperiod);

	ENABLE_REGWRITE_BUFFER(ah);

	REG_WRITE(ah, AR_NEXT_DTIM,
		  TU_TO_USEC(bs->bs_nextdtim - SLEEP_SLOP));
	REG_WRITE(ah, AR_NEXT_TIM, TU_TO_USEC(nextTbtt - SLEEP_SLOP));

	REG_WRITE(ah, AR_SLEEP1,
		  SM((CAB_TIMEOUT_VAL << 3), AR_SLEEP1_CAB_TIMEOUT)
		  | AR_SLEEP1_ASSUME_DTIM);

	if (pCap->hw_caps & ATH9K_HW_CAP_AUTOSLEEP)
		beacontimeout = (BEACON_TIMEOUT_VAL << 3);
	else
		beacontimeout = MIN_BEACON_TIMEOUT_VAL;

	REG_WRITE(ah, AR_SLEEP2,
		  SM(beacontimeout, AR_SLEEP2_BEACON_TIMEOUT));

	REG_WRITE(ah, AR_TIM_PERIOD, TU_TO_USEC(beaconintval));
	REG_WRITE(ah, AR_DTIM_PERIOD, TU_TO_USEC(dtimperiod));

	REGWRITE_BUFFER_FLUSH(ah);

	REG_SET_BIT(ah, AR_TIMER_MODE,
		    AR_TBTT_TIMER_EN | AR_TIM_TIMER_EN |
		    AR_DTIM_TIMER_EN);

	/* TSF Out of Range Threshold */
	REG_WRITE(ah, AR_TSFOOR_THRESHOLD, bs->bs_tsfoor_threshold);
}
EXPORT_SYMBOL(ath9k_hw_set_sta_beacon_timers);

/*******************/
/* HW Capabilities */
/*******************/

static u8 fixup_chainmask(u8 chip_chainmask, u8 eeprom_chainmask)
{
	eeprom_chainmask &= chip_chainmask;
	if (eeprom_chainmask)
		return eeprom_chainmask;
	else
		return chip_chainmask;
}

int ath9k_hw_fill_cap_info(struct ath_hw *ah)
{
	struct ath9k_hw_capabilities *pCap = &ah->caps;
	struct ath_regulatory *regulatory = ath9k_hw_regulatory(ah);
	struct ath_common *common = ath9k_hw_common(ah);
	struct ath_btcoex_hw *btcoex_hw = &ah->btcoex_hw;
	unsigned int chip_chainmask;

	u16 eeval;
	u8 ant_div_ctl1, tx_chainmask, rx_chainmask;

	eeval = ah->eep_ops->get_eeprom(ah, EEP_REG_0);
	regulatory->current_rd = eeval;

	if (ah->opmode != NL80211_IFTYPE_AP &&
	    ah->hw_version.subvendorid == AR_SUBVENDOR_ID_NEW_A) {
		if (regulatory->current_rd == 0x64 ||
		    regulatory->current_rd == 0x65)
			regulatory->current_rd += 5;
		else if (regulatory->current_rd == 0x41)
			regulatory->current_rd = 0x43;
		ath_dbg(common, ATH_DBG_REGULATORY,
			"regdomain mapped to 0x%x\n", regulatory->current_rd);
	}

	eeval = ah->eep_ops->get_eeprom(ah, EEP_OP_MODE);
	if ((eeval & (AR5416_OPFLAGS_11G | AR5416_OPFLAGS_11A)) == 0) {
		ath_err(common,
			"no band has been marked as supported in EEPROM\n");
		return -EINVAL;
	}

	if (eeval & AR5416_OPFLAGS_11A)
		pCap->hw_caps |= ATH9K_HW_CAP_5GHZ;

	if (eeval & AR5416_OPFLAGS_11G)
		pCap->hw_caps |= ATH9K_HW_CAP_2GHZ;

	if (AR_SREV_9485(ah) || AR_SREV_9285(ah) || AR_SREV_9330(ah))
		chip_chainmask = 1;
	else if (!AR_SREV_9280_20_OR_LATER(ah))
		chip_chainmask = 7;
	else if (!AR_SREV_9300_20_OR_LATER(ah) || AR_SREV_9340(ah))
		chip_chainmask = 3;
	else
		chip_chainmask = 7;

	pCap->tx_chainmask = ah->eep_ops->get_eeprom(ah, EEP_TX_MASK);
	/*
	 * For AR9271 we will temporarilly uses the rx chainmax as read from
	 * the EEPROM.
	 */
	if ((ah->hw_version.devid == AR5416_DEVID_PCI) &&
	    !(eeval & AR5416_OPFLAGS_11A) &&
	    !(AR_SREV_9271(ah)))
		/* CB71: GPIO 0 is pulled down to indicate 3 rx chains */
		pCap->rx_chainmask = ath9k_hw_gpio_get(ah, 0) ? 0x5 : 0x7;
	else if (AR_SREV_9100(ah))
		pCap->rx_chainmask = 0x7;
	else
		/* Use rx_chainmask from EEPROM. */
		pCap->rx_chainmask = ah->eep_ops->get_eeprom(ah, EEP_RX_MASK);

	pCap->tx_chainmask = fixup_chainmask(chip_chainmask, pCap->tx_chainmask);
	pCap->rx_chainmask = fixup_chainmask(chip_chainmask, pCap->rx_chainmask);
	ah->txchainmask = pCap->tx_chainmask;
	ah->rxchainmask = pCap->rx_chainmask;

	ah->misc_mode |= AR_PCU_MIC_NEW_LOC_ENA;

	/* enable key search for every frame in an aggregate */
	if (AR_SREV_9300_20_OR_LATER(ah))
		ah->misc_mode |= AR_PCU_ALWAYS_PERFORM_KEYSEARCH;

	common->crypt_caps |= ATH_CRYPT_CAP_CIPHER_AESCCM;

	if (ah->hw_version.devid != AR2427_DEVID_PCIE)
		pCap->hw_caps |= ATH9K_HW_CAP_HT;
	else
		pCap->hw_caps &= ~ATH9K_HW_CAP_HT;

	if (AR_SREV_9271(ah))
		pCap->num_gpio_pins = AR9271_NUM_GPIO;
	else if (AR_DEVID_7010(ah))
		pCap->num_gpio_pins = AR7010_NUM_GPIO;
	else if (AR_SREV_9300_20_OR_LATER(ah))
		pCap->num_gpio_pins = AR9300_NUM_GPIO;
	else if (AR_SREV_9287_11_OR_LATER(ah))
		pCap->num_gpio_pins = AR9287_NUM_GPIO;
	else if (AR_SREV_9285_12_OR_LATER(ah))
		pCap->num_gpio_pins = AR9285_NUM_GPIO;
	else if (AR_SREV_9280_20_OR_LATER(ah))
		pCap->num_gpio_pins = AR928X_NUM_GPIO;
	else
		pCap->num_gpio_pins = AR_NUM_GPIO;

	if (AR_SREV_9160_10_OR_LATER(ah) || AR_SREV_9100(ah)) {
		pCap->hw_caps |= ATH9K_HW_CAP_CST;
		pCap->rts_aggr_limit = ATH_AMPDU_LIMIT_MAX;
	} else {
		pCap->rts_aggr_limit = (8 * 1024);
	}

#if defined(CONFIG_RFKILL) || defined(CONFIG_RFKILL_MODULE)
	ah->rfsilent = ah->eep_ops->get_eeprom(ah, EEP_RF_SILENT);
	if (ah->rfsilent & EEP_RFSILENT_ENABLED) {
		ah->rfkill_gpio =
			MS(ah->rfsilent, EEP_RFSILENT_GPIO_SEL);
		ah->rfkill_polarity =
			MS(ah->rfsilent, EEP_RFSILENT_POLARITY);

		pCap->hw_caps |= ATH9K_HW_CAP_RFSILENT;
	}
#endif
	if (AR_SREV_9271(ah) || AR_SREV_9300_20_OR_LATER(ah))
		pCap->hw_caps |= ATH9K_HW_CAP_AUTOSLEEP;
	else
		pCap->hw_caps &= ~ATH9K_HW_CAP_AUTOSLEEP;

	if (AR_SREV_9280(ah) || AR_SREV_9285(ah))
		pCap->hw_caps &= ~ATH9K_HW_CAP_4KB_SPLITTRANS;
	else
		pCap->hw_caps |= ATH9K_HW_CAP_4KB_SPLITTRANS;

	if (common->btcoex_enabled) {
		if (AR_SREV_9300_20_OR_LATER(ah)) {
			btcoex_hw->scheme = ATH_BTCOEX_CFG_3WIRE;
			btcoex_hw->btactive_gpio = ATH_BTACTIVE_GPIO_9300;
			btcoex_hw->wlanactive_gpio = ATH_WLANACTIVE_GPIO_9300;
			btcoex_hw->btpriority_gpio = ATH_BTPRIORITY_GPIO_9300;
		} else if (AR_SREV_9280_20_OR_LATER(ah)) {
			btcoex_hw->btactive_gpio = ATH_BTACTIVE_GPIO_9280;
			btcoex_hw->wlanactive_gpio = ATH_WLANACTIVE_GPIO_9280;

			if (AR_SREV_9285(ah)) {
				btcoex_hw->scheme = ATH_BTCOEX_CFG_3WIRE;
				btcoex_hw->btpriority_gpio =
						ATH_BTPRIORITY_GPIO_9285;
			} else {
				btcoex_hw->scheme = ATH_BTCOEX_CFG_2WIRE;
			}
		}
	} else {
		btcoex_hw->scheme = ATH_BTCOEX_CFG_NONE;
	}

	if (AR_SREV_9300_20_OR_LATER(ah)) {
		pCap->hw_caps |= ATH9K_HW_CAP_EDMA | ATH9K_HW_CAP_FASTCLOCK;
		if (!AR_SREV_9330(ah) && !AR_SREV_9485(ah))
			pCap->hw_caps |= ATH9K_HW_CAP_LDPC;

		pCap->rx_hp_qdepth = ATH9K_HW_RX_HP_QDEPTH;
		pCap->rx_lp_qdepth = ATH9K_HW_RX_LP_QDEPTH;
		pCap->rx_status_len = sizeof(struct ar9003_rxs);
		pCap->tx_desc_len = sizeof(struct ar9003_txc);
		pCap->txs_len = sizeof(struct ar9003_txs);
		if (!ah->config.paprd_disable &&
		    ah->eep_ops->get_eeprom(ah, EEP_PAPRD))
			pCap->hw_caps |= ATH9K_HW_CAP_PAPRD;
	} else {
		pCap->tx_desc_len = sizeof(struct ath_desc);
		if (AR_SREV_9280_20(ah))
			pCap->hw_caps |= ATH9K_HW_CAP_FASTCLOCK;
	}

	if (AR_SREV_9300_20_OR_LATER(ah))
		pCap->hw_caps |= ATH9K_HW_CAP_RAC_SUPPORTED;

	if (AR_SREV_9300_20_OR_LATER(ah))
		ah->ent_mode = REG_READ(ah, AR_ENT_OTP);

	if (AR_SREV_9287_11_OR_LATER(ah) || AR_SREV_9271(ah))
		pCap->hw_caps |= ATH9K_HW_CAP_SGI_20;

	if (AR_SREV_9285(ah))
		if (ah->eep_ops->get_eeprom(ah, EEP_MODAL_VER) >= 3) {
			ant_div_ctl1 =
				ah->eep_ops->get_eeprom(ah, EEP_ANT_DIV_CTL1);
			if ((ant_div_ctl1 & 0x1) && ((ant_div_ctl1 >> 3) & 0x1))
				pCap->hw_caps |= ATH9K_HW_CAP_ANT_DIV_COMB;
		}
	if (AR_SREV_9300_20_OR_LATER(ah)) {
		if (ah->eep_ops->get_eeprom(ah, EEP_CHAIN_MASK_REDUCE))
			pCap->hw_caps |= ATH9K_HW_CAP_APM;
	}


	if (AR_SREV_9330(ah) || AR_SREV_9485(ah)) {
		ant_div_ctl1 = ah->eep_ops->get_eeprom(ah, EEP_ANT_DIV_CTL1);
		/*
		 * enable the diversity-combining algorithm only when
		 * both enable_lna_div and enable_fast_div are set
		 *		Table for Diversity
		 * ant_div_alt_lnaconf		bit 0-1
		 * ant_div_main_lnaconf		bit 2-3
		 * ant_div_alt_gaintb		bit 4
		 * ant_div_main_gaintb		bit 5
		 * enable_ant_div_lnadiv	bit 6
		 * enable_ant_fast_div		bit 7
		 */
		if ((ant_div_ctl1 >> 0x6) == 0x3)
			pCap->hw_caps |= ATH9K_HW_CAP_ANT_DIV_COMB;
	}

	if (AR_SREV_9485_10(ah)) {
		pCap->pcie_lcr_extsync_en = true;
		pCap->pcie_lcr_offset = 0x80;
	}

	tx_chainmask = pCap->tx_chainmask;
	rx_chainmask = pCap->rx_chainmask;
	while (tx_chainmask || rx_chainmask) {
		if (tx_chainmask & BIT(0))
			pCap->max_txchains++;
		if (rx_chainmask & BIT(0))
			pCap->max_rxchains++;

		tx_chainmask >>= 1;
		rx_chainmask >>= 1;
	}

	if (AR_SREV_9300_20_OR_LATER(ah)) {
		ah->enabled_cals |= TX_IQ_CAL;
		if (!AR_SREV_9330(ah))
			ah->enabled_cals |= TX_IQ_ON_AGC_CAL;
	}
	if (AR_SREV_9462(ah))
<<<<<<< HEAD
		pCap->hw_caps |= ATH9K_HW_CAP_RTT;
=======
		pCap->hw_caps |= ATH9K_HW_CAP_RTT | ATH9K_HW_CAP_MCI;
>>>>>>> befdbc51

	return 0;
}

/****************************/
/* GPIO / RFKILL / Antennae */
/****************************/

static void ath9k_hw_gpio_cfg_output_mux(struct ath_hw *ah,
					 u32 gpio, u32 type)
{
	int addr;
	u32 gpio_shift, tmp;

	if (gpio > 11)
		addr = AR_GPIO_OUTPUT_MUX3;
	else if (gpio > 5)
		addr = AR_GPIO_OUTPUT_MUX2;
	else
		addr = AR_GPIO_OUTPUT_MUX1;

	gpio_shift = (gpio % 6) * 5;

	if (AR_SREV_9280_20_OR_LATER(ah)
	    || (addr != AR_GPIO_OUTPUT_MUX1)) {
		REG_RMW(ah, addr, (type << gpio_shift),
			(0x1f << gpio_shift));
	} else {
		tmp = REG_READ(ah, addr);
		tmp = ((tmp & 0x1F0) << 1) | (tmp & ~0x1F0);
		tmp &= ~(0x1f << gpio_shift);
		tmp |= (type << gpio_shift);
		REG_WRITE(ah, addr, tmp);
	}
}

void ath9k_hw_cfg_gpio_input(struct ath_hw *ah, u32 gpio)
{
	u32 gpio_shift;

	BUG_ON(gpio >= ah->caps.num_gpio_pins);

	if (AR_DEVID_7010(ah)) {
		gpio_shift = gpio;
		REG_RMW(ah, AR7010_GPIO_OE,
			(AR7010_GPIO_OE_AS_INPUT << gpio_shift),
			(AR7010_GPIO_OE_MASK << gpio_shift));
		return;
	}

	gpio_shift = gpio << 1;
	REG_RMW(ah,
		AR_GPIO_OE_OUT,
		(AR_GPIO_OE_OUT_DRV_NO << gpio_shift),
		(AR_GPIO_OE_OUT_DRV << gpio_shift));
}
EXPORT_SYMBOL(ath9k_hw_cfg_gpio_input);

u32 ath9k_hw_gpio_get(struct ath_hw *ah, u32 gpio)
{
#define MS_REG_READ(x, y) \
	(MS(REG_READ(ah, AR_GPIO_IN_OUT), x##_GPIO_IN_VAL) & (AR_GPIO_BIT(y)))

	if (gpio >= ah->caps.num_gpio_pins)
		return 0xffffffff;

	if (AR_DEVID_7010(ah)) {
		u32 val;
		val = REG_READ(ah, AR7010_GPIO_IN);
		return (MS(val, AR7010_GPIO_IN_VAL) & AR_GPIO_BIT(gpio)) == 0;
	} else if (AR_SREV_9300_20_OR_LATER(ah))
		return (MS(REG_READ(ah, AR_GPIO_IN), AR9300_GPIO_IN_VAL) &
			AR_GPIO_BIT(gpio)) != 0;
	else if (AR_SREV_9271(ah))
		return MS_REG_READ(AR9271, gpio) != 0;
	else if (AR_SREV_9287_11_OR_LATER(ah))
		return MS_REG_READ(AR9287, gpio) != 0;
	else if (AR_SREV_9285_12_OR_LATER(ah))
		return MS_REG_READ(AR9285, gpio) != 0;
	else if (AR_SREV_9280_20_OR_LATER(ah))
		return MS_REG_READ(AR928X, gpio) != 0;
	else
		return MS_REG_READ(AR, gpio) != 0;
}
EXPORT_SYMBOL(ath9k_hw_gpio_get);

void ath9k_hw_cfg_output(struct ath_hw *ah, u32 gpio,
			 u32 ah_signal_type)
{
	u32 gpio_shift;

	if (AR_DEVID_7010(ah)) {
		gpio_shift = gpio;
		REG_RMW(ah, AR7010_GPIO_OE,
			(AR7010_GPIO_OE_AS_OUTPUT << gpio_shift),
			(AR7010_GPIO_OE_MASK << gpio_shift));
		return;
	}

	ath9k_hw_gpio_cfg_output_mux(ah, gpio, ah_signal_type);
	gpio_shift = 2 * gpio;
	REG_RMW(ah,
		AR_GPIO_OE_OUT,
		(AR_GPIO_OE_OUT_DRV_ALL << gpio_shift),
		(AR_GPIO_OE_OUT_DRV << gpio_shift));
}
EXPORT_SYMBOL(ath9k_hw_cfg_output);

void ath9k_hw_set_gpio(struct ath_hw *ah, u32 gpio, u32 val)
{
	if (AR_DEVID_7010(ah)) {
		val = val ? 0 : 1;
		REG_RMW(ah, AR7010_GPIO_OUT, ((val&1) << gpio),
			AR_GPIO_BIT(gpio));
		return;
	}

	if (AR_SREV_9271(ah))
		val = ~val;

	REG_RMW(ah, AR_GPIO_IN_OUT, ((val & 1) << gpio),
		AR_GPIO_BIT(gpio));
}
EXPORT_SYMBOL(ath9k_hw_set_gpio);

u32 ath9k_hw_getdefantenna(struct ath_hw *ah)
{
	return REG_READ(ah, AR_DEF_ANTENNA) & 0x7;
}
EXPORT_SYMBOL(ath9k_hw_getdefantenna);

void ath9k_hw_setantenna(struct ath_hw *ah, u32 antenna)
{
	REG_WRITE(ah, AR_DEF_ANTENNA, (antenna & 0x7));
}
EXPORT_SYMBOL(ath9k_hw_setantenna);

/*********************/
/* General Operation */
/*********************/

u32 ath9k_hw_getrxfilter(struct ath_hw *ah)
{
	u32 bits = REG_READ(ah, AR_RX_FILTER);
	u32 phybits = REG_READ(ah, AR_PHY_ERR);

	if (phybits & AR_PHY_ERR_RADAR)
		bits |= ATH9K_RX_FILTER_PHYRADAR;
	if (phybits & (AR_PHY_ERR_OFDM_TIMING | AR_PHY_ERR_CCK_TIMING))
		bits |= ATH9K_RX_FILTER_PHYERR;

	return bits;
}
EXPORT_SYMBOL(ath9k_hw_getrxfilter);

void ath9k_hw_setrxfilter(struct ath_hw *ah, u32 bits)
{
	u32 phybits;

	ENABLE_REGWRITE_BUFFER(ah);

	if (AR_SREV_9462(ah))
		bits |= ATH9K_RX_FILTER_CONTROL_WRAPPER;

	REG_WRITE(ah, AR_RX_FILTER, bits);

	phybits = 0;
	if (bits & ATH9K_RX_FILTER_PHYRADAR)
		phybits |= AR_PHY_ERR_RADAR;
	if (bits & ATH9K_RX_FILTER_PHYERR)
		phybits |= AR_PHY_ERR_OFDM_TIMING | AR_PHY_ERR_CCK_TIMING;
	REG_WRITE(ah, AR_PHY_ERR, phybits);

	if (phybits)
		REG_SET_BIT(ah, AR_RXCFG, AR_RXCFG_ZLFDMA);
	else
		REG_CLR_BIT(ah, AR_RXCFG, AR_RXCFG_ZLFDMA);

	REGWRITE_BUFFER_FLUSH(ah);
}
EXPORT_SYMBOL(ath9k_hw_setrxfilter);

bool ath9k_hw_phy_disable(struct ath_hw *ah)
{
	if (!ath9k_hw_set_reset_reg(ah, ATH9K_RESET_WARM))
		return false;

	ath9k_hw_init_pll(ah, NULL);
	return true;
}
EXPORT_SYMBOL(ath9k_hw_phy_disable);

bool ath9k_hw_disable(struct ath_hw *ah)
{
	if (!ath9k_hw_setpower(ah, ATH9K_PM_AWAKE))
		return false;

	if (!ath9k_hw_set_reset_reg(ah, ATH9K_RESET_COLD))
		return false;

	ath9k_hw_init_pll(ah, NULL);
	return true;
}
EXPORT_SYMBOL(ath9k_hw_disable);

static int get_antenna_gain(struct ath_hw *ah, struct ath9k_channel *chan)
{
	enum eeprom_param gain_param;

	if (IS_CHAN_2GHZ(chan))
		gain_param = EEP_ANTENNA_GAIN_2G;
	else
		gain_param = EEP_ANTENNA_GAIN_5G;

	return ah->eep_ops->get_eeprom(ah, gain_param);
}

void ath9k_hw_apply_txpower(struct ath_hw *ah, struct ath9k_channel *chan)
{
	struct ath_regulatory *reg = ath9k_hw_regulatory(ah);
	struct ieee80211_channel *channel;
	int chan_pwr, new_pwr, max_gain;
	int ant_gain, ant_reduction = 0;

	if (!chan)
		return;

	channel = chan->chan;
	chan_pwr = min_t(int, channel->max_power * 2, MAX_RATE_POWER);
	new_pwr = min_t(int, chan_pwr, reg->power_limit);
	max_gain = chan_pwr - new_pwr + channel->max_antenna_gain * 2;

	ant_gain = get_antenna_gain(ah, chan);
	if (ant_gain > max_gain)
		ant_reduction = ant_gain - max_gain;

	ah->eep_ops->set_txpower(ah, chan,
				 ath9k_regd_get_ctl(reg, chan),
				 ant_reduction, new_pwr, false);
}

void ath9k_hw_set_txpowerlimit(struct ath_hw *ah, u32 limit, bool test)
{
	struct ath_regulatory *reg = ath9k_hw_regulatory(ah);
	struct ath9k_channel *chan = ah->curchan;
	struct ieee80211_channel *channel = chan->chan;

<<<<<<< HEAD
	reg->power_limit = min_t(int, limit, MAX_RATE_POWER);
=======
	reg->power_limit = min_t(u32, limit, MAX_RATE_POWER);
>>>>>>> befdbc51
	if (test)
		channel->max_power = MAX_RATE_POWER / 2;

	ath9k_hw_apply_txpower(ah, chan);

	if (test)
		channel->max_power = DIV_ROUND_UP(reg->max_power_level, 2);
}
EXPORT_SYMBOL(ath9k_hw_set_txpowerlimit);

void ath9k_hw_setopmode(struct ath_hw *ah)
{
	ath9k_hw_set_operating_mode(ah, ah->opmode);
}
EXPORT_SYMBOL(ath9k_hw_setopmode);

void ath9k_hw_setmcastfilter(struct ath_hw *ah, u32 filter0, u32 filter1)
{
	REG_WRITE(ah, AR_MCAST_FIL0, filter0);
	REG_WRITE(ah, AR_MCAST_FIL1, filter1);
}
EXPORT_SYMBOL(ath9k_hw_setmcastfilter);

void ath9k_hw_write_associd(struct ath_hw *ah)
{
	struct ath_common *common = ath9k_hw_common(ah);

	REG_WRITE(ah, AR_BSS_ID0, get_unaligned_le32(common->curbssid));
	REG_WRITE(ah, AR_BSS_ID1, get_unaligned_le16(common->curbssid + 4) |
		  ((common->curaid & 0x3fff) << AR_BSS_ID1_AID_S));
}
EXPORT_SYMBOL(ath9k_hw_write_associd);

#define ATH9K_MAX_TSF_READ 10

u64 ath9k_hw_gettsf64(struct ath_hw *ah)
{
	u32 tsf_lower, tsf_upper1, tsf_upper2;
	int i;

	tsf_upper1 = REG_READ(ah, AR_TSF_U32);
	for (i = 0; i < ATH9K_MAX_TSF_READ; i++) {
		tsf_lower = REG_READ(ah, AR_TSF_L32);
		tsf_upper2 = REG_READ(ah, AR_TSF_U32);
		if (tsf_upper2 == tsf_upper1)
			break;
		tsf_upper1 = tsf_upper2;
	}

	WARN_ON( i == ATH9K_MAX_TSF_READ );

	return (((u64)tsf_upper1 << 32) | tsf_lower);
}
EXPORT_SYMBOL(ath9k_hw_gettsf64);

void ath9k_hw_settsf64(struct ath_hw *ah, u64 tsf64)
{
	REG_WRITE(ah, AR_TSF_L32, tsf64 & 0xffffffff);
	REG_WRITE(ah, AR_TSF_U32, (tsf64 >> 32) & 0xffffffff);
}
EXPORT_SYMBOL(ath9k_hw_settsf64);

void ath9k_hw_reset_tsf(struct ath_hw *ah)
{
	if (!ath9k_hw_wait(ah, AR_SLP32_MODE, AR_SLP32_TSF_WRITE_STATUS, 0,
			   AH_TSF_WRITE_TIMEOUT))
		ath_dbg(ath9k_hw_common(ah), ATH_DBG_RESET,
			"AR_SLP32_TSF_WRITE_STATUS limit exceeded\n");

	REG_WRITE(ah, AR_RESET_TSF, AR_RESET_TSF_ONCE);
}
EXPORT_SYMBOL(ath9k_hw_reset_tsf);

void ath9k_hw_set_tsfadjust(struct ath_hw *ah, u32 setting)
{
	if (setting)
		ah->misc_mode |= AR_PCU_TX_ADD_TSF;
	else
		ah->misc_mode &= ~AR_PCU_TX_ADD_TSF;
}
EXPORT_SYMBOL(ath9k_hw_set_tsfadjust);

void ath9k_hw_set11nmac2040(struct ath_hw *ah)
{
	struct ieee80211_conf *conf = &ath9k_hw_common(ah)->hw->conf;
	u32 macmode;

	if (conf_is_ht40(conf) && !ah->config.cwm_ignore_extcca)
		macmode = AR_2040_JOINED_RX_CLEAR;
	else
		macmode = 0;

	REG_WRITE(ah, AR_2040_MODE, macmode);
}

/* HW Generic timers configuration */

static const struct ath_gen_timer_configuration gen_tmr_configuration[] =
{
	{AR_NEXT_NDP_TIMER, AR_NDP_PERIOD, AR_TIMER_MODE, 0x0080},
	{AR_NEXT_NDP_TIMER, AR_NDP_PERIOD, AR_TIMER_MODE, 0x0080},
	{AR_NEXT_NDP_TIMER, AR_NDP_PERIOD, AR_TIMER_MODE, 0x0080},
	{AR_NEXT_NDP_TIMER, AR_NDP_PERIOD, AR_TIMER_MODE, 0x0080},
	{AR_NEXT_NDP_TIMER, AR_NDP_PERIOD, AR_TIMER_MODE, 0x0080},
	{AR_NEXT_NDP_TIMER, AR_NDP_PERIOD, AR_TIMER_MODE, 0x0080},
	{AR_NEXT_NDP_TIMER, AR_NDP_PERIOD, AR_TIMER_MODE, 0x0080},
	{AR_NEXT_NDP_TIMER, AR_NDP_PERIOD, AR_TIMER_MODE, 0x0080},
	{AR_NEXT_NDP2_TIMER, AR_NDP2_PERIOD, AR_NDP2_TIMER_MODE, 0x0001},
	{AR_NEXT_NDP2_TIMER + 1*4, AR_NDP2_PERIOD + 1*4,
				AR_NDP2_TIMER_MODE, 0x0002},
	{AR_NEXT_NDP2_TIMER + 2*4, AR_NDP2_PERIOD + 2*4,
				AR_NDP2_TIMER_MODE, 0x0004},
	{AR_NEXT_NDP2_TIMER + 3*4, AR_NDP2_PERIOD + 3*4,
				AR_NDP2_TIMER_MODE, 0x0008},
	{AR_NEXT_NDP2_TIMER + 4*4, AR_NDP2_PERIOD + 4*4,
				AR_NDP2_TIMER_MODE, 0x0010},
	{AR_NEXT_NDP2_TIMER + 5*4, AR_NDP2_PERIOD + 5*4,
				AR_NDP2_TIMER_MODE, 0x0020},
	{AR_NEXT_NDP2_TIMER + 6*4, AR_NDP2_PERIOD + 6*4,
				AR_NDP2_TIMER_MODE, 0x0040},
	{AR_NEXT_NDP2_TIMER + 7*4, AR_NDP2_PERIOD + 7*4,
				AR_NDP2_TIMER_MODE, 0x0080}
};

/* HW generic timer primitives */

/* compute and clear index of rightmost 1 */
static u32 rightmost_index(struct ath_gen_timer_table *timer_table, u32 *mask)
{
	u32 b;

	b = *mask;
	b &= (0-b);
	*mask &= ~b;
	b *= debruijn32;
	b >>= 27;

	return timer_table->gen_timer_index[b];
}

u32 ath9k_hw_gettsf32(struct ath_hw *ah)
{
	return REG_READ(ah, AR_TSF_L32);
}
EXPORT_SYMBOL(ath9k_hw_gettsf32);

struct ath_gen_timer *ath_gen_timer_alloc(struct ath_hw *ah,
					  void (*trigger)(void *),
					  void (*overflow)(void *),
					  void *arg,
					  u8 timer_index)
{
	struct ath_gen_timer_table *timer_table = &ah->hw_gen_timers;
	struct ath_gen_timer *timer;

	timer = kzalloc(sizeof(struct ath_gen_timer), GFP_KERNEL);

	if (timer == NULL) {
		ath_err(ath9k_hw_common(ah),
			"Failed to allocate memory for hw timer[%d]\n",
			timer_index);
		return NULL;
	}

	/* allocate a hardware generic timer slot */
	timer_table->timers[timer_index] = timer;
	timer->index = timer_index;
	timer->trigger = trigger;
	timer->overflow = overflow;
	timer->arg = arg;

	return timer;
}
EXPORT_SYMBOL(ath_gen_timer_alloc);

void ath9k_hw_gen_timer_start(struct ath_hw *ah,
			      struct ath_gen_timer *timer,
			      u32 trig_timeout,
			      u32 timer_period)
{
	struct ath_gen_timer_table *timer_table = &ah->hw_gen_timers;
	u32 tsf, timer_next;

	BUG_ON(!timer_period);

	set_bit(timer->index, &timer_table->timer_mask.timer_bits);

	tsf = ath9k_hw_gettsf32(ah);

	timer_next = tsf + trig_timeout;

	ath_dbg(ath9k_hw_common(ah), ATH_DBG_HWTIMER,
		"current tsf %x period %x timer_next %x\n",
		tsf, timer_period, timer_next);

	/*
	 * Program generic timer registers
	 */
	REG_WRITE(ah, gen_tmr_configuration[timer->index].next_addr,
		 timer_next);
	REG_WRITE(ah, gen_tmr_configuration[timer->index].period_addr,
		  timer_period);
	REG_SET_BIT(ah, gen_tmr_configuration[timer->index].mode_addr,
		    gen_tmr_configuration[timer->index].mode_mask);

	if (AR_SREV_9462(ah)) {
		/*
		 * Starting from AR9462, each generic timer can select which tsf
		 * to use. But we still follow the old rule, 0 - 7 use tsf and
		 * 8 - 15  use tsf2.
		 */
		if ((timer->index < AR_GEN_TIMER_BANK_1_LEN))
			REG_CLR_BIT(ah, AR_MAC_PCU_GEN_TIMER_TSF_SEL,
				       (1 << timer->index));
		else
			REG_SET_BIT(ah, AR_MAC_PCU_GEN_TIMER_TSF_SEL,
				       (1 << timer->index));
	}

	/* Enable both trigger and thresh interrupt masks */
	REG_SET_BIT(ah, AR_IMR_S5,
		(SM(AR_GENTMR_BIT(timer->index), AR_IMR_S5_GENTIMER_THRESH) |
		SM(AR_GENTMR_BIT(timer->index), AR_IMR_S5_GENTIMER_TRIG)));
}
EXPORT_SYMBOL(ath9k_hw_gen_timer_start);

void ath9k_hw_gen_timer_stop(struct ath_hw *ah, struct ath_gen_timer *timer)
{
	struct ath_gen_timer_table *timer_table = &ah->hw_gen_timers;

	if ((timer->index < AR_FIRST_NDP_TIMER) ||
		(timer->index >= ATH_MAX_GEN_TIMER)) {
		return;
	}

	/* Clear generic timer enable bits. */
	REG_CLR_BIT(ah, gen_tmr_configuration[timer->index].mode_addr,
			gen_tmr_configuration[timer->index].mode_mask);

	/* Disable both trigger and thresh interrupt masks */
	REG_CLR_BIT(ah, AR_IMR_S5,
		(SM(AR_GENTMR_BIT(timer->index), AR_IMR_S5_GENTIMER_THRESH) |
		SM(AR_GENTMR_BIT(timer->index), AR_IMR_S5_GENTIMER_TRIG)));

	clear_bit(timer->index, &timer_table->timer_mask.timer_bits);
}
EXPORT_SYMBOL(ath9k_hw_gen_timer_stop);

void ath_gen_timer_free(struct ath_hw *ah, struct ath_gen_timer *timer)
{
	struct ath_gen_timer_table *timer_table = &ah->hw_gen_timers;

	/* free the hardware generic timer slot */
	timer_table->timers[timer->index] = NULL;
	kfree(timer);
}
EXPORT_SYMBOL(ath_gen_timer_free);

/*
 * Generic Timer Interrupts handling
 */
void ath_gen_timer_isr(struct ath_hw *ah)
{
	struct ath_gen_timer_table *timer_table = &ah->hw_gen_timers;
	struct ath_gen_timer *timer;
	struct ath_common *common = ath9k_hw_common(ah);
	u32 trigger_mask, thresh_mask, index;

	/* get hardware generic timer interrupt status */
	trigger_mask = ah->intr_gen_timer_trigger;
	thresh_mask = ah->intr_gen_timer_thresh;
	trigger_mask &= timer_table->timer_mask.val;
	thresh_mask &= timer_table->timer_mask.val;

	trigger_mask &= ~thresh_mask;

	while (thresh_mask) {
		index = rightmost_index(timer_table, &thresh_mask);
		timer = timer_table->timers[index];
		BUG_ON(!timer);
		ath_dbg(common, ATH_DBG_HWTIMER,
			"TSF overflow for Gen timer %d\n", index);
		timer->overflow(timer->arg);
	}

	while (trigger_mask) {
		index = rightmost_index(timer_table, &trigger_mask);
		timer = timer_table->timers[index];
		BUG_ON(!timer);
		ath_dbg(common, ATH_DBG_HWTIMER,
			"Gen timer[%d] trigger\n", index);
		timer->trigger(timer->arg);
	}
}
EXPORT_SYMBOL(ath_gen_timer_isr);

/********/
/* HTC  */
/********/

void ath9k_hw_htc_resetinit(struct ath_hw *ah)
{
	ah->htc_reset_init = true;
}
EXPORT_SYMBOL(ath9k_hw_htc_resetinit);

static struct {
	u32 version;
	const char * name;
} ath_mac_bb_names[] = {
	/* Devices with external radios */
	{ AR_SREV_VERSION_5416_PCI,	"5416" },
	{ AR_SREV_VERSION_5416_PCIE,	"5418" },
	{ AR_SREV_VERSION_9100,		"9100" },
	{ AR_SREV_VERSION_9160,		"9160" },
	/* Single-chip solutions */
	{ AR_SREV_VERSION_9280,		"9280" },
	{ AR_SREV_VERSION_9285,		"9285" },
	{ AR_SREV_VERSION_9287,         "9287" },
	{ AR_SREV_VERSION_9271,         "9271" },
	{ AR_SREV_VERSION_9300,         "9300" },
	{ AR_SREV_VERSION_9330,         "9330" },
	{ AR_SREV_VERSION_9340,		"9340" },
	{ AR_SREV_VERSION_9485,         "9485" },
	{ AR_SREV_VERSION_9462,         "9462" },
};

/* For devices with external radios */
static struct {
	u16 version;
	const char * name;
} ath_rf_names[] = {
	{ 0,				"5133" },
	{ AR_RAD5133_SREV_MAJOR,	"5133" },
	{ AR_RAD5122_SREV_MAJOR,	"5122" },
	{ AR_RAD2133_SREV_MAJOR,	"2133" },
	{ AR_RAD2122_SREV_MAJOR,	"2122" }
};

/*
 * Return the MAC/BB name. "????" is returned if the MAC/BB is unknown.
 */
static const char *ath9k_hw_mac_bb_name(u32 mac_bb_version)
{
	int i;

	for (i=0; i<ARRAY_SIZE(ath_mac_bb_names); i++) {
		if (ath_mac_bb_names[i].version == mac_bb_version) {
			return ath_mac_bb_names[i].name;
		}
	}

	return "????";
}

/*
 * Return the RF name. "????" is returned if the RF is unknown.
 * Used for devices with external radios.
 */
static const char *ath9k_hw_rf_name(u16 rf_version)
{
	int i;

	for (i=0; i<ARRAY_SIZE(ath_rf_names); i++) {
		if (ath_rf_names[i].version == rf_version) {
			return ath_rf_names[i].name;
		}
	}

	return "????";
}

void ath9k_hw_name(struct ath_hw *ah, char *hw_name, size_t len)
{
	int used;

	/* chipsets >= AR9280 are single-chip */
	if (AR_SREV_9280_20_OR_LATER(ah)) {
		used = snprintf(hw_name, len,
			       "Atheros AR%s Rev:%x",
			       ath9k_hw_mac_bb_name(ah->hw_version.macVersion),
			       ah->hw_version.macRev);
	}
	else {
		used = snprintf(hw_name, len,
			       "Atheros AR%s MAC/BB Rev:%x AR%s RF Rev:%x",
			       ath9k_hw_mac_bb_name(ah->hw_version.macVersion),
			       ah->hw_version.macRev,
			       ath9k_hw_rf_name((ah->hw_version.analog5GhzRev &
						AR_RADIO_SREV_MAJOR)),
			       ah->hw_version.phyRev);
	}

	hw_name[used] = '\0';
}
EXPORT_SYMBOL(ath9k_hw_name);<|MERGE_RESOLUTION|>--- conflicted
+++ resolved
@@ -2335,11 +2335,7 @@
 			ah->enabled_cals |= TX_IQ_ON_AGC_CAL;
 	}
 	if (AR_SREV_9462(ah))
-<<<<<<< HEAD
-		pCap->hw_caps |= ATH9K_HW_CAP_RTT;
-=======
 		pCap->hw_caps |= ATH9K_HW_CAP_RTT | ATH9K_HW_CAP_MCI;
->>>>>>> befdbc51
 
 	return 0;
 }
@@ -2587,11 +2583,7 @@
 	struct ath9k_channel *chan = ah->curchan;
 	struct ieee80211_channel *channel = chan->chan;
 
-<<<<<<< HEAD
-	reg->power_limit = min_t(int, limit, MAX_RATE_POWER);
-=======
 	reg->power_limit = min_t(u32, limit, MAX_RATE_POWER);
->>>>>>> befdbc51
 	if (test)
 		channel->max_power = MAX_RATE_POWER / 2;
 
