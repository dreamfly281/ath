--- conflicted
+++ resolved
@@ -393,17 +393,6 @@
 	tsf += TU_TO_USEC(ah->config.sw_beacon_response_time);
 	tsftu = TSF_TO_TU((tsf * ATH_BCBUF) >>32, tsf * ATH_BCBUF);
 	slot = (tsftu % (intval * ATH_BCBUF)) / intval;
-<<<<<<< HEAD
-	/*
-	 * Reverse the slot order to get slot 0 on the TBTT offset that does
-	 * not require TSF adjustment and other slots adding
-	 * slot/ATH_BCBUF * beacon_int to timestamp. For example, with
-	 * ATH_BCBUF = 4, we process beacon slots as follows: 3 2 1 0 3 2 1 ..
-	 * and slot 0 is at correct offset to TBTT.
-	 */
-	slot = ATH_BCBUF - slot - 1;
-=======
->>>>>>> b37e3b6d
 	vif = sc->beacon.bslot[slot];
 
 	ath_dbg(common, ATH_DBG_BEACON,
