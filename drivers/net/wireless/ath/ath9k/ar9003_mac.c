/*
 * Copyright (c) 2010-2011 Atheros Communications Inc.
 *
 * Permission to use, copy, modify, and/or distribute this software for any
 * purpose with or without fee is hereby granted, provided that the above
 * copyright notice and this permission notice appear in all copies.
 *
 * THE SOFTWARE IS PROVIDED "AS IS" AND THE AUTHOR DISCLAIMS ALL WARRANTIES
 * WITH REGARD TO THIS SOFTWARE INCLUDING ALL IMPLIED WARRANTIES OF
 * MERCHANTABILITY AND FITNESS. IN NO EVENT SHALL THE AUTHOR BE LIABLE FOR
 * ANY SPECIAL, DIRECT, INDIRECT, OR CONSEQUENTIAL DAMAGES OR ANY DAMAGES
 * WHATSOEVER RESULTING FROM LOSS OF USE, DATA OR PROFITS, WHETHER IN AN
 * ACTION OF CONTRACT, NEGLIGENCE OR OTHER TORTIOUS ACTION, ARISING OUT OF
 * OR IN CONNECTION WITH THE USE OR PERFORMANCE OF THIS SOFTWARE.
 */
#include <linux/export.h>
#include "hw.h"
#include "ar9003_mac.h"
#include "ar9003_mci.h"

static void ar9003_hw_rx_enable(struct ath_hw *hw)
{
	REG_WRITE(hw, AR_CR, 0);
}

static void
ar9003_set_txdesc(struct ath_hw *ah, void *ds, struct ath_tx_info *i)
{
	struct ar9003_txc *ads = ds;
	int checksum = 0;
	u32 val, ctl12, ctl17;
	u8 desc_len;

	desc_len = (AR_SREV_9462(ah) ? 0x18 : 0x17);

	val = (ATHEROS_VENDOR_ID << AR_DescId_S) |
	      (1 << AR_TxRxDesc_S) |
	      (1 << AR_CtrlStat_S) |
	      (i->qcu << AR_TxQcuNum_S) | desc_len;

	checksum += val;
	ACCESS_ONCE(ads->info) = val;

	checksum += i->link;
	ACCESS_ONCE(ads->link) = i->link;

	checksum += i->buf_addr[0];
	ACCESS_ONCE(ads->data0) = i->buf_addr[0];
	checksum += i->buf_addr[1];
	ACCESS_ONCE(ads->data1) = i->buf_addr[1];
	checksum += i->buf_addr[2];
	ACCESS_ONCE(ads->data2) = i->buf_addr[2];
	checksum += i->buf_addr[3];
	ACCESS_ONCE(ads->data3) = i->buf_addr[3];

	checksum += (val = (i->buf_len[0] << AR_BufLen_S) & AR_BufLen);
	ACCESS_ONCE(ads->ctl3) = val;
	checksum += (val = (i->buf_len[1] << AR_BufLen_S) & AR_BufLen);
	ACCESS_ONCE(ads->ctl5) = val;
	checksum += (val = (i->buf_len[2] << AR_BufLen_S) & AR_BufLen);
	ACCESS_ONCE(ads->ctl7) = val;
	checksum += (val = (i->buf_len[3] << AR_BufLen_S) & AR_BufLen);
	ACCESS_ONCE(ads->ctl9) = val;

	checksum = (u16) (((checksum & 0xffff) + (checksum >> 16)) & 0xffff);
	ACCESS_ONCE(ads->ctl10) = checksum;

	if (i->is_first || i->is_last) {
		ACCESS_ONCE(ads->ctl13) = set11nTries(i->rates, 0)
			| set11nTries(i->rates, 1)
			| set11nTries(i->rates, 2)
			| set11nTries(i->rates, 3)
			| (i->dur_update ? AR_DurUpdateEna : 0)
			| SM(0, AR_BurstDur);

		ACCESS_ONCE(ads->ctl14) = set11nRate(i->rates, 0)
			| set11nRate(i->rates, 1)
			| set11nRate(i->rates, 2)
			| set11nRate(i->rates, 3);
	} else {
		ACCESS_ONCE(ads->ctl13) = 0;
		ACCESS_ONCE(ads->ctl14) = 0;
	}

	ads->ctl20 = 0;
	ads->ctl21 = 0;
	ads->ctl22 = 0;
	ads->ctl23 = 0;

	ctl17 = SM(i->keytype, AR_EncrType);
	if (!i->is_first) {
		ACCESS_ONCE(ads->ctl11) = 0;
		ACCESS_ONCE(ads->ctl12) = i->is_last ? 0 : AR_TxMore;
		ACCESS_ONCE(ads->ctl15) = 0;
		ACCESS_ONCE(ads->ctl16) = 0;
		ACCESS_ONCE(ads->ctl17) = ctl17;
		ACCESS_ONCE(ads->ctl18) = 0;
		ACCESS_ONCE(ads->ctl19) = 0;
		return;
	}

	ACCESS_ONCE(ads->ctl11) = (i->pkt_len & AR_FrameLen)
		| (i->flags & ATH9K_TXDESC_VMF ? AR_VirtMoreFrag : 0)
		| SM(i->txpower, AR_XmitPower)
		| (i->flags & ATH9K_TXDESC_VEOL ? AR_VEOL : 0)
		| (i->keyix != ATH9K_TXKEYIX_INVALID ? AR_DestIdxValid : 0)
		| (i->flags & ATH9K_TXDESC_LOWRXCHAIN ? AR_LowRxChain : 0)
		| (i->flags & ATH9K_TXDESC_CLRDMASK ? AR_ClrDestMask : 0)
		| (i->flags & ATH9K_TXDESC_RTSENA ? AR_RTSEnable :
		   (i->flags & ATH9K_TXDESC_CTSENA ? AR_CTSEnable : 0));

	ctl12 = (i->keyix != ATH9K_TXKEYIX_INVALID ?
		 SM(i->keyix, AR_DestIdx) : 0)
		| SM(i->type, AR_FrameType)
		| (i->flags & ATH9K_TXDESC_NOACK ? AR_NoAck : 0)
		| (i->flags & ATH9K_TXDESC_EXT_ONLY ? AR_ExtOnly : 0)
		| (i->flags & ATH9K_TXDESC_EXT_AND_CTL ? AR_ExtAndCtl : 0);

	ctl17 |= (i->flags & ATH9K_TXDESC_LDPC ? AR_LDPC : 0);
	switch (i->aggr) {
	case AGGR_BUF_FIRST:
		ctl17 |= SM(i->aggr_len, AR_AggrLen);
		/* fall through */
	case AGGR_BUF_MIDDLE:
		ctl12 |= AR_IsAggr | AR_MoreAggr;
		ctl17 |= SM(i->ndelim, AR_PadDelim);
		break;
	case AGGR_BUF_LAST:
		ctl12 |= AR_IsAggr;
		break;
	case AGGR_BUF_NONE:
		break;
	}

	val = (i->flags & ATH9K_TXDESC_PAPRD) >> ATH9K_TXDESC_PAPRD_S;
	ctl12 |= SM(val, AR_PAPRDChainMask);

	ACCESS_ONCE(ads->ctl12) = ctl12;
	ACCESS_ONCE(ads->ctl17) = ctl17;

	ACCESS_ONCE(ads->ctl15) = set11nPktDurRTSCTS(i->rates, 0)
		| set11nPktDurRTSCTS(i->rates, 1);

	ACCESS_ONCE(ads->ctl16) = set11nPktDurRTSCTS(i->rates, 2)
		| set11nPktDurRTSCTS(i->rates, 3);

	ACCESS_ONCE(ads->ctl18) = set11nRateFlags(i->rates, 0)
		| set11nRateFlags(i->rates, 1)
		| set11nRateFlags(i->rates, 2)
		| set11nRateFlags(i->rates, 3)
		| SM(i->rtscts_rate, AR_RTSCTSRate);

	ACCESS_ONCE(ads->ctl19) = AR_Not_Sounding;
}

static u16 ar9003_calc_ptr_chksum(struct ar9003_txc *ads)
{
	int checksum;

	checksum = ads->info + ads->link
		+ ads->data0 + ads->ctl3
		+ ads->data1 + ads->ctl5
		+ ads->data2 + ads->ctl7
		+ ads->data3 + ads->ctl9;

	return ((checksum & 0xffff) + (checksum >> 16)) & AR_TxPtrChkSum;
}

static void ar9003_hw_set_desc_link(void *ds, u32 ds_link)
{
	struct ar9003_txc *ads = ds;

	ads->link = ds_link;
	ads->ctl10 &= ~AR_TxPtrChkSum;
	ads->ctl10 |= ar9003_calc_ptr_chksum(ads);
}

static bool ar9003_hw_get_isr(struct ath_hw *ah, enum ath9k_int *masked)
{
	u32 isr = 0;
	u32 mask2 = 0;
	struct ath9k_hw_capabilities *pCap = &ah->caps;
	struct ath_common *common = ath9k_hw_common(ah);
	u32 sync_cause = 0, async_cause;

	async_cause = REG_READ(ah, AR_INTR_ASYNC_CAUSE);

	if (async_cause & (AR_INTR_MAC_IRQ | AR_INTR_ASYNC_MASK_MCI)) {
		if ((REG_READ(ah, AR_RTC_STATUS) & AR_RTC_STATUS_M)
				== AR_RTC_STATUS_ON)
			isr = REG_READ(ah, AR_ISR);
	}


	sync_cause = REG_READ(ah, AR_INTR_SYNC_CAUSE) & AR_INTR_SYNC_DEFAULT;

	*masked = 0;

	if (!isr && !sync_cause && !async_cause)
		return false;

	if (isr) {
		if (isr & AR_ISR_BCNMISC) {
			u32 isr2;
			isr2 = REG_READ(ah, AR_ISR_S2);

			mask2 |= ((isr2 & AR_ISR_S2_TIM) >>
				  MAP_ISR_S2_TIM);
			mask2 |= ((isr2 & AR_ISR_S2_DTIM) >>
				  MAP_ISR_S2_DTIM);
			mask2 |= ((isr2 & AR_ISR_S2_DTIMSYNC) >>
				  MAP_ISR_S2_DTIMSYNC);
			mask2 |= ((isr2 & AR_ISR_S2_CABEND) >>
				  MAP_ISR_S2_CABEND);
			mask2 |= ((isr2 & AR_ISR_S2_GTT) <<
				  MAP_ISR_S2_GTT);
			mask2 |= ((isr2 & AR_ISR_S2_CST) <<
				  MAP_ISR_S2_CST);
			mask2 |= ((isr2 & AR_ISR_S2_TSFOOR) >>
				  MAP_ISR_S2_TSFOOR);
			mask2 |= ((isr2 & AR_ISR_S2_BB_WATCHDOG) >>
				  MAP_ISR_S2_BB_WATCHDOG);

			if (!(pCap->hw_caps & ATH9K_HW_CAP_RAC_SUPPORTED)) {
				REG_WRITE(ah, AR_ISR_S2, isr2);
				isr &= ~AR_ISR_BCNMISC;
			}
		}

		if ((pCap->hw_caps & ATH9K_HW_CAP_RAC_SUPPORTED))
			isr = REG_READ(ah, AR_ISR_RAC);

		if (isr == 0xffffffff) {
			*masked = 0;
			return false;
		}

		*masked = isr & ATH9K_INT_COMMON;

		if (ah->config.rx_intr_mitigation)
			if (isr & (AR_ISR_RXMINTR | AR_ISR_RXINTM))
				*masked |= ATH9K_INT_RXLP;

		if (ah->config.tx_intr_mitigation)
			if (isr & (AR_ISR_TXMINTR | AR_ISR_TXINTM))
				*masked |= ATH9K_INT_TX;

		if (isr & (AR_ISR_LP_RXOK | AR_ISR_RXERR))
			*masked |= ATH9K_INT_RXLP;

		if (isr & AR_ISR_HP_RXOK)
			*masked |= ATH9K_INT_RXHP;

		if (isr & (AR_ISR_TXOK | AR_ISR_TXERR | AR_ISR_TXEOL)) {
			*masked |= ATH9K_INT_TX;

			if (!(pCap->hw_caps & ATH9K_HW_CAP_RAC_SUPPORTED)) {
				u32 s0, s1;
				s0 = REG_READ(ah, AR_ISR_S0);
				REG_WRITE(ah, AR_ISR_S0, s0);
				s1 = REG_READ(ah, AR_ISR_S1);
				REG_WRITE(ah, AR_ISR_S1, s1);

				isr &= ~(AR_ISR_TXOK | AR_ISR_TXERR |
					 AR_ISR_TXEOL);
			}
		}

		if (isr & AR_ISR_GENTMR) {
			u32 s5;

			if (pCap->hw_caps & ATH9K_HW_CAP_RAC_SUPPORTED)
				s5 = REG_READ(ah, AR_ISR_S5_S);
			else
				s5 = REG_READ(ah, AR_ISR_S5);

			ah->intr_gen_timer_trigger =
				MS(s5, AR_ISR_S5_GENTIMER_TRIG);

			ah->intr_gen_timer_thresh =
				MS(s5, AR_ISR_S5_GENTIMER_THRESH);

			if (ah->intr_gen_timer_trigger)
				*masked |= ATH9K_INT_GENTIMER;

			if (!(pCap->hw_caps & ATH9K_HW_CAP_RAC_SUPPORTED)) {
				REG_WRITE(ah, AR_ISR_S5, s5);
				isr &= ~AR_ISR_GENTMR;
			}

		}

		*masked |= mask2;

		if (!(pCap->hw_caps & ATH9K_HW_CAP_RAC_SUPPORTED)) {
			REG_WRITE(ah, AR_ISR, isr);

			(void) REG_READ(ah, AR_ISR);
		}

		if (*masked & ATH9K_INT_BB_WATCHDOG)
			ar9003_hw_bb_watchdog_read(ah);
	}

	if (async_cause & AR_INTR_ASYNC_MASK_MCI)
		ar9003_mci_get_isr(ah, masked);

	if (sync_cause) {
		if (sync_cause & AR_INTR_SYNC_RADM_CPL_TIMEOUT) {
			REG_WRITE(ah, AR_RC, AR_RC_HOSTIF);
			REG_WRITE(ah, AR_RC, 0);
			*masked |= ATH9K_INT_FATAL;
		}

		if (sync_cause & AR_INTR_SYNC_LOCAL_TIMEOUT)
			ath_dbg(common, INTERRUPT,
				"AR_INTR_SYNC_LOCAL_TIMEOUT\n");

		REG_WRITE(ah, AR_INTR_SYNC_CAUSE_CLR, sync_cause);
		(void) REG_READ(ah, AR_INTR_SYNC_CAUSE_CLR);

	}
	return true;
}

static int ar9003_hw_proc_txdesc(struct ath_hw *ah, void *ds,
				 struct ath_tx_status *ts)
{
	struct ar9003_txc *txc = (struct ar9003_txc *) ds;
	struct ar9003_txs *ads;
	u32 status;

	ads = &ah->ts_ring[ah->ts_tail];

	status = ACCESS_ONCE(ads->status8);
	if ((status & AR_TxDone) == 0)
		return -EINPROGRESS;

	ts->qid = MS(ads->ds_info, AR_TxQcuNum);
	if (!txc || (MS(txc->info, AR_TxQcuNum) == ts->qid))
		ah->ts_tail = (ah->ts_tail + 1) % ah->ts_size;
	else
		return -ENOENT;

	if ((MS(ads->ds_info, AR_DescId) != ATHEROS_VENDOR_ID) ||
	    (MS(ads->ds_info, AR_TxRxDesc) != 1)) {
		ath_dbg(ath9k_hw_common(ah), XMIT,
			"Tx Descriptor error %x\n", ads->ds_info);
		memset(ads, 0, sizeof(*ads));
		return -EIO;
	}

	ts->ts_rateindex = MS(status, AR_FinalTxIdx);
	ts->ts_seqnum = MS(status, AR_SeqNum);
	ts->tid = MS(status, AR_TxTid);

	ts->desc_id = MS(ads->status1, AR_TxDescId);
	ts->ts_tstamp = ads->status4;
	ts->ts_status = 0;
	ts->ts_flags  = 0;

	if (status & AR_TxOpExceeded)
		ts->ts_status |= ATH9K_TXERR_XTXOP;
	status = ACCESS_ONCE(ads->status2);
	ts->ts_rssi_ctl0 = MS(status, AR_TxRSSIAnt00);
	ts->ts_rssi_ctl1 = MS(status, AR_TxRSSIAnt01);
	ts->ts_rssi_ctl2 = MS(status, AR_TxRSSIAnt02);
	if (status & AR_TxBaStatus) {
		ts->ts_flags |= ATH9K_TX_BA;
		ts->ba_low = ads->status5;
		ts->ba_high = ads->status6;
	}

	status = ACCESS_ONCE(ads->status3);
	if (status & AR_ExcessiveRetries)
		ts->ts_status |= ATH9K_TXERR_XRETRY;
	if (status & AR_Filtered)
		ts->ts_status |= ATH9K_TXERR_FILT;
	if (status & AR_FIFOUnderrun) {
		ts->ts_status |= ATH9K_TXERR_FIFO;
		ath9k_hw_updatetxtriglevel(ah, true);
	}
	if (status & AR_TxTimerExpired)
		ts->ts_status |= ATH9K_TXERR_TIMER_EXPIRED;
	if (status & AR_DescCfgErr)
		ts->ts_flags |= ATH9K_TX_DESC_CFG_ERR;
	if (status & AR_TxDataUnderrun) {
		ts->ts_flags |= ATH9K_TX_DATA_UNDERRUN;
		ath9k_hw_updatetxtriglevel(ah, true);
	}
	if (status & AR_TxDelimUnderrun) {
		ts->ts_flags |= ATH9K_TX_DELIM_UNDERRUN;
		ath9k_hw_updatetxtriglevel(ah, true);
	}
	ts->ts_shortretry = MS(status, AR_RTSFailCnt);
	ts->ts_longretry = MS(status, AR_DataFailCnt);
	ts->ts_virtcol = MS(status, AR_VirtRetryCnt);

	status = ACCESS_ONCE(ads->status7);
	ts->ts_rssi = MS(status, AR_TxRSSICombined);
	ts->ts_rssi_ext0 = MS(status, AR_TxRSSIAnt10);
	ts->ts_rssi_ext1 = MS(status, AR_TxRSSIAnt11);
	ts->ts_rssi_ext2 = MS(status, AR_TxRSSIAnt12);

	memset(ads, 0, sizeof(*ads));

	return 0;
}

void ar9003_hw_attach_mac_ops(struct ath_hw *hw)
{
	struct ath_hw_ops *ops = ath9k_hw_ops(hw);

	ops->rx_enable = ar9003_hw_rx_enable;
	ops->set_desc_link = ar9003_hw_set_desc_link;
	ops->get_isr = ar9003_hw_get_isr;
	ops->set_txdesc = ar9003_set_txdesc;
	ops->proc_txdesc = ar9003_hw_proc_txdesc;
}

void ath9k_hw_set_rx_bufsize(struct ath_hw *ah, u16 buf_size)
{
	REG_WRITE(ah, AR_DATABUF_SIZE, buf_size & AR_DATABUF_SIZE_MASK);
}
EXPORT_SYMBOL(ath9k_hw_set_rx_bufsize);

void ath9k_hw_addrxbuf_edma(struct ath_hw *ah, u32 rxdp,
			    enum ath9k_rx_qtype qtype)
{
	if (qtype == ATH9K_RX_QUEUE_HP)
		REG_WRITE(ah, AR_HP_RXDP, rxdp);
	else
		REG_WRITE(ah, AR_LP_RXDP, rxdp);
}
EXPORT_SYMBOL(ath9k_hw_addrxbuf_edma);

int ath9k_hw_process_rxdesc_edma(struct ath_hw *ah, struct ath_rx_status *rxs,
				 void *buf_addr)
{
	struct ar9003_rxs *rxsp = (struct ar9003_rxs *) buf_addr;
	unsigned int phyerr;

	/* TODO: byte swap on big endian for ar9300_10 */

	if (!rxs) {
		if ((rxsp->status11 & AR_RxDone) == 0)
			return -EINPROGRESS;

		if (MS(rxsp->ds_info, AR_DescId) != 0x168c)
			return -EINVAL;

		if ((rxsp->ds_info & (AR_TxRxDesc | AR_CtrlStat)) != 0)
			return -EINPROGRESS;

		return 0;
	}

	rxs->rs_status = 0;
	rxs->rs_flags =  0;

	rxs->rs_datalen = rxsp->status2 & AR_DataLen;
	rxs->rs_tstamp =  rxsp->status3;

	/* XXX: Keycache */
	rxs->rs_rssi = MS(rxsp->status5, AR_RxRSSICombined);
	rxs->rs_rssi_ctl0 = MS(rxsp->status1, AR_RxRSSIAnt00);
	rxs->rs_rssi_ctl1 = MS(rxsp->status1, AR_RxRSSIAnt01);
	rxs->rs_rssi_ctl2 = MS(rxsp->status1, AR_RxRSSIAnt02);
	rxs->rs_rssi_ext0 = MS(rxsp->status5, AR_RxRSSIAnt10);
	rxs->rs_rssi_ext1 = MS(rxsp->status5, AR_RxRSSIAnt11);
	rxs->rs_rssi_ext2 = MS(rxsp->status5, AR_RxRSSIAnt12);

	if (rxsp->status11 & AR_RxKeyIdxValid)
		rxs->rs_keyix = MS(rxsp->status11, AR_KeyIdx);
	else
		rxs->rs_keyix = ATH9K_RXKEYIX_INVALID;

	rxs->rs_rate = MS(rxsp->status1, AR_RxRate);
	rxs->rs_more = (rxsp->status2 & AR_RxMore) ? 1 : 0;

	rxs->rs_isaggr = (rxsp->status11 & AR_RxAggr) ? 1 : 0;
	rxs->rs_moreaggr = (rxsp->status11 & AR_RxMoreAggr) ? 1 : 0;
	rxs->rs_antenna = (MS(rxsp->status4, AR_RxAntenna) & 0x7);
	rxs->rs_flags  = (rxsp->status4 & AR_GI) ? ATH9K_RX_GI : 0;
	rxs->rs_flags  |= (rxsp->status4 & AR_2040) ? ATH9K_RX_2040 : 0;

	rxs->evm0 = rxsp->status6;
	rxs->evm1 = rxsp->status7;
	rxs->evm2 = rxsp->status8;
	rxs->evm3 = rxsp->status9;
	rxs->evm4 = (rxsp->status10 & 0xffff);

	if (rxsp->status11 & AR_PreDelimCRCErr)
		rxs->rs_flags |= ATH9K_RX_DELIM_CRC_PRE;

	if (rxsp->status11 & AR_PostDelimCRCErr)
		rxs->rs_flags |= ATH9K_RX_DELIM_CRC_POST;

	if (rxsp->status11 & AR_DecryptBusyErr)
		rxs->rs_flags |= ATH9K_RX_DECRYPT_BUSY;

	if ((rxsp->status11 & AR_RxFrameOK) == 0) {
		/*
		 * AR_CRCErr will bet set to true if we're on the last
		 * subframe and the AR_PostDelimCRCErr is caught.
		 * In a way this also gives us a guarantee that when
		 * (!(AR_CRCErr) && (AR_PostDelimCRCErr)) we cannot
		 * possibly be reviewing the last subframe. AR_CRCErr
		 * is the CRC of the actual data.
		 */
		if (rxsp->status11 & AR_CRCErr)
			rxs->rs_status |= ATH9K_RXERR_CRC;
		else if (rxsp->status11 & AR_DecryptCRCErr)
			rxs->rs_status |= ATH9K_RXERR_DECRYPT;
		else if (rxsp->status11 & AR_MichaelErr)
			rxs->rs_status |= ATH9K_RXERR_MIC;
		if (rxsp->status11 & AR_PHYErr) {
			phyerr = MS(rxsp->status11, AR_PHYErrCode);
			/*
			 * If we reach a point here where AR_PostDelimCRCErr is
			 * true it implies we're *not* on the last subframe. In
			 * in that case that we know already that the CRC of
			 * the frame was OK, and MAC would send an ACK for that
			 * subframe, even if we did get a phy error of type
			 * ATH9K_PHYERR_OFDM_RESTART. This is only applicable
			 * to frame that are prior to the last subframe.
			 * The AR_PostDelimCRCErr is the CRC for the MPDU
			 * delimiter, which contains the 4 reserved bits,
			 * the MPDU length (12 bits), and follows the MPDU
			 * delimiter for an A-MPDU subframe (0x4E = 'N' ASCII).
			 */
			if ((phyerr == ATH9K_PHYERR_OFDM_RESTART) &&
			    (rxsp->status11 & AR_PostDelimCRCErr)) {
				rxs->rs_phyerr = 0;
			} else {
				rxs->rs_status |= ATH9K_RXERR_PHY;
				rxs->rs_phyerr = phyerr;
			}
<<<<<<< HEAD

		} else if (rxsp->status11 & AR_DecryptCRCErr)
			rxs->rs_status |= ATH9K_RXERR_DECRYPT;
		else if (rxsp->status11 & AR_MichaelErr)
			rxs->rs_status |= ATH9K_RXERR_MIC;
=======
		};
>>>>>>> 05e5bd0f
	}

	if (rxsp->status11 & AR_KeyMiss)
		rxs->rs_status |= ATH9K_RXERR_KEYMISS;

	return 0;
}
EXPORT_SYMBOL(ath9k_hw_process_rxdesc_edma);

void ath9k_hw_reset_txstatus_ring(struct ath_hw *ah)
{
	ah->ts_tail = 0;

	memset((void *) ah->ts_ring, 0,
		ah->ts_size * sizeof(struct ar9003_txs));

	ath_dbg(ath9k_hw_common(ah), XMIT,
		"TS Start 0x%x End 0x%x Virt %p, Size %d\n",
		ah->ts_paddr_start, ah->ts_paddr_end,
		ah->ts_ring, ah->ts_size);

	REG_WRITE(ah, AR_Q_STATUS_RING_START, ah->ts_paddr_start);
	REG_WRITE(ah, AR_Q_STATUS_RING_END, ah->ts_paddr_end);
}

void ath9k_hw_setup_statusring(struct ath_hw *ah, void *ts_start,
			       u32 ts_paddr_start,
			       u16 size)
{

	ah->ts_paddr_start = ts_paddr_start;
	ah->ts_paddr_end = ts_paddr_start + (size * sizeof(struct ar9003_txs));
	ah->ts_size = size;
	ah->ts_ring = (struct ar9003_txs *) ts_start;

	ath9k_hw_reset_txstatus_ring(ah);
}
EXPORT_SYMBOL(ath9k_hw_setup_statusring);<|MERGE_RESOLUTION|>--- conflicted
+++ resolved
@@ -536,15 +536,7 @@
 				rxs->rs_status |= ATH9K_RXERR_PHY;
 				rxs->rs_phyerr = phyerr;
 			}
-<<<<<<< HEAD
-
-		} else if (rxsp->status11 & AR_DecryptCRCErr)
-			rxs->rs_status |= ATH9K_RXERR_DECRYPT;
-		else if (rxsp->status11 & AR_MichaelErr)
-			rxs->rs_status |= ATH9K_RXERR_MIC;
-=======
 		};
->>>>>>> 05e5bd0f
 	}
 
 	if (rxsp->status11 & AR_KeyMiss)
