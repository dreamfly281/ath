/******************************************************************************
 *
 * Copyright(c) 2009-2010  Realtek Corporation.
 *
 * This program is free software; you can redistribute it and/or modify it
 * under the terms of version 2 of the GNU General Public License as
 * published by the Free Software Foundation.
 *
 * This program is distributed in the hope that it will be useful, but WITHOUT
 * ANY WARRANTY; without even the implied warranty of MERCHANTABILITY or
 * FITNESS FOR A PARTICULAR PURPOSE.  See the GNU General Public License for
 * more details.
 *
 * You should have received a copy of the GNU General Public License along with
 * this program; if not, write to the Free Software Foundation, Inc.,
 * 51 Franklin Street, Fifth Floor, Boston, MA 02110, USA
 *
 * The full GNU General Public License is included in this distribution in the
 * file called LICENSE.
 *
 * Contact Information:
 * wlanfae <wlanfae@realtek.com>
 * Realtek Corporation, No. 2, Innovation Road II, Hsinchu Science Park,
 * Hsinchu 300, Taiwan.
 *
 * Larry Finger <Larry.Finger@lwfinger.net>
 *
 *****************************************************************************/

#include "core.h"
#include "wifi.h"
#include "pci.h"
#include "base.h"
#include "ps.h"
#include "efuse.h"

static const u16 pcibridge_vendors[PCI_BRIDGE_VENDOR_MAX] = {
	INTEL_VENDOR_ID,
	ATI_VENDOR_ID,
	AMD_VENDOR_ID,
	SIS_VENDOR_ID
};

static const u8 ac_to_hwq[] = {
	VO_QUEUE,
	VI_QUEUE,
	BE_QUEUE,
	BK_QUEUE
};

static u8 _rtl_mac_to_hwqueue(struct ieee80211_hw *hw,
		       struct sk_buff *skb)
{
	struct rtl_hal *rtlhal = rtl_hal(rtl_priv(hw));
	__le16 fc = rtl_get_fc(skb);
	u8 queue_index = skb_get_queue_mapping(skb);

	if (unlikely(ieee80211_is_beacon(fc)))
		return BEACON_QUEUE;
	if (ieee80211_is_mgmt(fc))
		return MGNT_QUEUE;
	if (rtlhal->hw_type == HARDWARE_TYPE_RTL8192SE)
		if (ieee80211_is_nullfunc(fc))
			return HIGH_QUEUE;

	return ac_to_hwq[queue_index];
}

/* Update PCI dependent default settings*/
static void _rtl_pci_update_default_setting(struct ieee80211_hw *hw)
{
	struct rtl_priv *rtlpriv = rtl_priv(hw);
	struct rtl_pci_priv *pcipriv = rtl_pcipriv(hw);
	struct rtl_ps_ctl *ppsc = rtl_psc(rtl_priv(hw));
	struct rtl_pci *rtlpci = rtl_pcidev(rtl_pcipriv(hw));
	u8 pcibridge_vendor = pcipriv->ndis_adapter.pcibridge_vendor;
	u8 init_aspm;

	ppsc->reg_rfps_level = 0;
	ppsc->support_aspm = 0;

	/*Update PCI ASPM setting */
	ppsc->const_amdpci_aspm = rtlpci->const_amdpci_aspm;
	switch (rtlpci->const_pci_aspm) {
	case 0:
		/*No ASPM */
		break;

	case 1:
		/*ASPM dynamically enabled/disable. */
		ppsc->reg_rfps_level |= RT_RF_LPS_LEVEL_ASPM;
		break;

	case 2:
		/*ASPM with Clock Req dynamically enabled/disable. */
		ppsc->reg_rfps_level |= (RT_RF_LPS_LEVEL_ASPM |
					 RT_RF_OFF_LEVL_CLK_REQ);
		break;

	case 3:
		/*
		 * Always enable ASPM and Clock Req
		 * from initialization to halt.
		 * */
		ppsc->reg_rfps_level &= ~(RT_RF_LPS_LEVEL_ASPM);
		ppsc->reg_rfps_level |= (RT_RF_PS_LEVEL_ALWAYS_ASPM |
					 RT_RF_OFF_LEVL_CLK_REQ);
		break;

	case 4:
		/*
		 * Always enable ASPM without Clock Req
		 * from initialization to halt.
		 * */
		ppsc->reg_rfps_level &= ~(RT_RF_LPS_LEVEL_ASPM |
					  RT_RF_OFF_LEVL_CLK_REQ);
		ppsc->reg_rfps_level |= RT_RF_PS_LEVEL_ALWAYS_ASPM;
		break;
	}

	ppsc->reg_rfps_level |= RT_RF_OFF_LEVL_HALT_NIC;

	/*Update Radio OFF setting */
	switch (rtlpci->const_hwsw_rfoff_d3) {
	case 1:
		if (ppsc->reg_rfps_level & RT_RF_LPS_LEVEL_ASPM)
			ppsc->reg_rfps_level |= RT_RF_OFF_LEVL_ASPM;
		break;

	case 2:
		if (ppsc->reg_rfps_level & RT_RF_LPS_LEVEL_ASPM)
			ppsc->reg_rfps_level |= RT_RF_OFF_LEVL_ASPM;
		ppsc->reg_rfps_level |= RT_RF_OFF_LEVL_HALT_NIC;
		break;

	case 3:
		ppsc->reg_rfps_level |= RT_RF_OFF_LEVL_PCI_D3;
		break;
	}

	/*Set HW definition to determine if it supports ASPM. */
	switch (rtlpci->const_support_pciaspm) {
	case 0:{
			/*Not support ASPM. */
			bool support_aspm = false;
			ppsc->support_aspm = support_aspm;
			break;
		}
	case 1:{
			/*Support ASPM. */
			bool support_aspm = true;
			bool support_backdoor = true;
			ppsc->support_aspm = support_aspm;

			/*if (priv->oem_id == RT_CID_TOSHIBA &&
			   !priv->ndis_adapter.amd_l1_patch)
			   support_backdoor = false; */

			ppsc->support_backdoor = support_backdoor;

			break;
		}
	case 2:
		/*ASPM value set by chipset. */
		if (pcibridge_vendor == PCI_BRIDGE_VENDOR_INTEL) {
			bool support_aspm = true;
			ppsc->support_aspm = support_aspm;
		}
		break;
	default:
		RT_TRACE(rtlpriv, COMP_ERR, DBG_EMERG,
			 ("switch case not process\n"));
		break;
	}

	/* toshiba aspm issue, toshiba will set aspm selfly
	 * so we should not set aspm in driver */
	pci_read_config_byte(rtlpci->pdev, 0x80, &init_aspm);
	if (rtlpriv->rtlhal.hw_type == HARDWARE_TYPE_RTL8192SE &&
		init_aspm == 0x43)
		ppsc->support_aspm = false;
}

static bool _rtl_pci_platform_switch_device_pci_aspm(
			struct ieee80211_hw *hw,
			u8 value)
{
	struct rtl_pci *rtlpci = rtl_pcidev(rtl_pcipriv(hw));
	struct rtl_hal *rtlhal = rtl_hal(rtl_priv(hw));

	if (rtlhal->hw_type != HARDWARE_TYPE_RTL8192SE)
		value |= 0x40;

	pci_write_config_byte(rtlpci->pdev, 0x80, value);

	return false;
}

/*When we set 0x01 to enable clk request. Set 0x0 to disable clk req.*/
static bool _rtl_pci_switch_clk_req(struct ieee80211_hw *hw, u8 value)
{
	struct rtl_pci *rtlpci = rtl_pcidev(rtl_pcipriv(hw));
	struct rtl_hal *rtlhal = rtl_hal(rtl_priv(hw));

	pci_write_config_byte(rtlpci->pdev, 0x81, value);

	if (rtlhal->hw_type == HARDWARE_TYPE_RTL8192SE)
		udelay(100);

	return true;
}

/*Disable RTL8192SE ASPM & Disable Pci Bridge ASPM*/
static void rtl_pci_disable_aspm(struct ieee80211_hw *hw)
{
	struct rtl_priv *rtlpriv = rtl_priv(hw);
	struct rtl_pci_priv *pcipriv = rtl_pcipriv(hw);
	struct rtl_ps_ctl *ppsc = rtl_psc(rtl_priv(hw));
	struct rtl_pci *rtlpci = rtl_pcidev(rtl_pcipriv(hw));
	u8 pcibridge_vendor = pcipriv->ndis_adapter.pcibridge_vendor;
	u32 pcicfg_addrport = pcipriv->ndis_adapter.pcicfg_addrport;
	u8 num4bytes = pcipriv->ndis_adapter.num4bytes;
	/*Retrieve original configuration settings. */
	u8 linkctrl_reg = pcipriv->ndis_adapter.linkctrl_reg;
	u16 pcibridge_linkctrlreg = pcipriv->ndis_adapter.
				pcibridge_linkctrlreg;
	u16 aspmlevel = 0;
	u8 tmp_u1b = 0;

	if (!ppsc->support_aspm)
		return;

	if (pcibridge_vendor == PCI_BRIDGE_VENDOR_UNKNOWN) {
		RT_TRACE(rtlpriv, COMP_POWER, DBG_TRACE,
			 ("PCI(Bridge) UNKNOWN.\n"));

		return;
	}

	if (ppsc->reg_rfps_level & RT_RF_OFF_LEVL_CLK_REQ) {
		RT_CLEAR_PS_LEVEL(ppsc, RT_RF_OFF_LEVL_CLK_REQ);
		_rtl_pci_switch_clk_req(hw, 0x0);
	}

	/*for promising device will in L0 state after an I/O. */
	pci_read_config_byte(rtlpci->pdev, 0x80, &tmp_u1b);

	/*Set corresponding value. */
	aspmlevel |= BIT(0) | BIT(1);
	linkctrl_reg &= ~aspmlevel;
	pcibridge_linkctrlreg &= ~(BIT(0) | BIT(1));

	_rtl_pci_platform_switch_device_pci_aspm(hw, linkctrl_reg);
	udelay(50);

	/*4 Disable Pci Bridge ASPM */
	rtl_pci_raw_write_port_ulong(PCI_CONF_ADDRESS,
				     pcicfg_addrport + (num4bytes << 2));
	rtl_pci_raw_write_port_uchar(PCI_CONF_DATA, pcibridge_linkctrlreg);

	udelay(50);
}

/*
 *Enable RTL8192SE ASPM & Enable Pci Bridge ASPM for
 *power saving We should follow the sequence to enable
 *RTL8192SE first then enable Pci Bridge ASPM
 *or the system will show bluescreen.
 */
static void rtl_pci_enable_aspm(struct ieee80211_hw *hw)
{
	struct rtl_priv *rtlpriv = rtl_priv(hw);
	struct rtl_pci_priv *pcipriv = rtl_pcipriv(hw);
	struct rtl_ps_ctl *ppsc = rtl_psc(rtl_priv(hw));
	struct rtl_pci *rtlpci = rtl_pcidev(rtl_pcipriv(hw));
	u8 pcibridge_busnum = pcipriv->ndis_adapter.pcibridge_busnum;
	u8 pcibridge_devnum = pcipriv->ndis_adapter.pcibridge_devnum;
	u8 pcibridge_funcnum = pcipriv->ndis_adapter.pcibridge_funcnum;
	u8 pcibridge_vendor = pcipriv->ndis_adapter.pcibridge_vendor;
	u32 pcicfg_addrport = pcipriv->ndis_adapter.pcicfg_addrport;
	u8 num4bytes = pcipriv->ndis_adapter.num4bytes;
	u16 aspmlevel;
	u8 u_pcibridge_aspmsetting;
	u8 u_device_aspmsetting;

	if (!ppsc->support_aspm)
		return;

	if (pcibridge_vendor == PCI_BRIDGE_VENDOR_UNKNOWN) {
		RT_TRACE(rtlpriv, COMP_POWER, DBG_TRACE,
			 ("PCI(Bridge) UNKNOWN.\n"));
		return;
	}

	/*4 Enable Pci Bridge ASPM */
	rtl_pci_raw_write_port_ulong(PCI_CONF_ADDRESS,
				     pcicfg_addrport + (num4bytes << 2));

	u_pcibridge_aspmsetting =
	    pcipriv->ndis_adapter.pcibridge_linkctrlreg |
	    rtlpci->const_hostpci_aspm_setting;

	if (pcibridge_vendor == PCI_BRIDGE_VENDOR_INTEL)
		u_pcibridge_aspmsetting &= ~BIT(0);

	rtl_pci_raw_write_port_uchar(PCI_CONF_DATA, u_pcibridge_aspmsetting);

	RT_TRACE(rtlpriv, COMP_INIT, DBG_LOUD,
		 ("PlatformEnableASPM():PciBridge busnumber[%x], "
		  "DevNumbe[%x], funcnumber[%x], Write reg[%x] = %x\n",
		  pcibridge_busnum, pcibridge_devnum, pcibridge_funcnum,
		  (pcipriv->ndis_adapter.pcibridge_pciehdr_offset + 0x10),
		  u_pcibridge_aspmsetting));

	udelay(50);

	/*Get ASPM level (with/without Clock Req) */
	aspmlevel = rtlpci->const_devicepci_aspm_setting;
	u_device_aspmsetting = pcipriv->ndis_adapter.linkctrl_reg;

	/*_rtl_pci_platform_switch_device_pci_aspm(dev,*/
	/*(priv->ndis_adapter.linkctrl_reg | ASPMLevel)); */

	u_device_aspmsetting |= aspmlevel;

	_rtl_pci_platform_switch_device_pci_aspm(hw, u_device_aspmsetting);

	if (ppsc->reg_rfps_level & RT_RF_OFF_LEVL_CLK_REQ) {
		_rtl_pci_switch_clk_req(hw, (ppsc->reg_rfps_level &
					     RT_RF_OFF_LEVL_CLK_REQ) ? 1 : 0);
		RT_SET_PS_LEVEL(ppsc, RT_RF_OFF_LEVL_CLK_REQ);
	}
	udelay(100);
}

static bool rtl_pci_get_amd_l1_patch(struct ieee80211_hw *hw)
{
	struct rtl_pci_priv *pcipriv = rtl_pcipriv(hw);
	u32 pcicfg_addrport = pcipriv->ndis_adapter.pcicfg_addrport;

	bool status = false;
	u8 offset_e0;
	unsigned offset_e4;

	rtl_pci_raw_write_port_ulong(PCI_CONF_ADDRESS,
			pcicfg_addrport + 0xE0);
	rtl_pci_raw_write_port_uchar(PCI_CONF_DATA, 0xA0);

	rtl_pci_raw_write_port_ulong(PCI_CONF_ADDRESS,
			pcicfg_addrport + 0xE0);
	rtl_pci_raw_read_port_uchar(PCI_CONF_DATA, &offset_e0);

	if (offset_e0 == 0xA0) {
		rtl_pci_raw_write_port_ulong(PCI_CONF_ADDRESS,
					     pcicfg_addrport + 0xE4);
		rtl_pci_raw_read_port_ulong(PCI_CONF_DATA, &offset_e4);
		if (offset_e4 & BIT(23))
			status = true;
	}

	return status;
}

static void rtl_pci_get_linkcontrol_field(struct ieee80211_hw *hw)
{
	struct rtl_pci_priv *pcipriv = rtl_pcipriv(hw);
	u8 capabilityoffset = pcipriv->ndis_adapter.pcibridge_pciehdr_offset;
	u32 pcicfg_addrport = pcipriv->ndis_adapter.pcicfg_addrport;
	u8 linkctrl_reg;
	u8 num4bbytes;

	num4bbytes = (capabilityoffset + 0x10) / 4;

	/*Read  Link Control Register */
	rtl_pci_raw_write_port_ulong(PCI_CONF_ADDRESS,
				     pcicfg_addrport + (num4bbytes << 2));
	rtl_pci_raw_read_port_uchar(PCI_CONF_DATA, &linkctrl_reg);

	pcipriv->ndis_adapter.pcibridge_linkctrlreg = linkctrl_reg;
}

static void rtl_pci_parse_configuration(struct pci_dev *pdev,
		struct ieee80211_hw *hw)
{
	struct rtl_priv *rtlpriv = rtl_priv(hw);
	struct rtl_pci_priv *pcipriv = rtl_pcipriv(hw);

	u8 tmp;
	int pos;
	u8 linkctrl_reg;

	/*Link Control Register */
	pos = pci_find_capability(pdev, PCI_CAP_ID_EXP);
	pci_read_config_byte(pdev, pos + PCI_EXP_LNKCTL, &linkctrl_reg);
	pcipriv->ndis_adapter.linkctrl_reg = linkctrl_reg;

	RT_TRACE(rtlpriv, COMP_INIT, DBG_TRACE,
		 ("Link Control Register =%x\n",
		  pcipriv->ndis_adapter.linkctrl_reg));

	pci_read_config_byte(pdev, 0x98, &tmp);
	tmp |= BIT(4);
	pci_write_config_byte(pdev, 0x98, tmp);

	tmp = 0x17;
	pci_write_config_byte(pdev, 0x70f, tmp);
}

static void rtl_pci_init_aspm(struct ieee80211_hw *hw)
{
	struct rtl_ps_ctl *ppsc = rtl_psc(rtl_priv(hw));

	_rtl_pci_update_default_setting(hw);

	if (ppsc->reg_rfps_level & RT_RF_PS_LEVEL_ALWAYS_ASPM) {
		/*Always enable ASPM & Clock Req. */
		rtl_pci_enable_aspm(hw);
		RT_SET_PS_LEVEL(ppsc, RT_RF_PS_LEVEL_ALWAYS_ASPM);
	}

}

<<<<<<< HEAD
static void rtl_pci_init_aspm(struct ieee80211_hw *hw)
{
	struct rtl_pci *rtlpci = rtl_pcidev(rtl_pcipriv(hw));

	/*close ASPM for AMD defaultly */
	rtlpci->const_amdpci_aspm = 0;

	/*
	 * ASPM PS mode.
	 * 0 - Disable ASPM,
	 * 1 - Enable ASPM without Clock Req,
	 * 2 - Enable ASPM with Clock Req,
	 * 3 - Always Enable ASPM with Clock Req,
	 * 4 - Always Enable ASPM without Clock Req.
	 * set defult to RTL8192CE:3 RTL8192E:2
	 * */
	rtlpci->const_pci_aspm = 3;

	/*Setting for PCI-E device */
	rtlpci->const_devicepci_aspm_setting = 0x03;

	/*Setting for PCI-E bridge */
	rtlpci->const_hostpci_aspm_setting = 0x02;

	/*
	 * In Hw/Sw Radio Off situation.
	 * 0 - Default,
	 * 1 - From ASPM setting without low Mac Pwr,
	 * 2 - From ASPM setting with low Mac Pwr,
	 * 3 - Bus D3
	 * set default to RTL8192CE:0 RTL8192SE:2
	 */
	rtlpci->const_hwsw_rfoff_d3 = 0;

	/*
	 * This setting works for those device with
	 * backdoor ASPM setting such as EPHY setting.
	 * 0 - Not support ASPM,
	 * 1 - Support ASPM,
	 * 2 - According to chipset.
	 */
	rtlpci->const_support_pciaspm = 1;

	_rtl_pci_initialize_adapter_common(hw);
}

=======
>>>>>>> c989bb15
static void _rtl_pci_io_handler_init(struct device *dev,
				     struct ieee80211_hw *hw)
{
	struct rtl_priv *rtlpriv = rtl_priv(hw);

	rtlpriv->io.dev = dev;

	rtlpriv->io.write8_async = pci_write8_async;
	rtlpriv->io.write16_async = pci_write16_async;
	rtlpriv->io.write32_async = pci_write32_async;

	rtlpriv->io.read8_sync = pci_read8_sync;
	rtlpriv->io.read16_sync = pci_read16_sync;
	rtlpriv->io.read32_sync = pci_read32_sync;

}

static void _rtl_pci_io_handler_release(struct ieee80211_hw *hw)
{
}

static bool _rtl_update_earlymode_info(struct ieee80211_hw *hw,
		struct sk_buff *skb, struct rtl_tcb_desc *tcb_desc, u8 tid)
{
	struct rtl_priv *rtlpriv = rtl_priv(hw);
	struct ieee80211_tx_info *info = IEEE80211_SKB_CB(skb);
	u8 additionlen = FCS_LEN;
	struct sk_buff *next_skb;

	/* here open is 4, wep/tkip is 8, aes is 12*/
	if (info->control.hw_key)
		additionlen += info->control.hw_key->icv_len;

	/* The most skb num is 6 */
	tcb_desc->empkt_num = 0;
	spin_lock_bh(&rtlpriv->locks.waitq_lock);
	skb_queue_walk(&rtlpriv->mac80211.skb_waitq[tid], next_skb) {
		struct ieee80211_tx_info *next_info;

		next_info = IEEE80211_SKB_CB(next_skb);
		if (next_info->flags & IEEE80211_TX_CTL_AMPDU) {
			tcb_desc->empkt_len[tcb_desc->empkt_num] =
				next_skb->len + additionlen;
			tcb_desc->empkt_num++;
		} else {
			break;
		}

		if (skb_queue_is_last(&rtlpriv->mac80211.skb_waitq[tid],
				      next_skb))
			break;

		if (tcb_desc->empkt_num >= 5)
			break;
	}
	spin_unlock_bh(&rtlpriv->locks.waitq_lock);

	return true;
}

/* just for early mode now */
static void _rtl_pci_tx_chk_waitq(struct ieee80211_hw *hw)
{
	struct rtl_priv *rtlpriv = rtl_priv(hw);
	struct rtl_mac *mac = rtl_mac(rtl_priv(hw));
	struct rtl_pci *rtlpci = rtl_pcidev(rtl_pcipriv(hw));
	struct sk_buff *skb = NULL;
	struct ieee80211_tx_info *info = NULL;
	int tid; /* should be int */

	if (!rtlpriv->rtlhal.earlymode_enable)
		return;

	/* we juse use em for BE/BK/VI/VO */
	for (tid = 7; tid >= 0; tid--) {
		u8 hw_queue = ac_to_hwq[rtl_tid_to_ac(hw, tid)];
		struct rtl8192_tx_ring *ring = &rtlpci->tx_ring[hw_queue];
		while (!mac->act_scanning &&
		       rtlpriv->psc.rfpwr_state == ERFON) {
			struct rtl_tcb_desc tcb_desc;
			memset(&tcb_desc, 0, sizeof(struct rtl_tcb_desc));

			spin_lock_bh(&rtlpriv->locks.waitq_lock);
			if (!skb_queue_empty(&mac->skb_waitq[tid]) &&
			   (ring->entries - skb_queue_len(&ring->queue) > 5)) {
				skb = skb_dequeue(&mac->skb_waitq[tid]);
			} else {
				spin_unlock_bh(&rtlpriv->locks.waitq_lock);
				break;
			}
			spin_unlock_bh(&rtlpriv->locks.waitq_lock);

			/* Some macaddr can't do early mode. like
			 * multicast/broadcast/no_qos data */
			info = IEEE80211_SKB_CB(skb);
			if (info->flags & IEEE80211_TX_CTL_AMPDU)
				_rtl_update_earlymode_info(hw, skb,
							   &tcb_desc, tid);

			rtlpriv->intf_ops->adapter_tx(hw, skb, &tcb_desc);
		}
	}
}


static void _rtl_pci_tx_isr(struct ieee80211_hw *hw, int prio)
{
	struct rtl_priv *rtlpriv = rtl_priv(hw);
	struct rtl_pci *rtlpci = rtl_pcidev(rtl_pcipriv(hw));

	struct rtl8192_tx_ring *ring = &rtlpci->tx_ring[prio];

	while (skb_queue_len(&ring->queue)) {
		struct rtl_tx_desc *entry = &ring->desc[ring->idx];
		struct sk_buff *skb;
		struct ieee80211_tx_info *info;
		__le16 fc;
		u8 tid;

		u8 own = (u8) rtlpriv->cfg->ops->get_desc((u8 *) entry, true,
							  HW_DESC_OWN);

		/*
		 *beacon packet will only use the first
		 *descriptor defautly,and the own may not
		 *be cleared by the hardware
		 */
		if (own)
			return;
		ring->idx = (ring->idx + 1) % ring->entries;

		skb = __skb_dequeue(&ring->queue);
		pci_unmap_single(rtlpci->pdev,
				 rtlpriv->cfg->ops->
					     get_desc((u8 *) entry, true,
						      HW_DESC_TXBUFF_ADDR),
				 skb->len, PCI_DMA_TODEVICE);

		/* remove early mode header */
		if (rtlpriv->rtlhal.earlymode_enable)
			skb_pull(skb, EM_HDR_LEN);

		RT_TRACE(rtlpriv, (COMP_INTR | COMP_SEND), DBG_TRACE,
			 ("new ring->idx:%d, "
			  "free: skb_queue_len:%d, free: seq:%x\n",
			  ring->idx,
			  skb_queue_len(&ring->queue),
			  *(u16 *) (skb->data + 22)));

		if (prio == TXCMD_QUEUE) {
			dev_kfree_skb(skb);
			goto tx_status_ok;

		}

		/* for sw LPS, just after NULL skb send out, we can
		 * sure AP kown we are sleeped, our we should not let
		 * rf to sleep*/
		fc = rtl_get_fc(skb);
		if (ieee80211_is_nullfunc(fc)) {
			if (ieee80211_has_pm(fc)) {
				rtlpriv->mac80211.offchan_deley = true;
				rtlpriv->psc.state_inap = 1;
			} else {
				rtlpriv->psc.state_inap = 0;
			}
		}

		/* update tid tx pkt num */
		tid = rtl_get_tid(skb);
		if (tid <= 7)
			rtlpriv->link_info.tidtx_inperiod[tid]++;

		info = IEEE80211_SKB_CB(skb);
		ieee80211_tx_info_clear_status(info);

		info->flags |= IEEE80211_TX_STAT_ACK;
		/*info->status.rates[0].count = 1; */

		ieee80211_tx_status_irqsafe(hw, skb);

		if ((ring->entries - skb_queue_len(&ring->queue))
				== 2) {

			RT_TRACE(rtlpriv, COMP_ERR, DBG_LOUD,
					("more desc left, wake"
					 "skb_queue@%d,ring->idx = %d,"
					 "skb_queue_len = 0x%d\n",
					 prio, ring->idx,
					 skb_queue_len(&ring->queue)));

			ieee80211_wake_queue(hw,
					skb_get_queue_mapping
					(skb));
		}
tx_status_ok:
		skb = NULL;
	}

	if (((rtlpriv->link_info.num_rx_inperiod +
		rtlpriv->link_info.num_tx_inperiod) > 8) ||
		(rtlpriv->link_info.num_rx_inperiod > 2)) {
		rtl_lps_leave(hw);
	}
}

static void _rtl_pci_rx_interrupt(struct ieee80211_hw *hw)
{
	struct rtl_priv *rtlpriv = rtl_priv(hw);
	struct rtl_pci *rtlpci = rtl_pcidev(rtl_pcipriv(hw));
	int rx_queue_idx = RTL_PCI_RX_MPDU_QUEUE;

	struct ieee80211_rx_status rx_status = { 0 };
	unsigned int count = rtlpci->rxringcount;
	u8 own;
	u8 tmp_one;
	u32 bufferaddress;
	bool unicast = false;

	struct rtl_stats stats = {
		.signal = 0,
		.noise = -98,
		.rate = 0,
	};

	/*RX NORMAL PKT */
	while (count--) {
		/*rx descriptor */
		struct rtl_rx_desc *pdesc = &rtlpci->rx_ring[rx_queue_idx].desc[
				rtlpci->rx_ring[rx_queue_idx].idx];
		/*rx pkt */
		struct sk_buff *skb = rtlpci->rx_ring[rx_queue_idx].rx_buf[
				rtlpci->rx_ring[rx_queue_idx].idx];

		own = (u8) rtlpriv->cfg->ops->get_desc((u8 *) pdesc,
						       false, HW_DESC_OWN);

		if (own) {
			/*wait data to be filled by hardware */
			return;
		} else {
			struct ieee80211_hdr *hdr;
			__le16 fc;
			struct sk_buff *new_skb = NULL;

			rtlpriv->cfg->ops->query_rx_desc(hw, &stats,
							 &rx_status,
							 (u8 *) pdesc, skb);

			pci_unmap_single(rtlpci->pdev,
					 *((dma_addr_t *) skb->cb),
					 rtlpci->rxbuffersize,
					 PCI_DMA_FROMDEVICE);

			skb_put(skb, rtlpriv->cfg->ops->get_desc((u8 *) pdesc,
							 false,
							 HW_DESC_RXPKT_LEN));
			skb_reserve(skb,
				    stats.rx_drvinfo_size + stats.rx_bufshift);

			/*
			 *NOTICE This can not be use for mac80211,
			 *this is done in mac80211 code,
			 *if you done here sec DHCP will fail
			 *skb_trim(skb, skb->len - 4);
			 */

			hdr = rtl_get_hdr(skb);
			fc = rtl_get_fc(skb);

			if (!stats.crc || !stats.hwerror) {
				memcpy(IEEE80211_SKB_RXCB(skb), &rx_status,
				       sizeof(rx_status));

				if (is_broadcast_ether_addr(hdr->addr1)) {
					;/*TODO*/
				} else if (is_multicast_ether_addr(hdr->addr1)) {
					;/*TODO*/
				} else {
					unicast = true;
					rtlpriv->stats.rxbytesunicast +=
					    skb->len;
				}

				rtl_is_special_data(hw, skb, false);

				if (ieee80211_is_data(fc)) {
					rtlpriv->cfg->ops->led_control(hw,
							       LED_CTL_RX);

					if (unicast)
						rtlpriv->link_info.
						    num_rx_inperiod++;
				}

				/* for sw lps */
				rtl_swlps_beacon(hw, (void *)skb->data,
						 skb->len);
				rtl_recognize_peer(hw, (void *)skb->data,
						   skb->len);
				if ((rtlpriv->mac80211.opmode ==
				     NL80211_IFTYPE_AP) &&
				    (rtlpriv->rtlhal.current_bandtype ==
				     BAND_ON_2_4G) &&
				     (ieee80211_is_beacon(fc) ||
				     ieee80211_is_probe_resp(fc))) {
					dev_kfree_skb_any(skb);
				} else {
					if (unlikely(!rtl_action_proc(hw, skb,
					    false))) {
						dev_kfree_skb_any(skb);
					} else {
						struct sk_buff *uskb = NULL;
						u8 *pdata;
						uskb = dev_alloc_skb(skb->len
								     + 128);
						memcpy(IEEE80211_SKB_RXCB(uskb),
						       &rx_status,
						       sizeof(rx_status));
						pdata = (u8 *)skb_put(uskb,
							skb->len);
						memcpy(pdata, skb->data,
						       skb->len);
						dev_kfree_skb_any(skb);

						ieee80211_rx_irqsafe(hw, uskb);
					}
				}
			} else {
				dev_kfree_skb_any(skb);
			}

			if (((rtlpriv->link_info.num_rx_inperiod +
				rtlpriv->link_info.num_tx_inperiod) > 8) ||
				(rtlpriv->link_info.num_rx_inperiod > 2)) {
				rtl_lps_leave(hw);
			}

			new_skb = dev_alloc_skb(rtlpci->rxbuffersize);
			if (unlikely(!new_skb)) {
				RT_TRACE(rtlpriv, (COMP_INTR | COMP_RECV),
					 DBG_DMESG,
					 ("can't alloc skb for rx\n"));
				goto done;
			}
			skb = new_skb;
			/*skb->dev = dev; */

			rtlpci->rx_ring[rx_queue_idx].rx_buf[rtlpci->
							     rx_ring
							     [rx_queue_idx].
							     idx] = skb;
			*((dma_addr_t *) skb->cb) =
			    pci_map_single(rtlpci->pdev, skb_tail_pointer(skb),
					   rtlpci->rxbuffersize,
					   PCI_DMA_FROMDEVICE);

		}
done:
		bufferaddress = (*((dma_addr_t *)skb->cb));
		tmp_one = 1;
		rtlpriv->cfg->ops->set_desc((u8 *) pdesc, false,
					    HW_DESC_RXBUFF_ADDR,
					    (u8 *)&bufferaddress);
		rtlpriv->cfg->ops->set_desc((u8 *)pdesc, false, HW_DESC_RXOWN,
					    (u8 *)&tmp_one);
		rtlpriv->cfg->ops->set_desc((u8 *)pdesc, false,
					    HW_DESC_RXPKT_LEN,
					    (u8 *)&rtlpci->rxbuffersize);

		if (rtlpci->rx_ring[rx_queue_idx].idx ==
		    rtlpci->rxringcount - 1)
			rtlpriv->cfg->ops->set_desc((u8 *)pdesc, false,
						    HW_DESC_RXERO,
						    (u8 *)&tmp_one);

		rtlpci->rx_ring[rx_queue_idx].idx =
		    (rtlpci->rx_ring[rx_queue_idx].idx + 1) %
		    rtlpci->rxringcount;
	}

}

static irqreturn_t _rtl_pci_interrupt(int irq, void *dev_id)
{
	struct ieee80211_hw *hw = dev_id;
	struct rtl_priv *rtlpriv = rtl_priv(hw);
	struct rtl_pci *rtlpci = rtl_pcidev(rtl_pcipriv(hw));
	struct rtl_hal *rtlhal = rtl_hal(rtl_priv(hw));
	unsigned long flags;
	u32 inta = 0;
	u32 intb = 0;

	if (rtlpci->irq_enabled == 0)
		return IRQ_HANDLED;

	spin_lock_irqsave(&rtlpriv->locks.irq_th_lock, flags);

	/*read ISR: 4/8bytes */
	rtlpriv->cfg->ops->interrupt_recognized(hw, &inta, &intb);

	/*Shared IRQ or HW disappared */
	if (!inta || inta == 0xffff)
		goto done;

	/*<1> beacon related */
	if (inta & rtlpriv->cfg->maps[RTL_IMR_TBDOK]) {
		RT_TRACE(rtlpriv, COMP_INTR, DBG_TRACE,
			 ("beacon ok interrupt!\n"));
	}

	if (unlikely(inta & rtlpriv->cfg->maps[RTL_IMR_TBDER])) {
		RT_TRACE(rtlpriv, COMP_INTR, DBG_TRACE,
			 ("beacon err interrupt!\n"));
	}

	if (inta & rtlpriv->cfg->maps[RTL_IMR_BDOK]) {
		RT_TRACE(rtlpriv, COMP_INTR, DBG_TRACE,
			 ("beacon interrupt!\n"));
	}

	if (inta & rtlpriv->cfg->maps[RTL_IMR_BcnInt]) {
		RT_TRACE(rtlpriv, COMP_INTR, DBG_TRACE,
			 ("prepare beacon for interrupt!\n"));
		tasklet_schedule(&rtlpriv->works.irq_prepare_bcn_tasklet);
	}

	/*<3> Tx related */
	if (unlikely(inta & rtlpriv->cfg->maps[RTL_IMR_TXFOVW]))
		RT_TRACE(rtlpriv, COMP_ERR, DBG_WARNING, ("IMR_TXFOVW!\n"));

	if (inta & rtlpriv->cfg->maps[RTL_IMR_MGNTDOK]) {
		RT_TRACE(rtlpriv, COMP_INTR, DBG_TRACE,
			 ("Manage ok interrupt!\n"));
		_rtl_pci_tx_isr(hw, MGNT_QUEUE);
	}

	if (inta & rtlpriv->cfg->maps[RTL_IMR_HIGHDOK]) {
		RT_TRACE(rtlpriv, COMP_INTR, DBG_TRACE,
			 ("HIGH_QUEUE ok interrupt!\n"));
		_rtl_pci_tx_isr(hw, HIGH_QUEUE);
	}

	if (inta & rtlpriv->cfg->maps[RTL_IMR_BKDOK]) {
		rtlpriv->link_info.num_tx_inperiod++;

		RT_TRACE(rtlpriv, COMP_INTR, DBG_TRACE,
			 ("BK Tx OK interrupt!\n"));
		_rtl_pci_tx_isr(hw, BK_QUEUE);
	}

	if (inta & rtlpriv->cfg->maps[RTL_IMR_BEDOK]) {
		rtlpriv->link_info.num_tx_inperiod++;

		RT_TRACE(rtlpriv, COMP_INTR, DBG_TRACE,
			 ("BE TX OK interrupt!\n"));
		_rtl_pci_tx_isr(hw, BE_QUEUE);
	}

	if (inta & rtlpriv->cfg->maps[RTL_IMR_VIDOK]) {
		rtlpriv->link_info.num_tx_inperiod++;

		RT_TRACE(rtlpriv, COMP_INTR, DBG_TRACE,
			 ("VI TX OK interrupt!\n"));
		_rtl_pci_tx_isr(hw, VI_QUEUE);
	}

	if (inta & rtlpriv->cfg->maps[RTL_IMR_VODOK]) {
		rtlpriv->link_info.num_tx_inperiod++;

		RT_TRACE(rtlpriv, COMP_INTR, DBG_TRACE,
			 ("Vo TX OK interrupt!\n"));
		_rtl_pci_tx_isr(hw, VO_QUEUE);
	}

	if (rtlhal->hw_type == HARDWARE_TYPE_RTL8192SE) {
		if (inta & rtlpriv->cfg->maps[RTL_IMR_COMDOK]) {
			rtlpriv->link_info.num_tx_inperiod++;

			RT_TRACE(rtlpriv, COMP_INTR, DBG_TRACE,
					("CMD TX OK interrupt!\n"));
			_rtl_pci_tx_isr(hw, TXCMD_QUEUE);
		}
	}

	/*<2> Rx related */
	if (inta & rtlpriv->cfg->maps[RTL_IMR_ROK]) {
		RT_TRACE(rtlpriv, COMP_INTR, DBG_TRACE, ("Rx ok interrupt!\n"));
		_rtl_pci_rx_interrupt(hw);
	}

	if (unlikely(inta & rtlpriv->cfg->maps[RTL_IMR_RDU])) {
		RT_TRACE(rtlpriv, COMP_ERR, DBG_WARNING,
			 ("rx descriptor unavailable!\n"));
		_rtl_pci_rx_interrupt(hw);
	}

	if (unlikely(inta & rtlpriv->cfg->maps[RTL_IMR_RXFOVW])) {
		RT_TRACE(rtlpriv, COMP_ERR, DBG_WARNING, ("rx overflow !\n"));
		_rtl_pci_rx_interrupt(hw);
	}

	if (rtlpriv->rtlhal.earlymode_enable)
		tasklet_schedule(&rtlpriv->works.irq_tasklet);

	spin_unlock_irqrestore(&rtlpriv->locks.irq_th_lock, flags);
	return IRQ_HANDLED;

done:
	spin_unlock_irqrestore(&rtlpriv->locks.irq_th_lock, flags);
	return IRQ_HANDLED;
}

static void _rtl_pci_irq_tasklet(struct ieee80211_hw *hw)
{
	_rtl_pci_tx_chk_waitq(hw);
}

static void _rtl_pci_prepare_bcn_tasklet(struct ieee80211_hw *hw)
{
	struct rtl_priv *rtlpriv = rtl_priv(hw);
	struct rtl_pci *rtlpci = rtl_pcidev(rtl_pcipriv(hw));
	struct rtl_mac *mac = rtl_mac(rtl_priv(hw));
	struct rtl8192_tx_ring *ring = NULL;
	struct ieee80211_hdr *hdr = NULL;
	struct ieee80211_tx_info *info = NULL;
	struct sk_buff *pskb = NULL;
	struct rtl_tx_desc *pdesc = NULL;
	struct rtl_tcb_desc tcb_desc;
	u8 temp_one = 1;

	memset(&tcb_desc, 0, sizeof(struct rtl_tcb_desc));
	ring = &rtlpci->tx_ring[BEACON_QUEUE];
	pskb = __skb_dequeue(&ring->queue);
	if (pskb)
		kfree_skb(pskb);

	/*NB: the beacon data buffer must be 32-bit aligned. */
	pskb = ieee80211_beacon_get(hw, mac->vif);
	if (pskb == NULL)
		return;
	hdr = rtl_get_hdr(pskb);
	info = IEEE80211_SKB_CB(pskb);
	pdesc = &ring->desc[0];
	rtlpriv->cfg->ops->fill_tx_desc(hw, hdr, (u8 *) pdesc,
		info, pskb, BEACON_QUEUE, &tcb_desc);

	__skb_queue_tail(&ring->queue, pskb);

	rtlpriv->cfg->ops->set_desc((u8 *) pdesc, true, HW_DESC_OWN,
				    (u8 *)&temp_one);

	return;
}

static void _rtl_pci_init_trx_var(struct ieee80211_hw *hw)
{
	struct rtl_pci *rtlpci = rtl_pcidev(rtl_pcipriv(hw));
	u8 i;

	for (i = 0; i < RTL_PCI_MAX_TX_QUEUE_COUNT; i++)
		rtlpci->txringcount[i] = RT_TXDESC_NUM;

	/*
	 *we just alloc 2 desc for beacon queue,
	 *because we just need first desc in hw beacon.
	 */
	rtlpci->txringcount[BEACON_QUEUE] = 2;

	/*
	 *BE queue need more descriptor for performance
	 *consideration or, No more tx desc will happen,
	 *and may cause mac80211 mem leakage.
	 */
	rtlpci->txringcount[BE_QUEUE] = RT_TXDESC_NUM_BE_QUEUE;

	rtlpci->rxbuffersize = 9100;	/*2048/1024; */
	rtlpci->rxringcount = RTL_PCI_MAX_RX_COUNT;	/*64; */
}

static void _rtl_pci_init_struct(struct ieee80211_hw *hw,
		struct pci_dev *pdev)
{
	struct rtl_priv *rtlpriv = rtl_priv(hw);
	struct rtl_mac *mac = rtl_mac(rtl_priv(hw));
	struct rtl_pci *rtlpci = rtl_pcidev(rtl_pcipriv(hw));
	struct rtl_hal *rtlhal = rtl_hal(rtl_priv(hw));

	rtlpci->up_first_time = true;
	rtlpci->being_init_adapter = false;

	rtlhal->hw = hw;
	rtlpci->pdev = pdev;

	/*Tx/Rx related var */
	_rtl_pci_init_trx_var(hw);

	/*IBSS*/ mac->beacon_interval = 100;

	/*AMPDU*/
	mac->min_space_cfg = 0;
	mac->max_mss_density = 0;
	/*set sane AMPDU defaults */
	mac->current_ampdu_density = 7;
	mac->current_ampdu_factor = 3;

	/*QOS*/
	rtlpci->acm_method = eAcmWay2_SW;

	/*task */
	tasklet_init(&rtlpriv->works.irq_tasklet,
		     (void (*)(unsigned long))_rtl_pci_irq_tasklet,
		     (unsigned long)hw);
	tasklet_init(&rtlpriv->works.irq_prepare_bcn_tasklet,
		     (void (*)(unsigned long))_rtl_pci_prepare_bcn_tasklet,
		     (unsigned long)hw);
}

static int _rtl_pci_init_tx_ring(struct ieee80211_hw *hw,
				 unsigned int prio, unsigned int entries)
{
	struct rtl_pci *rtlpci = rtl_pcidev(rtl_pcipriv(hw));
	struct rtl_priv *rtlpriv = rtl_priv(hw);
	struct rtl_tx_desc *ring;
	dma_addr_t dma;
	u32 nextdescaddress;
	int i;

	ring = pci_alloc_consistent(rtlpci->pdev,
				    sizeof(*ring) * entries, &dma);

	if (!ring || (unsigned long)ring & 0xFF) {
		RT_TRACE(rtlpriv, COMP_ERR, DBG_EMERG,
			 ("Cannot allocate TX ring (prio = %d)\n", prio));
		return -ENOMEM;
	}

	memset(ring, 0, sizeof(*ring) * entries);
	rtlpci->tx_ring[prio].desc = ring;
	rtlpci->tx_ring[prio].dma = dma;
	rtlpci->tx_ring[prio].idx = 0;
	rtlpci->tx_ring[prio].entries = entries;
	skb_queue_head_init(&rtlpci->tx_ring[prio].queue);

	RT_TRACE(rtlpriv, COMP_INIT, DBG_LOUD,
		 ("queue:%d, ring_addr:%p\n", prio, ring));

	for (i = 0; i < entries; i++) {
		nextdescaddress = (u32) dma +
					      ((i + 11) % entries) *
					      sizeof(*ring);

		rtlpriv->cfg->ops->set_desc((u8 *)&(ring[i]),
					    true, HW_DESC_TX_NEXTDESC_ADDR,
					    (u8 *)&nextdescaddress);
	}

	return 0;
}

static int _rtl_pci_init_rx_ring(struct ieee80211_hw *hw)
{
	struct rtl_pci *rtlpci = rtl_pcidev(rtl_pcipriv(hw));
	struct rtl_priv *rtlpriv = rtl_priv(hw);
	struct rtl_rx_desc *entry = NULL;
	int i, rx_queue_idx;
	u8 tmp_one = 1;

	/*
	 *rx_queue_idx 0:RX_MPDU_QUEUE
	 *rx_queue_idx 1:RX_CMD_QUEUE
	 */
	for (rx_queue_idx = 0; rx_queue_idx < RTL_PCI_MAX_RX_QUEUE;
	     rx_queue_idx++) {
		rtlpci->rx_ring[rx_queue_idx].desc =
		    pci_alloc_consistent(rtlpci->pdev,
					 sizeof(*rtlpci->rx_ring[rx_queue_idx].
						desc) * rtlpci->rxringcount,
					 &rtlpci->rx_ring[rx_queue_idx].dma);

		if (!rtlpci->rx_ring[rx_queue_idx].desc ||
		    (unsigned long)rtlpci->rx_ring[rx_queue_idx].desc & 0xFF) {
			RT_TRACE(rtlpriv, COMP_ERR, DBG_EMERG,
				 ("Cannot allocate RX ring\n"));
			return -ENOMEM;
		}

		memset(rtlpci->rx_ring[rx_queue_idx].desc, 0,
		       sizeof(*rtlpci->rx_ring[rx_queue_idx].desc) *
		       rtlpci->rxringcount);

		rtlpci->rx_ring[rx_queue_idx].idx = 0;

		for (i = 0; i < rtlpci->rxringcount; i++) {
			struct sk_buff *skb =
			    dev_alloc_skb(rtlpci->rxbuffersize);
			u32 bufferaddress;
			if (!skb)
				return 0;
			entry = &rtlpci->rx_ring[rx_queue_idx].desc[i];

			/*skb->dev = dev; */

			rtlpci->rx_ring[rx_queue_idx].rx_buf[i] = skb;

			/*
			 *just set skb->cb to mapping addr
			 *for pci_unmap_single use
			 */
			*((dma_addr_t *) skb->cb) =
			    pci_map_single(rtlpci->pdev, skb_tail_pointer(skb),
					   rtlpci->rxbuffersize,
					   PCI_DMA_FROMDEVICE);

			bufferaddress = (*((dma_addr_t *)skb->cb));
			rtlpriv->cfg->ops->set_desc((u8 *)entry, false,
						    HW_DESC_RXBUFF_ADDR,
						    (u8 *)&bufferaddress);
			rtlpriv->cfg->ops->set_desc((u8 *)entry, false,
						    HW_DESC_RXPKT_LEN,
						    (u8 *)&rtlpci->
						    rxbuffersize);
			rtlpriv->cfg->ops->set_desc((u8 *) entry, false,
						    HW_DESC_RXOWN,
						    (u8 *)&tmp_one);
		}

		rtlpriv->cfg->ops->set_desc((u8 *) entry, false,
					    HW_DESC_RXERO, (u8 *)&tmp_one);
	}
	return 0;
}

static void _rtl_pci_free_tx_ring(struct ieee80211_hw *hw,
		unsigned int prio)
{
	struct rtl_priv *rtlpriv = rtl_priv(hw);
	struct rtl_pci *rtlpci = rtl_pcidev(rtl_pcipriv(hw));
	struct rtl8192_tx_ring *ring = &rtlpci->tx_ring[prio];

	while (skb_queue_len(&ring->queue)) {
		struct rtl_tx_desc *entry = &ring->desc[ring->idx];
		struct sk_buff *skb = __skb_dequeue(&ring->queue);

		pci_unmap_single(rtlpci->pdev,
				 rtlpriv->cfg->
					     ops->get_desc((u8 *) entry, true,
						   HW_DESC_TXBUFF_ADDR),
				 skb->len, PCI_DMA_TODEVICE);
		kfree_skb(skb);
		ring->idx = (ring->idx + 1) % ring->entries;
	}

	pci_free_consistent(rtlpci->pdev,
			    sizeof(*ring->desc) * ring->entries,
			    ring->desc, ring->dma);
	ring->desc = NULL;
}

static void _rtl_pci_free_rx_ring(struct rtl_pci *rtlpci)
{
	int i, rx_queue_idx;

	/*rx_queue_idx 0:RX_MPDU_QUEUE */
	/*rx_queue_idx 1:RX_CMD_QUEUE */
	for (rx_queue_idx = 0; rx_queue_idx < RTL_PCI_MAX_RX_QUEUE;
	     rx_queue_idx++) {
		for (i = 0; i < rtlpci->rxringcount; i++) {
			struct sk_buff *skb =
			    rtlpci->rx_ring[rx_queue_idx].rx_buf[i];
			if (!skb)
				continue;

			pci_unmap_single(rtlpci->pdev,
					 *((dma_addr_t *) skb->cb),
					 rtlpci->rxbuffersize,
					 PCI_DMA_FROMDEVICE);
			kfree_skb(skb);
		}

		pci_free_consistent(rtlpci->pdev,
				    sizeof(*rtlpci->rx_ring[rx_queue_idx].
					   desc) * rtlpci->rxringcount,
				    rtlpci->rx_ring[rx_queue_idx].desc,
				    rtlpci->rx_ring[rx_queue_idx].dma);
		rtlpci->rx_ring[rx_queue_idx].desc = NULL;
	}
}

static int _rtl_pci_init_trx_ring(struct ieee80211_hw *hw)
{
	struct rtl_pci *rtlpci = rtl_pcidev(rtl_pcipriv(hw));
	int ret;
	int i;

	ret = _rtl_pci_init_rx_ring(hw);
	if (ret)
		return ret;

	for (i = 0; i < RTL_PCI_MAX_TX_QUEUE_COUNT; i++) {
		ret = _rtl_pci_init_tx_ring(hw, i,
				 rtlpci->txringcount[i]);
		if (ret)
			goto err_free_rings;
	}

	return 0;

err_free_rings:
	_rtl_pci_free_rx_ring(rtlpci);

	for (i = 0; i < RTL_PCI_MAX_TX_QUEUE_COUNT; i++)
		if (rtlpci->tx_ring[i].desc)
			_rtl_pci_free_tx_ring(hw, i);

	return 1;
}

static int _rtl_pci_deinit_trx_ring(struct ieee80211_hw *hw)
{
	struct rtl_pci *rtlpci = rtl_pcidev(rtl_pcipriv(hw));
	u32 i;

	/*free rx rings */
	_rtl_pci_free_rx_ring(rtlpci);

	/*free tx rings */
	for (i = 0; i < RTL_PCI_MAX_TX_QUEUE_COUNT; i++)
		_rtl_pci_free_tx_ring(hw, i);

	return 0;
}

int rtl_pci_reset_trx_ring(struct ieee80211_hw *hw)
{
	struct rtl_priv *rtlpriv = rtl_priv(hw);
	struct rtl_pci *rtlpci = rtl_pcidev(rtl_pcipriv(hw));
	int i, rx_queue_idx;
	unsigned long flags;
	u8 tmp_one = 1;

	/*rx_queue_idx 0:RX_MPDU_QUEUE */
	/*rx_queue_idx 1:RX_CMD_QUEUE */
	for (rx_queue_idx = 0; rx_queue_idx < RTL_PCI_MAX_RX_QUEUE;
	     rx_queue_idx++) {
		/*
		 *force the rx_ring[RX_MPDU_QUEUE/
		 *RX_CMD_QUEUE].idx to the first one
		 */
		if (rtlpci->rx_ring[rx_queue_idx].desc) {
			struct rtl_rx_desc *entry = NULL;

			for (i = 0; i < rtlpci->rxringcount; i++) {
				entry = &rtlpci->rx_ring[rx_queue_idx].desc[i];
				rtlpriv->cfg->ops->set_desc((u8 *) entry,
							    false,
							    HW_DESC_RXOWN,
							    (u8 *)&tmp_one);
			}
			rtlpci->rx_ring[rx_queue_idx].idx = 0;
		}
	}

	/*
	 *after reset, release previous pending packet,
	 *and force the  tx idx to the first one
	 */
	spin_lock_irqsave(&rtlpriv->locks.irq_th_lock, flags);
	for (i = 0; i < RTL_PCI_MAX_TX_QUEUE_COUNT; i++) {
		if (rtlpci->tx_ring[i].desc) {
			struct rtl8192_tx_ring *ring = &rtlpci->tx_ring[i];

			while (skb_queue_len(&ring->queue)) {
				struct rtl_tx_desc *entry =
				    &ring->desc[ring->idx];
				struct sk_buff *skb =
				    __skb_dequeue(&ring->queue);

				pci_unmap_single(rtlpci->pdev,
						 rtlpriv->cfg->ops->
							 get_desc((u8 *)
							 entry,
							 true,
							 HW_DESC_TXBUFF_ADDR),
						 skb->len, PCI_DMA_TODEVICE);
				kfree_skb(skb);
				ring->idx = (ring->idx + 1) % ring->entries;
			}
			ring->idx = 0;
		}
	}

	spin_unlock_irqrestore(&rtlpriv->locks.irq_th_lock, flags);

	return 0;
}

static bool rtl_pci_tx_chk_waitq_insert(struct ieee80211_hw *hw,
					struct sk_buff *skb)
{
	struct rtl_priv *rtlpriv = rtl_priv(hw);
	struct ieee80211_tx_info *info = IEEE80211_SKB_CB(skb);
	struct ieee80211_sta *sta = info->control.sta;
	struct rtl_sta_info *sta_entry = NULL;
	u8 tid = rtl_get_tid(skb);

	if (!sta)
		return false;
	sta_entry = (struct rtl_sta_info *)sta->drv_priv;

	if (!rtlpriv->rtlhal.earlymode_enable)
		return false;
	if (sta_entry->tids[tid].agg.agg_state != RTL_AGG_OPERATIONAL)
		return false;
	if (_rtl_mac_to_hwqueue(hw, skb) > VO_QUEUE)
		return false;
	if (tid > 7)
		return false;

	/* maybe every tid should be checked */
	if (!rtlpriv->link_info.higher_busytxtraffic[tid])
		return false;

	spin_lock_bh(&rtlpriv->locks.waitq_lock);
	skb_queue_tail(&rtlpriv->mac80211.skb_waitq[tid], skb);
	spin_unlock_bh(&rtlpriv->locks.waitq_lock);

	return true;
}

static int rtl_pci_tx(struct ieee80211_hw *hw, struct sk_buff *skb,
		struct rtl_tcb_desc *ptcb_desc)
{
	struct rtl_priv *rtlpriv = rtl_priv(hw);
	struct rtl_sta_info *sta_entry = NULL;
	struct ieee80211_tx_info *info = IEEE80211_SKB_CB(skb);
	struct ieee80211_sta *sta = info->control.sta;
	struct rtl8192_tx_ring *ring;
	struct rtl_tx_desc *pdesc;
	u8 idx;
	u8 hw_queue = _rtl_mac_to_hwqueue(hw, skb);
	unsigned long flags;
	struct ieee80211_hdr *hdr = rtl_get_hdr(skb);
	__le16 fc = rtl_get_fc(skb);
	u8 *pda_addr = hdr->addr1;
	struct rtl_pci *rtlpci = rtl_pcidev(rtl_pcipriv(hw));
	/*ssn */
	u8 tid = 0;
	u16 seq_number = 0;
	u8 own;
	u8 temp_one = 1;

	if (ieee80211_is_auth(fc)) {
		RT_TRACE(rtlpriv, COMP_SEND, DBG_DMESG, ("MAC80211_LINKING\n"));
		rtl_ips_nic_on(hw);
	}

	if (rtlpriv->psc.sw_ps_enabled) {
		if (ieee80211_is_data(fc) && !ieee80211_is_nullfunc(fc) &&
			!ieee80211_has_pm(fc))
			hdr->frame_control |= cpu_to_le16(IEEE80211_FCTL_PM);
	}

	rtl_action_proc(hw, skb, true);

	if (is_multicast_ether_addr(pda_addr))
		rtlpriv->stats.txbytesmulticast += skb->len;
	else if (is_broadcast_ether_addr(pda_addr))
		rtlpriv->stats.txbytesbroadcast += skb->len;
	else
		rtlpriv->stats.txbytesunicast += skb->len;

	spin_lock_irqsave(&rtlpriv->locks.irq_th_lock, flags);
	ring = &rtlpci->tx_ring[hw_queue];
	if (hw_queue != BEACON_QUEUE)
		idx = (ring->idx + skb_queue_len(&ring->queue)) %
				ring->entries;
	else
		idx = 0;

	pdesc = &ring->desc[idx];
	own = (u8) rtlpriv->cfg->ops->get_desc((u8 *) pdesc,
			true, HW_DESC_OWN);

	if ((own == 1) && (hw_queue != BEACON_QUEUE)) {
		RT_TRACE(rtlpriv, COMP_ERR, DBG_WARNING,
			 ("No more TX desc@%d, ring->idx = %d,"
			  "idx = %d, skb_queue_len = 0x%d\n",
			  hw_queue, ring->idx, idx,
			  skb_queue_len(&ring->queue)));

		spin_unlock_irqrestore(&rtlpriv->locks.irq_th_lock, flags);
		return skb->len;
	}

	if (ieee80211_is_data_qos(fc)) {
		tid = rtl_get_tid(skb);
		if (sta) {
			sta_entry = (struct rtl_sta_info *)sta->drv_priv;
			seq_number = (le16_to_cpu(hdr->seq_ctrl) &
				      IEEE80211_SCTL_SEQ) >> 4;
			seq_number += 1;

			if (!ieee80211_has_morefrags(hdr->frame_control))
				sta_entry->tids[tid].seq_number = seq_number;
		}
	}

	if (ieee80211_is_data(fc))
		rtlpriv->cfg->ops->led_control(hw, LED_CTL_TX);

	rtlpriv->cfg->ops->fill_tx_desc(hw, hdr, (u8 *)pdesc,
			info, skb, hw_queue, ptcb_desc);

	__skb_queue_tail(&ring->queue, skb);

	rtlpriv->cfg->ops->set_desc((u8 *)pdesc, true,
				    HW_DESC_OWN, (u8 *)&temp_one);


	if ((ring->entries - skb_queue_len(&ring->queue)) < 2 &&
	    hw_queue != BEACON_QUEUE) {

		RT_TRACE(rtlpriv, COMP_ERR, DBG_LOUD,
			 ("less desc left, stop skb_queue@%d, "
			  "ring->idx = %d,"
			  "idx = %d, skb_queue_len = 0x%d\n",
			  hw_queue, ring->idx, idx,
			  skb_queue_len(&ring->queue)));

		ieee80211_stop_queue(hw, skb_get_queue_mapping(skb));
	}

	spin_unlock_irqrestore(&rtlpriv->locks.irq_th_lock, flags);

	rtlpriv->cfg->ops->tx_polling(hw, hw_queue);

	return 0;
}

static void rtl_pci_flush(struct ieee80211_hw *hw, bool drop)
{
	struct rtl_priv *rtlpriv = rtl_priv(hw);
	struct rtl_pci_priv *pcipriv = rtl_pcipriv(hw);
	struct rtl_hal *rtlhal = rtl_hal(rtl_priv(hw));
	u16 i = 0;
	int queue_id;
	struct rtl8192_tx_ring *ring;

	for (queue_id = RTL_PCI_MAX_TX_QUEUE_COUNT - 1; queue_id >= 0;) {
		u32 queue_len;
		ring = &pcipriv->dev.tx_ring[queue_id];
		queue_len = skb_queue_len(&ring->queue);
		if (queue_len == 0 || queue_id == BEACON_QUEUE ||
			queue_id == TXCMD_QUEUE) {
			queue_id--;
			continue;
		} else {
			msleep(20);
			i++;
		}

		/* we just wait 1s for all queues */
		if (rtlpriv->psc.rfpwr_state == ERFOFF ||
			is_hal_stop(rtlhal) || i >= 200)
			return;
	}
}

static void rtl_pci_deinit(struct ieee80211_hw *hw)
{
	struct rtl_priv *rtlpriv = rtl_priv(hw);
	struct rtl_pci *rtlpci = rtl_pcidev(rtl_pcipriv(hw));

	_rtl_pci_deinit_trx_ring(hw);

	synchronize_irq(rtlpci->pdev->irq);
	tasklet_kill(&rtlpriv->works.irq_tasklet);

	flush_workqueue(rtlpriv->works.rtl_wq);
	destroy_workqueue(rtlpriv->works.rtl_wq);

}

static int rtl_pci_init(struct ieee80211_hw *hw, struct pci_dev *pdev)
{
	struct rtl_priv *rtlpriv = rtl_priv(hw);
	int err;

	_rtl_pci_init_struct(hw, pdev);

	err = _rtl_pci_init_trx_ring(hw);
	if (err) {
		RT_TRACE(rtlpriv, COMP_ERR, DBG_EMERG,
			 ("tx ring initialization failed"));
		return err;
	}

	return 1;
}

static int rtl_pci_start(struct ieee80211_hw *hw)
{
	struct rtl_priv *rtlpriv = rtl_priv(hw);
	struct rtl_hal *rtlhal = rtl_hal(rtl_priv(hw));
	struct rtl_pci *rtlpci = rtl_pcidev(rtl_pcipriv(hw));
	struct rtl_ps_ctl *ppsc = rtl_psc(rtl_priv(hw));

	int err;

	rtl_pci_reset_trx_ring(hw);

	rtlpci->driver_is_goingto_unload = false;
	err = rtlpriv->cfg->ops->hw_init(hw);
	if (err) {
		RT_TRACE(rtlpriv, COMP_INIT, DBG_DMESG,
			 ("Failed to config hardware!\n"));
		return err;
	}

	rtlpriv->cfg->ops->enable_interrupt(hw);
	RT_TRACE(rtlpriv, COMP_INIT, DBG_LOUD, ("enable_interrupt OK\n"));

	rtl_init_rx_config(hw);

	/*should after adapter start and interrupt enable. */
	set_hal_start(rtlhal);

	RT_CLEAR_PS_LEVEL(ppsc, RT_RF_OFF_LEVL_HALT_NIC);

	rtlpci->up_first_time = false;

	RT_TRACE(rtlpriv, COMP_INIT, DBG_DMESG, ("OK\n"));
	return 0;
}

static void rtl_pci_stop(struct ieee80211_hw *hw)
{
	struct rtl_priv *rtlpriv = rtl_priv(hw);
	struct rtl_pci *rtlpci = rtl_pcidev(rtl_pcipriv(hw));
	struct rtl_ps_ctl *ppsc = rtl_psc(rtl_priv(hw));
	struct rtl_hal *rtlhal = rtl_hal(rtl_priv(hw));
	unsigned long flags;
	u8 RFInProgressTimeOut = 0;

	/*
	 *should before disable interrrupt&adapter
	 *and will do it immediately.
	 */
	set_hal_stop(rtlhal);

	rtlpriv->cfg->ops->disable_interrupt(hw);

	spin_lock_irqsave(&rtlpriv->locks.rf_ps_lock, flags);
	while (ppsc->rfchange_inprogress) {
		spin_unlock_irqrestore(&rtlpriv->locks.rf_ps_lock, flags);
		if (RFInProgressTimeOut > 100) {
			spin_lock_irqsave(&rtlpriv->locks.rf_ps_lock, flags);
			break;
		}
		mdelay(1);
		RFInProgressTimeOut++;
		spin_lock_irqsave(&rtlpriv->locks.rf_ps_lock, flags);
	}
	ppsc->rfchange_inprogress = true;
	spin_unlock_irqrestore(&rtlpriv->locks.rf_ps_lock, flags);

	rtlpci->driver_is_goingto_unload = true;
	rtlpriv->cfg->ops->hw_disable(hw);
	rtlpriv->cfg->ops->led_control(hw, LED_CTL_POWER_OFF);

	spin_lock_irqsave(&rtlpriv->locks.rf_ps_lock, flags);
	ppsc->rfchange_inprogress = false;
	spin_unlock_irqrestore(&rtlpriv->locks.rf_ps_lock, flags);

	rtl_pci_enable_aspm(hw);
}

static bool _rtl_pci_find_adapter(struct pci_dev *pdev,
		struct ieee80211_hw *hw)
{
	struct rtl_priv *rtlpriv = rtl_priv(hw);
	struct rtl_pci_priv *pcipriv = rtl_pcipriv(hw);
	struct rtl_hal *rtlhal = rtl_hal(rtl_priv(hw));
	struct pci_dev *bridge_pdev = pdev->bus->self;
	u16 venderid;
	u16 deviceid;
	u8 revisionid;
	u16 irqline;
	u8 tmp;

	venderid = pdev->vendor;
	deviceid = pdev->device;
	pci_read_config_byte(pdev, 0x8, &revisionid);
	pci_read_config_word(pdev, 0x3C, &irqline);

	if (deviceid == RTL_PCI_8192_DID ||
	    deviceid == RTL_PCI_0044_DID ||
	    deviceid == RTL_PCI_0047_DID ||
	    deviceid == RTL_PCI_8192SE_DID ||
	    deviceid == RTL_PCI_8174_DID ||
	    deviceid == RTL_PCI_8173_DID ||
	    deviceid == RTL_PCI_8172_DID ||
	    deviceid == RTL_PCI_8171_DID) {
		switch (revisionid) {
		case RTL_PCI_REVISION_ID_8192PCIE:
			RT_TRACE(rtlpriv, COMP_INIT, DBG_DMESG,
				 ("8192 PCI-E is found - "
				  "vid/did=%x/%x\n", venderid, deviceid));
			rtlhal->hw_type = HARDWARE_TYPE_RTL8192E;
			break;
		case RTL_PCI_REVISION_ID_8192SE:
			RT_TRACE(rtlpriv, COMP_INIT, DBG_DMESG,
				 ("8192SE is found - "
				  "vid/did=%x/%x\n", venderid, deviceid));
			rtlhal->hw_type = HARDWARE_TYPE_RTL8192SE;
			break;
		default:
			RT_TRACE(rtlpriv, COMP_ERR, DBG_WARNING,
				 ("Err: Unknown device - "
				  "vid/did=%x/%x\n", venderid, deviceid));
			rtlhal->hw_type = HARDWARE_TYPE_RTL8192SE;
			break;

		}
	} else if (deviceid == RTL_PCI_8192CET_DID ||
		   deviceid == RTL_PCI_8192CE_DID ||
		   deviceid == RTL_PCI_8191CE_DID ||
		   deviceid == RTL_PCI_8188CE_DID) {
		rtlhal->hw_type = HARDWARE_TYPE_RTL8192CE;
		RT_TRACE(rtlpriv, COMP_INIT, DBG_DMESG,
			 ("8192C PCI-E is found - "
			  "vid/did=%x/%x\n", venderid, deviceid));
	} else if (deviceid == RTL_PCI_8192DE_DID ||
		   deviceid == RTL_PCI_8192DE_DID2) {
		rtlhal->hw_type = HARDWARE_TYPE_RTL8192DE;
		RT_TRACE(rtlpriv, COMP_INIT, DBG_DMESG,
			 ("8192D PCI-E is found - "
			  "vid/did=%x/%x\n", venderid, deviceid));
	} else {
		RT_TRACE(rtlpriv, COMP_ERR, DBG_WARNING,
			 ("Err: Unknown device -"
			  " vid/did=%x/%x\n", venderid, deviceid));

		rtlhal->hw_type = RTL_DEFAULT_HARDWARE_TYPE;
	}

	if (rtlhal->hw_type == HARDWARE_TYPE_RTL8192DE) {
		if (revisionid == 0 || revisionid == 1) {
			if (revisionid == 0) {
				RT_TRACE(rtlpriv, COMP_INIT,
					 DBG_LOUD, ("Find 92DE MAC0.\n"));
				rtlhal->interfaceindex = 0;
			} else if (revisionid == 1) {
				RT_TRACE(rtlpriv, COMP_INIT, DBG_LOUD,
					("Find 92DE MAC1.\n"));
				rtlhal->interfaceindex = 1;
			}
		} else {
			RT_TRACE(rtlpriv, COMP_INIT, DBG_LOUD,
				("Unknown device - "
				"VendorID/DeviceID=%x/%x, Revision=%x\n",
				venderid, deviceid, revisionid));
			rtlhal->interfaceindex = 0;
		}
	}
	/*find bus info */
	pcipriv->ndis_adapter.busnumber = pdev->bus->number;
	pcipriv->ndis_adapter.devnumber = PCI_SLOT(pdev->devfn);
	pcipriv->ndis_adapter.funcnumber = PCI_FUNC(pdev->devfn);

	/*find bridge info */
	pcipriv->ndis_adapter.pcibridge_vendorid = bridge_pdev->vendor;
	for (tmp = 0; tmp < PCI_BRIDGE_VENDOR_MAX; tmp++) {
		if (bridge_pdev->vendor == pcibridge_vendors[tmp]) {
			pcipriv->ndis_adapter.pcibridge_vendor = tmp;
			RT_TRACE(rtlpriv, COMP_INIT, DBG_DMESG,
				 ("Pci Bridge Vendor is found index: %d\n",
				  tmp));
			break;
		}
	}

	if (pcipriv->ndis_adapter.pcibridge_vendor !=
		PCI_BRIDGE_VENDOR_UNKNOWN) {
		pcipriv->ndis_adapter.pcibridge_busnum =
		    bridge_pdev->bus->number;
		pcipriv->ndis_adapter.pcibridge_devnum =
		    PCI_SLOT(bridge_pdev->devfn);
		pcipriv->ndis_adapter.pcibridge_funcnum =
		    PCI_FUNC(bridge_pdev->devfn);
		pcipriv->ndis_adapter.pcicfg_addrport =
		    (pcipriv->ndis_adapter.pcibridge_busnum << 16) |
		    (pcipriv->ndis_adapter.pcibridge_devnum << 11) |
		    (pcipriv->ndis_adapter.pcibridge_funcnum << 8) | (1 << 31);
		pcipriv->ndis_adapter.pcibridge_pciehdr_offset =
		    pci_pcie_cap(bridge_pdev);
		pcipriv->ndis_adapter.num4bytes =
		    (pcipriv->ndis_adapter.pcibridge_pciehdr_offset + 0x10) / 4;

		rtl_pci_get_linkcontrol_field(hw);

		if (pcipriv->ndis_adapter.pcibridge_vendor ==
		    PCI_BRIDGE_VENDOR_AMD) {
			pcipriv->ndis_adapter.amd_l1_patch =
			    rtl_pci_get_amd_l1_patch(hw);
		}
	}

	RT_TRACE(rtlpriv, COMP_INIT, DBG_DMESG,
		 ("pcidev busnumber:devnumber:funcnumber:"
		  "vendor:link_ctl %d:%d:%d:%x:%x\n",
		  pcipriv->ndis_adapter.busnumber,
		  pcipriv->ndis_adapter.devnumber,
		  pcipriv->ndis_adapter.funcnumber,
		  pdev->vendor, pcipriv->ndis_adapter.linkctrl_reg));

	RT_TRACE(rtlpriv, COMP_INIT, DBG_DMESG,
		 ("pci_bridge busnumber:devnumber:funcnumber:vendor:"
		  "pcie_cap:link_ctl_reg:amd %d:%d:%d:%x:%x:%x:%x\n",
		  pcipriv->ndis_adapter.pcibridge_busnum,
		  pcipriv->ndis_adapter.pcibridge_devnum,
		  pcipriv->ndis_adapter.pcibridge_funcnum,
		  pcibridge_vendors[pcipriv->ndis_adapter.pcibridge_vendor],
		  pcipriv->ndis_adapter.pcibridge_pciehdr_offset,
		  pcipriv->ndis_adapter.pcibridge_linkctrlreg,
		  pcipriv->ndis_adapter.amd_l1_patch));

	rtl_pci_parse_configuration(pdev, hw);

	return true;
}

int __devinit rtl_pci_probe(struct pci_dev *pdev,
			    const struct pci_device_id *id)
{
	struct ieee80211_hw *hw = NULL;

	struct rtl_priv *rtlpriv = NULL;
	struct rtl_pci_priv *pcipriv = NULL;
	struct rtl_pci *rtlpci;
	unsigned long pmem_start, pmem_len, pmem_flags;
	int err;

	err = pci_enable_device(pdev);
	if (err) {
		RT_ASSERT(false,
			  ("%s : Cannot enable new PCI device\n",
			   pci_name(pdev)));
		return err;
	}

	if (!pci_set_dma_mask(pdev, DMA_BIT_MASK(32))) {
		if (pci_set_consistent_dma_mask(pdev, DMA_BIT_MASK(32))) {
			RT_ASSERT(false, ("Unable to obtain 32bit DMA "
					  "for consistent allocations\n"));
			pci_disable_device(pdev);
			return -ENOMEM;
		}
	}

	pci_set_master(pdev);

	hw = ieee80211_alloc_hw(sizeof(struct rtl_pci_priv) +
				sizeof(struct rtl_priv), &rtl_ops);
	if (!hw) {
		RT_ASSERT(false,
			  ("%s : ieee80211 alloc failed\n", pci_name(pdev)));
		err = -ENOMEM;
		goto fail1;
	}

	SET_IEEE80211_DEV(hw, &pdev->dev);
	pci_set_drvdata(pdev, hw);

	rtlpriv = hw->priv;
	pcipriv = (void *)rtlpriv->priv;
	pcipriv->dev.pdev = pdev;

	/* init cfg & intf_ops */
	rtlpriv->rtlhal.interface = INTF_PCI;
	rtlpriv->cfg = (struct rtl_hal_cfg *)(id->driver_data);
	rtlpriv->intf_ops = &rtl_pci_ops;

	/*
	 *init dbgp flags before all
	 *other functions, because we will
	 *use it in other funtions like
	 *RT_TRACE/RT_PRINT/RTL_PRINT_DATA
	 *you can not use these macro
	 *before this
	 */
	rtl_dbgp_flag_init(hw);

	/* MEM map */
	err = pci_request_regions(pdev, KBUILD_MODNAME);
	if (err) {
		RT_ASSERT(false, ("Can't obtain PCI resources\n"));
		return err;
	}

	pmem_start = pci_resource_start(pdev, rtlpriv->cfg->bar_id);
	pmem_len = pci_resource_len(pdev, rtlpriv->cfg->bar_id);
	pmem_flags = pci_resource_flags(pdev, rtlpriv->cfg->bar_id);

	/*shared mem start */
	rtlpriv->io.pci_mem_start =
			(unsigned long)pci_iomap(pdev,
			rtlpriv->cfg->bar_id, pmem_len);
	if (rtlpriv->io.pci_mem_start == 0) {
		RT_ASSERT(false, ("Can't map PCI mem\n"));
		goto fail2;
	}

	RT_TRACE(rtlpriv, COMP_INIT, DBG_DMESG,
		 ("mem mapped space: start: 0x%08lx len:%08lx "
		  "flags:%08lx, after map:0x%08lx\n",
		  pmem_start, pmem_len, pmem_flags,
		  rtlpriv->io.pci_mem_start));

	/* Disable Clk Request */
	pci_write_config_byte(pdev, 0x81, 0);
	/* leave D3 mode */
	pci_write_config_byte(pdev, 0x44, 0);
	pci_write_config_byte(pdev, 0x04, 0x06);
	pci_write_config_byte(pdev, 0x04, 0x07);

	/* find adapter */
	_rtl_pci_find_adapter(pdev, hw);

	/* Init IO handler */
	_rtl_pci_io_handler_init(&pdev->dev, hw);

	/*like read eeprom and so on */
	rtlpriv->cfg->ops->read_eeprom_info(hw);

	if (rtlpriv->cfg->ops->init_sw_vars(hw)) {
		RT_TRACE(rtlpriv, COMP_ERR, DBG_EMERG,
			 ("Can't init_sw_vars.\n"));
		goto fail3;
	}

	rtlpriv->cfg->ops->init_sw_leds(hw);

	/*aspm */
	rtl_pci_init_aspm(hw);

	/* Init mac80211 sw */
	err = rtl_init_core(hw);
	if (err) {
		RT_TRACE(rtlpriv, COMP_ERR, DBG_EMERG,
			 ("Can't allocate sw for mac80211.\n"));
		goto fail3;
	}

	/* Init PCI sw */
	err = !rtl_pci_init(hw, pdev);
	if (err) {
		RT_TRACE(rtlpriv, COMP_ERR, DBG_EMERG,
			 ("Failed to init PCI.\n"));
		goto fail3;
	}

	err = ieee80211_register_hw(hw);
	if (err) {
		RT_TRACE(rtlpriv, COMP_ERR, DBG_EMERG,
			 ("Can't register mac80211 hw.\n"));
		goto fail3;
	} else {
		rtlpriv->mac80211.mac80211_registered = 1;
	}

	err = sysfs_create_group(&pdev->dev.kobj, &rtl_attribute_group);
	if (err) {
		RT_TRACE(rtlpriv, COMP_ERR, DBG_EMERG,
			 ("failed to create sysfs device attributes\n"));
		goto fail3;
	}

	/*init rfkill */
	rtl_init_rfkill(hw);

	rtlpci = rtl_pcidev(pcipriv);
	err = request_irq(rtlpci->pdev->irq, &_rtl_pci_interrupt,
			  IRQF_SHARED, KBUILD_MODNAME, hw);
	if (err) {
		RT_TRACE(rtlpriv, COMP_INIT, DBG_DMESG,
			 ("%s: failed to register IRQ handler\n",
			  wiphy_name(hw->wiphy)));
		goto fail3;
	} else {
		rtlpci->irq_alloc = 1;
	}

	set_bit(RTL_STATUS_INTERFACE_START, &rtlpriv->status);
	return 0;

fail3:
	pci_set_drvdata(pdev, NULL);
	rtl_deinit_core(hw);
	_rtl_pci_io_handler_release(hw);
	ieee80211_free_hw(hw);

	if (rtlpriv->io.pci_mem_start != 0)
		pci_iounmap(pdev, (void __iomem *)rtlpriv->io.pci_mem_start);

fail2:
	pci_release_regions(pdev);

fail1:

	pci_disable_device(pdev);

	return -ENODEV;

}
EXPORT_SYMBOL(rtl_pci_probe);

void rtl_pci_disconnect(struct pci_dev *pdev)
{
	struct ieee80211_hw *hw = pci_get_drvdata(pdev);
	struct rtl_pci_priv *pcipriv = rtl_pcipriv(hw);
	struct rtl_priv *rtlpriv = rtl_priv(hw);
	struct rtl_pci *rtlpci = rtl_pcidev(pcipriv);
	struct rtl_mac *rtlmac = rtl_mac(rtlpriv);

	clear_bit(RTL_STATUS_INTERFACE_START, &rtlpriv->status);

	sysfs_remove_group(&pdev->dev.kobj, &rtl_attribute_group);

	/*ieee80211_unregister_hw will call ops_stop */
	if (rtlmac->mac80211_registered == 1) {
		ieee80211_unregister_hw(hw);
		rtlmac->mac80211_registered = 0;
	} else {
		rtl_deinit_deferred_work(hw);
		rtlpriv->intf_ops->adapter_stop(hw);
	}

	/*deinit rfkill */
	rtl_deinit_rfkill(hw);

	rtl_pci_deinit(hw);
	rtl_deinit_core(hw);
	_rtl_pci_io_handler_release(hw);
	rtlpriv->cfg->ops->deinit_sw_vars(hw);

	if (rtlpci->irq_alloc) {
		free_irq(rtlpci->pdev->irq, hw);
		rtlpci->irq_alloc = 0;
	}

	if (rtlpriv->io.pci_mem_start != 0) {
		pci_iounmap(pdev, (void __iomem *)rtlpriv->io.pci_mem_start);
		pci_release_regions(pdev);
	}

	pci_disable_device(pdev);

	rtl_pci_disable_aspm(hw);

	pci_set_drvdata(pdev, NULL);

	ieee80211_free_hw(hw);
}
EXPORT_SYMBOL(rtl_pci_disconnect);

/***************************************
kernel pci power state define:
PCI_D0         ((pci_power_t __force) 0)
PCI_D1         ((pci_power_t __force) 1)
PCI_D2         ((pci_power_t __force) 2)
PCI_D3hot      ((pci_power_t __force) 3)
PCI_D3cold     ((pci_power_t __force) 4)
PCI_UNKNOWN    ((pci_power_t __force) 5)

This function is called when system
goes into suspend state mac80211 will
call rtl_mac_stop() from the mac80211
suspend function first, So there is
no need to call hw_disable here.
****************************************/
int rtl_pci_suspend(struct pci_dev *pdev, pm_message_t state)
{
	struct ieee80211_hw *hw = pci_get_drvdata(pdev);
	struct rtl_priv *rtlpriv = rtl_priv(hw);

	rtlpriv->cfg->ops->hw_suspend(hw);
	rtl_deinit_rfkill(hw);

	pci_save_state(pdev);
	pci_disable_device(pdev);
	pci_set_power_state(pdev, PCI_D3hot);
	return 0;
}
EXPORT_SYMBOL(rtl_pci_suspend);

int rtl_pci_resume(struct pci_dev *pdev)
{
	int ret;
	struct ieee80211_hw *hw = pci_get_drvdata(pdev);
	struct rtl_priv *rtlpriv = rtl_priv(hw);

	pci_set_power_state(pdev, PCI_D0);
	ret = pci_enable_device(pdev);
	if (ret) {
		RT_ASSERT(false, ("ERR: <======\n"));
		return ret;
	}

	pci_restore_state(pdev);

	rtlpriv->cfg->ops->hw_resume(hw);
	rtl_init_rfkill(hw);
	return 0;
}
EXPORT_SYMBOL(rtl_pci_resume);

struct rtl_intf_ops rtl_pci_ops = {
	.read_efuse_byte = read_efuse_byte,
	.adapter_start = rtl_pci_start,
	.adapter_stop = rtl_pci_stop,
	.adapter_tx = rtl_pci_tx,
	.flush = rtl_pci_flush,
	.reset_trx_ring = rtl_pci_reset_trx_ring,
	.waitq_insert = rtl_pci_tx_chk_waitq_insert,

	.disable_aspm = rtl_pci_disable_aspm,
	.enable_aspm = rtl_pci_enable_aspm,
};<|MERGE_RESOLUTION|>--- conflicted
+++ resolved
@@ -420,55 +420,6 @@
 
 }
 
-<<<<<<< HEAD
-static void rtl_pci_init_aspm(struct ieee80211_hw *hw)
-{
-	struct rtl_pci *rtlpci = rtl_pcidev(rtl_pcipriv(hw));
-
-	/*close ASPM for AMD defaultly */
-	rtlpci->const_amdpci_aspm = 0;
-
-	/*
-	 * ASPM PS mode.
-	 * 0 - Disable ASPM,
-	 * 1 - Enable ASPM without Clock Req,
-	 * 2 - Enable ASPM with Clock Req,
-	 * 3 - Always Enable ASPM with Clock Req,
-	 * 4 - Always Enable ASPM without Clock Req.
-	 * set defult to RTL8192CE:3 RTL8192E:2
-	 * */
-	rtlpci->const_pci_aspm = 3;
-
-	/*Setting for PCI-E device */
-	rtlpci->const_devicepci_aspm_setting = 0x03;
-
-	/*Setting for PCI-E bridge */
-	rtlpci->const_hostpci_aspm_setting = 0x02;
-
-	/*
-	 * In Hw/Sw Radio Off situation.
-	 * 0 - Default,
-	 * 1 - From ASPM setting without low Mac Pwr,
-	 * 2 - From ASPM setting with low Mac Pwr,
-	 * 3 - Bus D3
-	 * set default to RTL8192CE:0 RTL8192SE:2
-	 */
-	rtlpci->const_hwsw_rfoff_d3 = 0;
-
-	/*
-	 * This setting works for those device with
-	 * backdoor ASPM setting such as EPHY setting.
-	 * 0 - Not support ASPM,
-	 * 1 - Support ASPM,
-	 * 2 - According to chipset.
-	 */
-	rtlpci->const_support_pciaspm = 1;
-
-	_rtl_pci_initialize_adapter_common(hw);
-}
-
-=======
->>>>>>> c989bb15
 static void _rtl_pci_io_handler_init(struct device *dev,
 				     struct ieee80211_hw *hw)
 {
