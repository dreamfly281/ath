--- conflicted
+++ resolved
@@ -4491,11 +4491,7 @@
 	wl->hw->wiphy->interface_modes = BIT(NL80211_IFTYPE_STATION) |
 		BIT(NL80211_IFTYPE_ADHOC) | BIT(NL80211_IFTYPE_AP);
 	wl->hw->wiphy->max_scan_ssids = 1;
-<<<<<<< HEAD
-	wl->hw->wiphy->max_sched_scan_ssids = 1;
-=======
 	wl->hw->wiphy->max_sched_scan_ssids = 8;
->>>>>>> 12e62d6f
 	/*
 	 * Maximum length of elements in scanning probe request templates
 	 * should be the maximum length possible for a template, without
