--- conflicted
+++ resolved
@@ -4127,8 +4127,6 @@
 	return 0;
 }
 
-<<<<<<< HEAD
-=======
 static void wl12xx_op_channel_switch(struct ieee80211_hw *hw,
 				     struct ieee80211_channel_switch *ch_switch)
 {
@@ -4160,7 +4158,6 @@
 	mutex_unlock(&wl->mutex);
 }
 
->>>>>>> 80ad2277
 static bool wl1271_tx_frames_pending(struct ieee80211_hw *hw)
 {
 	struct wl1271 *wl = hw->priv;
@@ -4437,10 +4434,7 @@
 	.ampdu_action = wl1271_op_ampdu_action,
 	.tx_frames_pending = wl1271_tx_frames_pending,
 	.set_bitrate_mask = wl12xx_set_bitrate_mask,
-<<<<<<< HEAD
-=======
 	.channel_switch = wl12xx_op_channel_switch,
->>>>>>> 80ad2277
 	CFG80211_TESTMODE_CMD(wl1271_tm_cmd)
 };
 
