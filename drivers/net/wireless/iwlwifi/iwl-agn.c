/******************************************************************************
 *
 * Copyright(c) 2003 - 2011 Intel Corporation. All rights reserved.
 *
 * Portions of this file are derived from the ipw3945 project, as well
 * as portions of the ieee80211 subsystem header files.
 *
 * This program is free software; you can redistribute it and/or modify it
 * under the terms of version 2 of the GNU General Public License as
 * published by the Free Software Foundation.
 *
 * This program is distributed in the hope that it will be useful, but WITHOUT
 * ANY WARRANTY; without even the implied warranty of MERCHANTABILITY or
 * FITNESS FOR A PARTICULAR PURPOSE.  See the GNU General Public License for
 * more details.
 *
 * You should have received a copy of the GNU General Public License along with
 * this program; if not, write to the Free Software Foundation, Inc.,
 * 51 Franklin Street, Fifth Floor, Boston, MA 02110, USA
 *
 * The full GNU General Public License is included in this distribution in the
 * file called LICENSE.
 *
 * Contact Information:
 *  Intel Linux Wireless <ilw@linux.intel.com>
 * Intel Corporation, 5200 N.E. Elam Young Parkway, Hillsboro, OR 97124-6497
 *
 *****************************************************************************/
#include <linux/kernel.h>
#include <linux/module.h>
#include <linux/init.h>
#include <linux/slab.h>
#include <linux/dma-mapping.h>
#include <linux/delay.h>
#include <linux/sched.h>
#include <linux/skbuff.h>
#include <linux/netdevice.h>
#include <linux/firmware.h>
#include <linux/etherdevice.h>
#include <linux/if_arp.h>

#include <net/mac80211.h>

#include <asm/div64.h>

#include "iwl-eeprom.h"
#include "iwl-dev.h"
#include "iwl-core.h"
#include "iwl-io.h"
#include "iwl-agn-calib.h"
#include "iwl-agn.h"
#include "iwl-shared.h"
#include "iwl-bus.h"
#include "iwl-trans.h"

/******************************************************************************
 *
 * module boiler plate
 *
 ******************************************************************************/

/*
 * module name, copyright, version, etc.
 */
#define DRV_DESCRIPTION	"Intel(R) Wireless WiFi Link AGN driver for Linux"

#ifdef CONFIG_IWLWIFI_DEBUG
#define VD "d"
#else
#define VD
#endif

#define DRV_VERSION     IWLWIFI_VERSION VD


MODULE_DESCRIPTION(DRV_DESCRIPTION);
MODULE_VERSION(DRV_VERSION);
MODULE_AUTHOR(DRV_COPYRIGHT " " DRV_AUTHOR);
MODULE_LICENSE("GPL");
MODULE_ALIAS("iwlagn");

void iwl_update_chain_flags(struct iwl_priv *priv)
{
	struct iwl_rxon_context *ctx;

	for_each_context(priv, ctx) {
		iwlagn_set_rxon_chain(priv, ctx);
		if (ctx->active.rx_chain != ctx->staging.rx_chain)
			iwlagn_commit_rxon(priv, ctx);
	}
}

/* Parse the beacon frame to find the TIM element and set tim_idx & tim_size */
static void iwl_set_beacon_tim(struct iwl_priv *priv,
			       struct iwl_tx_beacon_cmd *tx_beacon_cmd,
			       u8 *beacon, u32 frame_size)
{
	u16 tim_idx;
	struct ieee80211_mgmt *mgmt = (struct ieee80211_mgmt *)beacon;

	/*
	 * The index is relative to frame start but we start looking at the
	 * variable-length part of the beacon.
	 */
	tim_idx = mgmt->u.beacon.variable - beacon;

	/* Parse variable-length elements of beacon to find WLAN_EID_TIM */
	while ((tim_idx < (frame_size - 2)) &&
			(beacon[tim_idx] != WLAN_EID_TIM))
		tim_idx += beacon[tim_idx+1] + 2;

	/* If TIM field was found, set variables */
	if ((tim_idx < (frame_size - 1)) && (beacon[tim_idx] == WLAN_EID_TIM)) {
		tx_beacon_cmd->tim_idx = cpu_to_le16(tim_idx);
		tx_beacon_cmd->tim_size = beacon[tim_idx+1];
	} else
		IWL_WARN(priv, "Unable to find TIM Element in beacon\n");
}

int iwlagn_send_beacon_cmd(struct iwl_priv *priv)
{
	struct iwl_tx_beacon_cmd *tx_beacon_cmd;
	struct iwl_host_cmd cmd = {
		.id = REPLY_TX_BEACON,
		.flags = CMD_SYNC,
	};
	struct ieee80211_tx_info *info;
	u32 frame_size;
	u32 rate_flags;
	u32 rate;

	/*
	 * We have to set up the TX command, the TX Beacon command, and the
	 * beacon contents.
	 */

	lockdep_assert_held(&priv->shrd->mutex);

	if (!priv->beacon_ctx) {
		IWL_ERR(priv, "trying to build beacon w/o beacon context!\n");
		return 0;
	}

	if (WARN_ON(!priv->beacon_skb))
		return -EINVAL;

	/* Allocate beacon command */
	if (!priv->beacon_cmd)
		priv->beacon_cmd = kzalloc(sizeof(*tx_beacon_cmd), GFP_KERNEL);
	tx_beacon_cmd = priv->beacon_cmd;
	if (!tx_beacon_cmd)
		return -ENOMEM;

	frame_size = priv->beacon_skb->len;

	/* Set up TX command fields */
	tx_beacon_cmd->tx.len = cpu_to_le16((u16)frame_size);
	tx_beacon_cmd->tx.sta_id = priv->beacon_ctx->bcast_sta_id;
	tx_beacon_cmd->tx.stop_time.life_time = TX_CMD_LIFE_TIME_INFINITE;
	tx_beacon_cmd->tx.tx_flags = TX_CMD_FLG_SEQ_CTL_MSK |
		TX_CMD_FLG_TSF_MSK | TX_CMD_FLG_STA_RATE_MSK;

	/* Set up TX beacon command fields */
	iwl_set_beacon_tim(priv, tx_beacon_cmd, priv->beacon_skb->data,
			   frame_size);

	/* Set up packet rate and flags */
	info = IEEE80211_SKB_CB(priv->beacon_skb);

	/*
	 * Let's set up the rate at least somewhat correctly;
	 * it will currently not actually be used by the uCode,
	 * it uses the broadcast station's rate instead.
	 */
	if (info->control.rates[0].idx < 0 ||
	    info->control.rates[0].flags & IEEE80211_TX_RC_MCS)
		rate = 0;
	else
		rate = info->control.rates[0].idx;

	priv->mgmt_tx_ant = iwl_toggle_tx_ant(priv, priv->mgmt_tx_ant,
					      hw_params(priv).valid_tx_ant);
	rate_flags = iwl_ant_idx_to_flags(priv->mgmt_tx_ant);

	/* In mac80211, rates for 5 GHz start at 0 */
	if (info->band == IEEE80211_BAND_5GHZ)
		rate += IWL_FIRST_OFDM_RATE;
	else if (rate >= IWL_FIRST_CCK_RATE && rate <= IWL_LAST_CCK_RATE)
		rate_flags |= RATE_MCS_CCK_MSK;

	tx_beacon_cmd->tx.rate_n_flags =
			iwl_hw_set_rate_n_flags(rate, rate_flags);

	/* Submit command */
	cmd.len[0] = sizeof(*tx_beacon_cmd);
	cmd.data[0] = tx_beacon_cmd;
	cmd.dataflags[0] = IWL_HCMD_DFL_NOCOPY;
	cmd.len[1] = frame_size;
	cmd.data[1] = priv->beacon_skb->data;
	cmd.dataflags[1] = IWL_HCMD_DFL_NOCOPY;

	return iwl_trans_send_cmd(trans(priv), &cmd);
}

static void iwl_bg_beacon_update(struct work_struct *work)
{
	struct iwl_priv *priv =
		container_of(work, struct iwl_priv, beacon_update);
	struct sk_buff *beacon;

	mutex_lock(&priv->shrd->mutex);
	if (!priv->beacon_ctx) {
		IWL_ERR(priv, "updating beacon w/o beacon context!\n");
		goto out;
	}

	if (priv->beacon_ctx->vif->type != NL80211_IFTYPE_AP) {
		/*
		 * The ucode will send beacon notifications even in
		 * IBSS mode, but we don't want to process them. But
		 * we need to defer the type check to here due to
		 * requiring locking around the beacon_ctx access.
		 */
		goto out;
	}

	/* Pull updated AP beacon from mac80211. will fail if not in AP mode */
	beacon = ieee80211_beacon_get(priv->hw, priv->beacon_ctx->vif);
	if (!beacon) {
		IWL_ERR(priv, "update beacon failed -- keeping old\n");
		goto out;
	}

	/* new beacon skb is allocated every time; dispose previous.*/
	dev_kfree_skb(priv->beacon_skb);

	priv->beacon_skb = beacon;

	iwlagn_send_beacon_cmd(priv);
 out:
	mutex_unlock(&priv->shrd->mutex);
}

static void iwl_bg_bt_runtime_config(struct work_struct *work)
{
	struct iwl_priv *priv =
		container_of(work, struct iwl_priv, bt_runtime_config);

	if (test_bit(STATUS_EXIT_PENDING, &priv->shrd->status))
		return;

	/* dont send host command if rf-kill is on */
	if (!iwl_is_ready_rf(priv->shrd))
		return;
	iwlagn_send_advance_bt_config(priv);
}

static void iwl_bg_bt_full_concurrency(struct work_struct *work)
{
	struct iwl_priv *priv =
		container_of(work, struct iwl_priv, bt_full_concurrency);
	struct iwl_rxon_context *ctx;

	mutex_lock(&priv->shrd->mutex);

	if (test_bit(STATUS_EXIT_PENDING, &priv->shrd->status))
		goto out;

	/* dont send host command if rf-kill is on */
	if (!iwl_is_ready_rf(priv->shrd))
		goto out;

	IWL_DEBUG_INFO(priv, "BT coex in %s mode\n",
		       priv->bt_full_concurrent ?
		       "full concurrency" : "3-wire");

	/*
	 * LQ & RXON updated cmds must be sent before BT Config cmd
	 * to avoid 3-wire collisions
	 */
	for_each_context(priv, ctx) {
		iwlagn_set_rxon_chain(priv, ctx);
		iwlagn_commit_rxon(priv, ctx);
	}

	iwlagn_send_advance_bt_config(priv);
out:
	mutex_unlock(&priv->shrd->mutex);
}

/**
 * iwl_bg_statistics_periodic - Timer callback to queue statistics
 *
 * This callback is provided in order to send a statistics request.
 *
 * This timer function is continually reset to execute within
 * REG_RECALIB_PERIOD seconds since the last STATISTICS_NOTIFICATION
 * was received.  We need to ensure we receive the statistics in order
 * to update the temperature used for calibrating the TXPOWER.
 */
static void iwl_bg_statistics_periodic(unsigned long data)
{
	struct iwl_priv *priv = (struct iwl_priv *)data;

	if (test_bit(STATUS_EXIT_PENDING, &priv->shrd->status))
		return;

	/* dont send host command if rf-kill is on */
	if (!iwl_is_ready_rf(priv->shrd))
		return;

	iwl_send_statistics_request(priv, CMD_ASYNC, false);
}


static void iwl_print_cont_event_trace(struct iwl_priv *priv, u32 base,
					u32 start_idx, u32 num_events,
					u32 mode)
{
	u32 i;
	u32 ptr;        /* SRAM byte address of log data */
	u32 ev, time, data; /* event log data */
	unsigned long reg_flags;

	if (mode == 0)
		ptr = base + (4 * sizeof(u32)) + (start_idx * 2 * sizeof(u32));
	else
		ptr = base + (4 * sizeof(u32)) + (start_idx * 3 * sizeof(u32));

	/* Make sure device is powered up for SRAM reads */
	spin_lock_irqsave(&bus(priv)->reg_lock, reg_flags);
	if (iwl_grab_nic_access(bus(priv))) {
		spin_unlock_irqrestore(&bus(priv)->reg_lock, reg_flags);
		return;
	}

	/* Set starting address; reads will auto-increment */
	iwl_write32(bus(priv), HBUS_TARG_MEM_RADDR, ptr);
	rmb();

	/*
	 * "time" is actually "data" for mode 0 (no timestamp).
	 * place event id # at far right for easier visual parsing.
	 */
	for (i = 0; i < num_events; i++) {
		ev = iwl_read32(bus(priv), HBUS_TARG_MEM_RDAT);
		time = iwl_read32(bus(priv), HBUS_TARG_MEM_RDAT);
		if (mode == 0) {
			trace_iwlwifi_dev_ucode_cont_event(priv,
							0, time, ev);
		} else {
			data = iwl_read32(bus(priv), HBUS_TARG_MEM_RDAT);
			trace_iwlwifi_dev_ucode_cont_event(priv,
						time, data, ev);
		}
	}
	/* Allow device to power down */
	iwl_release_nic_access(bus(priv));
	spin_unlock_irqrestore(&bus(priv)->reg_lock, reg_flags);
}

static void iwl_continuous_event_trace(struct iwl_priv *priv)
{
	u32 capacity;   /* event log capacity in # entries */
	u32 base;       /* SRAM byte address of event log header */
	u32 mode;       /* 0 - no timestamp, 1 - timestamp recorded */
	u32 num_wraps;  /* # times uCode wrapped to top of log */
	u32 next_entry; /* index of next entry to be written by uCode */

	base = priv->device_pointers.error_event_table;
	if (iwlagn_hw_valid_rtc_data_addr(base)) {
		capacity = iwl_read_targ_mem(bus(priv), base);
		num_wraps = iwl_read_targ_mem(bus(priv),
						base + (2 * sizeof(u32)));
		mode = iwl_read_targ_mem(bus(priv), base + (1 * sizeof(u32)));
		next_entry = iwl_read_targ_mem(bus(priv),
						base + (3 * sizeof(u32)));
	} else
		return;

	if (num_wraps == priv->event_log.num_wraps) {
		iwl_print_cont_event_trace(priv,
				       base, priv->event_log.next_entry,
				       next_entry - priv->event_log.next_entry,
				       mode);
		priv->event_log.non_wraps_count++;
	} else {
		if ((num_wraps - priv->event_log.num_wraps) > 1)
			priv->event_log.wraps_more_count++;
		else
			priv->event_log.wraps_once_count++;
		trace_iwlwifi_dev_ucode_wrap_event(priv,
				num_wraps - priv->event_log.num_wraps,
				next_entry, priv->event_log.next_entry);
		if (next_entry < priv->event_log.next_entry) {
			iwl_print_cont_event_trace(priv, base,
			       priv->event_log.next_entry,
			       capacity - priv->event_log.next_entry,
			       mode);

			iwl_print_cont_event_trace(priv, base, 0,
				next_entry, mode);
		} else {
			iwl_print_cont_event_trace(priv, base,
			       next_entry, capacity - next_entry,
			       mode);

			iwl_print_cont_event_trace(priv, base, 0,
				next_entry, mode);
		}
	}
	priv->event_log.num_wraps = num_wraps;
	priv->event_log.next_entry = next_entry;
}

/**
 * iwl_bg_ucode_trace - Timer callback to log ucode event
 *
 * The timer is continually set to execute every
 * UCODE_TRACE_PERIOD milliseconds after the last timer expired
 * this function is to perform continuous uCode event logging operation
 * if enabled
 */
static void iwl_bg_ucode_trace(unsigned long data)
{
	struct iwl_priv *priv = (struct iwl_priv *)data;

	if (test_bit(STATUS_EXIT_PENDING, &priv->shrd->status))
		return;

	if (priv->event_log.ucode_trace) {
		iwl_continuous_event_trace(priv);
		/* Reschedule the timer to occur in UCODE_TRACE_PERIOD */
		mod_timer(&priv->ucode_trace,
			 jiffies + msecs_to_jiffies(UCODE_TRACE_PERIOD));
	}
}

static void iwl_bg_tx_flush(struct work_struct *work)
{
	struct iwl_priv *priv =
		container_of(work, struct iwl_priv, tx_flush);

	if (test_bit(STATUS_EXIT_PENDING, &priv->shrd->status))
		return;

	/* do nothing if rf-kill is on */
	if (!iwl_is_ready_rf(priv->shrd))
		return;

	IWL_DEBUG_INFO(priv, "device request: flush all tx frames\n");
	iwlagn_dev_txfifo_flush(priv, IWL_DROP_ALL);
}

/******************************************************************************
 *
 * uCode download functions
 *
 ******************************************************************************/

static void iwl_free_fw_desc(struct iwl_priv *priv, struct fw_desc *desc)
{
	if (desc->v_addr)
		dma_free_coherent(bus(priv)->dev, desc->len,
				  desc->v_addr, desc->p_addr);
	desc->v_addr = NULL;
	desc->len = 0;
}

static void iwl_free_fw_img(struct iwl_priv *priv, struct fw_img *img)
{
	iwl_free_fw_desc(priv, &img->code);
	iwl_free_fw_desc(priv, &img->data);
}

static void iwl_dealloc_ucode(struct iwl_priv *priv)
{
	iwl_free_fw_img(priv, &priv->ucode_rt);
	iwl_free_fw_img(priv, &priv->ucode_init);
	iwl_free_fw_img(priv, &priv->ucode_wowlan);
}

static int iwl_alloc_fw_desc(struct iwl_priv *priv, struct fw_desc *desc,
			     const void *data, size_t len)
{
	if (!len) {
		desc->v_addr = NULL;
		return -EINVAL;
	}

	desc->v_addr = dma_alloc_coherent(bus(priv)->dev, len,
					  &desc->p_addr, GFP_KERNEL);
	if (!desc->v_addr)
		return -ENOMEM;

	desc->len = len;
	memcpy(desc->v_addr, data, len);
	return 0;
}

static void iwl_init_context(struct iwl_priv *priv, u32 ucode_flags)
{
	int i;

	/*
	 * The default context is always valid,
	 * the PAN context depends on uCode.
	 */
	priv->shrd->valid_contexts = BIT(IWL_RXON_CTX_BSS);
	if (ucode_flags & IWL_UCODE_TLV_FLAGS_PAN)
		priv->shrd->valid_contexts |= BIT(IWL_RXON_CTX_PAN);

	for (i = 0; i < NUM_IWL_RXON_CTX; i++)
		priv->contexts[i].ctxid = i;

	priv->contexts[IWL_RXON_CTX_BSS].always_active = true;
	priv->contexts[IWL_RXON_CTX_BSS].is_active = true;
	priv->contexts[IWL_RXON_CTX_BSS].rxon_cmd = REPLY_RXON;
	priv->contexts[IWL_RXON_CTX_BSS].rxon_timing_cmd = REPLY_RXON_TIMING;
	priv->contexts[IWL_RXON_CTX_BSS].rxon_assoc_cmd = REPLY_RXON_ASSOC;
	priv->contexts[IWL_RXON_CTX_BSS].qos_cmd = REPLY_QOS_PARAM;
	priv->contexts[IWL_RXON_CTX_BSS].ap_sta_id = IWL_AP_ID;
	priv->contexts[IWL_RXON_CTX_BSS].wep_key_cmd = REPLY_WEPKEY;
	priv->contexts[IWL_RXON_CTX_BSS].exclusive_interface_modes =
		BIT(NL80211_IFTYPE_ADHOC);
	priv->contexts[IWL_RXON_CTX_BSS].interface_modes =
		BIT(NL80211_IFTYPE_STATION);
	priv->contexts[IWL_RXON_CTX_BSS].ap_devtype = RXON_DEV_TYPE_AP;
	priv->contexts[IWL_RXON_CTX_BSS].ibss_devtype = RXON_DEV_TYPE_IBSS;
	priv->contexts[IWL_RXON_CTX_BSS].station_devtype = RXON_DEV_TYPE_ESS;
	priv->contexts[IWL_RXON_CTX_BSS].unused_devtype = RXON_DEV_TYPE_ESS;

	priv->contexts[IWL_RXON_CTX_PAN].rxon_cmd = REPLY_WIPAN_RXON;
	priv->contexts[IWL_RXON_CTX_PAN].rxon_timing_cmd =
		REPLY_WIPAN_RXON_TIMING;
	priv->contexts[IWL_RXON_CTX_PAN].rxon_assoc_cmd =
		REPLY_WIPAN_RXON_ASSOC;
	priv->contexts[IWL_RXON_CTX_PAN].qos_cmd = REPLY_WIPAN_QOS_PARAM;
	priv->contexts[IWL_RXON_CTX_PAN].ap_sta_id = IWL_AP_ID_PAN;
	priv->contexts[IWL_RXON_CTX_PAN].wep_key_cmd = REPLY_WIPAN_WEPKEY;
	priv->contexts[IWL_RXON_CTX_PAN].bcast_sta_id = IWLAGN_PAN_BCAST_ID;
	priv->contexts[IWL_RXON_CTX_PAN].station_flags = STA_FLG_PAN_STATION;
	priv->contexts[IWL_RXON_CTX_PAN].interface_modes =
		BIT(NL80211_IFTYPE_STATION) | BIT(NL80211_IFTYPE_AP);

	if (ucode_flags & IWL_UCODE_TLV_FLAGS_P2P)
		priv->contexts[IWL_RXON_CTX_PAN].interface_modes |=
			BIT(NL80211_IFTYPE_P2P_CLIENT) |
			BIT(NL80211_IFTYPE_P2P_GO);

	priv->contexts[IWL_RXON_CTX_PAN].ap_devtype = RXON_DEV_TYPE_CP;
	priv->contexts[IWL_RXON_CTX_PAN].station_devtype = RXON_DEV_TYPE_2STA;
	priv->contexts[IWL_RXON_CTX_PAN].unused_devtype = RXON_DEV_TYPE_P2P;

	BUILD_BUG_ON(NUM_IWL_RXON_CTX != 2);
}


struct iwlagn_ucode_capabilities {
	u32 max_probe_length;
	u32 standard_phy_calibration_size;
	u32 flags;
};

static void iwl_ucode_callback(const struct firmware *ucode_raw, void *context);
static int iwlagn_mac_setup_register(struct iwl_priv *priv,
				  struct iwlagn_ucode_capabilities *capa);

#define UCODE_EXPERIMENTAL_INDEX	100
#define UCODE_EXPERIMENTAL_TAG		"exp"

static int __must_check iwl_request_firmware(struct iwl_priv *priv, bool first)
{
	const char *name_pre = priv->cfg->fw_name_pre;
	char tag[8];

	if (first) {
#ifdef CONFIG_IWLWIFI_DEBUG_EXPERIMENTAL_UCODE
		priv->fw_index = UCODE_EXPERIMENTAL_INDEX;
		strcpy(tag, UCODE_EXPERIMENTAL_TAG);
	} else if (priv->fw_index == UCODE_EXPERIMENTAL_INDEX) {
#endif
		priv->fw_index = priv->cfg->ucode_api_max;
		sprintf(tag, "%d", priv->fw_index);
	} else {
		priv->fw_index--;
		sprintf(tag, "%d", priv->fw_index);
	}

	if (priv->fw_index < priv->cfg->ucode_api_min) {
		IWL_ERR(priv, "no suitable firmware found!\n");
		return -ENOENT;
	}

	sprintf(priv->firmware_name, "%s%s%s", name_pre, tag, ".ucode");

	IWL_DEBUG_INFO(priv, "attempting to load firmware %s'%s'\n",
		       (priv->fw_index == UCODE_EXPERIMENTAL_INDEX)
				? "EXPERIMENTAL " : "",
		       priv->firmware_name);

	return request_firmware_nowait(THIS_MODULE, 1, priv->firmware_name,
				       bus(priv)->dev,
				       GFP_KERNEL, priv, iwl_ucode_callback);
}

struct iwlagn_firmware_pieces {
	const void *inst, *data, *init, *init_data, *wowlan_inst, *wowlan_data;
	size_t inst_size, data_size, init_size, init_data_size,
	       wowlan_inst_size, wowlan_data_size;

	u32 build;

	u32 init_evtlog_ptr, init_evtlog_size, init_errlog_ptr;
	u32 inst_evtlog_ptr, inst_evtlog_size, inst_errlog_ptr;
};

static int iwlagn_load_legacy_firmware(struct iwl_priv *priv,
				       const struct firmware *ucode_raw,
				       struct iwlagn_firmware_pieces *pieces)
{
	struct iwl_ucode_header *ucode = (void *)ucode_raw->data;
	u32 api_ver, hdr_size;
	const u8 *src;

	priv->ucode_ver = le32_to_cpu(ucode->ver);
	api_ver = IWL_UCODE_API(priv->ucode_ver);

	switch (api_ver) {
	default:
		hdr_size = 28;
		if (ucode_raw->size < hdr_size) {
			IWL_ERR(priv, "File size too small!\n");
			return -EINVAL;
		}
		pieces->build = le32_to_cpu(ucode->u.v2.build);
		pieces->inst_size = le32_to_cpu(ucode->u.v2.inst_size);
		pieces->data_size = le32_to_cpu(ucode->u.v2.data_size);
		pieces->init_size = le32_to_cpu(ucode->u.v2.init_size);
		pieces->init_data_size = le32_to_cpu(ucode->u.v2.init_data_size);
		src = ucode->u.v2.data;
		break;
	case 0:
	case 1:
	case 2:
		hdr_size = 24;
		if (ucode_raw->size < hdr_size) {
			IWL_ERR(priv, "File size too small!\n");
			return -EINVAL;
		}
		pieces->build = 0;
		pieces->inst_size = le32_to_cpu(ucode->u.v1.inst_size);
		pieces->data_size = le32_to_cpu(ucode->u.v1.data_size);
		pieces->init_size = le32_to_cpu(ucode->u.v1.init_size);
		pieces->init_data_size = le32_to_cpu(ucode->u.v1.init_data_size);
		src = ucode->u.v1.data;
		break;
	}

	/* Verify size of file vs. image size info in file's header */
	if (ucode_raw->size != hdr_size + pieces->inst_size +
				pieces->data_size + pieces->init_size +
				pieces->init_data_size) {

		IWL_ERR(priv,
			"uCode file size %d does not match expected size\n",
			(int)ucode_raw->size);
		return -EINVAL;
	}

	pieces->inst = src;
	src += pieces->inst_size;
	pieces->data = src;
	src += pieces->data_size;
	pieces->init = src;
	src += pieces->init_size;
	pieces->init_data = src;
	src += pieces->init_data_size;

	return 0;
}

static int iwlagn_load_firmware(struct iwl_priv *priv,
				const struct firmware *ucode_raw,
				struct iwlagn_firmware_pieces *pieces,
				struct iwlagn_ucode_capabilities *capa)
{
	struct iwl_tlv_ucode_header *ucode = (void *)ucode_raw->data;
	struct iwl_ucode_tlv *tlv;
	size_t len = ucode_raw->size;
	const u8 *data;
	int wanted_alternative = iwlagn_mod_params.wanted_ucode_alternative;
	int tmp;
	u64 alternatives;
	u32 tlv_len;
	enum iwl_ucode_tlv_type tlv_type;
	const u8 *tlv_data;

	if (len < sizeof(*ucode)) {
		IWL_ERR(priv, "uCode has invalid length: %zd\n", len);
		return -EINVAL;
	}

	if (ucode->magic != cpu_to_le32(IWL_TLV_UCODE_MAGIC)) {
		IWL_ERR(priv, "invalid uCode magic: 0X%x\n",
			le32_to_cpu(ucode->magic));
		return -EINVAL;
	}

	/*
	 * Check which alternatives are present, and "downgrade"
	 * when the chosen alternative is not present, warning
	 * the user when that happens. Some files may not have
	 * any alternatives, so don't warn in that case.
	 */
	alternatives = le64_to_cpu(ucode->alternatives);
	tmp = wanted_alternative;
	if (wanted_alternative > 63)
		wanted_alternative = 63;
	while (wanted_alternative && !(alternatives & BIT(wanted_alternative)))
		wanted_alternative--;
	if (wanted_alternative && wanted_alternative != tmp)
		IWL_WARN(priv,
			 "uCode alternative %d not available, choosing %d\n",
			 tmp, wanted_alternative);

	priv->ucode_ver = le32_to_cpu(ucode->ver);
	pieces->build = le32_to_cpu(ucode->build);
	data = ucode->data;

	len -= sizeof(*ucode);

	while (len >= sizeof(*tlv)) {
		u16 tlv_alt;

		len -= sizeof(*tlv);
		tlv = (void *)data;

		tlv_len = le32_to_cpu(tlv->length);
		tlv_type = le16_to_cpu(tlv->type);
		tlv_alt = le16_to_cpu(tlv->alternative);
		tlv_data = tlv->data;

		if (len < tlv_len) {
			IWL_ERR(priv, "invalid TLV len: %zd/%u\n",
				len, tlv_len);
			return -EINVAL;
		}
		len -= ALIGN(tlv_len, 4);
		data += sizeof(*tlv) + ALIGN(tlv_len, 4);

		/*
		 * Alternative 0 is always valid.
		 *
		 * Skip alternative TLVs that are not selected.
		 */
		if (tlv_alt != 0 && tlv_alt != wanted_alternative)
			continue;

		switch (tlv_type) {
		case IWL_UCODE_TLV_INST:
			pieces->inst = tlv_data;
			pieces->inst_size = tlv_len;
			break;
		case IWL_UCODE_TLV_DATA:
			pieces->data = tlv_data;
			pieces->data_size = tlv_len;
			break;
		case IWL_UCODE_TLV_INIT:
			pieces->init = tlv_data;
			pieces->init_size = tlv_len;
			break;
		case IWL_UCODE_TLV_INIT_DATA:
			pieces->init_data = tlv_data;
			pieces->init_data_size = tlv_len;
			break;
		case IWL_UCODE_TLV_BOOT:
			IWL_ERR(priv, "Found unexpected BOOT ucode\n");
			break;
		case IWL_UCODE_TLV_PROBE_MAX_LEN:
			if (tlv_len != sizeof(u32))
				goto invalid_tlv_len;
			capa->max_probe_length =
					le32_to_cpup((__le32 *)tlv_data);
			break;
		case IWL_UCODE_TLV_PAN:
			if (tlv_len)
				goto invalid_tlv_len;
			capa->flags |= IWL_UCODE_TLV_FLAGS_PAN;
			break;
		case IWL_UCODE_TLV_FLAGS:
			/* must be at least one u32 */
			if (tlv_len < sizeof(u32))
				goto invalid_tlv_len;
			/* and a proper number of u32s */
			if (tlv_len % sizeof(u32))
				goto invalid_tlv_len;
			/*
			 * This driver only reads the first u32 as
			 * right now no more features are defined,
			 * if that changes then either the driver
			 * will not work with the new firmware, or
			 * it'll not take advantage of new features.
			 */
			capa->flags = le32_to_cpup((__le32 *)tlv_data);
			break;
		case IWL_UCODE_TLV_INIT_EVTLOG_PTR:
			if (tlv_len != sizeof(u32))
				goto invalid_tlv_len;
			pieces->init_evtlog_ptr =
					le32_to_cpup((__le32 *)tlv_data);
			break;
		case IWL_UCODE_TLV_INIT_EVTLOG_SIZE:
			if (tlv_len != sizeof(u32))
				goto invalid_tlv_len;
			pieces->init_evtlog_size =
					le32_to_cpup((__le32 *)tlv_data);
			break;
		case IWL_UCODE_TLV_INIT_ERRLOG_PTR:
			if (tlv_len != sizeof(u32))
				goto invalid_tlv_len;
			pieces->init_errlog_ptr =
					le32_to_cpup((__le32 *)tlv_data);
			break;
		case IWL_UCODE_TLV_RUNT_EVTLOG_PTR:
			if (tlv_len != sizeof(u32))
				goto invalid_tlv_len;
			pieces->inst_evtlog_ptr =
					le32_to_cpup((__le32 *)tlv_data);
			break;
		case IWL_UCODE_TLV_RUNT_EVTLOG_SIZE:
			if (tlv_len != sizeof(u32))
				goto invalid_tlv_len;
			pieces->inst_evtlog_size =
					le32_to_cpup((__le32 *)tlv_data);
			break;
		case IWL_UCODE_TLV_RUNT_ERRLOG_PTR:
			if (tlv_len != sizeof(u32))
				goto invalid_tlv_len;
			pieces->inst_errlog_ptr =
					le32_to_cpup((__le32 *)tlv_data);
			break;
		case IWL_UCODE_TLV_ENHANCE_SENS_TBL:
			if (tlv_len)
				goto invalid_tlv_len;
			priv->enhance_sensitivity_table = true;
			break;
		case IWL_UCODE_TLV_WOWLAN_INST:
			pieces->wowlan_inst = tlv_data;
			pieces->wowlan_inst_size = tlv_len;
			break;
		case IWL_UCODE_TLV_WOWLAN_DATA:
			pieces->wowlan_data = tlv_data;
			pieces->wowlan_data_size = tlv_len;
			break;
		case IWL_UCODE_TLV_PHY_CALIBRATION_SIZE:
			if (tlv_len != sizeof(u32))
				goto invalid_tlv_len;
			capa->standard_phy_calibration_size =
					le32_to_cpup((__le32 *)tlv_data);
			break;
		default:
			IWL_DEBUG_INFO(priv, "unknown TLV: %d\n", tlv_type);
			break;
		}
	}

	if (len) {
		IWL_ERR(priv, "invalid TLV after parsing: %zd\n", len);
		iwl_print_hex_dump(priv, IWL_DL_FW, (u8 *)data, len);
		return -EINVAL;
	}

	return 0;

 invalid_tlv_len:
	IWL_ERR(priv, "TLV %d has invalid size: %u\n", tlv_type, tlv_len);
	iwl_print_hex_dump(priv, IWL_DL_FW, tlv_data, tlv_len);

	return -EINVAL;
}

/**
 * iwl_ucode_callback - callback when firmware was loaded
 *
 * If loaded successfully, copies the firmware into buffers
 * for the card to fetch (via DMA).
 */
static void iwl_ucode_callback(const struct firmware *ucode_raw, void *context)
{
	struct iwl_priv *priv = context;
	struct iwl_ucode_header *ucode;
	int err;
	struct iwlagn_firmware_pieces pieces;
	const unsigned int api_max = priv->cfg->ucode_api_max;
	unsigned int api_ok = priv->cfg->ucode_api_ok;
	const unsigned int api_min = priv->cfg->ucode_api_min;
	u32 api_ver;
	char buildstr[25];
	u32 build;
	struct iwlagn_ucode_capabilities ucode_capa = {
		.max_probe_length = 200,
		.standard_phy_calibration_size =
			IWL_DEFAULT_STANDARD_PHY_CALIBRATE_TBL_SIZE,
	};

	if (!api_ok)
		api_ok = api_max;

	memset(&pieces, 0, sizeof(pieces));

	if (!ucode_raw) {
		if (priv->fw_index <= api_ok)
			IWL_ERR(priv,
				"request for firmware file '%s' failed.\n",
				priv->firmware_name);
		goto try_again;
	}

	IWL_DEBUG_INFO(priv, "Loaded firmware file '%s' (%zd bytes).\n",
		       priv->firmware_name, ucode_raw->size);

	/* Make sure that we got at least the API version number */
	if (ucode_raw->size < 4) {
		IWL_ERR(priv, "File size way too small!\n");
		goto try_again;
	}

	/* Data from ucode file:  header followed by uCode images */
	ucode = (struct iwl_ucode_header *)ucode_raw->data;

	if (ucode->ver)
		err = iwlagn_load_legacy_firmware(priv, ucode_raw, &pieces);
	else
		err = iwlagn_load_firmware(priv, ucode_raw, &pieces,
					   &ucode_capa);

	if (err)
		goto try_again;

	api_ver = IWL_UCODE_API(priv->ucode_ver);
	build = pieces.build;

	/*
	 * api_ver should match the api version forming part of the
	 * firmware filename ... but we don't check for that and only rely
	 * on the API version read from firmware header from here on forward
	 */
	/* no api version check required for experimental uCode */
	if (priv->fw_index != UCODE_EXPERIMENTAL_INDEX) {
		if (api_ver < api_min || api_ver > api_max) {
			IWL_ERR(priv,
				"Driver unable to support your firmware API. "
				"Driver supports v%u, firmware is v%u.\n",
				api_max, api_ver);
			goto try_again;
		}

		if (api_ver < api_ok) {
			if (api_ok != api_max)
				IWL_ERR(priv, "Firmware has old API version, "
					"expected v%u through v%u, got v%u.\n",
					api_ok, api_max, api_ver);
			else
				IWL_ERR(priv, "Firmware has old API version, "
					"expected v%u, got v%u.\n",
					api_max, api_ver);
			IWL_ERR(priv, "New firmware can be obtained from "
				      "http://www.intellinuxwireless.org/.\n");
		}
	}

	if (build)
		sprintf(buildstr, " build %u%s", build,
		       (priv->fw_index == UCODE_EXPERIMENTAL_INDEX)
				? " (EXP)" : "");
	else
		buildstr[0] = '\0';

	IWL_INFO(priv, "loaded firmware version %u.%u.%u.%u%s\n",
		 IWL_UCODE_MAJOR(priv->ucode_ver),
		 IWL_UCODE_MINOR(priv->ucode_ver),
		 IWL_UCODE_API(priv->ucode_ver),
		 IWL_UCODE_SERIAL(priv->ucode_ver),
		 buildstr);

	snprintf(priv->hw->wiphy->fw_version,
		 sizeof(priv->hw->wiphy->fw_version),
		 "%u.%u.%u.%u%s",
		 IWL_UCODE_MAJOR(priv->ucode_ver),
		 IWL_UCODE_MINOR(priv->ucode_ver),
		 IWL_UCODE_API(priv->ucode_ver),
		 IWL_UCODE_SERIAL(priv->ucode_ver),
		 buildstr);

	/*
	 * For any of the failures below (before allocating pci memory)
	 * we will try to load a version with a smaller API -- maybe the
	 * user just got a corrupted version of the latest API.
	 */

	IWL_DEBUG_INFO(priv, "f/w package hdr ucode version raw = 0x%x\n",
		       priv->ucode_ver);
	IWL_DEBUG_INFO(priv, "f/w package hdr runtime inst size = %Zd\n",
		       pieces.inst_size);
	IWL_DEBUG_INFO(priv, "f/w package hdr runtime data size = %Zd\n",
		       pieces.data_size);
	IWL_DEBUG_INFO(priv, "f/w package hdr init inst size = %Zd\n",
		       pieces.init_size);
	IWL_DEBUG_INFO(priv, "f/w package hdr init data size = %Zd\n",
		       pieces.init_data_size);

	/* Verify that uCode images will fit in card's SRAM */
	if (pieces.inst_size > hw_params(priv).max_inst_size) {
		IWL_ERR(priv, "uCode instr len %Zd too large to fit in\n",
			pieces.inst_size);
		goto try_again;
	}

	if (pieces.data_size > hw_params(priv).max_data_size) {
		IWL_ERR(priv, "uCode data len %Zd too large to fit in\n",
			pieces.data_size);
		goto try_again;
	}

	if (pieces.init_size > hw_params(priv).max_inst_size) {
		IWL_ERR(priv, "uCode init instr len %Zd too large to fit in\n",
			pieces.init_size);
		goto try_again;
	}

	if (pieces.init_data_size > hw_params(priv).max_data_size) {
		IWL_ERR(priv, "uCode init data len %Zd too large to fit in\n",
			pieces.init_data_size);
		goto try_again;
	}

	/* Allocate ucode buffers for card's bus-master loading ... */

	/* Runtime instructions and 2 copies of data:
	 * 1) unmodified from disk
	 * 2) backup cache for save/restore during power-downs */
	if (iwl_alloc_fw_desc(priv, &priv->ucode_rt.code,
			      pieces.inst, pieces.inst_size))
		goto err_pci_alloc;
	if (iwl_alloc_fw_desc(priv, &priv->ucode_rt.data,
			      pieces.data, pieces.data_size))
		goto err_pci_alloc;

	/* Initialization instructions and data */
	if (pieces.init_size && pieces.init_data_size) {
		if (iwl_alloc_fw_desc(priv, &priv->ucode_init.code,
				      pieces.init, pieces.init_size))
			goto err_pci_alloc;
		if (iwl_alloc_fw_desc(priv, &priv->ucode_init.data,
				      pieces.init_data, pieces.init_data_size))
			goto err_pci_alloc;
	}

	/* WoWLAN instructions and data */
	if (pieces.wowlan_inst_size && pieces.wowlan_data_size) {
		if (iwl_alloc_fw_desc(priv, &priv->ucode_wowlan.code,
				      pieces.wowlan_inst,
				      pieces.wowlan_inst_size))
			goto err_pci_alloc;
		if (iwl_alloc_fw_desc(priv, &priv->ucode_wowlan.data,
				      pieces.wowlan_data,
				      pieces.wowlan_data_size))
			goto err_pci_alloc;
	}

	/* Now that we can no longer fail, copy information */

	/*
	 * The (size - 16) / 12 formula is based on the information recorded
	 * for each event, which is of mode 1 (including timestamp) for all
	 * new microcodes that include this information.
	 */
	priv->init_evtlog_ptr = pieces.init_evtlog_ptr;
	if (pieces.init_evtlog_size)
		priv->init_evtlog_size = (pieces.init_evtlog_size - 16)/12;
	else
		priv->init_evtlog_size =
			priv->cfg->base_params->max_event_log_size;
	priv->init_errlog_ptr = pieces.init_errlog_ptr;
	priv->inst_evtlog_ptr = pieces.inst_evtlog_ptr;
	if (pieces.inst_evtlog_size)
		priv->inst_evtlog_size = (pieces.inst_evtlog_size - 16)/12;
	else
		priv->inst_evtlog_size =
			priv->cfg->base_params->max_event_log_size;
	priv->inst_errlog_ptr = pieces.inst_errlog_ptr;

	priv->new_scan_threshold_behaviour =
		!!(ucode_capa.flags & IWL_UCODE_TLV_FLAGS_NEWSCAN);

	if (!(priv->cfg->sku & EEPROM_SKU_CAP_IPAN_ENABLE))
		ucode_capa.flags &= ~IWL_UCODE_TLV_FLAGS_PAN;

	/*
	 * if not PAN, then don't support P2P -- might be a uCode
	 * packaging bug or due to the eeprom check above
	 */
	if (!(ucode_capa.flags & IWL_UCODE_TLV_FLAGS_PAN))
		ucode_capa.flags &= ~IWL_UCODE_TLV_FLAGS_P2P;

	if (ucode_capa.flags & IWL_UCODE_TLV_FLAGS_PAN) {
		priv->sta_key_max_num = STA_KEY_MAX_NUM_PAN;
		priv->shrd->cmd_queue = IWL_IPAN_CMD_QUEUE_NUM;
	} else {
		priv->sta_key_max_num = STA_KEY_MAX_NUM;
		priv->shrd->cmd_queue = IWL_DEFAULT_CMD_QUEUE_NUM;
	}

	/*
	 * figure out the offset of chain noise reset and gain commands
	 * base on the size of standard phy calibration commands table size
	 */
	if (ucode_capa.standard_phy_calibration_size >
	    IWL_MAX_PHY_CALIBRATE_TBL_SIZE)
		ucode_capa.standard_phy_calibration_size =
			IWL_MAX_STANDARD_PHY_CALIBRATE_TBL_SIZE;

	priv->phy_calib_chain_noise_reset_cmd =
		ucode_capa.standard_phy_calibration_size;
	priv->phy_calib_chain_noise_gain_cmd =
		ucode_capa.standard_phy_calibration_size + 1;

	/* initialize all valid contexts */
	iwl_init_context(priv, ucode_capa.flags);

	/**************************************************
	 * This is still part of probe() in a sense...
	 *
	 * 9. Setup and register with mac80211 and debugfs
	 **************************************************/
	err = iwlagn_mac_setup_register(priv, &ucode_capa);
	if (err)
		goto out_unbind;

	err = iwl_dbgfs_register(priv, DRV_NAME);
	if (err)
		IWL_ERR(priv, "failed to create debugfs files. Ignoring error: %d\n", err);

	/* We have our copies now, allow OS release its copies */
	release_firmware(ucode_raw);
	complete(&priv->firmware_loading_complete);
	return;

 try_again:
	/* try next, if any */
	if (iwl_request_firmware(priv, false))
		goto out_unbind;
	release_firmware(ucode_raw);
	return;

 err_pci_alloc:
	IWL_ERR(priv, "failed to allocate pci memory\n");
	iwl_dealloc_ucode(priv);
 out_unbind:
	complete(&priv->firmware_loading_complete);
	device_release_driver(bus(priv)->dev);
	release_firmware(ucode_raw);
}

static void iwl_rf_kill_ct_config(struct iwl_priv *priv)
{
	struct iwl_ct_kill_config cmd;
	struct iwl_ct_kill_throttling_config adv_cmd;
	unsigned long flags;
	int ret = 0;

	spin_lock_irqsave(&priv->shrd->lock, flags);
	iwl_write32(bus(priv), CSR_UCODE_DRV_GP1_CLR,
		    CSR_UCODE_DRV_GP1_REG_BIT_CT_KILL_EXIT);
	spin_unlock_irqrestore(&priv->shrd->lock, flags);
	priv->thermal_throttle.ct_kill_toggle = false;

	if (priv->cfg->base_params->support_ct_kill_exit) {
		adv_cmd.critical_temperature_enter =
			cpu_to_le32(hw_params(priv).ct_kill_threshold);
		adv_cmd.critical_temperature_exit =
			cpu_to_le32(hw_params(priv).ct_kill_exit_threshold);

		ret = iwl_trans_send_cmd_pdu(trans(priv),
				       REPLY_CT_KILL_CONFIG_CMD,
				       CMD_SYNC, sizeof(adv_cmd), &adv_cmd);
		if (ret)
			IWL_ERR(priv, "REPLY_CT_KILL_CONFIG_CMD failed\n");
		else
			IWL_DEBUG_INFO(priv, "REPLY_CT_KILL_CONFIG_CMD "
				"succeeded, critical temperature enter is %d,"
				"exit is %d\n",
				hw_params(priv).ct_kill_threshold,
				hw_params(priv).ct_kill_exit_threshold);
	} else {
		cmd.critical_temperature_R =
			cpu_to_le32(hw_params(priv).ct_kill_threshold);

		ret = iwl_trans_send_cmd_pdu(trans(priv),
				       REPLY_CT_KILL_CONFIG_CMD,
				       CMD_SYNC, sizeof(cmd), &cmd);
		if (ret)
			IWL_ERR(priv, "REPLY_CT_KILL_CONFIG_CMD failed\n");
		else
			IWL_DEBUG_INFO(priv, "REPLY_CT_KILL_CONFIG_CMD "
				"succeeded, "
				"critical temperature is %d\n",
				hw_params(priv).ct_kill_threshold);
	}
}

static int iwlagn_send_calib_cfg_rt(struct iwl_priv *priv, u32 cfg)
{
	struct iwl_calib_cfg_cmd calib_cfg_cmd;
	struct iwl_host_cmd cmd = {
		.id = CALIBRATION_CFG_CMD,
		.len = { sizeof(struct iwl_calib_cfg_cmd), },
		.data = { &calib_cfg_cmd, },
	};

	memset(&calib_cfg_cmd, 0, sizeof(calib_cfg_cmd));
	calib_cfg_cmd.ucd_calib_cfg.once.is_enable = IWL_CALIB_RT_CFG_ALL;
	calib_cfg_cmd.ucd_calib_cfg.once.start = cpu_to_le32(cfg);

	return iwl_trans_send_cmd(trans(priv), &cmd);
}


static int iwlagn_send_tx_ant_config(struct iwl_priv *priv, u8 valid_tx_ant)
{
	struct iwl_tx_ant_config_cmd tx_ant_cmd = {
	  .valid = cpu_to_le32(valid_tx_ant),
	};

	if (IWL_UCODE_API(priv->ucode_ver) > 1) {
		IWL_DEBUG_HC(priv, "select valid tx ant: %u\n", valid_tx_ant);
		return iwl_trans_send_cmd_pdu(trans(priv),
					TX_ANT_CONFIGURATION_CMD,
					CMD_SYNC,
					sizeof(struct iwl_tx_ant_config_cmd),
					&tx_ant_cmd);
	} else {
		IWL_DEBUG_HC(priv, "TX_ANT_CONFIGURATION_CMD not supported\n");
		return -EOPNOTSUPP;
	}
}

/**
 * iwl_alive_start - called after REPLY_ALIVE notification received
 *                   from protocol/runtime uCode (initialization uCode's
 *                   Alive gets handled by iwl_init_alive_start()).
 */
int iwl_alive_start(struct iwl_priv *priv)
{
	int ret = 0;
	struct iwl_rxon_context *ctx = &priv->contexts[IWL_RXON_CTX_BSS];

	/*TODO: this should go to the transport layer */
	iwl_reset_ict(trans(priv));

	IWL_DEBUG_INFO(priv, "Runtime Alive received.\n");

	/* After the ALIVE response, we can send host commands to the uCode */
	set_bit(STATUS_ALIVE, &priv->shrd->status);

	/* Enable watchdog to monitor the driver tx queues */
	iwl_setup_watchdog(priv);

	if (iwl_is_rfkill(priv->shrd))
		return -ERFKILL;

	/* download priority table before any calibration request */
	if (priv->cfg->bt_params &&
	    priv->cfg->bt_params->advanced_bt_coexist) {
		/* Configure Bluetooth device coexistence support */
		if (priv->cfg->bt_params->bt_sco_disable)
			priv->bt_enable_pspoll = false;
		else
			priv->bt_enable_pspoll = true;

		priv->bt_valid = IWLAGN_BT_ALL_VALID_MSK;
		priv->kill_ack_mask = IWLAGN_BT_KILL_ACK_MASK_DEFAULT;
		priv->kill_cts_mask = IWLAGN_BT_KILL_CTS_MASK_DEFAULT;
		iwlagn_send_advance_bt_config(priv);
		priv->bt_valid = IWLAGN_BT_VALID_ENABLE_FLAGS;
		priv->cur_rssi_ctx = NULL;

		iwlagn_send_prio_tbl(priv);

		/* FIXME: w/a to force change uCode BT state machine */
		ret = iwlagn_send_bt_env(priv, IWL_BT_COEX_ENV_OPEN,
					 BT_COEX_PRIO_TBL_EVT_INIT_CALIB2);
		if (ret)
			return ret;
		ret = iwlagn_send_bt_env(priv, IWL_BT_COEX_ENV_CLOSE,
					 BT_COEX_PRIO_TBL_EVT_INIT_CALIB2);
		if (ret)
			return ret;
	} else {
		/*
		 * default is 2-wire BT coexexistence support
		 */
		iwl_send_bt_config(priv);
	}

	if (hw_params(priv).calib_rt_cfg)
		iwlagn_send_calib_cfg_rt(priv,
					 hw_params(priv).calib_rt_cfg);

	ieee80211_wake_queues(priv->hw);

	priv->active_rate = IWL_RATES_MASK;

	/* Configure Tx antenna selection based on H/W config */
	iwlagn_send_tx_ant_config(priv, priv->cfg->valid_tx_ant);

	if (iwl_is_associated_ctx(ctx) && !priv->shrd->wowlan) {
		struct iwl_rxon_cmd *active_rxon =
				(struct iwl_rxon_cmd *)&ctx->active;
		/* apply any changes in staging */
		ctx->staging.filter_flags |= RXON_FILTER_ASSOC_MSK;
		active_rxon->filter_flags &= ~RXON_FILTER_ASSOC_MSK;
	} else {
		struct iwl_rxon_context *tmp;
		/* Initialize our rx_config data */
		for_each_context(priv, tmp)
			iwl_connection_init_rx_config(priv, tmp);

		iwlagn_set_rxon_chain(priv, ctx);
	}

	if (!priv->shrd->wowlan) {
		/* WoWLAN ucode will not reply in the same way, skip it */
		iwl_reset_run_time_calib(priv);
	}

	set_bit(STATUS_READY, &priv->shrd->status);

	/* Configure the adapter for unassociated operation */
	ret = iwlagn_commit_rxon(priv, ctx);
	if (ret)
		return ret;

	/* At this point, the NIC is initialized and operational */
	iwl_rf_kill_ct_config(priv);

	IWL_DEBUG_INFO(priv, "ALIVE processing complete.\n");

	return iwl_power_update_mode(priv, true);
}

static void iwl_cancel_deferred_work(struct iwl_priv *priv);

static void __iwl_down(struct iwl_priv *priv)
{
	int exit_pending;

	IWL_DEBUG_INFO(priv, DRV_NAME " is going down\n");

	iwl_scan_cancel_timeout(priv, 200);

	/*
	 * If active, scanning won't cancel it, so say it expired.
	 * No race since we hold the mutex here and a new one
	 * can't come in at this time.
	 */
	ieee80211_remain_on_channel_expired(priv->hw);

	exit_pending =
		test_and_set_bit(STATUS_EXIT_PENDING, &priv->shrd->status);

	/* Stop TX queues watchdog. We need to have STATUS_EXIT_PENDING bit set
	 * to prevent rearm timer */
	del_timer_sync(&priv->watchdog);

	iwl_clear_ucode_stations(priv, NULL);
	iwl_dealloc_bcast_stations(priv);
	iwl_clear_driver_stations(priv);

	/* reset BT coex data */
	priv->bt_status = 0;
	priv->cur_rssi_ctx = NULL;
	priv->bt_is_sco = 0;
	if (priv->cfg->bt_params)
		priv->bt_traffic_load =
			 priv->cfg->bt_params->bt_init_traffic_load;
	else
		priv->bt_traffic_load = 0;
	priv->bt_full_concurrent = false;
	priv->bt_ci_compliance = 0;

	/* Wipe out the EXIT_PENDING status bit if we are not actually
	 * exiting the module */
	if (!exit_pending)
		clear_bit(STATUS_EXIT_PENDING, &priv->shrd->status);

	if (priv->mac80211_registered)
		ieee80211_stop_queues(priv->hw);

	iwl_trans_stop_device(trans(priv));

	/* Clear out all status bits but a few that are stable across reset */
	priv->shrd->status &=
			test_bit(STATUS_RF_KILL_HW, &priv->shrd->status) <<
				STATUS_RF_KILL_HW |
			test_bit(STATUS_GEO_CONFIGURED, &priv->shrd->status) <<
				STATUS_GEO_CONFIGURED |
			test_bit(STATUS_FW_ERROR, &priv->shrd->status) <<
				STATUS_FW_ERROR |
			test_bit(STATUS_EXIT_PENDING, &priv->shrd->status) <<
				STATUS_EXIT_PENDING;

	dev_kfree_skb(priv->beacon_skb);
	priv->beacon_skb = NULL;
}

static void iwl_down(struct iwl_priv *priv)
{
	mutex_lock(&priv->shrd->mutex);
	__iwl_down(priv);
	mutex_unlock(&priv->shrd->mutex);

	iwl_cancel_deferred_work(priv);
}

#define MAX_HW_RESTARTS 5

static int __iwl_up(struct iwl_priv *priv)
{
	struct iwl_rxon_context *ctx;
	int ret;

	lockdep_assert_held(&priv->shrd->mutex);

	if (test_bit(STATUS_EXIT_PENDING, &priv->shrd->status)) {
		IWL_WARN(priv, "Exit pending; will not bring the NIC up\n");
		return -EIO;
	}

	for_each_context(priv, ctx) {
		ret = iwlagn_alloc_bcast_station(priv, ctx);
		if (ret) {
			iwl_dealloc_bcast_stations(priv);
			return ret;
		}
	}

	ret = iwlagn_run_init_ucode(priv);
	if (ret) {
		IWL_ERR(priv, "Failed to run INIT ucode: %d\n", ret);
		goto error;
	}

	ret = iwlagn_load_ucode_wait_alive(priv,
					   &priv->ucode_rt,
					   IWL_UCODE_REGULAR);
	if (ret) {
		IWL_ERR(priv, "Failed to start RT ucode: %d\n", ret);
		goto error;
	}

	ret = iwl_alive_start(priv);
	if (ret)
		goto error;
	return 0;

 error:
	set_bit(STATUS_EXIT_PENDING, &priv->shrd->status);
	__iwl_down(priv);
	clear_bit(STATUS_EXIT_PENDING, &priv->shrd->status);

	IWL_ERR(priv, "Unable to initialize device.\n");
	return ret;
}


/*****************************************************************************
 *
 * Workqueue callbacks
 *
 *****************************************************************************/

static void iwl_bg_run_time_calib_work(struct work_struct *work)
{
	struct iwl_priv *priv = container_of(work, struct iwl_priv,
			run_time_calib_work);

	mutex_lock(&priv->shrd->mutex);

	if (test_bit(STATUS_EXIT_PENDING, &priv->shrd->status) ||
	    test_bit(STATUS_SCANNING, &priv->shrd->status)) {
		mutex_unlock(&priv->shrd->mutex);
		return;
	}

	if (priv->start_calib) {
		iwl_chain_noise_calibration(priv);
		iwl_sensitivity_calibration(priv);
	}

	mutex_unlock(&priv->shrd->mutex);
}

static void iwlagn_prepare_restart(struct iwl_priv *priv)
{
	struct iwl_rxon_context *ctx;
	bool bt_full_concurrent;
	u8 bt_ci_compliance;
	u8 bt_load;
	u8 bt_status;
	bool bt_is_sco;

	lockdep_assert_held(&priv->shrd->mutex);

	for_each_context(priv, ctx)
		ctx->vif = NULL;
	priv->is_open = 0;

	/*
	 * __iwl_down() will clear the BT status variables,
	 * which is correct, but when we restart we really
	 * want to keep them so restore them afterwards.
	 *
	 * The restart process will later pick them up and
	 * re-configure the hw when we reconfigure the BT
	 * command.
	 */
	bt_full_concurrent = priv->bt_full_concurrent;
	bt_ci_compliance = priv->bt_ci_compliance;
	bt_load = priv->bt_traffic_load;
	bt_status = priv->bt_status;
	bt_is_sco = priv->bt_is_sco;

	__iwl_down(priv);

	priv->bt_full_concurrent = bt_full_concurrent;
	priv->bt_ci_compliance = bt_ci_compliance;
	priv->bt_traffic_load = bt_load;
	priv->bt_status = bt_status;
	priv->bt_is_sco = bt_is_sco;
}

static void iwl_bg_restart(struct work_struct *data)
{
	struct iwl_priv *priv = container_of(data, struct iwl_priv, restart);

	if (test_bit(STATUS_EXIT_PENDING, &priv->shrd->status))
		return;

	if (test_and_clear_bit(STATUS_FW_ERROR, &priv->shrd->status)) {
		mutex_lock(&priv->shrd->mutex);
		iwlagn_prepare_restart(priv);
		mutex_unlock(&priv->shrd->mutex);
		iwl_cancel_deferred_work(priv);
		ieee80211_restart_hw(priv->hw);
	} else {
		WARN_ON(1);
	}
}

/*****************************************************************************
 *
 * mac80211 entry point functions
 *
 *****************************************************************************/

static const struct ieee80211_iface_limit iwlagn_sta_ap_limits[] = {
	{
		.max = 1,
		.types = BIT(NL80211_IFTYPE_STATION),
	},
	{
		.max = 1,
		.types = BIT(NL80211_IFTYPE_AP),
	},
};

static const struct ieee80211_iface_limit iwlagn_2sta_limits[] = {
	{
		.max = 2,
		.types = BIT(NL80211_IFTYPE_STATION),
	},
};

static const struct ieee80211_iface_limit iwlagn_p2p_sta_go_limits[] = {
	{
		.max = 1,
		.types = BIT(NL80211_IFTYPE_STATION),
	},
	{
		.max = 1,
		.types = BIT(NL80211_IFTYPE_P2P_GO) |
			 BIT(NL80211_IFTYPE_AP),
	},
};

static const struct ieee80211_iface_limit iwlagn_p2p_2sta_limits[] = {
	{
		.max = 2,
		.types = BIT(NL80211_IFTYPE_STATION),
	},
	{
		.max = 1,
		.types = BIT(NL80211_IFTYPE_P2P_CLIENT),
	},
};

static const struct ieee80211_iface_combination
iwlagn_iface_combinations_dualmode[] = {
	{ .num_different_channels = 1,
	  .max_interfaces = 2,
	  .beacon_int_infra_match = true,
	  .limits = iwlagn_sta_ap_limits,
	  .n_limits = ARRAY_SIZE(iwlagn_sta_ap_limits),
	},
	{ .num_different_channels = 1,
	  .max_interfaces = 2,
	  .limits = iwlagn_2sta_limits,
	  .n_limits = ARRAY_SIZE(iwlagn_2sta_limits),
	},
};

static const struct ieee80211_iface_combination
iwlagn_iface_combinations_p2p[] = {
	{ .num_different_channels = 1,
	  .max_interfaces = 2,
	  .beacon_int_infra_match = true,
	  .limits = iwlagn_p2p_sta_go_limits,
	  .n_limits = ARRAY_SIZE(iwlagn_p2p_sta_go_limits),
	},
	{ .num_different_channels = 1,
	  .max_interfaces = 2,
	  .limits = iwlagn_p2p_2sta_limits,
	  .n_limits = ARRAY_SIZE(iwlagn_p2p_2sta_limits),
	},
};

/*
 * Not a mac80211 entry point function, but it fits in with all the
 * other mac80211 functions grouped here.
 */
static int iwlagn_mac_setup_register(struct iwl_priv *priv,
				  struct iwlagn_ucode_capabilities *capa)
{
	int ret;
	struct ieee80211_hw *hw = priv->hw;
	struct iwl_rxon_context *ctx;

	hw->rate_control_algorithm = "iwl-agn-rs";

	/* Tell mac80211 our characteristics */
	hw->flags = IEEE80211_HW_SIGNAL_DBM |
		    IEEE80211_HW_AMPDU_AGGREGATION |
		    IEEE80211_HW_NEED_DTIM_PERIOD |
		    IEEE80211_HW_SPECTRUM_MGMT |
		    IEEE80211_HW_REPORTS_TX_ACK_STATUS;

	/*
	 * Including the following line will crash some AP's.  This
	 * workaround removes the stimulus which causes the crash until
	 * the AP software can be fixed.
	hw->max_tx_aggregation_subframes = LINK_QUAL_AGG_FRAME_LIMIT_DEF;
	 */

	hw->flags |= IEEE80211_HW_SUPPORTS_PS |
		     IEEE80211_HW_SUPPORTS_DYNAMIC_PS;

	if (priv->cfg->sku & EEPROM_SKU_CAP_11N_ENABLE)
		hw->flags |= IEEE80211_HW_SUPPORTS_DYNAMIC_SMPS |
			     IEEE80211_HW_SUPPORTS_STATIC_SMPS;

	if (capa->flags & IWL_UCODE_TLV_FLAGS_MFP)
		hw->flags |= IEEE80211_HW_MFP_CAPABLE;

	hw->sta_data_size = sizeof(struct iwl_station_priv);
	hw->vif_data_size = sizeof(struct iwl_vif_priv);

	for_each_context(priv, ctx) {
		hw->wiphy->interface_modes |= ctx->interface_modes;
		hw->wiphy->interface_modes |= ctx->exclusive_interface_modes;
	}

	BUILD_BUG_ON(NUM_IWL_RXON_CTX != 2);

	if (hw->wiphy->interface_modes & BIT(NL80211_IFTYPE_P2P_CLIENT)) {
		hw->wiphy->iface_combinations = iwlagn_iface_combinations_p2p;
		hw->wiphy->n_iface_combinations =
			ARRAY_SIZE(iwlagn_iface_combinations_p2p);
	} else if (hw->wiphy->interface_modes & BIT(NL80211_IFTYPE_AP)) {
		hw->wiphy->iface_combinations = iwlagn_iface_combinations_dualmode;
		hw->wiphy->n_iface_combinations =
			ARRAY_SIZE(iwlagn_iface_combinations_dualmode);
	}

	hw->wiphy->max_remain_on_channel_duration = 1000;

	hw->wiphy->flags |= WIPHY_FLAG_CUSTOM_REGULATORY |
			    WIPHY_FLAG_DISABLE_BEACON_HINTS |
			    WIPHY_FLAG_IBSS_RSN;

	if (priv->ucode_wowlan.code.len && device_can_wakeup(bus(priv)->dev)) {
		hw->wiphy->wowlan.flags = WIPHY_WOWLAN_MAGIC_PKT |
					  WIPHY_WOWLAN_DISCONNECT |
					  WIPHY_WOWLAN_EAP_IDENTITY_REQ |
					  WIPHY_WOWLAN_RFKILL_RELEASE;
		if (!iwlagn_mod_params.sw_crypto)
			hw->wiphy->wowlan.flags |=
				WIPHY_WOWLAN_SUPPORTS_GTK_REKEY |
				WIPHY_WOWLAN_GTK_REKEY_FAILURE;

		hw->wiphy->wowlan.n_patterns = IWLAGN_WOWLAN_MAX_PATTERNS;
		hw->wiphy->wowlan.pattern_min_len =
					IWLAGN_WOWLAN_MIN_PATTERN_LEN;
		hw->wiphy->wowlan.pattern_max_len =
					IWLAGN_WOWLAN_MAX_PATTERN_LEN;
	}

	if (iwlagn_mod_params.power_save)
		hw->wiphy->flags |= WIPHY_FLAG_PS_ON_BY_DEFAULT;
	else
		hw->wiphy->flags &= ~WIPHY_FLAG_PS_ON_BY_DEFAULT;

	hw->wiphy->max_scan_ssids = PROBE_OPTION_MAX;
	/* we create the 802.11 header and a zero-length SSID element */
	hw->wiphy->max_scan_ie_len = capa->max_probe_length - 24 - 2;

	/* Default value; 4 EDCA QOS priorities */
	hw->queues = 4;

	hw->max_listen_interval = IWL_CONN_MAX_LISTEN_INTERVAL;

	if (priv->bands[IEEE80211_BAND_2GHZ].n_channels)
		priv->hw->wiphy->bands[IEEE80211_BAND_2GHZ] =
			&priv->bands[IEEE80211_BAND_2GHZ];
	if (priv->bands[IEEE80211_BAND_5GHZ].n_channels)
		priv->hw->wiphy->bands[IEEE80211_BAND_5GHZ] =
			&priv->bands[IEEE80211_BAND_5GHZ];

	iwl_leds_init(priv);

	ret = ieee80211_register_hw(priv->hw);
	if (ret) {
		IWL_ERR(priv, "Failed to register hw (error %d)\n", ret);
		return ret;
	}
	priv->mac80211_registered = 1;

	return 0;
}


static int iwlagn_mac_start(struct ieee80211_hw *hw)
{
	struct iwl_priv *priv = hw->priv;
	int ret;

	IWL_DEBUG_MAC80211(priv, "enter\n");

	/* we should be verifying the device is ready to be opened */
	mutex_lock(&priv->shrd->mutex);
	ret = __iwl_up(priv);
	mutex_unlock(&priv->shrd->mutex);
	if (ret)
		return ret;

	IWL_DEBUG_INFO(priv, "Start UP work done.\n");

	/* Now we should be done, and the READY bit should be set. */
	if (WARN_ON(!test_bit(STATUS_READY, &priv->shrd->status)))
		ret = -EIO;

	iwlagn_led_enable(priv);

	priv->is_open = 1;
	IWL_DEBUG_MAC80211(priv, "leave\n");
	return 0;
}

static void iwlagn_mac_stop(struct ieee80211_hw *hw)
{
	struct iwl_priv *priv = hw->priv;

	IWL_DEBUG_MAC80211(priv, "enter\n");

	if (!priv->is_open)
		return;

	priv->is_open = 0;

	iwl_down(priv);

	flush_workqueue(priv->shrd->workqueue);

	/* User space software may expect getting rfkill changes
	 * even if interface is down */
	iwl_write32(bus(priv), CSR_INT, 0xFFFFFFFF);
	iwl_enable_rfkill_int(priv);

	IWL_DEBUG_MAC80211(priv, "leave\n");
}

#ifdef CONFIG_PM_SLEEP
static int iwlagn_send_patterns(struct iwl_priv *priv,
				struct cfg80211_wowlan *wowlan)
{
	struct iwlagn_wowlan_patterns_cmd *pattern_cmd;
	struct iwl_host_cmd cmd = {
		.id = REPLY_WOWLAN_PATTERNS,
		.dataflags[0] = IWL_HCMD_DFL_NOCOPY,
		.flags = CMD_SYNC,
	};
	int i, err;

	if (!wowlan->n_patterns)
		return 0;

	cmd.len[0] = sizeof(*pattern_cmd) +
			wowlan->n_patterns * sizeof(struct iwlagn_wowlan_pattern);

	pattern_cmd = kmalloc(cmd.len[0], GFP_KERNEL);
	if (!pattern_cmd)
		return -ENOMEM;

	pattern_cmd->n_patterns = cpu_to_le32(wowlan->n_patterns);

	for (i = 0; i < wowlan->n_patterns; i++) {
		int mask_len = DIV_ROUND_UP(wowlan->patterns[i].pattern_len, 8);

		memcpy(&pattern_cmd->patterns[i].mask,
			wowlan->patterns[i].mask, mask_len);
		memcpy(&pattern_cmd->patterns[i].pattern,
			wowlan->patterns[i].pattern,
			wowlan->patterns[i].pattern_len);
		pattern_cmd->patterns[i].mask_size = mask_len;
		pattern_cmd->patterns[i].pattern_size =
			wowlan->patterns[i].pattern_len;
	}

	cmd.data[0] = pattern_cmd;
	err = iwl_trans_send_cmd(trans(priv), &cmd);
	kfree(pattern_cmd);
	return err;
}
#endif

static void iwlagn_mac_set_rekey_data(struct ieee80211_hw *hw,
				      struct ieee80211_vif *vif,
				      struct cfg80211_gtk_rekey_data *data)
{
	struct iwl_priv *priv = hw->priv;

	if (iwlagn_mod_params.sw_crypto)
		return;

	IWL_DEBUG_MAC80211(priv, "enter\n");
	mutex_lock(&priv->shrd->mutex);

	if (priv->contexts[IWL_RXON_CTX_BSS].vif != vif)
		goto out;

	memcpy(priv->kek, data->kek, NL80211_KEK_LEN);
	memcpy(priv->kck, data->kck, NL80211_KCK_LEN);
	priv->replay_ctr = cpu_to_le64(be64_to_cpup((__be64 *)&data->replay_ctr));
	priv->have_rekey_data = true;

 out:
	mutex_unlock(&priv->shrd->mutex);
	IWL_DEBUG_MAC80211(priv, "leave\n");
}

struct wowlan_key_data {
	struct iwl_rxon_context *ctx;
	struct iwlagn_wowlan_rsc_tsc_params_cmd *rsc_tsc;
	struct iwlagn_wowlan_tkip_params_cmd *tkip;
	const u8 *bssid;
	bool error, use_rsc_tsc, use_tkip;
};

#ifdef CONFIG_PM_SLEEP
static void iwlagn_convert_p1k(u16 *p1k, __le16 *out)
{
	int i;

	for (i = 0; i < IWLAGN_P1K_SIZE; i++)
		out[i] = cpu_to_le16(p1k[i]);
}

static void iwlagn_wowlan_program_keys(struct ieee80211_hw *hw,
				       struct ieee80211_vif *vif,
				       struct ieee80211_sta *sta,
				       struct ieee80211_key_conf *key,
				       void *_data)
{
	struct iwl_priv *priv = hw->priv;
	struct wowlan_key_data *data = _data;
	struct iwl_rxon_context *ctx = data->ctx;
	struct aes_sc *aes_sc, *aes_tx_sc = NULL;
	struct tkip_sc *tkip_sc, *tkip_tx_sc = NULL;
	struct iwlagn_p1k_cache *rx_p1ks;
	u8 *rx_mic_key;
	struct ieee80211_key_seq seq;
	u32 cur_rx_iv32 = 0;
	u16 p1k[IWLAGN_P1K_SIZE];
	int ret, i;

	mutex_lock(&priv->shrd->mutex);

	if ((key->cipher == WLAN_CIPHER_SUITE_WEP40 ||
	     key->cipher == WLAN_CIPHER_SUITE_WEP104) &&
	     !sta && !ctx->key_mapping_keys)
		ret = iwl_set_default_wep_key(priv, ctx, key);
	else
		ret = iwl_set_dynamic_key(priv, ctx, key, sta);

	if (ret) {
		IWL_ERR(priv, "Error setting key during suspend!\n");
		data->error = true;
	}

	switch (key->cipher) {
	case WLAN_CIPHER_SUITE_TKIP:
		if (sta) {
			tkip_sc = data->rsc_tsc->all_tsc_rsc.tkip.unicast_rsc;
			tkip_tx_sc = &data->rsc_tsc->all_tsc_rsc.tkip.tsc;

			rx_p1ks = data->tkip->rx_uni;

			ieee80211_get_key_tx_seq(key, &seq);
			tkip_tx_sc->iv16 = cpu_to_le16(seq.tkip.iv16);
			tkip_tx_sc->iv32 = cpu_to_le32(seq.tkip.iv32);

			ieee80211_get_tkip_p1k_iv(key, seq.tkip.iv32, p1k);
			iwlagn_convert_p1k(p1k, data->tkip->tx.p1k);

			memcpy(data->tkip->mic_keys.tx,
			       &key->key[NL80211_TKIP_DATA_OFFSET_TX_MIC_KEY],
			       IWLAGN_MIC_KEY_SIZE);

			rx_mic_key = data->tkip->mic_keys.rx_unicast;
		} else {
			tkip_sc = data->rsc_tsc->all_tsc_rsc.tkip.multicast_rsc;
			rx_p1ks = data->tkip->rx_multi;
			rx_mic_key = data->tkip->mic_keys.rx_mcast;
		}

		/*
		 * For non-QoS this relies on the fact that both the uCode and
		 * mac80211 use TID 0 (as they need to to avoid replay attacks)
		 * for checking the IV in the frames.
		 */
		for (i = 0; i < IWLAGN_NUM_RSC; i++) {
			ieee80211_get_key_rx_seq(key, i, &seq);
			tkip_sc[i].iv16 = cpu_to_le16(seq.tkip.iv16);
			tkip_sc[i].iv32 = cpu_to_le32(seq.tkip.iv32);
			/* wrapping isn't allowed, AP must rekey */
			if (seq.tkip.iv32 > cur_rx_iv32)
				cur_rx_iv32 = seq.tkip.iv32;
		}

		ieee80211_get_tkip_rx_p1k(key, data->bssid, cur_rx_iv32, p1k);
		iwlagn_convert_p1k(p1k, rx_p1ks[0].p1k);
		ieee80211_get_tkip_rx_p1k(key, data->bssid,
					  cur_rx_iv32 + 1, p1k);
		iwlagn_convert_p1k(p1k, rx_p1ks[1].p1k);

		memcpy(rx_mic_key,
		       &key->key[NL80211_TKIP_DATA_OFFSET_RX_MIC_KEY],
		       IWLAGN_MIC_KEY_SIZE);

		data->use_tkip = true;
		data->use_rsc_tsc = true;
		break;
	case WLAN_CIPHER_SUITE_CCMP:
		if (sta) {
			u8 *pn = seq.ccmp.pn;

			aes_sc = data->rsc_tsc->all_tsc_rsc.aes.unicast_rsc;
			aes_tx_sc = &data->rsc_tsc->all_tsc_rsc.aes.tsc;

			ieee80211_get_key_tx_seq(key, &seq);
			aes_tx_sc->pn = cpu_to_le64(
					(u64)pn[5] |
					((u64)pn[4] << 8) |
					((u64)pn[3] << 16) |
					((u64)pn[2] << 24) |
					((u64)pn[1] << 32) |
					((u64)pn[0] << 40));
		} else
			aes_sc = data->rsc_tsc->all_tsc_rsc.aes.multicast_rsc;

		/*
		 * For non-QoS this relies on the fact that both the uCode and
		 * mac80211 use TID 0 for checking the IV in the frames.
		 */
		for (i = 0; i < IWLAGN_NUM_RSC; i++) {
			u8 *pn = seq.ccmp.pn;

			ieee80211_get_key_rx_seq(key, i, &seq);
			aes_sc->pn = cpu_to_le64(
					(u64)pn[5] |
					((u64)pn[4] << 8) |
					((u64)pn[3] << 16) |
					((u64)pn[2] << 24) |
					((u64)pn[1] << 32) |
					((u64)pn[0] << 40));
		}
		data->use_rsc_tsc = true;
		break;
	}

	mutex_unlock(&priv->shrd->mutex);
}

static int iwlagn_mac_suspend(struct ieee80211_hw *hw,
			      struct cfg80211_wowlan *wowlan)
{
	struct iwl_priv *priv = hw->priv;
	struct iwlagn_wowlan_wakeup_filter_cmd wakeup_filter_cmd;
	struct iwl_rxon_cmd rxon;
	struct iwl_rxon_context *ctx = &priv->contexts[IWL_RXON_CTX_BSS];
	struct iwlagn_wowlan_kek_kck_material_cmd kek_kck_cmd;
	struct iwlagn_wowlan_tkip_params_cmd tkip_cmd = {};
	struct wowlan_key_data key_data = {
		.ctx = ctx,
		.bssid = ctx->active.bssid_addr,
		.use_rsc_tsc = false,
		.tkip = &tkip_cmd,
		.use_tkip = false,
	};
	struct iwlagn_d3_config_cmd d3_cfg_cmd = {};
	int ret, i;
	u16 seq;

	if (WARN_ON(!wowlan))
		return -EINVAL;

	IWL_DEBUG_MAC80211(priv, "enter\n");
	mutex_lock(&priv->shrd->mutex);

	/* Don't attempt WoWLAN when not associated, tear down instead. */
	if (!ctx->vif || ctx->vif->type != NL80211_IFTYPE_STATION ||
	    !iwl_is_associated_ctx(ctx)) {
		ret = 1;
		goto out;
	}

	key_data.rsc_tsc = kzalloc(sizeof(*key_data.rsc_tsc), GFP_KERNEL);
	if (!key_data.rsc_tsc) {
		ret = -ENOMEM;
		goto out;
	}

	memset(&wakeup_filter_cmd, 0, sizeof(wakeup_filter_cmd));

	/*
	 * We know the last used seqno, and the uCode expects to know that
	 * one, it will increment before TX.
	 */
	seq = le16_to_cpu(priv->last_seq_ctl) & IEEE80211_SCTL_SEQ;
	wakeup_filter_cmd.non_qos_seq = cpu_to_le16(seq);

	/*
	 * For QoS counters, we store the one to use next, so subtract 0x10
	 * since the uCode will add 0x10 before using the value.
	 */
	for (i = 0; i < 8; i++) {
		seq = priv->shrd->tid_data[IWL_AP_ID][i].seq_number;
		seq -= 0x10;
		wakeup_filter_cmd.qos_seq[i] = cpu_to_le16(seq);
	}

	if (wowlan->disconnect)
		wakeup_filter_cmd.enabled |=
			cpu_to_le32(IWLAGN_WOWLAN_WAKEUP_BEACON_MISS |
				    IWLAGN_WOWLAN_WAKEUP_LINK_CHANGE);
	if (wowlan->magic_pkt)
		wakeup_filter_cmd.enabled |=
			cpu_to_le32(IWLAGN_WOWLAN_WAKEUP_MAGIC_PACKET);
	if (wowlan->gtk_rekey_failure)
		wakeup_filter_cmd.enabled |=
			cpu_to_le32(IWLAGN_WOWLAN_WAKEUP_GTK_REKEY_FAIL);
	if (wowlan->eap_identity_req)
		wakeup_filter_cmd.enabled |=
			cpu_to_le32(IWLAGN_WOWLAN_WAKEUP_EAP_IDENT_REQ);
	if (wowlan->four_way_handshake)
		wakeup_filter_cmd.enabled |=
			cpu_to_le32(IWLAGN_WOWLAN_WAKEUP_4WAY_HANDSHAKE);
	if (wowlan->n_patterns)
		wakeup_filter_cmd.enabled |=
			cpu_to_le32(IWLAGN_WOWLAN_WAKEUP_PATTERN_MATCH);

	if (wowlan->rfkill_release)
		d3_cfg_cmd.wakeup_flags |=
			cpu_to_le32(IWLAGN_D3_WAKEUP_RFKILL);

	iwl_scan_cancel_timeout(priv, 200);

	memcpy(&rxon, &ctx->active, sizeof(rxon));

	iwl_trans_stop_device(trans(priv));

	priv->shrd->wowlan = true;

	ret = iwlagn_load_ucode_wait_alive(priv, &priv->ucode_wowlan,
					   IWL_UCODE_WOWLAN);
	if (ret)
		goto error;

	/* now configure WoWLAN ucode */
	ret = iwl_alive_start(priv);
	if (ret)
		goto error;

	memcpy(&ctx->staging, &rxon, sizeof(rxon));
	ret = iwlagn_commit_rxon(priv, ctx);
	if (ret)
		goto error;

	ret = iwl_power_update_mode(priv, true);
	if (ret)
		goto error;

	if (!iwlagn_mod_params.sw_crypto) {
		/* mark all keys clear */
		priv->ucode_key_table = 0;
		ctx->key_mapping_keys = 0;

		/*
		 * This needs to be unlocked due to lock ordering
		 * constraints. Since we're in the suspend path
		 * that isn't really a problem though.
		 */
		mutex_unlock(&priv->shrd->mutex);
		ieee80211_iter_keys(priv->hw, ctx->vif,
				    iwlagn_wowlan_program_keys,
				    &key_data);
		mutex_lock(&priv->shrd->mutex);
		if (key_data.error) {
			ret = -EIO;
			goto error;
		}

		if (key_data.use_rsc_tsc) {
			struct iwl_host_cmd rsc_tsc_cmd = {
				.id = REPLY_WOWLAN_TSC_RSC_PARAMS,
				.flags = CMD_SYNC,
				.data[0] = key_data.rsc_tsc,
				.dataflags[0] = IWL_HCMD_DFL_NOCOPY,
				.len[0] = sizeof(*key_data.rsc_tsc),
			};

			ret = iwl_trans_send_cmd(trans(priv), &rsc_tsc_cmd);
			if (ret)
				goto error;
		}

		if (key_data.use_tkip) {
			ret = iwl_trans_send_cmd_pdu(trans(priv),
						 REPLY_WOWLAN_TKIP_PARAMS,
						 CMD_SYNC, sizeof(tkip_cmd),
						 &tkip_cmd);
			if (ret)
				goto error;
		}

		if (priv->have_rekey_data) {
			memset(&kek_kck_cmd, 0, sizeof(kek_kck_cmd));
			memcpy(kek_kck_cmd.kck, priv->kck, NL80211_KCK_LEN);
			kek_kck_cmd.kck_len = cpu_to_le16(NL80211_KCK_LEN);
			memcpy(kek_kck_cmd.kek, priv->kek, NL80211_KEK_LEN);
			kek_kck_cmd.kek_len = cpu_to_le16(NL80211_KEK_LEN);
			kek_kck_cmd.replay_ctr = priv->replay_ctr;

			ret = iwl_trans_send_cmd_pdu(trans(priv),
						 REPLY_WOWLAN_KEK_KCK_MATERIAL,
						 CMD_SYNC, sizeof(kek_kck_cmd),
						 &kek_kck_cmd);
			if (ret)
				goto error;
		}
	}

<<<<<<< HEAD
=======
	ret = iwl_trans_send_cmd_pdu(trans(priv), REPLY_D3_CONFIG, CMD_SYNC,
				     sizeof(d3_cfg_cmd), &d3_cfg_cmd);
	if (ret)
		goto error;

>>>>>>> befdbc51
	ret = iwl_trans_send_cmd_pdu(trans(priv), REPLY_WOWLAN_WAKEUP_FILTER,
				 CMD_SYNC, sizeof(wakeup_filter_cmd),
				 &wakeup_filter_cmd);
	if (ret)
		goto error;

	ret = iwlagn_send_patterns(priv, wowlan);
	if (ret)
		goto error;

	device_set_wakeup_enable(bus(priv)->dev, true);

	/* Now let the ucode operate on its own */
	iwl_write32(bus(priv), CSR_UCODE_DRV_GP1_SET,
			  CSR_UCODE_DRV_GP1_BIT_D3_CFG_COMPLETE);

	goto out;

 error:
	priv->shrd->wowlan = false;
	iwlagn_prepare_restart(priv);
	ieee80211_restart_hw(priv->hw);
 out:
	mutex_unlock(&priv->shrd->mutex);
	kfree(key_data.rsc_tsc);
	IWL_DEBUG_MAC80211(priv, "leave\n");

	return ret;
}

static int iwlagn_mac_resume(struct ieee80211_hw *hw)
{
	struct iwl_priv *priv = hw->priv;
	struct iwl_rxon_context *ctx = &priv->contexts[IWL_RXON_CTX_BSS];
	struct ieee80211_vif *vif;
	unsigned long flags;
	u32 base, status = 0xffffffff;
	int ret = -EIO;

	IWL_DEBUG_MAC80211(priv, "enter\n");
	mutex_lock(&priv->shrd->mutex);

	iwl_write32(bus(priv), CSR_UCODE_DRV_GP1_CLR,
			  CSR_UCODE_DRV_GP1_BIT_D3_CFG_COMPLETE);

	base = priv->device_pointers.error_event_table;
	if (iwlagn_hw_valid_rtc_data_addr(base)) {
		spin_lock_irqsave(&bus(priv)->reg_lock, flags);
		ret = iwl_grab_nic_access_silent(bus(priv));
		if (ret == 0) {
			iwl_write32(bus(priv), HBUS_TARG_MEM_RADDR, base);
			status = iwl_read32(bus(priv), HBUS_TARG_MEM_RDAT);
			iwl_release_nic_access(bus(priv));
		}
		spin_unlock_irqrestore(&bus(priv)->reg_lock, flags);

#ifdef CONFIG_IWLWIFI_DEBUGFS
		if (ret == 0) {
			if (!priv->wowlan_sram)
				priv->wowlan_sram =
					kzalloc(priv->ucode_wowlan.data.len,
						GFP_KERNEL);

			if (priv->wowlan_sram)
				_iwl_read_targ_mem_words(
					bus(priv), 0x800000, priv->wowlan_sram,
					priv->ucode_wowlan.data.len / 4);
		}
#endif
	}

	/* we'll clear ctx->vif during iwlagn_prepare_restart() */
	vif = ctx->vif;

	priv->shrd->wowlan = false;

	device_set_wakeup_enable(bus(priv)->dev, false);

	iwlagn_prepare_restart(priv);

	memset((void *)&ctx->active, 0, sizeof(ctx->active));
	iwl_connection_init_rx_config(priv, ctx);
	iwlagn_set_rxon_chain(priv, ctx);

	mutex_unlock(&priv->shrd->mutex);
	IWL_DEBUG_MAC80211(priv, "leave\n");

	ieee80211_resume_disconnect(vif);

	return 1;
}
#endif

static void iwlagn_mac_tx(struct ieee80211_hw *hw, struct sk_buff *skb)
{
	struct iwl_priv *priv = hw->priv;

	IWL_DEBUG_MACDUMP(priv, "enter\n");

	IWL_DEBUG_TX(priv, "dev->xmit(%d bytes) at rate 0x%02x\n", skb->len,
		     ieee80211_get_tx_rate(hw, IEEE80211_SKB_CB(skb))->bitrate);

	if (iwlagn_tx_skb(priv, skb))
		dev_kfree_skb_any(skb);

	IWL_DEBUG_MACDUMP(priv, "leave\n");
}

static void iwlagn_mac_update_tkip_key(struct ieee80211_hw *hw,
				       struct ieee80211_vif *vif,
				       struct ieee80211_key_conf *keyconf,
				       struct ieee80211_sta *sta,
				       u32 iv32, u16 *phase1key)
{
	struct iwl_priv *priv = hw->priv;

	iwl_update_tkip_key(priv, vif, keyconf, sta, iv32, phase1key);
}

static int iwlagn_mac_set_key(struct ieee80211_hw *hw, enum set_key_cmd cmd,
			      struct ieee80211_vif *vif,
			      struct ieee80211_sta *sta,
			      struct ieee80211_key_conf *key)
{
	struct iwl_priv *priv = hw->priv;
	struct iwl_vif_priv *vif_priv = (void *)vif->drv_priv;
	struct iwl_rxon_context *ctx = vif_priv->ctx;
	int ret;
	bool is_default_wep_key = false;

	IWL_DEBUG_MAC80211(priv, "enter\n");

	if (iwlagn_mod_params.sw_crypto) {
		IWL_DEBUG_MAC80211(priv, "leave - hwcrypto disabled\n");
		return -EOPNOTSUPP;
	}

	/*
	 * We could program these keys into the hardware as well, but we
	 * don't expect much multicast traffic in IBSS and having keys
	 * for more stations is probably more useful.
	 *
	 * Mark key TX-only and return 0.
	 */
	if (vif->type == NL80211_IFTYPE_ADHOC &&
	    !(key->flags & IEEE80211_KEY_FLAG_PAIRWISE)) {
		key->hw_key_idx = WEP_INVALID_OFFSET;
		return 0;
	}

	/* If they key was TX-only, accept deletion */
	if (cmd == DISABLE_KEY && key->hw_key_idx == WEP_INVALID_OFFSET)
		return 0;

	mutex_lock(&priv->shrd->mutex);
	iwl_scan_cancel_timeout(priv, 100);

	BUILD_BUG_ON(WEP_INVALID_OFFSET == IWLAGN_HW_KEY_DEFAULT);

	/*
	 * If we are getting WEP group key and we didn't receive any key mapping
	 * so far, we are in legacy wep mode (group key only), otherwise we are
	 * in 1X mode.
	 * In legacy wep mode, we use another host command to the uCode.
	 */
	if ((key->cipher == WLAN_CIPHER_SUITE_WEP40 ||
	     key->cipher == WLAN_CIPHER_SUITE_WEP104) && !sta) {
		if (cmd == SET_KEY)
			is_default_wep_key = !ctx->key_mapping_keys;
		else
			is_default_wep_key =
				key->hw_key_idx == IWLAGN_HW_KEY_DEFAULT;
	}


	switch (cmd) {
	case SET_KEY:
		if (is_default_wep_key) {
			ret = iwl_set_default_wep_key(priv, vif_priv->ctx, key);
			break;
		}
		ret = iwl_set_dynamic_key(priv, vif_priv->ctx, key, sta);
		if (ret) {
			/*
			 * can't add key for RX, but we don't need it
			 * in the device for TX so still return 0
			 */
			ret = 0;
			key->hw_key_idx = WEP_INVALID_OFFSET;
		}

		IWL_DEBUG_MAC80211(priv, "enable hwcrypto key\n");
		break;
	case DISABLE_KEY:
		if (is_default_wep_key)
			ret = iwl_remove_default_wep_key(priv, ctx, key);
		else
			ret = iwl_remove_dynamic_key(priv, ctx, key, sta);

		IWL_DEBUG_MAC80211(priv, "disable hwcrypto key\n");
		break;
	default:
		ret = -EINVAL;
	}

	mutex_unlock(&priv->shrd->mutex);
	IWL_DEBUG_MAC80211(priv, "leave\n");

	return ret;
}

static int iwlagn_mac_ampdu_action(struct ieee80211_hw *hw,
				   struct ieee80211_vif *vif,
				   enum ieee80211_ampdu_mlme_action action,
				   struct ieee80211_sta *sta, u16 tid, u16 *ssn,
				   u8 buf_size)
{
	struct iwl_priv *priv = hw->priv;
	int ret = -EINVAL;
	struct iwl_station_priv *sta_priv = (void *) sta->drv_priv;
	struct iwl_rxon_context *ctx =  iwl_rxon_ctx_from_vif(vif);

	IWL_DEBUG_HT(priv, "A-MPDU action on addr %pM tid %d\n",
		     sta->addr, tid);

	if (!(priv->cfg->sku & EEPROM_SKU_CAP_11N_ENABLE))
		return -EACCES;

	IWL_DEBUG_MAC80211(priv, "enter\n");
	mutex_lock(&priv->shrd->mutex);

	switch (action) {
	case IEEE80211_AMPDU_RX_START:
		IWL_DEBUG_HT(priv, "start Rx\n");
		ret = iwl_sta_rx_agg_start(priv, sta, tid, *ssn);
		break;
	case IEEE80211_AMPDU_RX_STOP:
		IWL_DEBUG_HT(priv, "stop Rx\n");
		ret = iwl_sta_rx_agg_stop(priv, sta, tid);
		if (test_bit(STATUS_EXIT_PENDING, &priv->shrd->status))
			ret = 0;
		break;
	case IEEE80211_AMPDU_TX_START:
		IWL_DEBUG_HT(priv, "start Tx\n");
		ret = iwlagn_tx_agg_start(priv, vif, sta, tid, ssn);
		break;
	case IEEE80211_AMPDU_TX_STOP:
		IWL_DEBUG_HT(priv, "stop Tx\n");
		ret = iwlagn_tx_agg_stop(priv, vif, sta, tid);
		if ((ret == 0) && (priv->agg_tids_count > 0)) {
			priv->agg_tids_count--;
			IWL_DEBUG_HT(priv, "priv->agg_tids_count = %u\n",
				     priv->agg_tids_count);
		}
		if (test_bit(STATUS_EXIT_PENDING, &priv->shrd->status))
			ret = 0;
		if (!priv->agg_tids_count && priv->cfg->ht_params &&
		    priv->cfg->ht_params->use_rts_for_aggregation) {
			/*
			 * switch off RTS/CTS if it was previously enabled
			 */
			sta_priv->lq_sta.lq.general_params.flags &=
				~LINK_QUAL_FLAGS_SET_STA_TLC_RTS_MSK;
			iwl_send_lq_cmd(priv, iwl_rxon_ctx_from_vif(vif),
					&sta_priv->lq_sta.lq, CMD_ASYNC, false);
		}
		break;
	case IEEE80211_AMPDU_TX_OPERATIONAL:
		buf_size = min_t(int, buf_size, LINK_QUAL_AGG_FRAME_LIMIT_DEF);

		iwl_trans_tx_agg_setup(trans(priv), ctx->ctxid, iwl_sta_id(sta),
				tid, buf_size);

		/*
		 * If the limit is 0, then it wasn't initialised yet,
		 * use the default. We can do that since we take the
		 * minimum below, and we don't want to go above our
		 * default due to hardware restrictions.
		 */
		if (sta_priv->max_agg_bufsize == 0)
			sta_priv->max_agg_bufsize =
				LINK_QUAL_AGG_FRAME_LIMIT_DEF;

		/*
		 * Even though in theory the peer could have different
		 * aggregation reorder buffer sizes for different sessions,
		 * our ucode doesn't allow for that and has a global limit
		 * for each station. Therefore, use the minimum of all the
		 * aggregation sessions and our default value.
		 */
		sta_priv->max_agg_bufsize =
			min(sta_priv->max_agg_bufsize, buf_size);

		if (priv->cfg->ht_params &&
		    priv->cfg->ht_params->use_rts_for_aggregation) {
			/*
			 * switch to RTS/CTS if it is the prefer protection
			 * method for HT traffic
			 */

			sta_priv->lq_sta.lq.general_params.flags |=
				LINK_QUAL_FLAGS_SET_STA_TLC_RTS_MSK;
		}
		priv->agg_tids_count++;
		IWL_DEBUG_HT(priv, "priv->agg_tids_count = %u\n",
			     priv->agg_tids_count);

		sta_priv->lq_sta.lq.agg_params.agg_frame_cnt_limit =
			sta_priv->max_agg_bufsize;

		iwl_send_lq_cmd(priv, iwl_rxon_ctx_from_vif(vif),
				&sta_priv->lq_sta.lq, CMD_ASYNC, false);

		IWL_INFO(priv, "Tx aggregation enabled on ra = %pM tid = %d\n",
			 sta->addr, tid);
		ret = 0;
		break;
	}
	mutex_unlock(&priv->shrd->mutex);
	IWL_DEBUG_MAC80211(priv, "leave\n");
	return ret;
}

static int iwlagn_mac_sta_add(struct ieee80211_hw *hw,
			      struct ieee80211_vif *vif,
			      struct ieee80211_sta *sta)
{
	struct iwl_priv *priv = hw->priv;
	struct iwl_station_priv *sta_priv = (void *)sta->drv_priv;
	struct iwl_vif_priv *vif_priv = (void *)vif->drv_priv;
	bool is_ap = vif->type == NL80211_IFTYPE_STATION;
	int ret = 0;
	u8 sta_id;

	IWL_DEBUG_MAC80211(priv, "received request to add station %pM\n",
			sta->addr);
	mutex_lock(&priv->shrd->mutex);
	IWL_DEBUG_INFO(priv, "proceeding to add station %pM\n",
			sta->addr);
	sta_priv->sta_id = IWL_INVALID_STATION;

	atomic_set(&sta_priv->pending_frames, 0);
	if (vif->type == NL80211_IFTYPE_AP)
		sta_priv->client = true;

	ret = iwl_add_station_common(priv, vif_priv->ctx, sta->addr,
				     is_ap, sta, &sta_id);
	if (ret) {
		IWL_ERR(priv, "Unable to add station %pM (%d)\n",
			sta->addr, ret);
		/* Should we return success if return code is EEXIST ? */
		goto out;
	}

	sta_priv->sta_id = sta_id;

	/* Initialize rate scaling */
	IWL_DEBUG_INFO(priv, "Initializing rate scaling for station %pM\n",
		       sta->addr);
	iwl_rs_rate_init(priv, sta, sta_id);
 out:
	mutex_unlock(&priv->shrd->mutex);
	IWL_DEBUG_MAC80211(priv, "leave\n");

	return ret;
}

static void iwlagn_mac_channel_switch(struct ieee80211_hw *hw,
				struct ieee80211_channel_switch *ch_switch)
{
	struct iwl_priv *priv = hw->priv;
	const struct iwl_channel_info *ch_info;
	struct ieee80211_conf *conf = &hw->conf;
	struct ieee80211_channel *channel = ch_switch->channel;
	struct iwl_ht_config *ht_conf = &priv->current_ht_config;
	/*
	 * MULTI-FIXME
	 * When we add support for multiple interfaces, we need to
	 * revisit this. The channel switch command in the device
	 * only affects the BSS context, but what does that really
	 * mean? And what if we get a CSA on the second interface?
	 * This needs a lot of work.
	 */
	struct iwl_rxon_context *ctx = &priv->contexts[IWL_RXON_CTX_BSS];
	u16 ch;

	IWL_DEBUG_MAC80211(priv, "enter\n");

	mutex_lock(&priv->shrd->mutex);

	if (iwl_is_rfkill(priv->shrd))
		goto out;

	if (test_bit(STATUS_EXIT_PENDING, &priv->shrd->status) ||
	    test_bit(STATUS_SCANNING, &priv->shrd->status) ||
	    test_bit(STATUS_CHANNEL_SWITCH_PENDING, &priv->shrd->status))
		goto out;

	if (!iwl_is_associated_ctx(ctx))
		goto out;

	if (!priv->cfg->lib->set_channel_switch)
		goto out;

	ch = channel->hw_value;
	if (le16_to_cpu(ctx->active.channel) == ch)
		goto out;

	ch_info = iwl_get_channel_info(priv, channel->band, ch);
	if (!is_channel_valid(ch_info)) {
		IWL_DEBUG_MAC80211(priv, "invalid channel\n");
		goto out;
	}

	spin_lock_irq(&priv->shrd->lock);

	priv->current_ht_config.smps = conf->smps_mode;

	/* Configure HT40 channels */
	ctx->ht.enabled = conf_is_ht(conf);
	if (ctx->ht.enabled) {
		if (conf_is_ht40_minus(conf)) {
			ctx->ht.extension_chan_offset =
				IEEE80211_HT_PARAM_CHA_SEC_BELOW;
			ctx->ht.is_40mhz = true;
		} else if (conf_is_ht40_plus(conf)) {
			ctx->ht.extension_chan_offset =
				IEEE80211_HT_PARAM_CHA_SEC_ABOVE;
			ctx->ht.is_40mhz = true;
		} else {
			ctx->ht.extension_chan_offset =
				IEEE80211_HT_PARAM_CHA_SEC_NONE;
			ctx->ht.is_40mhz = false;
		}
	} else
		ctx->ht.is_40mhz = false;

	if ((le16_to_cpu(ctx->staging.channel) != ch))
		ctx->staging.flags = 0;

	iwl_set_rxon_channel(priv, channel, ctx);
	iwl_set_rxon_ht(priv, ht_conf);
	iwl_set_flags_for_band(priv, ctx, channel->band, ctx->vif);

	spin_unlock_irq(&priv->shrd->lock);

	iwl_set_rate(priv);
	/*
	 * at this point, staging_rxon has the
	 * configuration for channel switch
	 */
	set_bit(STATUS_CHANNEL_SWITCH_PENDING, &priv->shrd->status);
	priv->switch_channel = cpu_to_le16(ch);
	if (priv->cfg->lib->set_channel_switch(priv, ch_switch)) {
		clear_bit(STATUS_CHANNEL_SWITCH_PENDING, &priv->shrd->status);
		priv->switch_channel = 0;
		ieee80211_chswitch_done(ctx->vif, false);
	}

out:
	mutex_unlock(&priv->shrd->mutex);
	IWL_DEBUG_MAC80211(priv, "leave\n");
}

static void iwlagn_configure_filter(struct ieee80211_hw *hw,
				    unsigned int changed_flags,
				    unsigned int *total_flags,
				    u64 multicast)
{
	struct iwl_priv *priv = hw->priv;
	__le32 filter_or = 0, filter_nand = 0;
	struct iwl_rxon_context *ctx;

#define CHK(test, flag)	do { \
	if (*total_flags & (test))		\
		filter_or |= (flag);		\
	else					\
		filter_nand |= (flag);		\
	} while (0)

	IWL_DEBUG_MAC80211(priv, "Enter: changed: 0x%x, total: 0x%x\n",
			changed_flags, *total_flags);

	CHK(FIF_OTHER_BSS | FIF_PROMISC_IN_BSS, RXON_FILTER_PROMISC_MSK);
	/* Setting _just_ RXON_FILTER_CTL2HOST_MSK causes FH errors */
	CHK(FIF_CONTROL, RXON_FILTER_CTL2HOST_MSK | RXON_FILTER_PROMISC_MSK);
	CHK(FIF_BCN_PRBRESP_PROMISC, RXON_FILTER_BCON_AWARE_MSK);

#undef CHK

	mutex_lock(&priv->shrd->mutex);

	for_each_context(priv, ctx) {
		ctx->staging.filter_flags &= ~filter_nand;
		ctx->staging.filter_flags |= filter_or;

		/*
		 * Not committing directly because hardware can perform a scan,
		 * but we'll eventually commit the filter flags change anyway.
		 */
	}

	mutex_unlock(&priv->shrd->mutex);

	/*
	 * Receiving all multicast frames is always enabled by the
	 * default flags setup in iwl_connection_init_rx_config()
	 * since we currently do not support programming multicast
	 * filters into the device.
	 */
	*total_flags &= FIF_OTHER_BSS | FIF_ALLMULTI | FIF_PROMISC_IN_BSS |
			FIF_BCN_PRBRESP_PROMISC | FIF_CONTROL;
}

static void iwlagn_mac_flush(struct ieee80211_hw *hw, bool drop)
{
	struct iwl_priv *priv = hw->priv;

	mutex_lock(&priv->shrd->mutex);
	IWL_DEBUG_MAC80211(priv, "enter\n");

	if (test_bit(STATUS_EXIT_PENDING, &priv->shrd->status)) {
		IWL_DEBUG_TX(priv, "Aborting flush due to device shutdown\n");
		goto done;
	}
	if (iwl_is_rfkill(priv->shrd)) {
		IWL_DEBUG_TX(priv, "Aborting flush due to RF Kill\n");
		goto done;
	}

	/*
	 * mac80211 will not push any more frames for transmit
	 * until the flush is completed
	 */
	if (drop) {
		IWL_DEBUG_MAC80211(priv, "send flush command\n");
		if (iwlagn_txfifo_flush(priv, IWL_DROP_ALL)) {
			IWL_ERR(priv, "flush request fail\n");
			goto done;
		}
	}
	IWL_DEBUG_MAC80211(priv, "wait transmit/flush all frames\n");
	iwl_trans_wait_tx_queue_empty(trans(priv));
done:
	mutex_unlock(&priv->shrd->mutex);
	IWL_DEBUG_MAC80211(priv, "leave\n");
}

void iwlagn_disable_roc(struct iwl_priv *priv)
{
	struct iwl_rxon_context *ctx = &priv->contexts[IWL_RXON_CTX_PAN];

	lockdep_assert_held(&priv->shrd->mutex);

	if (!priv->hw_roc_setup)
		return;

	ctx->staging.dev_type = RXON_DEV_TYPE_P2P;
	ctx->staging.filter_flags &= ~RXON_FILTER_ASSOC_MSK;

	priv->hw_roc_channel = NULL;

	memset(ctx->staging.node_addr, 0, ETH_ALEN);

	iwlagn_commit_rxon(priv, ctx);

	ctx->is_active = false;
	priv->hw_roc_setup = false;
}

static void iwlagn_disable_roc_work(struct work_struct *work)
{
	struct iwl_priv *priv = container_of(work, struct iwl_priv,
					     hw_roc_disable_work.work);

	mutex_lock(&priv->shrd->mutex);
	iwlagn_disable_roc(priv);
	mutex_unlock(&priv->shrd->mutex);
}

static int iwlagn_mac_remain_on_channel(struct ieee80211_hw *hw,
				     struct ieee80211_channel *channel,
				     enum nl80211_channel_type channel_type,
				     int duration)
{
	struct iwl_priv *priv = hw->priv;
	struct iwl_rxon_context *ctx = &priv->contexts[IWL_RXON_CTX_PAN];
	int err = 0;

	if (!(priv->shrd->valid_contexts & BIT(IWL_RXON_CTX_PAN)))
		return -EOPNOTSUPP;

	if (!(ctx->interface_modes & BIT(NL80211_IFTYPE_P2P_CLIENT)))
		return -EOPNOTSUPP;

	IWL_DEBUG_MAC80211(priv, "enter\n");
	mutex_lock(&priv->shrd->mutex);

	if (test_bit(STATUS_SCAN_HW, &priv->shrd->status)) {
		err = -EBUSY;
		goto out;
	}

	priv->hw_roc_channel = channel;
	priv->hw_roc_chantype = channel_type;
	priv->hw_roc_duration = duration;
	priv->hw_roc_start_notified = false;
	cancel_delayed_work(&priv->hw_roc_disable_work);

	if (!ctx->is_active) {
		ctx->is_active = true;
		ctx->staging.dev_type = RXON_DEV_TYPE_P2P;
		memcpy(ctx->staging.node_addr,
		       priv->contexts[IWL_RXON_CTX_BSS].staging.node_addr,
		       ETH_ALEN);
		memcpy(ctx->staging.bssid_addr,
		       priv->contexts[IWL_RXON_CTX_BSS].staging.node_addr,
		       ETH_ALEN);
		err = iwlagn_commit_rxon(priv, ctx);
		if (err)
			goto out;
		ctx->staging.filter_flags |= RXON_FILTER_ASSOC_MSK |
					     RXON_FILTER_PROMISC_MSK |
					     RXON_FILTER_CTL2HOST_MSK;

		err = iwlagn_commit_rxon(priv, ctx);
		if (err) {
			iwlagn_disable_roc(priv);
			goto out;
		}
		priv->hw_roc_setup = true;
	}

	err = iwl_scan_initiate(priv, ctx->vif, IWL_SCAN_ROC, channel->band);
	if (err)
		iwlagn_disable_roc(priv);

 out:
	mutex_unlock(&priv->shrd->mutex);
	IWL_DEBUG_MAC80211(priv, "leave\n");

	return err;
}

static int iwlagn_mac_cancel_remain_on_channel(struct ieee80211_hw *hw)
{
	struct iwl_priv *priv = hw->priv;

	if (!(priv->shrd->valid_contexts & BIT(IWL_RXON_CTX_PAN)))
		return -EOPNOTSUPP;

	IWL_DEBUG_MAC80211(priv, "enter\n");
	mutex_lock(&priv->shrd->mutex);
	iwl_scan_cancel_timeout(priv, priv->hw_roc_duration);
	iwlagn_disable_roc(priv);
	mutex_unlock(&priv->shrd->mutex);
	IWL_DEBUG_MAC80211(priv, "leave\n");

	return 0;
}

static int iwlagn_mac_tx_sync(struct ieee80211_hw *hw,
			      struct ieee80211_vif *vif,
			      const u8 *bssid,
			      enum ieee80211_tx_sync_type type)
{
	struct iwl_priv *priv = hw->priv;
	struct iwl_vif_priv *vif_priv = (void *)vif->drv_priv;
	struct iwl_rxon_context *ctx = vif_priv->ctx;
	int ret;
	u8 sta_id;

	IWL_DEBUG_MAC80211(priv, "enter\n");
	mutex_lock(&priv->shrd->mutex);

	if (iwl_is_associated_ctx(ctx)) {
		ret = 0;
		goto out;
	}

	if (ctx->preauth_bssid || test_bit(STATUS_SCAN_HW, &priv->shrd->status)) {
		ret = -EBUSY;
		goto out;
	}

	ret = iwl_add_station_common(priv, ctx, bssid, true, NULL, &sta_id);
	if (ret)
		goto out;

	if (WARN_ON(sta_id != ctx->ap_sta_id)) {
		ret = -EIO;
		goto out_remove_sta;
	}

	memcpy(ctx->bssid, bssid, ETH_ALEN);
	ctx->preauth_bssid = true;

	ret = iwlagn_commit_rxon(priv, ctx);

	if (ret == 0)
		goto out;

 out_remove_sta:
	iwl_remove_station(priv, sta_id, bssid);
 out:
	mutex_unlock(&priv->shrd->mutex);
	IWL_DEBUG_MAC80211(priv, "leave\n");

	return ret;
}

static void iwlagn_mac_finish_tx_sync(struct ieee80211_hw *hw,
				   struct ieee80211_vif *vif,
				   const u8 *bssid,
				   enum ieee80211_tx_sync_type type)
{
	struct iwl_priv *priv = hw->priv;
	struct iwl_vif_priv *vif_priv = (void *)vif->drv_priv;
	struct iwl_rxon_context *ctx = vif_priv->ctx;

	IWL_DEBUG_MAC80211(priv, "enter\n");
	mutex_lock(&priv->shrd->mutex);

	if (iwl_is_associated_ctx(ctx))
		goto out;

	iwl_remove_station(priv, ctx->ap_sta_id, bssid);
	ctx->preauth_bssid = false;
	/* no need to commit */
 out:
	mutex_unlock(&priv->shrd->mutex);
	IWL_DEBUG_MAC80211(priv, "leave\n");
}

/*****************************************************************************
 *
 * driver setup and teardown
 *
 *****************************************************************************/

static void iwl_setup_deferred_work(struct iwl_priv *priv)
{
	priv->shrd->workqueue = create_singlethread_workqueue(DRV_NAME);

	init_waitqueue_head(&priv->shrd->wait_command_queue);

	INIT_WORK(&priv->restart, iwl_bg_restart);
	INIT_WORK(&priv->beacon_update, iwl_bg_beacon_update);
	INIT_WORK(&priv->run_time_calib_work, iwl_bg_run_time_calib_work);
	INIT_WORK(&priv->tx_flush, iwl_bg_tx_flush);
	INIT_WORK(&priv->bt_full_concurrency, iwl_bg_bt_full_concurrency);
	INIT_WORK(&priv->bt_runtime_config, iwl_bg_bt_runtime_config);
	INIT_DELAYED_WORK(&priv->hw_roc_disable_work,
			  iwlagn_disable_roc_work);

	iwl_setup_scan_deferred_work(priv);

	if (priv->cfg->lib->bt_setup_deferred_work)
		priv->cfg->lib->bt_setup_deferred_work(priv);

	init_timer(&priv->statistics_periodic);
	priv->statistics_periodic.data = (unsigned long)priv;
	priv->statistics_periodic.function = iwl_bg_statistics_periodic;

	init_timer(&priv->ucode_trace);
	priv->ucode_trace.data = (unsigned long)priv;
	priv->ucode_trace.function = iwl_bg_ucode_trace;

	init_timer(&priv->watchdog);
	priv->watchdog.data = (unsigned long)priv;
	priv->watchdog.function = iwl_bg_watchdog;
}

static void iwl_cancel_deferred_work(struct iwl_priv *priv)
{
	if (priv->cfg->lib->cancel_deferred_work)
		priv->cfg->lib->cancel_deferred_work(priv);

	cancel_work_sync(&priv->run_time_calib_work);
	cancel_work_sync(&priv->beacon_update);

	iwl_cancel_scan_deferred_work(priv);

	cancel_work_sync(&priv->bt_full_concurrency);
	cancel_work_sync(&priv->bt_runtime_config);
	cancel_delayed_work_sync(&priv->hw_roc_disable_work);

	del_timer_sync(&priv->statistics_periodic);
	del_timer_sync(&priv->ucode_trace);
}

static void iwl_init_hw_rates(struct iwl_priv *priv,
			      struct ieee80211_rate *rates)
{
	int i;

	for (i = 0; i < IWL_RATE_COUNT_LEGACY; i++) {
		rates[i].bitrate = iwl_rates[i].ieee * 5;
		rates[i].hw_value = i; /* Rate scaling will work on indexes */
		rates[i].hw_value_short = i;
		rates[i].flags = 0;
		if ((i >= IWL_FIRST_CCK_RATE) && (i <= IWL_LAST_CCK_RATE)) {
			/*
			 * If CCK != 1M then set short preamble rate flag.
			 */
			rates[i].flags |=
				(iwl_rates[i].plcp == IWL_RATE_1M_PLCP) ?
					0 : IEEE80211_RATE_SHORT_PREAMBLE;
		}
	}
}

static int iwl_init_drv(struct iwl_priv *priv)
{
	int ret;

	spin_lock_init(&priv->shrd->sta_lock);

	mutex_init(&priv->shrd->mutex);

	priv->ieee_channels = NULL;
	priv->ieee_rates = NULL;
	priv->band = IEEE80211_BAND_2GHZ;

	priv->iw_mode = NL80211_IFTYPE_STATION;
	priv->current_ht_config.smps = IEEE80211_SMPS_STATIC;
	priv->missed_beacon_threshold = IWL_MISSED_BEACON_THRESHOLD_DEF;
	priv->agg_tids_count = 0;

	/* initialize force reset */
	priv->force_reset[IWL_RF_RESET].reset_duration =
		IWL_DELAY_NEXT_FORCE_RF_RESET;
	priv->force_reset[IWL_FW_RESET].reset_duration =
		IWL_DELAY_NEXT_FORCE_FW_RELOAD;

	priv->rx_statistics_jiffies = jiffies;

	/* Choose which receivers/antennas to use */
	iwlagn_set_rxon_chain(priv, &priv->contexts[IWL_RXON_CTX_BSS]);

	iwl_init_scan_params(priv);

	/* init bt coex */
	if (priv->cfg->bt_params &&
	    priv->cfg->bt_params->advanced_bt_coexist) {
		priv->kill_ack_mask = IWLAGN_BT_KILL_ACK_MASK_DEFAULT;
		priv->kill_cts_mask = IWLAGN_BT_KILL_CTS_MASK_DEFAULT;
		priv->bt_valid = IWLAGN_BT_ALL_VALID_MSK;
		priv->bt_on_thresh = BT_ON_THRESHOLD_DEF;
		priv->bt_duration = BT_DURATION_LIMIT_DEF;
		priv->dynamic_frag_thresh = BT_FRAG_THRESHOLD_DEF;
	}

	ret = iwl_init_channel_map(priv);
	if (ret) {
		IWL_ERR(priv, "initializing regulatory failed: %d\n", ret);
		goto err;
	}

	ret = iwl_init_geos(priv);
	if (ret) {
		IWL_ERR(priv, "initializing geos failed: %d\n", ret);
		goto err_free_channel_map;
	}
	iwl_init_hw_rates(priv, priv->ieee_rates);

	return 0;

err_free_channel_map:
	iwl_free_channel_map(priv);
err:
	return ret;
}

static void iwl_uninit_drv(struct iwl_priv *priv)
{
	iwl_calib_free_results(priv);
	iwl_free_geos(priv);
	iwl_free_channel_map(priv);
	if (priv->tx_cmd_pool)
		kmem_cache_destroy(priv->tx_cmd_pool);
	kfree(priv->scan_cmd);
	kfree(priv->beacon_cmd);
#ifdef CONFIG_IWLWIFI_DEBUGFS
	kfree(priv->wowlan_sram);
#endif
}

static void iwlagn_mac_rssi_callback(struct ieee80211_hw *hw,
			   enum ieee80211_rssi_event rssi_event)
{
	struct iwl_priv *priv = hw->priv;

	IWL_DEBUG_MAC80211(priv, "enter\n");
	mutex_lock(&priv->shrd->mutex);

	if (priv->cfg->bt_params &&
			priv->cfg->bt_params->advanced_bt_coexist) {
		if (rssi_event == RSSI_EVENT_LOW)
			priv->bt_enable_pspoll = true;
		else if (rssi_event == RSSI_EVENT_HIGH)
			priv->bt_enable_pspoll = false;

		iwlagn_send_advance_bt_config(priv);
	} else {
		IWL_DEBUG_MAC80211(priv, "Advanced BT coex disabled,"
				"ignoring RSSI callback\n");
	}

	mutex_unlock(&priv->shrd->mutex);
	IWL_DEBUG_MAC80211(priv, "leave\n");
}

static int iwlagn_mac_set_tim(struct ieee80211_hw *hw,
			   struct ieee80211_sta *sta, bool set)
{
	struct iwl_priv *priv = hw->priv;

	queue_work(priv->shrd->workqueue, &priv->beacon_update);

	return 0;
}

struct ieee80211_ops iwlagn_hw_ops = {
	.tx = iwlagn_mac_tx,
	.start = iwlagn_mac_start,
	.stop = iwlagn_mac_stop,
#ifdef CONFIG_PM_SLEEP
	.suspend = iwlagn_mac_suspend,
	.resume = iwlagn_mac_resume,
#endif
	.add_interface = iwlagn_mac_add_interface,
	.remove_interface = iwlagn_mac_remove_interface,
	.change_interface = iwlagn_mac_change_interface,
	.config = iwlagn_mac_config,
	.configure_filter = iwlagn_configure_filter,
	.set_key = iwlagn_mac_set_key,
	.update_tkip_key = iwlagn_mac_update_tkip_key,
	.set_rekey_data = iwlagn_mac_set_rekey_data,
	.conf_tx = iwlagn_mac_conf_tx,
	.bss_info_changed = iwlagn_bss_info_changed,
	.ampdu_action = iwlagn_mac_ampdu_action,
	.hw_scan = iwlagn_mac_hw_scan,
	.sta_notify = iwlagn_mac_sta_notify,
	.sta_add = iwlagn_mac_sta_add,
	.sta_remove = iwlagn_mac_sta_remove,
	.channel_switch = iwlagn_mac_channel_switch,
	.flush = iwlagn_mac_flush,
	.tx_last_beacon = iwlagn_mac_tx_last_beacon,
	.remain_on_channel = iwlagn_mac_remain_on_channel,
	.cancel_remain_on_channel = iwlagn_mac_cancel_remain_on_channel,
	.rssi_callback = iwlagn_mac_rssi_callback,
	CFG80211_TESTMODE_CMD(iwlagn_mac_testmode_cmd)
	CFG80211_TESTMODE_DUMP(iwlagn_mac_testmode_dump)
	.tx_sync = iwlagn_mac_tx_sync,
	.finish_tx_sync = iwlagn_mac_finish_tx_sync,
	.set_tim = iwlagn_mac_set_tim,
};

static u32 iwl_hw_detect(struct iwl_priv *priv)
{
	return iwl_read32(bus(priv), CSR_HW_REV);
}

/* Size of one Rx buffer in host DRAM */
#define IWL_RX_BUF_SIZE_4K (4 * 1024)
#define IWL_RX_BUF_SIZE_8K (8 * 1024)

static int iwl_set_hw_params(struct iwl_priv *priv)
{
	if (iwlagn_mod_params.amsdu_size_8K)
		hw_params(priv).rx_page_order =
			get_order(IWL_RX_BUF_SIZE_8K);
	else
		hw_params(priv).rx_page_order =
			get_order(IWL_RX_BUF_SIZE_4K);

	if (iwlagn_mod_params.disable_11n)
		priv->cfg->sku &= ~EEPROM_SKU_CAP_11N_ENABLE;

	hw_params(priv).num_ampdu_queues =
		priv->cfg->base_params->num_of_ampdu_queues;
	hw_params(priv).shadow_reg_enable =
		priv->cfg->base_params->shadow_reg_enable;
	hw_params(priv).sku = priv->cfg->sku;
	hw_params(priv).wd_timeout = priv->cfg->base_params->wd_timeout;

	/* Device-specific setup */
	return priv->cfg->lib->set_hw_params(priv);
}

/* This function both allocates and initializes hw and priv. */
static struct ieee80211_hw *iwl_alloc_all(void)
{
	struct iwl_priv *priv;
	/* mac80211 allocates memory for this device instance, including
	 *   space for this driver's private structure */
	struct ieee80211_hw *hw;

	hw = ieee80211_alloc_hw(sizeof(struct iwl_priv), &iwlagn_hw_ops);
	if (!hw)
		goto out;

	priv = hw->priv;
	priv->hw = hw;

out:
	return hw;
}

int iwl_probe(struct iwl_bus *bus, const struct iwl_trans_ops *trans_ops,
		struct iwl_cfg *cfg)
{
	int err = 0;
	struct iwl_priv *priv;
	struct ieee80211_hw *hw;
	u16 num_mac;
	u32 hw_rev;

	/************************
	 * 1. Allocating HW data
	 ************************/
	hw = iwl_alloc_all();
	if (!hw) {
		pr_err("%s: Cannot allocate network device\n", cfg->name);
		err = -ENOMEM;
		goto out;
	}

	priv = hw->priv;
	priv->shrd = &priv->_shrd;
	bus->shrd = priv->shrd;
	priv->shrd->bus = bus;
	priv->shrd->priv = priv;

	priv->shrd->trans = trans_ops->alloc(priv->shrd);
	if (priv->shrd->trans == NULL) {
		err = -ENOMEM;
		goto out_free_traffic_mem;
	}

	/* At this point both hw and priv are allocated. */

	SET_IEEE80211_DEV(hw, bus(priv)->dev);

	IWL_DEBUG_INFO(priv, "*** LOAD DRIVER ***\n");
	priv->cfg = cfg;

	/* is antenna coupling more than 35dB ? */
	priv->bt_ant_couple_ok =
		(iwlagn_mod_params.ant_coupling >
			IWL_BT_ANTENNA_COUPLING_THRESHOLD) ?
			true : false;

	/* enable/disable bt channel inhibition */
	priv->bt_ch_announce = iwlagn_mod_params.bt_ch_announce;
	IWL_DEBUG_INFO(priv, "BT channel inhibition is %s\n",
		       (priv->bt_ch_announce) ? "On" : "Off");

	if (iwl_alloc_traffic_mem(priv))
		IWL_ERR(priv, "Not enough memory to generate traffic log\n");

	/* these spin locks will be used in apm_ops.init and EEPROM access
	 * we should init now
	 */
	spin_lock_init(&bus(priv)->reg_lock);
	spin_lock_init(&priv->shrd->lock);

	/*
	 * stop and reset the on-board processor just in case it is in a
	 * strange state ... like being left stranded by a primary kernel
	 * and this is now the kdump kernel trying to start up
	 */
	iwl_write32(bus(priv), CSR_RESET, CSR_RESET_REG_FLAG_NEVO_RESET);

	/***********************
	 * 3. Read REV register
	 ***********************/
	hw_rev = iwl_hw_detect(priv);
	IWL_INFO(priv, "Detected %s, REV=0x%X\n",
		priv->cfg->name, hw_rev);

	err = iwl_trans_request_irq(trans(priv));
	if (err)
		goto out_free_trans;

	if (iwl_trans_prepare_card_hw(trans(priv))) {
		err = -EIO;
		IWL_WARN(priv, "Failed, HW not ready\n");
		goto out_free_trans;
	}

	/*****************
	 * 4. Read EEPROM
	 *****************/
	/* Read the EEPROM */
	err = iwl_eeprom_init(priv, hw_rev);
	if (err) {
		IWL_ERR(priv, "Unable to init EEPROM\n");
		goto out_free_trans;
	}
	err = iwl_eeprom_check_version(priv);
	if (err)
		goto out_free_eeprom;

	err = iwl_eeprom_check_sku(priv);
	if (err)
		goto out_free_eeprom;

	/* extract MAC Address */
	iwl_eeprom_get_mac(priv, priv->addresses[0].addr);
	IWL_DEBUG_INFO(priv, "MAC address: %pM\n", priv->addresses[0].addr);
	priv->hw->wiphy->addresses = priv->addresses;
	priv->hw->wiphy->n_addresses = 1;
	num_mac = iwl_eeprom_query16(priv, EEPROM_NUM_MAC_ADDRESS);
	if (num_mac > 1) {
		memcpy(priv->addresses[1].addr, priv->addresses[0].addr,
		       ETH_ALEN);
		priv->addresses[1].addr[5]++;
		priv->hw->wiphy->n_addresses++;
	}

	/************************
	 * 5. Setup HW constants
	 ************************/
	if (iwl_set_hw_params(priv)) {
		err = -ENOENT;
		IWL_ERR(priv, "failed to set hw parameters\n");
		goto out_free_eeprom;
	}

	/*******************
	 * 6. Setup priv
	 *******************/

	err = iwl_init_drv(priv);
	if (err)
		goto out_free_eeprom;
	/* At this point both hw and priv are initialized. */

	/********************
	 * 7. Setup services
	 ********************/
	iwl_setup_deferred_work(priv);
	iwl_setup_rx_handlers(priv);
	iwl_testmode_init(priv);

	/*********************************************
	 * 8. Enable interrupts
	 *********************************************/

	iwl_enable_rfkill_int(priv);

	/* If platform's RF_KILL switch is NOT set to KILL */
	if (iwl_read32(bus(priv),
			CSR_GP_CNTRL) & CSR_GP_CNTRL_REG_FLAG_HW_RF_KILL_SW)
		clear_bit(STATUS_RF_KILL_HW, &priv->shrd->status);
	else
		set_bit(STATUS_RF_KILL_HW, &priv->shrd->status);

	wiphy_rfkill_set_hw_state(priv->hw->wiphy,
		test_bit(STATUS_RF_KILL_HW, &priv->shrd->status));

	iwl_power_initialize(priv);
	iwl_tt_initialize(priv);

	init_completion(&priv->firmware_loading_complete);

	err = iwl_request_firmware(priv, true);
	if (err)
		goto out_destroy_workqueue;

	return 0;

out_destroy_workqueue:
	destroy_workqueue(priv->shrd->workqueue);
	priv->shrd->workqueue = NULL;
	iwl_uninit_drv(priv);
out_free_eeprom:
	iwl_eeprom_free(priv);
out_free_trans:
	iwl_trans_free(trans(priv));
out_free_traffic_mem:
	iwl_free_traffic_mem(priv);
	ieee80211_free_hw(priv->hw);
out:
	return err;
}

void __devexit iwl_remove(struct iwl_priv * priv)
{
	wait_for_completion(&priv->firmware_loading_complete);

	IWL_DEBUG_INFO(priv, "*** UNLOAD DRIVER ***\n");

	iwl_dbgfs_unregister(priv);

	/* ieee80211_unregister_hw call wil cause iwlagn_mac_stop to
	 * to be called and iwl_down since we are removing the device
	 * we need to set STATUS_EXIT_PENDING bit.
	 */
	set_bit(STATUS_EXIT_PENDING, &priv->shrd->status);

	iwl_testmode_cleanup(priv);
	iwl_leds_exit(priv);

	if (priv->mac80211_registered) {
		ieee80211_unregister_hw(priv->hw);
		priv->mac80211_registered = 0;
	}

	iwl_tt_exit(priv);

	/*This will stop the queues, move the device to low power state */
	iwl_trans_stop_device(trans(priv));

	iwl_dealloc_ucode(priv);

	iwl_eeprom_free(priv);

	/*netif_stop_queue(dev); */
	flush_workqueue(priv->shrd->workqueue);

	/* ieee80211_unregister_hw calls iwlagn_mac_stop, which flushes
	 * priv->shrd->workqueue... so we can't take down the workqueue
	 * until now... */
	destroy_workqueue(priv->shrd->workqueue);
	priv->shrd->workqueue = NULL;
	iwl_free_traffic_mem(priv);

	iwl_trans_free(trans(priv));

	iwl_uninit_drv(priv);

	dev_kfree_skb(priv->beacon_skb);

	ieee80211_free_hw(priv->hw);
}


/*****************************************************************************
 *
 * driver and module entry point
 *
 *****************************************************************************/
static int __init iwl_init(void)
{

	int ret;
	pr_info(DRV_DESCRIPTION ", " DRV_VERSION "\n");
	pr_info(DRV_COPYRIGHT "\n");

	ret = iwlagn_rate_control_register();
	if (ret) {
		pr_err("Unable to register rate control algorithm: %d\n", ret);
		return ret;
	}

	ret = iwl_pci_register_driver();

	if (ret)
		goto error_register;
	return ret;

error_register:
	iwlagn_rate_control_unregister();
	return ret;
}

static void __exit iwl_exit(void)
{
	iwl_pci_unregister_driver();
	iwlagn_rate_control_unregister();
}

module_exit(iwl_exit);
module_init(iwl_init);

#ifdef CONFIG_IWLWIFI_DEBUG
module_param_named(debug, iwlagn_mod_params.debug_level, uint,
		   S_IRUGO | S_IWUSR);
MODULE_PARM_DESC(debug, "debug output mask");
#endif

module_param_named(swcrypto, iwlagn_mod_params.sw_crypto, int, S_IRUGO);
MODULE_PARM_DESC(swcrypto, "using crypto in software (default 0 [hardware])");
module_param_named(queues_num, iwlagn_mod_params.num_of_queues, int, S_IRUGO);
MODULE_PARM_DESC(queues_num, "number of hw queues.");
module_param_named(11n_disable, iwlagn_mod_params.disable_11n, int, S_IRUGO);
MODULE_PARM_DESC(11n_disable, "disable 11n functionality");
module_param_named(amsdu_size_8K, iwlagn_mod_params.amsdu_size_8K,
		   int, S_IRUGO);
MODULE_PARM_DESC(amsdu_size_8K, "enable 8K amsdu size");
module_param_named(fw_restart, iwlagn_mod_params.restart_fw, int, S_IRUGO);
MODULE_PARM_DESC(fw_restart, "restart firmware in case of error");

module_param_named(ucode_alternative,
		   iwlagn_mod_params.wanted_ucode_alternative,
		   int, S_IRUGO);
MODULE_PARM_DESC(ucode_alternative,
		 "specify ucode alternative to use from ucode file");

module_param_named(antenna_coupling, iwlagn_mod_params.ant_coupling,
		   int, S_IRUGO);
MODULE_PARM_DESC(antenna_coupling,
		 "specify antenna coupling in dB (defualt: 0 dB)");

module_param_named(bt_ch_inhibition, iwlagn_mod_params.bt_ch_announce,
		   bool, S_IRUGO);
MODULE_PARM_DESC(bt_ch_inhibition,
		 "Enable BT channel inhibition (default: enable)");

module_param_named(plcp_check, iwlagn_mod_params.plcp_check, bool, S_IRUGO);
MODULE_PARM_DESC(plcp_check, "Check plcp health (default: 1 [enabled])");

module_param_named(ack_check, iwlagn_mod_params.ack_check, bool, S_IRUGO);
MODULE_PARM_DESC(ack_check, "Check ack health (default: 0 [disabled])");

module_param_named(wd_disable, iwlagn_mod_params.wd_disable, bool, S_IRUGO);
MODULE_PARM_DESC(wd_disable,
		"Disable stuck queue watchdog timer (default: 0 [enabled])");

/*
 * set bt_coex_active to true, uCode will do kill/defer
 * every time the priority line is asserted (BT is sending signals on the
 * priority line in the PCIx).
 * set bt_coex_active to false, uCode will ignore the BT activity and
 * perform the normal operation
 *
 * User might experience transmit issue on some platform due to WiFi/BT
 * co-exist problem. The possible behaviors are:
 *   Able to scan and finding all the available AP
 *   Not able to associate with any AP
 * On those platforms, WiFi communication can be restored by set
 * "bt_coex_active" module parameter to "false"
 *
 * default: bt_coex_active = true (BT_COEX_ENABLE)
 */
module_param_named(bt_coex_active, iwlagn_mod_params.bt_coex_active,
		bool, S_IRUGO);
MODULE_PARM_DESC(bt_coex_active, "enable wifi/bt co-exist (default: enable)");

module_param_named(led_mode, iwlagn_mod_params.led_mode, int, S_IRUGO);
MODULE_PARM_DESC(led_mode, "0=system default, "
		"1=On(RF On)/Off(RF Off), 2=blinking (default: 0)");

module_param_named(power_save, iwlagn_mod_params.power_save,
		bool, S_IRUGO);
MODULE_PARM_DESC(power_save,
		 "enable WiFi power management (default: disable)");

module_param_named(power_level, iwlagn_mod_params.power_level,
		int, S_IRUGO);
MODULE_PARM_DESC(power_level,
		 "default power save level (range from 1 - 5, default: 1)");

module_param_named(auto_agg, iwlagn_mod_params.auto_agg,
		bool, S_IRUGO);
MODULE_PARM_DESC(auto_agg,
		 "enable agg w/o check traffic load (default: enable)");

/*
 * For now, keep using power level 1 instead of automatically
 * adjusting ...
 */
module_param_named(no_sleep_autoadjust, iwlagn_mod_params.no_sleep_autoadjust,
		bool, S_IRUGO);
MODULE_PARM_DESC(no_sleep_autoadjust,
		 "don't automatically adjust sleep level "
		 "according to maximum network latency (default: true)");<|MERGE_RESOLUTION|>--- conflicted
+++ resolved
@@ -2181,14 +2181,11 @@
 		}
 	}
 
-<<<<<<< HEAD
-=======
 	ret = iwl_trans_send_cmd_pdu(trans(priv), REPLY_D3_CONFIG, CMD_SYNC,
 				     sizeof(d3_cfg_cmd), &d3_cfg_cmd);
 	if (ret)
 		goto error;
 
->>>>>>> befdbc51
 	ret = iwl_trans_send_cmd_pdu(trans(priv), REPLY_WOWLAN_WAKEUP_FILTER,
 				 CMD_SYNC, sizeof(wakeup_filter_cmd),
 				 &wakeup_filter_cmd);
