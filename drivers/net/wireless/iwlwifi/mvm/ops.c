/******************************************************************************
 *
 * This file is provided under a dual BSD/GPLv2 license.  When using or
 * redistributing this file, you may do so under either license.
 *
 * GPL LICENSE SUMMARY
 *
 * Copyright(c) 2012 - 2014 Intel Corporation. All rights reserved.
 *
 * This program is free software; you can redistribute it and/or modify
 * it under the terms of version 2 of the GNU General Public License as
 * published by the Free Software Foundation.
 *
 * This program is distributed in the hope that it will be useful, but
 * WITHOUT ANY WARRANTY; without even the implied warranty of
 * MERCHANTABILITY or FITNESS FOR A PARTICULAR PURPOSE.  See the GNU
 * General Public License for more details.
 *
 * You should have received a copy of the GNU General Public License
 * along with this program; if not, write to the Free Software
 * Foundation, Inc., 51 Franklin Street, Fifth Floor, Boston, MA 02110,
 * USA
 *
 * The full GNU General Public License is included in this distribution
 * in the file called COPYING.
 *
 * Contact Information:
 *  Intel Linux Wireless <ilw@linux.intel.com>
 * Intel Corporation, 5200 N.E. Elam Young Parkway, Hillsboro, OR 97124-6497
 *
 * BSD LICENSE
 *
 * Copyright(c) 2012 - 2014 Intel Corporation. All rights reserved.
 * All rights reserved.
 *
 * Redistribution and use in source and binary forms, with or without
 * modification, are permitted provided that the following conditions
 * are met:
 *
 *  * Redistributions of source code must retain the above copyright
 *    notice, this list of conditions and the following disclaimer.
 *  * Redistributions in binary form must reproduce the above copyright
 *    notice, this list of conditions and the following disclaimer in
 *    the documentation and/or other materials provided with the
 *    distribution.
 *  * Neither the name Intel Corporation nor the names of its
 *    contributors may be used to endorse or promote products derived
 *    from this software without specific prior written permission.
 *
 * THIS SOFTWARE IS PROVIDED BY THE COPYRIGHT HOLDERS AND CONTRIBUTORS
 * "AS IS" AND ANY EXPRESS OR IMPLIED WARRANTIES, INCLUDING, BUT NOT
 * LIMITED TO, THE IMPLIED WARRANTIES OF MERCHANTABILITY AND FITNESS FOR
 * A PARTICULAR PURPOSE ARE DISCLAIMED. IN NO EVENT SHALL THE COPYRIGHT
 * OWNER OR CONTRIBUTORS BE LIABLE FOR ANY DIRECT, INDIRECT, INCIDENTAL,
 * SPECIAL, EXEMPLARY, OR CONSEQUENTIAL DAMAGES (INCLUDING, BUT NOT
 * LIMITED TO, PROCUREMENT OF SUBSTITUTE GOODS OR SERVICES; LOSS OF USE,
 * DATA, OR PROFITS; OR BUSINESS INTERRUPTION) HOWEVER CAUSED AND ON ANY
 * THEORY OF LIABILITY, WHETHER IN CONTRACT, STRICT LIABILITY, OR TORT
 * (INCLUDING NEGLIGENCE OR OTHERWISE) ARISING IN ANY WAY OUT OF THE USE
 * OF THIS SOFTWARE, EVEN IF ADVISED OF THE POSSIBILITY OF SUCH DAMAGE.
 *
 *****************************************************************************/
#include <linux/module.h>
#include <linux/vmalloc.h>
#include <net/mac80211.h>

#include "iwl-notif-wait.h"
#include "iwl-trans.h"
#include "iwl-op-mode.h"
#include "iwl-fw.h"
#include "iwl-debug.h"
#include "iwl-drv.h"
#include "iwl-modparams.h"
#include "mvm.h"
#include "iwl-phy-db.h"
#include "iwl-eeprom-parse.h"
#include "iwl-csr.h"
#include "iwl-io.h"
#include "iwl-prph.h"
#include "rs.h"
#include "fw-api-scan.h"
#include "time-event.h"
#include "iwl-fw-error-dump.h"

/*
 * module name, copyright, version, etc.
 */
#define DRV_DESCRIPTION	"The new Intel(R) wireless AGN driver for Linux"

#define DRV_VERSION     IWLWIFI_VERSION

MODULE_DESCRIPTION(DRV_DESCRIPTION);
MODULE_VERSION(DRV_VERSION);
MODULE_AUTHOR(DRV_COPYRIGHT " " DRV_AUTHOR);
MODULE_LICENSE("GPL");

static const struct iwl_op_mode_ops iwl_mvm_ops;

struct iwl_mvm_mod_params iwlmvm_mod_params = {
	.power_scheme = IWL_POWER_SCHEME_BPS,
	/* rest of fields are 0 by default */
};

module_param_named(init_dbg, iwlmvm_mod_params.init_dbg, bool, S_IRUGO);
MODULE_PARM_DESC(init_dbg,
		 "set to true to debug an ASSERT in INIT fw (default: false");
module_param_named(power_scheme, iwlmvm_mod_params.power_scheme, int, S_IRUGO);
MODULE_PARM_DESC(power_scheme,
		 "power management scheme: 1-active, 2-balanced, 3-low power, default: 2");

/*
 * module init and exit functions
 */
static int __init iwl_mvm_init(void)
{
	int ret;

	ret = iwl_mvm_rate_control_register();
	if (ret) {
		pr_err("Unable to register rate control algorithm: %d\n", ret);
		return ret;
	}

	ret = iwl_opmode_register("iwlmvm", &iwl_mvm_ops);

	if (ret) {
		pr_err("Unable to register MVM op_mode: %d\n", ret);
		iwl_mvm_rate_control_unregister();
	}

	return ret;
}
module_init(iwl_mvm_init);

static void __exit iwl_mvm_exit(void)
{
	iwl_opmode_deregister("iwlmvm");
	iwl_mvm_rate_control_unregister();
}
module_exit(iwl_mvm_exit);

static void iwl_mvm_nic_config(struct iwl_op_mode *op_mode)
{
	struct iwl_mvm *mvm = IWL_OP_MODE_GET_MVM(op_mode);
	u8 radio_cfg_type, radio_cfg_step, radio_cfg_dash;
	u32 reg_val = 0;

	radio_cfg_type = (mvm->fw->phy_config & FW_PHY_CFG_RADIO_TYPE) >>
			  FW_PHY_CFG_RADIO_TYPE_POS;
	radio_cfg_step = (mvm->fw->phy_config & FW_PHY_CFG_RADIO_STEP) >>
			  FW_PHY_CFG_RADIO_STEP_POS;
	radio_cfg_dash = (mvm->fw->phy_config & FW_PHY_CFG_RADIO_DASH) >>
			  FW_PHY_CFG_RADIO_DASH_POS;

	/* SKU control */
	reg_val |= CSR_HW_REV_STEP(mvm->trans->hw_rev) <<
				CSR_HW_IF_CONFIG_REG_POS_MAC_STEP;
	reg_val |= CSR_HW_REV_DASH(mvm->trans->hw_rev) <<
				CSR_HW_IF_CONFIG_REG_POS_MAC_DASH;

	/* radio configuration */
	reg_val |= radio_cfg_type << CSR_HW_IF_CONFIG_REG_POS_PHY_TYPE;
	reg_val |= radio_cfg_step << CSR_HW_IF_CONFIG_REG_POS_PHY_STEP;
	reg_val |= radio_cfg_dash << CSR_HW_IF_CONFIG_REG_POS_PHY_DASH;

	WARN_ON((radio_cfg_type << CSR_HW_IF_CONFIG_REG_POS_PHY_TYPE) &
		 ~CSR_HW_IF_CONFIG_REG_MSK_PHY_TYPE);

	/*
	 * TODO: Bits 7-8 of CSR in 8000 HW family set the ADC sampling, and
	 * shouldn't be set to any non-zero value. The same is supposed to be
	 * true of the other HW, but unsetting them (such as the 7260) causes
	 * automatic tests to fail on seemingly unrelated errors. Need to
	 * further investigate this, but for now we'll separate cases.
	 */
	if (mvm->trans->cfg->device_family != IWL_DEVICE_FAMILY_8000)
		reg_val |= CSR_HW_IF_CONFIG_REG_BIT_RADIO_SI;

	iwl_trans_set_bits_mask(mvm->trans, CSR_HW_IF_CONFIG_REG,
				CSR_HW_IF_CONFIG_REG_MSK_MAC_DASH |
				CSR_HW_IF_CONFIG_REG_MSK_MAC_STEP |
				CSR_HW_IF_CONFIG_REG_MSK_PHY_TYPE |
				CSR_HW_IF_CONFIG_REG_MSK_PHY_STEP |
				CSR_HW_IF_CONFIG_REG_MSK_PHY_DASH |
				CSR_HW_IF_CONFIG_REG_BIT_RADIO_SI |
				CSR_HW_IF_CONFIG_REG_BIT_MAC_SI,
				reg_val);

	IWL_DEBUG_INFO(mvm, "Radio type=0x%x-0x%x-0x%x\n", radio_cfg_type,
		       radio_cfg_step, radio_cfg_dash);

	/*
	 * W/A : NIC is stuck in a reset state after Early PCIe power off
	 * (PCIe power is lost before PERST# is asserted), causing ME FW
	 * to lose ownership and not being able to obtain it back.
	 */
	if (mvm->trans->cfg->device_family != IWL_DEVICE_FAMILY_8000)
		iwl_set_bits_mask_prph(mvm->trans, APMG_PS_CTRL_REG,
				       APMG_PS_CTRL_EARLY_PWR_OFF_RESET_DIS,
				       ~APMG_PS_CTRL_EARLY_PWR_OFF_RESET_DIS);
}

struct iwl_rx_handlers {
	u8 cmd_id;
	bool async;
	int (*fn)(struct iwl_mvm *mvm, struct iwl_rx_cmd_buffer *rxb,
		  struct iwl_device_cmd *cmd);
};

#define RX_HANDLER(_cmd_id, _fn, _async)	\
	{ .cmd_id = _cmd_id , .fn = _fn , .async = _async }

/*
 * Handlers for fw notifications
 * Convention: RX_HANDLER(CMD_NAME, iwl_mvm_rx_CMD_NAME
 * This list should be in order of frequency for performance purposes.
 *
 * The handler can be SYNC - this means that it will be called in the Rx path
 * which can't acquire mvm->mutex. If the handler needs to hold mvm->mutex (and
 * only in this case!), it should be set as ASYNC. In that case, it will be
 * called from a worker with mvm->mutex held.
 */
static const struct iwl_rx_handlers iwl_mvm_rx_handlers[] = {
	RX_HANDLER(REPLY_RX_MPDU_CMD, iwl_mvm_rx_rx_mpdu, false),
	RX_HANDLER(REPLY_RX_PHY_CMD, iwl_mvm_rx_rx_phy_cmd, false),
	RX_HANDLER(TX_CMD, iwl_mvm_rx_tx_cmd, false),
	RX_HANDLER(BA_NOTIF, iwl_mvm_rx_ba_notif, false),

	RX_HANDLER(BT_PROFILE_NOTIFICATION, iwl_mvm_rx_bt_coex_notif, true),
	RX_HANDLER(BEACON_NOTIFICATION, iwl_mvm_rx_beacon_notif, true),
	RX_HANDLER(STATISTICS_NOTIFICATION, iwl_mvm_rx_statistics, true),
	RX_HANDLER(ANTENNA_COUPLING_NOTIFICATION,
		   iwl_mvm_rx_ant_coupling_notif, true),

	RX_HANDLER(TIME_EVENT_NOTIFICATION, iwl_mvm_rx_time_event_notif, false),

	RX_HANDLER(EOSP_NOTIFICATION, iwl_mvm_rx_eosp_notif, false),

	RX_HANDLER(SCAN_REQUEST_CMD, iwl_mvm_rx_scan_response, false),
	RX_HANDLER(SCAN_COMPLETE_NOTIFICATION, iwl_mvm_rx_scan_complete, true),
	RX_HANDLER(SCAN_OFFLOAD_COMPLETE,
		   iwl_mvm_rx_scan_offload_complete_notif, true),
	RX_HANDLER(MATCH_FOUND_NOTIFICATION, iwl_mvm_rx_scan_offload_results,
		   false),

	RX_HANDLER(RADIO_VERSION_NOTIFICATION, iwl_mvm_rx_radio_ver, false),
	RX_HANDLER(CARD_STATE_NOTIFICATION, iwl_mvm_rx_card_state_notif, false),

	RX_HANDLER(MISSED_BEACONS_NOTIFICATION, iwl_mvm_rx_missed_beacons_notif,
		   false),

	RX_HANDLER(REPLY_ERROR, iwl_mvm_rx_fw_error, false),
	RX_HANDLER(PSM_UAPSD_AP_MISBEHAVING_NOTIFICATION,
		   iwl_mvm_power_uapsd_misbehaving_ap_notif, false),
};
#undef RX_HANDLER
#define CMD(x) [x] = #x

static const char *const iwl_mvm_cmd_strings[REPLY_MAX] = {
	CMD(MVM_ALIVE),
	CMD(REPLY_ERROR),
	CMD(INIT_COMPLETE_NOTIF),
	CMD(PHY_CONTEXT_CMD),
	CMD(MGMT_MCAST_KEY),
	CMD(TX_CMD),
	CMD(TXPATH_FLUSH),
	CMD(MAC_CONTEXT_CMD),
	CMD(TIME_EVENT_CMD),
	CMD(TIME_EVENT_NOTIFICATION),
	CMD(BINDING_CONTEXT_CMD),
	CMD(TIME_QUOTA_CMD),
	CMD(NON_QOS_TX_COUNTER_CMD),
	CMD(RADIO_VERSION_NOTIFICATION),
	CMD(SCAN_REQUEST_CMD),
	CMD(SCAN_ABORT_CMD),
	CMD(SCAN_START_NOTIFICATION),
	CMD(SCAN_RESULTS_NOTIFICATION),
	CMD(SCAN_COMPLETE_NOTIFICATION),
	CMD(NVM_ACCESS_CMD),
	CMD(PHY_CONFIGURATION_CMD),
	CMD(CALIB_RES_NOTIF_PHY_DB),
	CMD(SET_CALIB_DEFAULT_CMD),
	CMD(CALIBRATION_COMPLETE_NOTIFICATION),
	CMD(ADD_STA_KEY),
	CMD(ADD_STA),
	CMD(REMOVE_STA),
	CMD(LQ_CMD),
	CMD(SCAN_OFFLOAD_CONFIG_CMD),
	CMD(MATCH_FOUND_NOTIFICATION),
	CMD(SCAN_OFFLOAD_REQUEST_CMD),
	CMD(SCAN_OFFLOAD_ABORT_CMD),
	CMD(SCAN_OFFLOAD_COMPLETE),
	CMD(SCAN_OFFLOAD_UPDATE_PROFILES_CMD),
	CMD(SCAN_ITERATION_COMPLETE),
	CMD(POWER_TABLE_CMD),
	CMD(WEP_KEY),
	CMD(REPLY_RX_PHY_CMD),
	CMD(REPLY_RX_MPDU_CMD),
	CMD(BEACON_NOTIFICATION),
	CMD(BEACON_TEMPLATE_CMD),
	CMD(STATISTICS_NOTIFICATION),
	CMD(EOSP_NOTIFICATION),
	CMD(REDUCE_TX_POWER_CMD),
	CMD(TX_ANT_CONFIGURATION_CMD),
	CMD(D3_CONFIG_CMD),
	CMD(D0I3_END_CMD),
	CMD(PROT_OFFLOAD_CONFIG_CMD),
	CMD(OFFLOADS_QUERY_CMD),
	CMD(REMOTE_WAKE_CONFIG_CMD),
	CMD(WOWLAN_PATTERNS),
	CMD(WOWLAN_CONFIGURATION),
	CMD(WOWLAN_TSC_RSC_PARAM),
	CMD(WOWLAN_TKIP_PARAM),
	CMD(WOWLAN_KEK_KCK_MATERIAL),
	CMD(WOWLAN_GET_STATUSES),
	CMD(WOWLAN_TX_POWER_PER_DB),
	CMD(NET_DETECT_CONFIG_CMD),
	CMD(NET_DETECT_PROFILES_QUERY_CMD),
	CMD(NET_DETECT_PROFILES_CMD),
	CMD(NET_DETECT_HOTSPOTS_CMD),
	CMD(NET_DETECT_HOTSPOTS_QUERY_CMD),
	CMD(CARD_STATE_NOTIFICATION),
	CMD(MISSED_BEACONS_NOTIFICATION),
	CMD(BT_COEX_PRIO_TABLE),
	CMD(BT_COEX_PROT_ENV),
	CMD(BT_PROFILE_NOTIFICATION),
	CMD(BT_CONFIG),
	CMD(MCAST_FILTER_CMD),
	CMD(BCAST_FILTER_CMD),
	CMD(REPLY_SF_CFG_CMD),
	CMD(REPLY_BEACON_FILTERING_CMD),
	CMD(REPLY_THERMAL_MNG_BACKOFF),
	CMD(MAC_PM_POWER_TABLE),
	CMD(BT_COEX_CI),
	CMD(BT_COEX_UPDATE_SW_BOOST),
	CMD(BT_COEX_UPDATE_CORUN_LUT),
	CMD(BT_COEX_UPDATE_REDUCED_TXP),
	CMD(PSM_UAPSD_AP_MISBEHAVING_NOTIFICATION),
	CMD(ANTENNA_COUPLING_NOTIFICATION),
};
#undef CMD

/* this forward declaration can avoid to export the function */
static void iwl_mvm_async_handlers_wk(struct work_struct *wk);
static void iwl_mvm_d0i3_exit_work(struct work_struct *wk);

static u32 calc_min_backoff(struct iwl_trans *trans, const struct iwl_cfg *cfg)
{
	const struct iwl_pwr_tx_backoff *pwr_tx_backoff = cfg->pwr_tx_backoffs;

	if (!pwr_tx_backoff)
		return 0;

	while (pwr_tx_backoff->pwr) {
		if (trans->dflt_pwr_limit >= pwr_tx_backoff->pwr)
			return pwr_tx_backoff->backoff;

		pwr_tx_backoff++;
	}

	return 0;
}

static struct iwl_op_mode *
iwl_op_mode_mvm_start(struct iwl_trans *trans, const struct iwl_cfg *cfg,
		      const struct iwl_fw *fw, struct dentry *dbgfs_dir)
{
	struct ieee80211_hw *hw;
	struct iwl_op_mode *op_mode;
	struct iwl_mvm *mvm;
	struct iwl_trans_config trans_cfg = {};
	static const u8 no_reclaim_cmds[] = {
		TX_CMD,
	};
	int err, scan_size;
	u32 min_backoff;

	/*
	 * We use IWL_MVM_STATION_COUNT to check the validity of the station
	 * index all over the driver - check that its value corresponds to the
	 * array size.
	 */
	BUILD_BUG_ON(ARRAY_SIZE(mvm->fw_id_to_mac_id) != IWL_MVM_STATION_COUNT);

	/********************************
	 * 1. Allocating and configuring HW data
	 ********************************/
	hw = ieee80211_alloc_hw(sizeof(struct iwl_op_mode) +
				sizeof(struct iwl_mvm),
				&iwl_mvm_hw_ops);
	if (!hw)
		return NULL;

	op_mode = hw->priv;
	op_mode->ops = &iwl_mvm_ops;

	mvm = IWL_OP_MODE_GET_MVM(op_mode);
	mvm->dev = trans->dev;
	mvm->trans = trans;
	mvm->cfg = cfg;
	mvm->fw = fw;
	mvm->hw = hw;

	mvm->restart_fw = iwlwifi_mod_params.restart_fw ? -1 : 0;

	mvm->aux_queue = 15;
	mvm->first_agg_queue = 16;
	mvm->last_agg_queue = mvm->cfg->base_params->num_of_queues - 1;
	if (mvm->cfg->base_params->num_of_queues == 16) {
		mvm->aux_queue = 11;
		mvm->first_agg_queue = 12;
	}
	mvm->sf_state = SF_UNINIT;

	mutex_init(&mvm->mutex);
	mutex_init(&mvm->d0i3_suspend_mutex);
	spin_lock_init(&mvm->async_handlers_lock);
	INIT_LIST_HEAD(&mvm->time_event_list);
	INIT_LIST_HEAD(&mvm->async_handlers_list);
	spin_lock_init(&mvm->time_event_lock);

	INIT_WORK(&mvm->async_handlers_wk, iwl_mvm_async_handlers_wk);
	INIT_WORK(&mvm->roc_done_wk, iwl_mvm_roc_done_wk);
	INIT_WORK(&mvm->sta_drained_wk, iwl_mvm_sta_drained_wk);
	INIT_WORK(&mvm->d0i3_exit_work, iwl_mvm_d0i3_exit_work);

	spin_lock_init(&mvm->d0i3_tx_lock);
	skb_queue_head_init(&mvm->d0i3_tx);
	init_waitqueue_head(&mvm->d0i3_exit_waitq);

	SET_IEEE80211_DEV(mvm->hw, mvm->trans->dev);

	/*
	 * Populate the state variables that the transport layer needs
	 * to know about.
	 */
	trans_cfg.op_mode = op_mode;
	trans_cfg.no_reclaim_cmds = no_reclaim_cmds;
	trans_cfg.n_no_reclaim_cmds = ARRAY_SIZE(no_reclaim_cmds);
	trans_cfg.rx_buf_size_8k = iwlwifi_mod_params.amsdu_size_8K;

	if (mvm->fw->ucode_capa.flags & IWL_UCODE_TLV_FLAGS_DW_BC_TABLE)
		trans_cfg.bc_table_dword = true;

	if (!iwlwifi_mod_params.wd_disable)
		trans_cfg.queue_watchdog_timeout = cfg->base_params->wd_timeout;
	else
		trans_cfg.queue_watchdog_timeout = IWL_WATCHDOG_DISABLED;

	trans_cfg.command_names = iwl_mvm_cmd_strings;

	trans_cfg.cmd_queue = IWL_MVM_CMD_QUEUE;
	trans_cfg.cmd_fifo = IWL_MVM_CMD_FIFO;

	snprintf(mvm->hw->wiphy->fw_version,
		 sizeof(mvm->hw->wiphy->fw_version),
		 "%s", fw->fw_version);

	/* Configure transport layer */
	iwl_trans_configure(mvm->trans, &trans_cfg);

	trans->rx_mpdu_cmd = REPLY_RX_MPDU_CMD;
	trans->rx_mpdu_cmd_hdr_size = sizeof(struct iwl_rx_mpdu_res_start);

	/* set up notification wait support */
	iwl_notification_wait_init(&mvm->notif_wait);

	/* Init phy db */
	mvm->phy_db = iwl_phy_db_init(trans);
	if (!mvm->phy_db) {
		IWL_ERR(mvm, "Cannot init phy_db\n");
		goto out_free;
	}

	IWL_INFO(mvm, "Detected %s, REV=0x%X\n",
		 mvm->cfg->name, mvm->trans->hw_rev);

	min_backoff = calc_min_backoff(trans, cfg);
	iwl_mvm_tt_initialize(mvm, min_backoff);
	/* set the nvm_file_name according to priority */
	if (iwlwifi_mod_params.nvm_file)
		mvm->nvm_file_name = iwlwifi_mod_params.nvm_file;
	else
		mvm->nvm_file_name = mvm->cfg->default_nvm_file;

	if (WARN(cfg->no_power_up_nic_in_init && !mvm->nvm_file_name,
		 "not allowing power-up and not having nvm_file\n"))
		goto out_free;

	/*
	 * Even if nvm exists in the nvm_file driver should read agin the nvm
	 * from the nic because there might be entries that exist in the OTP
	 * and not in the file.
	 * for nics with no_power_up_nic_in_init: rely completley on nvm_file
	 */
	if (cfg->no_power_up_nic_in_init && mvm->nvm_file_name) {
		err = iwl_nvm_init(mvm, false);
		if (err)
			goto out_free;
	} else {
		err = iwl_trans_start_hw(mvm->trans);
		if (err)
			goto out_free;

		mutex_lock(&mvm->mutex);
		err = iwl_run_init_mvm_ucode(mvm, true);
		iwl_trans_stop_device(trans);
		mutex_unlock(&mvm->mutex);
		/* returns 0 if successful, 1 if success but in rfkill */
		if (err < 0 && !iwlmvm_mod_params.init_dbg) {
			IWL_ERR(mvm, "Failed to run INIT ucode: %d\n", err);
			goto out_free;
		}
	}

<<<<<<< HEAD
	scan_size = sizeof(struct iwl_scan_cmd) +
		mvm->fw->ucode_capa.max_probe_length +
		(mvm->fw->ucode_capa.n_scan_channels *
					sizeof(struct iwl_scan_channel));
=======
	if (mvm->fw->ucode_capa.api[0] & IWL_UCODE_TLV_API_LMAC_SCAN)
		scan_size = sizeof(struct iwl_scan_req_unified_lmac) +
			sizeof(struct iwl_scan_channel_cfg_lmac) *
				mvm->fw->ucode_capa.n_scan_channels +
			sizeof(struct iwl_scan_probe_req);
	else
		scan_size = sizeof(struct iwl_scan_cmd) +
			mvm->fw->ucode_capa.max_probe_length +
			mvm->fw->ucode_capa.n_scan_channels *
				sizeof(struct iwl_scan_channel);

>>>>>>> f473832f
	mvm->scan_cmd = kmalloc(scan_size, GFP_KERNEL);
	if (!mvm->scan_cmd)
		goto out_free;

	err = iwl_mvm_mac_setup_register(mvm);
	if (err)
		goto out_free;

	err = iwl_mvm_dbgfs_register(mvm, dbgfs_dir);
	if (err)
		goto out_unregister;

	memset(&mvm->rx_stats, 0, sizeof(struct mvm_statistics_rx));

	/* rpm starts with a taken ref. only set the appropriate bit here. */
	set_bit(IWL_MVM_REF_UCODE_DOWN, mvm->ref_bitmap);

	return op_mode;

 out_unregister:
	ieee80211_unregister_hw(mvm->hw);
	iwl_mvm_leds_exit(mvm);
 out_free:
	iwl_phy_db_free(mvm->phy_db);
	kfree(mvm->scan_cmd);
	if (!cfg->no_power_up_nic_in_init || !mvm->nvm_file_name)
		iwl_trans_op_mode_leave(trans);
	ieee80211_free_hw(mvm->hw);
	return NULL;
}

static void iwl_op_mode_mvm_stop(struct iwl_op_mode *op_mode)
{
	struct iwl_mvm *mvm = IWL_OP_MODE_GET_MVM(op_mode);
	int i;

	iwl_mvm_leds_exit(mvm);

	iwl_mvm_tt_exit(mvm);

	ieee80211_unregister_hw(mvm->hw);

	kfree(mvm->scan_cmd);
	vfree(mvm->fw_error_dump);
	kfree(mvm->mcast_filter_cmd);
	mvm->mcast_filter_cmd = NULL;

#if defined(CONFIG_PM_SLEEP) && defined(CONFIG_IWLWIFI_DEBUGFS)
	kfree(mvm->d3_resume_sram);
#endif

	iwl_trans_op_mode_leave(mvm->trans);

	iwl_phy_db_free(mvm->phy_db);
	mvm->phy_db = NULL;

	iwl_free_nvm_data(mvm->nvm_data);
	for (i = 0; i < NVM_MAX_NUM_SECTIONS; i++)
		kfree(mvm->nvm_sections[i].data);

	ieee80211_free_hw(mvm->hw);
}

struct iwl_async_handler_entry {
	struct list_head list;
	struct iwl_rx_cmd_buffer rxb;
	int (*fn)(struct iwl_mvm *mvm, struct iwl_rx_cmd_buffer *rxb,
		  struct iwl_device_cmd *cmd);
};

void iwl_mvm_async_handlers_purge(struct iwl_mvm *mvm)
{
	struct iwl_async_handler_entry *entry, *tmp;

	spin_lock_bh(&mvm->async_handlers_lock);
	list_for_each_entry_safe(entry, tmp, &mvm->async_handlers_list, list) {
		iwl_free_rxb(&entry->rxb);
		list_del(&entry->list);
		kfree(entry);
	}
	spin_unlock_bh(&mvm->async_handlers_lock);
}

static void iwl_mvm_async_handlers_wk(struct work_struct *wk)
{
	struct iwl_mvm *mvm =
		container_of(wk, struct iwl_mvm, async_handlers_wk);
	struct iwl_async_handler_entry *entry, *tmp;
	struct list_head local_list;

	INIT_LIST_HEAD(&local_list);

	/* Ensure that we are not in stop flow (check iwl_mvm_mac_stop) */
	mutex_lock(&mvm->mutex);

	/*
	 * Sync with Rx path with a lock. Remove all the entries from this list,
	 * add them to a local one (lock free), and then handle them.
	 */
	spin_lock_bh(&mvm->async_handlers_lock);
	list_splice_init(&mvm->async_handlers_list, &local_list);
	spin_unlock_bh(&mvm->async_handlers_lock);

	list_for_each_entry_safe(entry, tmp, &local_list, list) {
		if (entry->fn(mvm, &entry->rxb, NULL))
			IWL_WARN(mvm,
				 "returned value from ASYNC handlers are ignored\n");
		iwl_free_rxb(&entry->rxb);
		list_del(&entry->list);
		kfree(entry);
	}
	mutex_unlock(&mvm->mutex);
}

static int iwl_mvm_rx_dispatch(struct iwl_op_mode *op_mode,
			       struct iwl_rx_cmd_buffer *rxb,
			       struct iwl_device_cmd *cmd)
{
	struct iwl_rx_packet *pkt = rxb_addr(rxb);
	struct iwl_mvm *mvm = IWL_OP_MODE_GET_MVM(op_mode);
	u8 i;

	/*
	 * Do the notification wait before RX handlers so
	 * even if the RX handler consumes the RXB we have
	 * access to it in the notification wait entry.
	 */
	iwl_notification_wait_notify(&mvm->notif_wait, pkt);

	for (i = 0; i < ARRAY_SIZE(iwl_mvm_rx_handlers); i++) {
		const struct iwl_rx_handlers *rx_h = &iwl_mvm_rx_handlers[i];
		struct iwl_async_handler_entry *entry;

		if (rx_h->cmd_id != pkt->hdr.cmd)
			continue;

		if (!rx_h->async)
			return rx_h->fn(mvm, rxb, cmd);

		entry = kzalloc(sizeof(*entry), GFP_ATOMIC);
		/* we can't do much... */
		if (!entry)
			return 0;

		entry->rxb._page = rxb_steal_page(rxb);
		entry->rxb._offset = rxb->_offset;
		entry->rxb._rx_page_order = rxb->_rx_page_order;
		entry->fn = rx_h->fn;
		spin_lock(&mvm->async_handlers_lock);
		list_add_tail(&entry->list, &mvm->async_handlers_list);
		spin_unlock(&mvm->async_handlers_lock);
		schedule_work(&mvm->async_handlers_wk);
		break;
	}

	return 0;
}

static void iwl_mvm_stop_sw_queue(struct iwl_op_mode *op_mode, int queue)
{
	struct iwl_mvm *mvm = IWL_OP_MODE_GET_MVM(op_mode);
	int mq = mvm->queue_to_mac80211[queue];

	if (WARN_ON_ONCE(mq == IWL_INVALID_MAC80211_QUEUE))
		return;

	if (atomic_inc_return(&mvm->queue_stop_count[mq]) > 1) {
		IWL_DEBUG_TX_QUEUES(mvm,
				    "queue %d (mac80211 %d) already stopped\n",
				    queue, mq);
		return;
	}

	set_bit(mq, &mvm->transport_queue_stop);
	ieee80211_stop_queue(mvm->hw, mq);
}

static void iwl_mvm_wake_sw_queue(struct iwl_op_mode *op_mode, int queue)
{
	struct iwl_mvm *mvm = IWL_OP_MODE_GET_MVM(op_mode);
	int mq = mvm->queue_to_mac80211[queue];

	if (WARN_ON_ONCE(mq == IWL_INVALID_MAC80211_QUEUE))
		return;

	if (atomic_dec_return(&mvm->queue_stop_count[mq]) > 0) {
		IWL_DEBUG_TX_QUEUES(mvm,
				    "queue %d (mac80211 %d) already awake\n",
				    queue, mq);
		return;
	}

	clear_bit(mq, &mvm->transport_queue_stop);

	ieee80211_wake_queue(mvm->hw, mq);
}

void iwl_mvm_set_hw_ctkill_state(struct iwl_mvm *mvm, bool state)
{
	if (state)
		set_bit(IWL_MVM_STATUS_HW_CTKILL, &mvm->status);
	else
		clear_bit(IWL_MVM_STATUS_HW_CTKILL, &mvm->status);

	wiphy_rfkill_set_hw_state(mvm->hw->wiphy, iwl_mvm_is_radio_killed(mvm));
}

static bool iwl_mvm_set_hw_rfkill_state(struct iwl_op_mode *op_mode, bool state)
{
	struct iwl_mvm *mvm = IWL_OP_MODE_GET_MVM(op_mode);

	if (state)
		set_bit(IWL_MVM_STATUS_HW_RFKILL, &mvm->status);
	else
		clear_bit(IWL_MVM_STATUS_HW_RFKILL, &mvm->status);

	wiphy_rfkill_set_hw_state(mvm->hw->wiphy, iwl_mvm_is_radio_killed(mvm));

	return state && mvm->cur_ucode != IWL_UCODE_INIT;
}

static void iwl_mvm_free_skb(struct iwl_op_mode *op_mode, struct sk_buff *skb)
{
	struct iwl_mvm *mvm = IWL_OP_MODE_GET_MVM(op_mode);
	struct ieee80211_tx_info *info;

	info = IEEE80211_SKB_CB(skb);
	iwl_trans_free_tx_cmd(mvm->trans, info->driver_data[1]);
	ieee80211_free_txskb(mvm->hw, skb);
}

struct iwl_mvm_reprobe {
	struct device *dev;
	struct work_struct work;
};

static void iwl_mvm_reprobe_wk(struct work_struct *wk)
{
	struct iwl_mvm_reprobe *reprobe;

	reprobe = container_of(wk, struct iwl_mvm_reprobe, work);
	if (device_reprobe(reprobe->dev))
		dev_err(reprobe->dev, "reprobe failed!\n");
	kfree(reprobe);
	module_put(THIS_MODULE);
}

void iwl_mvm_nic_restart(struct iwl_mvm *mvm, bool fw_error)
{
	iwl_abort_notification_waits(&mvm->notif_wait);

	/*
	 * This is a bit racy, but worst case we tell mac80211 about
	 * a stopped/aborted scan when that was already done which
	 * is not a problem. It is necessary to abort any os scan
	 * here because mac80211 requires having the scan cleared
	 * before restarting.
	 * We'll reset the scan_status to NONE in restart cleanup in
	 * the next start() call from mac80211. If restart isn't called
	 * (no fw restart) scan status will stay busy.
	 */
	switch (mvm->scan_status) {
	case IWL_MVM_SCAN_NONE:
		break;
	case IWL_MVM_SCAN_OS:
		ieee80211_scan_completed(mvm->hw, true);
		break;
	case IWL_MVM_SCAN_SCHED:
		/* Sched scan will be restarted by mac80211 in restart_hw. */
		if (!mvm->restart_fw)
			ieee80211_sched_scan_stopped(mvm->hw);
		break;
	}

	/*
	 * If we're restarting already, don't cycle restarts.
	 * If INIT fw asserted, it will likely fail again.
	 * If WoWLAN fw asserted, don't restart either, mac80211
	 * can't recover this since we're already half suspended.
	 */
	if (test_and_set_bit(IWL_MVM_STATUS_IN_HW_RESTART, &mvm->status)) {
		struct iwl_mvm_reprobe *reprobe;

		IWL_ERR(mvm,
			"Firmware error during reconfiguration - reprobe!\n");

		/*
		 * get a module reference to avoid doing this while unloading
		 * anyway and to avoid scheduling a work with code that's
		 * being removed.
		 */
		if (!try_module_get(THIS_MODULE)) {
			IWL_ERR(mvm, "Module is being unloaded - abort\n");
			return;
		}

		reprobe = kzalloc(sizeof(*reprobe), GFP_ATOMIC);
		if (!reprobe) {
			module_put(THIS_MODULE);
			return;
		}
		reprobe->dev = mvm->trans->dev;
		INIT_WORK(&reprobe->work, iwl_mvm_reprobe_wk);
		schedule_work(&reprobe->work);
	} else if (mvm->cur_ucode == IWL_UCODE_REGULAR &&
		   (!fw_error || mvm->restart_fw)) {
		/* don't let the transport/FW power down */
		iwl_mvm_ref(mvm, IWL_MVM_REF_UCODE_DOWN);

		if (fw_error && mvm->restart_fw > 0)
			mvm->restart_fw--;
		ieee80211_restart_hw(mvm->hw);
	}
}

<<<<<<< HEAD
#ifdef CONFIG_IWLWIFI_DEBUGFS
void iwl_mvm_fw_error_dump(struct iwl_mvm *mvm)
{
	struct iwl_fw_error_dump_file *dump_file;
	struct iwl_fw_error_dump_data *dump_data;
	struct iwl_fw_error_dump_info *dump_info;
	u32 file_len;
	u32 trans_len;

	lockdep_assert_held(&mvm->mutex);

	if (mvm->fw_error_dump)
		return;

	file_len = sizeof(*dump_file) +
		   sizeof(*dump_data) * 3 +
		   mvm->fw_error_sram_len +
		   mvm->fw_error_rxf_len +
		   sizeof(*dump_info);

	trans_len = iwl_trans_dump_data(mvm->trans, NULL, 0);
	if (trans_len)
		file_len += trans_len;

	dump_file = vmalloc(file_len);
	if (!dump_file)
		return;

	mvm->fw_error_dump = dump_file;

	dump_file->barker = cpu_to_le32(IWL_FW_ERROR_DUMP_BARKER);
	dump_file->file_len = cpu_to_le32(file_len);
	dump_data = (void *)dump_file->data;

	dump_data->type = cpu_to_le32(IWL_FW_ERROR_DUMP_DEV_FW_INFO);
	dump_data->len = cpu_to_le32(sizeof(*dump_info));
	dump_info = (void *) dump_data->data;
	dump_info->device_family =
		mvm->cfg->device_family == IWL_DEVICE_FAMILY_7000 ?
			cpu_to_le32(IWL_FW_ERROR_DUMP_FAMILY_7) :
			cpu_to_le32(IWL_FW_ERROR_DUMP_FAMILY_8);
	memcpy(dump_info->fw_human_readable, mvm->fw->human_readable,
	       sizeof(dump_info->fw_human_readable));
	strncpy(dump_info->dev_human_readable, mvm->cfg->name,
		sizeof(dump_info->dev_human_readable));
	strncpy(dump_info->bus_human_readable, mvm->dev->bus->name,
		sizeof(dump_info->bus_human_readable));

	dump_data = iwl_fw_error_next_data(dump_data);
	dump_data->type = cpu_to_le32(IWL_FW_ERROR_DUMP_RXF);
	dump_data->len = cpu_to_le32(mvm->fw_error_rxf_len);
	memcpy(dump_data->data, mvm->fw_error_rxf, mvm->fw_error_rxf_len);

	dump_data = iwl_fw_error_next_data(dump_data);
	dump_data->type = cpu_to_le32(IWL_FW_ERROR_DUMP_SRAM);
	dump_data->len = cpu_to_le32(mvm->fw_error_sram_len);

	/*
	 * No need for lock since at the stage the FW isn't loaded. So it
	 * can't assert - we are the only one who can possibly be accessing
	 * mvm->fw_error_sram right now.
	 */
	memcpy(dump_data->data, mvm->fw_error_sram, mvm->fw_error_sram_len);

	kfree(mvm->fw_error_rxf);
	mvm->fw_error_rxf = NULL;
	mvm->fw_error_rxf_len = 0;

	kfree(mvm->fw_error_sram);
	mvm->fw_error_sram = NULL;
	mvm->fw_error_sram_len = 0;

	if (trans_len) {
		void *buf = iwl_fw_error_next_data(dump_data);
		u32 real_trans_len = iwl_trans_dump_data(mvm->trans, buf,
							 trans_len);
		dump_data = (void *)((u8 *)buf + real_trans_len);
		dump_file->file_len =
			cpu_to_le32(file_len - trans_len + real_trans_len);
	}
}
#endif

=======
>>>>>>> f473832f
static void iwl_mvm_nic_error(struct iwl_op_mode *op_mode)
{
	struct iwl_mvm *mvm = IWL_OP_MODE_GET_MVM(op_mode);

	iwl_mvm_dump_nic_error_log(mvm);

	iwl_mvm_nic_restart(mvm, true);
}

static void iwl_mvm_cmd_queue_full(struct iwl_op_mode *op_mode)
{
	struct iwl_mvm *mvm = IWL_OP_MODE_GET_MVM(op_mode);

	WARN_ON(1);
	iwl_mvm_nic_restart(mvm, true);
}

struct iwl_d0i3_iter_data {
	struct iwl_mvm *mvm;
	u8 ap_sta_id;
	u8 vif_count;
	u8 offloading_tid;
	bool disable_offloading;
};

static bool iwl_mvm_disallow_offloading(struct iwl_mvm *mvm,
					struct ieee80211_vif *vif,
					struct iwl_d0i3_iter_data *iter_data)
{
	struct iwl_mvm_vif *mvmvif = iwl_mvm_vif_from_mac80211(vif);
	struct ieee80211_sta *ap_sta;
	struct iwl_mvm_sta *mvmsta;
	u32 available_tids = 0;
	u8 tid;

	if (WARN_ON(vif->type != NL80211_IFTYPE_STATION ||
		    mvmvif->ap_sta_id == IWL_MVM_STATION_COUNT))
		return false;

	ap_sta = rcu_dereference(mvm->fw_id_to_mac_id[mvmvif->ap_sta_id]);
	if (IS_ERR_OR_NULL(ap_sta))
		return false;

	mvmsta = iwl_mvm_sta_from_mac80211(ap_sta);
	spin_lock_bh(&mvmsta->lock);
	for (tid = 0; tid < IWL_MAX_TID_COUNT; tid++) {
		struct iwl_mvm_tid_data *tid_data = &mvmsta->tid_data[tid];

		/*
		 * in case of pending tx packets, don't use this tid
		 * for offloading in order to prevent reuse of the same
		 * qos seq counters.
		 */
		if (iwl_mvm_tid_queued(tid_data))
			continue;

		if (tid_data->state != IWL_AGG_OFF)
			continue;

		available_tids |= BIT(tid);
	}
	spin_unlock_bh(&mvmsta->lock);

	/*
	 * disallow protocol offloading if we have no available tid
	 * (with no pending frames and no active aggregation,
	 * as we don't handle "holes" properly - the scheduler needs the
	 * frame's seq number and TFD index to match)
	 */
	if (!available_tids)
		return true;

	/* for simplicity, just use the first available tid */
	iter_data->offloading_tid = ffs(available_tids) - 1;
	return false;
}

static void iwl_mvm_enter_d0i3_iterator(void *_data, u8 *mac,
					struct ieee80211_vif *vif)
{
	struct iwl_d0i3_iter_data *data = _data;
	struct iwl_mvm *mvm = data->mvm;
	struct iwl_mvm_vif *mvmvif = iwl_mvm_vif_from_mac80211(vif);
	u32 flags = CMD_ASYNC | CMD_HIGH_PRIO | CMD_SEND_IN_IDLE;

	IWL_DEBUG_RPM(mvm, "entering D0i3 - vif %pM\n", vif->addr);
	if (vif->type != NL80211_IFTYPE_STATION ||
	    !vif->bss_conf.assoc)
		return;

	/*
	 * in case of pending tx packets or active aggregations,
	 * avoid offloading features in order to prevent reuse of
	 * the same qos seq counters.
	 */
	if (iwl_mvm_disallow_offloading(mvm, vif, data))
		data->disable_offloading = true;

	iwl_mvm_update_d0i3_power_mode(mvm, vif, true, flags);
	iwl_mvm_send_proto_offload(mvm, vif, data->disable_offloading, flags);

	/*
	 * on init/association, mvm already configures POWER_TABLE_CMD
	 * and REPLY_MCAST_FILTER_CMD, so currently don't
	 * reconfigure them (we might want to use different
	 * params later on, though).
	 */
	data->ap_sta_id = mvmvif->ap_sta_id;
	data->vif_count++;
}

static void iwl_mvm_set_wowlan_data(struct iwl_mvm *mvm,
				    struct iwl_wowlan_config_cmd_v3 *cmd,
				    struct iwl_d0i3_iter_data *iter_data)
{
	struct ieee80211_sta *ap_sta;
	struct iwl_mvm_sta *mvm_ap_sta;

	if (iter_data->ap_sta_id == IWL_MVM_STATION_COUNT)
		return;

	rcu_read_lock();

	ap_sta = rcu_dereference(mvm->fw_id_to_mac_id[iter_data->ap_sta_id]);
	if (IS_ERR_OR_NULL(ap_sta))
		goto out;

	mvm_ap_sta = iwl_mvm_sta_from_mac80211(ap_sta);
	cmd->common.is_11n_connection = ap_sta->ht_cap.ht_supported;
	cmd->offloading_tid = iter_data->offloading_tid;

	/*
	 * The d0i3 uCode takes care of the nonqos counters,
	 * so configure only the qos seq ones.
	 */
	iwl_mvm_set_wowlan_qos_seq(mvm_ap_sta, &cmd->common);
out:
	rcu_read_unlock();
}
static int iwl_mvm_enter_d0i3(struct iwl_op_mode *op_mode)
{
	struct iwl_mvm *mvm = IWL_OP_MODE_GET_MVM(op_mode);
	u32 flags = CMD_ASYNC | CMD_HIGH_PRIO | CMD_SEND_IN_IDLE;
	int ret;
	struct iwl_d0i3_iter_data d0i3_iter_data = {
		.mvm = mvm,
	};
	struct iwl_wowlan_config_cmd_v3 wowlan_config_cmd = {
		.common = {
			.wakeup_filter =
				cpu_to_le32(IWL_WOWLAN_WAKEUP_RX_FRAME |
					    IWL_WOWLAN_WAKEUP_BEACON_MISS |
					    IWL_WOWLAN_WAKEUP_LINK_CHANGE |
					    IWL_WOWLAN_WAKEUP_BCN_FILTERING),
		},
	};
	struct iwl_d3_manager_config d3_cfg_cmd = {
		.min_sleep_time = cpu_to_le32(1000),
	};

	IWL_DEBUG_RPM(mvm, "MVM entering D0i3\n");

	/* make sure we have no running tx while configuring the qos */
	set_bit(IWL_MVM_STATUS_IN_D0I3, &mvm->status);
	synchronize_net();

	ieee80211_iterate_active_interfaces_atomic(mvm->hw,
						   IEEE80211_IFACE_ITER_NORMAL,
						   iwl_mvm_enter_d0i3_iterator,
						   &d0i3_iter_data);
	if (d0i3_iter_data.vif_count == 1) {
		mvm->d0i3_ap_sta_id = d0i3_iter_data.ap_sta_id;
		mvm->d0i3_offloading = !d0i3_iter_data.disable_offloading;
	} else {
		WARN_ON_ONCE(d0i3_iter_data.vif_count > 1);
		mvm->d0i3_ap_sta_id = IWL_MVM_STATION_COUNT;
		mvm->d0i3_offloading = false;
	}

	iwl_mvm_set_wowlan_data(mvm, &wowlan_config_cmd, &d0i3_iter_data);
	ret = iwl_mvm_send_cmd_pdu(mvm, WOWLAN_CONFIGURATION, flags,
				   sizeof(wowlan_config_cmd),
				   &wowlan_config_cmd);
	if (ret)
		return ret;

	return iwl_mvm_send_cmd_pdu(mvm, D3_CONFIG_CMD,
				    flags | CMD_MAKE_TRANS_IDLE,
				    sizeof(d3_cfg_cmd), &d3_cfg_cmd);
}

static void iwl_mvm_exit_d0i3_iterator(void *_data, u8 *mac,
				       struct ieee80211_vif *vif)
{
	struct iwl_mvm *mvm = _data;
	u32 flags = CMD_ASYNC | CMD_HIGH_PRIO;

	IWL_DEBUG_RPM(mvm, "exiting D0i3 - vif %pM\n", vif->addr);
	if (vif->type != NL80211_IFTYPE_STATION ||
	    !vif->bss_conf.assoc)
		return;

	iwl_mvm_update_d0i3_power_mode(mvm, vif, false, flags);
}

static void iwl_mvm_d0i3_disconnect_iter(void *data, u8 *mac,
					 struct ieee80211_vif *vif)
{
	struct iwl_mvm *mvm = data;
	struct iwl_mvm_vif *mvmvif = iwl_mvm_vif_from_mac80211(vif);

	if (vif->type == NL80211_IFTYPE_STATION && vif->bss_conf.assoc &&
	    mvm->d0i3_ap_sta_id == mvmvif->ap_sta_id)
		ieee80211_connection_loss(vif);
}

void iwl_mvm_d0i3_enable_tx(struct iwl_mvm *mvm, __le16 *qos_seq)
{
	struct ieee80211_sta *sta = NULL;
	struct iwl_mvm_sta *mvm_ap_sta;
	int i;
	bool wake_queues = false;

	lockdep_assert_held(&mvm->mutex);

	spin_lock_bh(&mvm->d0i3_tx_lock);

	if (mvm->d0i3_ap_sta_id == IWL_MVM_STATION_COUNT)
		goto out;

	IWL_DEBUG_RPM(mvm, "re-enqueue packets\n");

	/* get the sta in order to update seq numbers and re-enqueue skbs */
	sta = rcu_dereference_protected(
			mvm->fw_id_to_mac_id[mvm->d0i3_ap_sta_id],
			lockdep_is_held(&mvm->mutex));

	if (IS_ERR_OR_NULL(sta)) {
		sta = NULL;
		goto out;
	}

	if (mvm->d0i3_offloading && qos_seq) {
		/* update qos seq numbers if offloading was enabled */
		mvm_ap_sta = (struct iwl_mvm_sta *)sta->drv_priv;
		for (i = 0; i < IWL_MAX_TID_COUNT; i++) {
			u16 seq = le16_to_cpu(qos_seq[i]);
			/* firmware stores last-used one, we store next one */
			seq += 0x10;
			mvm_ap_sta->tid_data[i].seq_number = seq;
		}
	}
out:
	/* re-enqueue (or drop) all packets */
	while (!skb_queue_empty(&mvm->d0i3_tx)) {
		struct sk_buff *skb = __skb_dequeue(&mvm->d0i3_tx);

		if (!sta || iwl_mvm_tx_skb(mvm, skb, sta))
			ieee80211_free_txskb(mvm->hw, skb);

		/* if the skb_queue is not empty, we need to wake queues */
		wake_queues = true;
	}
	clear_bit(IWL_MVM_STATUS_IN_D0I3, &mvm->status);
	wake_up(&mvm->d0i3_exit_waitq);
	mvm->d0i3_ap_sta_id = IWL_MVM_STATION_COUNT;
	if (wake_queues)
		ieee80211_wake_queues(mvm->hw);

	spin_unlock_bh(&mvm->d0i3_tx_lock);
}

static void iwl_mvm_d0i3_exit_work(struct work_struct *wk)
{
	struct iwl_mvm *mvm = container_of(wk, struct iwl_mvm, d0i3_exit_work);
	struct iwl_host_cmd get_status_cmd = {
		.id = WOWLAN_GET_STATUSES,
		.flags = CMD_HIGH_PRIO | CMD_WANT_SKB,
	};
	struct iwl_wowlan_status *status;
	int ret;
	u32 disconnection_reasons, wakeup_reasons;
	__le16 *qos_seq = NULL;

	mutex_lock(&mvm->mutex);
	ret = iwl_mvm_send_cmd(mvm, &get_status_cmd);
	if (ret)
		goto out;

	if (!get_status_cmd.resp_pkt)
		goto out;

	status = (void *)get_status_cmd.resp_pkt->data;
	wakeup_reasons = le32_to_cpu(status->wakeup_reasons);
	qos_seq = status->qos_seq_ctr;

	IWL_DEBUG_RPM(mvm, "wakeup reasons: 0x%x\n", wakeup_reasons);

	disconnection_reasons =
		IWL_WOWLAN_WAKEUP_BY_DISCONNECTION_ON_MISSED_BEACON |
		IWL_WOWLAN_WAKEUP_BY_DISCONNECTION_ON_DEAUTH;
	if (wakeup_reasons & disconnection_reasons)
		ieee80211_iterate_active_interfaces(
			mvm->hw, IEEE80211_IFACE_ITER_NORMAL,
			iwl_mvm_d0i3_disconnect_iter, mvm);

	iwl_free_resp(&get_status_cmd);
out:
	iwl_mvm_d0i3_enable_tx(mvm, qos_seq);
	iwl_mvm_unref(mvm, IWL_MVM_REF_EXIT_WORK);
	mutex_unlock(&mvm->mutex);
}

int _iwl_mvm_exit_d0i3(struct iwl_mvm *mvm)
{
	u32 flags = CMD_ASYNC | CMD_HIGH_PRIO | CMD_SEND_IN_IDLE |
		    CMD_WAKE_UP_TRANS;
	int ret;

	IWL_DEBUG_RPM(mvm, "MVM exiting D0i3\n");

	mutex_lock(&mvm->d0i3_suspend_mutex);
	if (test_bit(D0I3_DEFER_WAKEUP, &mvm->d0i3_suspend_flags)) {
		IWL_DEBUG_RPM(mvm, "Deferring d0i3 exit until resume\n");
		__set_bit(D0I3_PENDING_WAKEUP, &mvm->d0i3_suspend_flags);
		mutex_unlock(&mvm->d0i3_suspend_mutex);
		return 0;
	}
	mutex_unlock(&mvm->d0i3_suspend_mutex);

	ret = iwl_mvm_send_cmd_pdu(mvm, D0I3_END_CMD, flags, 0, NULL);
	if (ret)
		goto out;

	ieee80211_iterate_active_interfaces_atomic(mvm->hw,
						   IEEE80211_IFACE_ITER_NORMAL,
						   iwl_mvm_exit_d0i3_iterator,
						   mvm);
out:
	schedule_work(&mvm->d0i3_exit_work);
	return ret;
}

static int iwl_mvm_exit_d0i3(struct iwl_op_mode *op_mode)
{
	struct iwl_mvm *mvm = IWL_OP_MODE_GET_MVM(op_mode);

	iwl_mvm_ref(mvm, IWL_MVM_REF_EXIT_WORK);
	return _iwl_mvm_exit_d0i3(mvm);
}

static void iwl_mvm_napi_add(struct iwl_op_mode *op_mode,
			     struct napi_struct *napi,
			     struct net_device *napi_dev,
			     int (*poll)(struct napi_struct *, int),
			     int weight)
{
	struct iwl_mvm *mvm = IWL_OP_MODE_GET_MVM(op_mode);

	ieee80211_napi_add(mvm->hw, napi, napi_dev, poll, weight);
}

static const struct iwl_op_mode_ops iwl_mvm_ops = {
	.start = iwl_op_mode_mvm_start,
	.stop = iwl_op_mode_mvm_stop,
	.rx = iwl_mvm_rx_dispatch,
	.queue_full = iwl_mvm_stop_sw_queue,
	.queue_not_full = iwl_mvm_wake_sw_queue,
	.hw_rf_kill = iwl_mvm_set_hw_rfkill_state,
	.free_skb = iwl_mvm_free_skb,
	.nic_error = iwl_mvm_nic_error,
	.cmd_queue_full = iwl_mvm_cmd_queue_full,
	.nic_config = iwl_mvm_nic_config,
	.enter_d0i3 = iwl_mvm_enter_d0i3,
	.exit_d0i3 = iwl_mvm_exit_d0i3,
	.napi_add = iwl_mvm_napi_add,
};<|MERGE_RESOLUTION|>--- conflicted
+++ resolved
@@ -513,12 +513,6 @@
 		}
 	}
 
-<<<<<<< HEAD
-	scan_size = sizeof(struct iwl_scan_cmd) +
-		mvm->fw->ucode_capa.max_probe_length +
-		(mvm->fw->ucode_capa.n_scan_channels *
-					sizeof(struct iwl_scan_channel));
-=======
 	if (mvm->fw->ucode_capa.api[0] & IWL_UCODE_TLV_API_LMAC_SCAN)
 		scan_size = sizeof(struct iwl_scan_req_unified_lmac) +
 			sizeof(struct iwl_scan_channel_cfg_lmac) *
@@ -530,7 +524,6 @@
 			mvm->fw->ucode_capa.n_scan_channels *
 				sizeof(struct iwl_scan_channel);
 
->>>>>>> f473832f
 	mvm->scan_cmd = kmalloc(scan_size, GFP_KERNEL);
 	if (!mvm->scan_cmd)
 		goto out_free;
@@ -846,92 +839,6 @@
 	}
 }
 
-<<<<<<< HEAD
-#ifdef CONFIG_IWLWIFI_DEBUGFS
-void iwl_mvm_fw_error_dump(struct iwl_mvm *mvm)
-{
-	struct iwl_fw_error_dump_file *dump_file;
-	struct iwl_fw_error_dump_data *dump_data;
-	struct iwl_fw_error_dump_info *dump_info;
-	u32 file_len;
-	u32 trans_len;
-
-	lockdep_assert_held(&mvm->mutex);
-
-	if (mvm->fw_error_dump)
-		return;
-
-	file_len = sizeof(*dump_file) +
-		   sizeof(*dump_data) * 3 +
-		   mvm->fw_error_sram_len +
-		   mvm->fw_error_rxf_len +
-		   sizeof(*dump_info);
-
-	trans_len = iwl_trans_dump_data(mvm->trans, NULL, 0);
-	if (trans_len)
-		file_len += trans_len;
-
-	dump_file = vmalloc(file_len);
-	if (!dump_file)
-		return;
-
-	mvm->fw_error_dump = dump_file;
-
-	dump_file->barker = cpu_to_le32(IWL_FW_ERROR_DUMP_BARKER);
-	dump_file->file_len = cpu_to_le32(file_len);
-	dump_data = (void *)dump_file->data;
-
-	dump_data->type = cpu_to_le32(IWL_FW_ERROR_DUMP_DEV_FW_INFO);
-	dump_data->len = cpu_to_le32(sizeof(*dump_info));
-	dump_info = (void *) dump_data->data;
-	dump_info->device_family =
-		mvm->cfg->device_family == IWL_DEVICE_FAMILY_7000 ?
-			cpu_to_le32(IWL_FW_ERROR_DUMP_FAMILY_7) :
-			cpu_to_le32(IWL_FW_ERROR_DUMP_FAMILY_8);
-	memcpy(dump_info->fw_human_readable, mvm->fw->human_readable,
-	       sizeof(dump_info->fw_human_readable));
-	strncpy(dump_info->dev_human_readable, mvm->cfg->name,
-		sizeof(dump_info->dev_human_readable));
-	strncpy(dump_info->bus_human_readable, mvm->dev->bus->name,
-		sizeof(dump_info->bus_human_readable));
-
-	dump_data = iwl_fw_error_next_data(dump_data);
-	dump_data->type = cpu_to_le32(IWL_FW_ERROR_DUMP_RXF);
-	dump_data->len = cpu_to_le32(mvm->fw_error_rxf_len);
-	memcpy(dump_data->data, mvm->fw_error_rxf, mvm->fw_error_rxf_len);
-
-	dump_data = iwl_fw_error_next_data(dump_data);
-	dump_data->type = cpu_to_le32(IWL_FW_ERROR_DUMP_SRAM);
-	dump_data->len = cpu_to_le32(mvm->fw_error_sram_len);
-
-	/*
-	 * No need for lock since at the stage the FW isn't loaded. So it
-	 * can't assert - we are the only one who can possibly be accessing
-	 * mvm->fw_error_sram right now.
-	 */
-	memcpy(dump_data->data, mvm->fw_error_sram, mvm->fw_error_sram_len);
-
-	kfree(mvm->fw_error_rxf);
-	mvm->fw_error_rxf = NULL;
-	mvm->fw_error_rxf_len = 0;
-
-	kfree(mvm->fw_error_sram);
-	mvm->fw_error_sram = NULL;
-	mvm->fw_error_sram_len = 0;
-
-	if (trans_len) {
-		void *buf = iwl_fw_error_next_data(dump_data);
-		u32 real_trans_len = iwl_trans_dump_data(mvm->trans, buf,
-							 trans_len);
-		dump_data = (void *)((u8 *)buf + real_trans_len);
-		dump_file->file_len =
-			cpu_to_le32(file_len - trans_len + real_trans_len);
-	}
-}
-#endif
-
-=======
->>>>>>> f473832f
 static void iwl_mvm_nic_error(struct iwl_op_mode *op_mode)
 {
 	struct iwl_mvm *mvm = IWL_OP_MODE_GET_MVM(op_mode);
