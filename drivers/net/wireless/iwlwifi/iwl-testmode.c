--- conflicted
+++ resolved
@@ -368,11 +368,7 @@
 
 	switch (cmd) {
 	case IWL_TM_CMD_APP2DEV_DIRECT_REG_READ32:
-<<<<<<< HEAD
-		val32 = iwl_read_direct32(bus(priv), ofs);
-=======
 		val32 = iwl_read_direct32(trans(priv), ofs);
->>>>>>> 05e5bd0f
 		IWL_INFO(priv, "32bit value to read 0x%x\n", val32);
 
 		skb = cfg80211_testmode_alloc_reply_skb(hw->wiphy, 20);
@@ -392,11 +388,7 @@
 		} else {
 			val32 = nla_get_u32(tb[IWL_TM_ATTR_REG_VALUE32]);
 			IWL_INFO(priv, "32bit value to write 0x%x\n", val32);
-<<<<<<< HEAD
-			iwl_write_direct32(bus(priv), ofs, val32);
-=======
 			iwl_write_direct32(trans(priv), ofs, val32);
->>>>>>> 05e5bd0f
 		}
 		break;
 	case IWL_TM_CMD_APP2DEV_DIRECT_REG_WRITE8:
@@ -622,41 +614,6 @@
 		status = cfg80211_testmode_reply(skb);
 		if (status < 0)
 			IWL_ERR(priv, "Error sending msg : %d\n", status);
-		break;
-
-	case IWL_TM_CMD_APP2DEV_GET_FW_INFO:
-		skb = cfg80211_testmode_alloc_reply_skb(hw->wiphy, 20 + 8);
-		if (!skb) {
-			IWL_DEBUG_INFO(priv, "Error allocating memory\n");
-			return -ENOMEM;
-		}
-		switch (priv->shrd->ucode_type) {
-		case IWL_UCODE_REGULAR:
-			inst_size = trans(priv)->ucode_rt.code.len;
-			data_size = trans(priv)->ucode_rt.data.len;
-			break;
-		case IWL_UCODE_INIT:
-			inst_size = trans(priv)->ucode_init.code.len;
-			data_size = trans(priv)->ucode_init.data.len;
-			break;
-		case IWL_UCODE_WOWLAN:
-			inst_size = trans(priv)->ucode_wowlan.code.len;
-			data_size = trans(priv)->ucode_wowlan.data.len;
-			break;
-		case IWL_UCODE_NONE:
-			IWL_DEBUG_INFO(priv, "The uCode has not been loaded\n");
-			break;
-		default:
-			IWL_DEBUG_INFO(priv, "Unsupported uCode type\n");
-			break;
-		}
-		NLA_PUT_U32(skb, IWL_TM_ATTR_FW_TYPE, priv->shrd->ucode_type);
-		NLA_PUT_U32(skb, IWL_TM_ATTR_FW_INST_SIZE, inst_size);
-		NLA_PUT_U32(skb, IWL_TM_ATTR_FW_DATA_SIZE, data_size);
-		status = cfg80211_testmode_reply(skb);
-		if (status < 0)
-			IWL_DEBUG_INFO(priv,
-					"Error sending msg : %d\n", status);
 		break;
 
 	default:
@@ -918,14 +875,9 @@
 static int iwl_testmode_indirect_mem(struct ieee80211_hw *hw,
 	struct nlattr **tb)
 {
-<<<<<<< HEAD
-	struct iwl_priv *priv = hw->priv;
-	u32 ofs, size, maxsize;
-=======
 	struct iwl_priv *priv = IWL_MAC80211_GET_DVM(hw);
 	u32 addr, size, cmd;
 	unsigned char *buf;
->>>>>>> 05e5bd0f
 
 	/* Both read and write should be blocked, for atomicity */
 	if (priv->testmode_mem.read_in_progress)
@@ -941,44 +893,6 @@
 		IWL_ERR(priv, "Error finding size for memory reading\n");
 		return -ENOMSG;
 	}
-<<<<<<< HEAD
-	size = nla_get_u32(tb[IWL_TM_ATTR_SRAM_SIZE]);
-	switch (priv->shrd->ucode_type) {
-	case IWL_UCODE_REGULAR:
-		maxsize = trans(priv)->ucode_rt.data.len;
-		break;
-	case IWL_UCODE_INIT:
-		maxsize = trans(priv)->ucode_init.data.len;
-		break;
-	case IWL_UCODE_WOWLAN:
-		maxsize = trans(priv)->ucode_wowlan.data.len;
-		break;
-	case IWL_UCODE_NONE:
-		IWL_ERR(priv, "Error, uCode does not been loaded\n");
-		return -ENOSYS;
-	default:
-		IWL_ERR(priv, "Error, unsupported uCode type\n");
-		return -ENOSYS;
-	}
-	if ((ofs + size) > (maxsize + SRAM_DATA_SEG_OFFSET)) {
-		IWL_ERR(priv, "Invalid offset/size: out of range\n");
-		return -EINVAL;
-	}
-	priv->testmode_sram.buff_size = (size / 4) * 4;
-	priv->testmode_sram.buff_addr =
-		kmalloc(priv->testmode_sram.buff_size, GFP_KERNEL);
-	if (priv->testmode_sram.buff_addr == NULL) {
-		IWL_ERR(priv, "Error allocating memory\n");
-		return -ENOMEM;
-	}
-	_iwl_read_targ_mem_words(bus(priv), ofs,
-					priv->testmode_sram.buff_addr,
-					priv->testmode_sram.buff_size / 4);
-	priv->testmode_sram.num_chunks =
-		DIV_ROUND_UP(priv->testmode_sram.buff_size, DUMP_CHUNK_SIZE);
-	priv->testmode_sram.sram_readed = true;
-	return 0;
-=======
 	size = nla_get_u32(tb[IWL_TM_ATTR_BUFFER_SIZE]);
 
 	if (cmd == IWL_TM_CMD_APP2DEV_INDIRECT_BUFFER_READ)
@@ -989,7 +903,6 @@
 		buf = (unsigned char *) nla_data(tb[IWL_TM_ATTR_BUFFER_DUMP]);
 		return iwl_testmode_indirect_write(priv, addr, size, buf);
 	}
->>>>>>> 05e5bd0f
 }
 
 static int iwl_testmode_buffer_dump(struct ieee80211_hw *hw, struct nlattr **tb,
