--- conflicted
+++ resolved
@@ -428,10 +428,6 @@
 				 struct iwl_rx_mem_buffer *rxb,
 				 struct iwl_device_cmd *cmd);
 
-<<<<<<< HEAD
-void iwl_rx_dispatch(struct iwl_priv *priv, struct iwl_rx_mem_buffer *rxb);
-=======
->>>>>>> 86512136
 int iwlagn_hw_valid_rtc_data_addr(u32 addr);
 void iwl_start_tx_ba_trans_ready(struct iwl_priv *priv,
 				 enum iwl_rxon_context_id ctx,
@@ -441,38 +437,26 @@
 				u8 sta_id, u8 tid);
 void iwl_set_hw_rfkill_state(struct iwl_priv *priv, bool state);
 void iwl_nic_config(struct iwl_priv *priv);
-<<<<<<< HEAD
-=======
 void iwl_free_skb(struct iwl_priv *priv, struct sk_buff *skb);
->>>>>>> 86512136
 void iwl_apm_stop(struct iwl_priv *priv);
 int iwl_apm_init(struct iwl_priv *priv);
 void iwlagn_fw_error(struct iwl_priv *priv, bool ondemand);
 const char *get_cmd_string(u8 cmd);
 bool iwl_check_for_ct_kill(struct iwl_priv *priv);
 
-<<<<<<< HEAD
-=======
 void iwl_stop_sw_queue(struct iwl_priv *priv, u8 ac);
 void iwl_wake_sw_queue(struct iwl_priv *priv, u8 ac);
 
->>>>>>> 86512136
 #ifdef CONFIG_IWLWIFI_DEBUGFS
 void iwl_reset_traffic_log(struct iwl_priv *priv);
 #endif /* CONFIG_IWLWIFI_DEBUGFS */
 
 #ifdef CONFIG_IWLWIFI_DEBUG
-<<<<<<< HEAD
-void iwl_print_rx_config_cmd(struct iwl_priv *priv, u8 ctxid);
-#else
-static inline void iwl_print_rx_config_cmd(struct iwl_priv *priv, u8 ctxid)
-=======
 void iwl_print_rx_config_cmd(struct iwl_priv *priv,
 			     enum iwl_rxon_context_id ctxid);
 #else
 static inline void iwl_print_rx_config_cmd(struct iwl_priv *priv,
 					   enum iwl_rxon_context_id ctxid)
->>>>>>> 86512136
 {
 }
 #endif
