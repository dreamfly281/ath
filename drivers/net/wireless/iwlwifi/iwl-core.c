/******************************************************************************
 *
 * GPL LICENSE SUMMARY
 *
 * Copyright(c) 2008 - 2011 Intel Corporation. All rights reserved.
 *
 * This program is free software; you can redistribute it and/or modify
 * it under the terms of version 2 of the GNU General Public License as
 * published by the Free Software Foundation.
 *
 * This program is distributed in the hope that it will be useful, but
 * WITHOUT ANY WARRANTY; without even the implied warranty of
 * MERCHANTABILITY or FITNESS FOR A PARTICULAR PURPOSE.  See the GNU
 * General Public License for more details.
 *
 * You should have received a copy of the GNU General Public License
 * along with this program; if not, write to the Free Software
 * Foundation, Inc., 51 Franklin Street, Fifth Floor, Boston, MA 02110,
 * USA
 *
 * The full GNU General Public License is included in this distribution
 * in the file called LICENSE.GPL.
 *
 * Contact Information:
 *  Intel Linux Wireless <ilw@linux.intel.com>
 * Intel Corporation, 5200 N.E. Elam Young Parkway, Hillsboro, OR 97124-6497
 *****************************************************************************/

#include <linux/kernel.h>
#include <linux/module.h>
#include <linux/etherdevice.h>
#include <linux/sched.h>
#include <linux/slab.h>
#include <net/mac80211.h>

#include "iwl-eeprom.h"
#include "iwl-dev.h" /* FIXME: remove */
#include "iwl-debug.h"
#include "iwl-core.h"
#include "iwl-io.h"
#include "iwl-power.h"
#include "iwl-sta.h"
#include "iwl-agn.h"
#include "iwl-helpers.h"
#include "iwl-shared.h"
#include "iwl-agn.h"
#include "iwl-trans.h"

const u8 iwl_bcast_addr[ETH_ALEN] = { 0xFF, 0xFF, 0xFF, 0xFF, 0xFF, 0xFF };

#define MAX_BIT_RATE_40_MHZ 150 /* Mbps */
#define MAX_BIT_RATE_20_MHZ 72 /* Mbps */
static void iwl_init_ht_hw_capab(const struct iwl_priv *priv,
			      struct ieee80211_sta_ht_cap *ht_info,
			      enum ieee80211_band band)
{
	u16 max_bit_rate = 0;
	u8 rx_chains_num = hw_params(priv).rx_chains_num;
	u8 tx_chains_num = hw_params(priv).tx_chains_num;

	ht_info->cap = 0;
	memset(&ht_info->mcs, 0, sizeof(ht_info->mcs));

	ht_info->ht_supported = true;

	if (priv->cfg->ht_params &&
	    priv->cfg->ht_params->ht_greenfield_support)
		ht_info->cap |= IEEE80211_HT_CAP_GRN_FLD;
	ht_info->cap |= IEEE80211_HT_CAP_SGI_20;
	max_bit_rate = MAX_BIT_RATE_20_MHZ;
	if (hw_params(priv).ht40_channel & BIT(band)) {
		ht_info->cap |= IEEE80211_HT_CAP_SUP_WIDTH_20_40;
		ht_info->cap |= IEEE80211_HT_CAP_SGI_40;
		ht_info->mcs.rx_mask[4] = 0x01;
		max_bit_rate = MAX_BIT_RATE_40_MHZ;
	}

	if (iwlagn_mod_params.amsdu_size_8K)
		ht_info->cap |= IEEE80211_HT_CAP_MAX_AMSDU;

	ht_info->ampdu_factor = CFG_HT_RX_AMPDU_FACTOR_DEF;
	if (priv->cfg->bt_params && priv->cfg->bt_params->ampdu_factor)
		ht_info->ampdu_factor = priv->cfg->bt_params->ampdu_factor;
	ht_info->ampdu_density = CFG_HT_MPDU_DENSITY_DEF;
	if (priv->cfg->bt_params && priv->cfg->bt_params->ampdu_density)
		ht_info->ampdu_density = priv->cfg->bt_params->ampdu_density;

	ht_info->mcs.rx_mask[0] = 0xFF;
	if (rx_chains_num >= 2)
		ht_info->mcs.rx_mask[1] = 0xFF;
	if (rx_chains_num >= 3)
		ht_info->mcs.rx_mask[2] = 0xFF;

	/* Highest supported Rx data rate */
	max_bit_rate *= rx_chains_num;
	WARN_ON(max_bit_rate & ~IEEE80211_HT_MCS_RX_HIGHEST_MASK);
	ht_info->mcs.rx_highest = cpu_to_le16(max_bit_rate);

	/* Tx MCS capabilities */
	ht_info->mcs.tx_params = IEEE80211_HT_MCS_TX_DEFINED;
	if (tx_chains_num != rx_chains_num) {
		ht_info->mcs.tx_params |= IEEE80211_HT_MCS_TX_RX_DIFF;
		ht_info->mcs.tx_params |= ((tx_chains_num - 1) <<
				IEEE80211_HT_MCS_TX_MAX_STREAMS_SHIFT);
	}
}

/**
 * iwl_init_geos - Initialize mac80211's geo/channel info based from eeprom
 */
int iwl_init_geos(struct iwl_priv *priv)
{
	struct iwl_channel_info *ch;
	struct ieee80211_supported_band *sband;
	struct ieee80211_channel *channels;
	struct ieee80211_channel *geo_ch;
	struct ieee80211_rate *rates;
	int i = 0;
	s8 max_tx_power = IWLAGN_TX_POWER_TARGET_POWER_MIN;

	if (priv->bands[IEEE80211_BAND_2GHZ].n_bitrates ||
	    priv->bands[IEEE80211_BAND_5GHZ].n_bitrates) {
		IWL_DEBUG_INFO(priv, "Geography modes already initialized.\n");
		set_bit(STATUS_GEO_CONFIGURED, &priv->shrd->status);
		return 0;
	}

	channels = kzalloc(sizeof(struct ieee80211_channel) *
			   priv->channel_count, GFP_KERNEL);
	if (!channels)
		return -ENOMEM;

	rates = kzalloc((sizeof(struct ieee80211_rate) * IWL_RATE_COUNT_LEGACY),
			GFP_KERNEL);
	if (!rates) {
		kfree(channels);
		return -ENOMEM;
	}

	/* 5.2GHz channels start after the 2.4GHz channels */
	sband = &priv->bands[IEEE80211_BAND_5GHZ];
	sband->channels = &channels[ARRAY_SIZE(iwl_eeprom_band_1)];
	/* just OFDM */
	sband->bitrates = &rates[IWL_FIRST_OFDM_RATE];
	sband->n_bitrates = IWL_RATE_COUNT_LEGACY - IWL_FIRST_OFDM_RATE;

	if (priv->cfg->sku & EEPROM_SKU_CAP_11N_ENABLE)
		iwl_init_ht_hw_capab(priv, &sband->ht_cap,
					 IEEE80211_BAND_5GHZ);

	sband = &priv->bands[IEEE80211_BAND_2GHZ];
	sband->channels = channels;
	/* OFDM & CCK */
	sband->bitrates = rates;
	sband->n_bitrates = IWL_RATE_COUNT_LEGACY;

	if (priv->cfg->sku & EEPROM_SKU_CAP_11N_ENABLE)
		iwl_init_ht_hw_capab(priv, &sband->ht_cap,
					 IEEE80211_BAND_2GHZ);

	priv->ieee_channels = channels;
	priv->ieee_rates = rates;

	for (i = 0;  i < priv->channel_count; i++) {
		ch = &priv->channel_info[i];

		/* FIXME: might be removed if scan is OK */
		if (!is_channel_valid(ch))
			continue;

		sband =  &priv->bands[ch->band];

		geo_ch = &sband->channels[sband->n_channels++];

		geo_ch->center_freq =
			ieee80211_channel_to_frequency(ch->channel, ch->band);
		geo_ch->max_power = ch->max_power_avg;
		geo_ch->max_antenna_gain = 0xff;
		geo_ch->hw_value = ch->channel;

		if (is_channel_valid(ch)) {
			if (!(ch->flags & EEPROM_CHANNEL_IBSS))
				geo_ch->flags |= IEEE80211_CHAN_NO_IBSS;

			if (!(ch->flags & EEPROM_CHANNEL_ACTIVE))
				geo_ch->flags |= IEEE80211_CHAN_PASSIVE_SCAN;

			if (ch->flags & EEPROM_CHANNEL_RADAR)
				geo_ch->flags |= IEEE80211_CHAN_RADAR;

			geo_ch->flags |= ch->ht40_extension_channel;

			if (ch->max_power_avg > max_tx_power)
				max_tx_power = ch->max_power_avg;
		} else {
			geo_ch->flags |= IEEE80211_CHAN_DISABLED;
		}

		IWL_DEBUG_INFO(priv, "Channel %d Freq=%d[%sGHz] %s flag=0x%X\n",
				ch->channel, geo_ch->center_freq,
				is_channel_a_band(ch) ?  "5.2" : "2.4",
				geo_ch->flags & IEEE80211_CHAN_DISABLED ?
				"restricted" : "valid",
				 geo_ch->flags);
	}

	priv->tx_power_device_lmt = max_tx_power;
	priv->tx_power_user_lmt = max_tx_power;
	priv->tx_power_next = max_tx_power;

	if ((priv->bands[IEEE80211_BAND_5GHZ].n_channels == 0) &&
	     priv->cfg->sku & EEPROM_SKU_CAP_BAND_52GHZ) {
		char buf[32];
		bus_get_hw_id(priv->bus, buf, sizeof(buf));
		IWL_INFO(priv, "Incorrectly detected BG card as ABG. "
			"Please send your %s to maintainer.\n", buf);
		priv->cfg->sku &= ~EEPROM_SKU_CAP_BAND_52GHZ;
	}

	IWL_INFO(priv, "Tunable channels: %d 802.11bg, %d 802.11a channels\n",
		   priv->bands[IEEE80211_BAND_2GHZ].n_channels,
		   priv->bands[IEEE80211_BAND_5GHZ].n_channels);

	set_bit(STATUS_GEO_CONFIGURED, &priv->shrd->status);

	return 0;
}

/*
 * iwl_free_geos - undo allocations in iwl_init_geos
 */
void iwl_free_geos(struct iwl_priv *priv)
{
	kfree(priv->ieee_channels);
	kfree(priv->ieee_rates);
	clear_bit(STATUS_GEO_CONFIGURED, &priv->shrd->status);
}

static bool iwl_is_channel_extension(struct iwl_priv *priv,
				     enum ieee80211_band band,
				     u16 channel, u8 extension_chan_offset)
{
	const struct iwl_channel_info *ch_info;

	ch_info = iwl_get_channel_info(priv, band, channel);
	if (!is_channel_valid(ch_info))
		return false;

	if (extension_chan_offset == IEEE80211_HT_PARAM_CHA_SEC_ABOVE)
		return !(ch_info->ht40_extension_channel &
					IEEE80211_CHAN_NO_HT40PLUS);
	else if (extension_chan_offset == IEEE80211_HT_PARAM_CHA_SEC_BELOW)
		return !(ch_info->ht40_extension_channel &
					IEEE80211_CHAN_NO_HT40MINUS);

	return false;
}

bool iwl_is_ht40_tx_allowed(struct iwl_priv *priv,
			    struct iwl_rxon_context *ctx,
			    struct ieee80211_sta_ht_cap *ht_cap)
{
	if (!ctx->ht.enabled || !ctx->ht.is_40mhz)
		return false;

	/*
	 * We do not check for IEEE80211_HT_CAP_SUP_WIDTH_20_40
	 * the bit will not set if it is pure 40MHz case
	 */
	if (ht_cap && !ht_cap->ht_supported)
		return false;

#ifdef CONFIG_IWLWIFI_DEBUGFS
	if (priv->disable_ht40)
		return false;
#endif

	return iwl_is_channel_extension(priv, priv->band,
			le16_to_cpu(ctx->staging.channel),
			ctx->ht.extension_chan_offset);
}

static u16 iwl_adjust_beacon_interval(u16 beacon_val, u16 max_beacon_val)
{
	u16 new_val;
	u16 beacon_factor;

	/*
	 * If mac80211 hasn't given us a beacon interval, program
	 * the default into the device (not checking this here
	 * would cause the adjustment below to return the maximum
	 * value, which may break PAN.)
	 */
	if (!beacon_val)
		return DEFAULT_BEACON_INTERVAL;

	/*
	 * If the beacon interval we obtained from the peer
	 * is too large, we'll have to wake up more often
	 * (and in IBSS case, we'll beacon too much)
	 *
	 * For example, if max_beacon_val is 4096, and the
	 * requested beacon interval is 7000, we'll have to
	 * use 3500 to be able to wake up on the beacons.
	 *
	 * This could badly influence beacon detection stats.
	 */

	beacon_factor = (beacon_val + max_beacon_val) / max_beacon_val;
	new_val = beacon_val / beacon_factor;

	if (!new_val)
		new_val = max_beacon_val;

	return new_val;
}

int iwl_send_rxon_timing(struct iwl_priv *priv, struct iwl_rxon_context *ctx)
{
	u64 tsf;
	s32 interval_tm, rem;
	struct ieee80211_conf *conf = NULL;
	u16 beacon_int;
	struct ieee80211_vif *vif = ctx->vif;

	conf = ieee80211_get_hw_conf(priv->hw);

	lockdep_assert_held(&priv->shrd->mutex);

	memset(&ctx->timing, 0, sizeof(struct iwl_rxon_time_cmd));

	ctx->timing.timestamp = cpu_to_le64(priv->timestamp);
	ctx->timing.listen_interval = cpu_to_le16(conf->listen_interval);

	beacon_int = vif ? vif->bss_conf.beacon_int : 0;

	/*
	 * TODO: For IBSS we need to get atim_window from mac80211,
	 *	 for now just always use 0
	 */
	ctx->timing.atim_window = 0;

	if (ctx->ctxid == IWL_RXON_CTX_PAN &&
	    (!ctx->vif || ctx->vif->type != NL80211_IFTYPE_STATION) &&
	    iwl_is_associated(priv, IWL_RXON_CTX_BSS) &&
	    priv->contexts[IWL_RXON_CTX_BSS].vif &&
	    priv->contexts[IWL_RXON_CTX_BSS].vif->bss_conf.beacon_int) {
		ctx->timing.beacon_interval =
			priv->contexts[IWL_RXON_CTX_BSS].timing.beacon_interval;
		beacon_int = le16_to_cpu(ctx->timing.beacon_interval);
	} else if (ctx->ctxid == IWL_RXON_CTX_BSS &&
		   iwl_is_associated(priv, IWL_RXON_CTX_PAN) &&
		   priv->contexts[IWL_RXON_CTX_PAN].vif &&
		   priv->contexts[IWL_RXON_CTX_PAN].vif->bss_conf.beacon_int &&
		   (!iwl_is_associated_ctx(ctx) || !ctx->vif ||
		    !ctx->vif->bss_conf.beacon_int)) {
		ctx->timing.beacon_interval =
			priv->contexts[IWL_RXON_CTX_PAN].timing.beacon_interval;
		beacon_int = le16_to_cpu(ctx->timing.beacon_interval);
	} else {
		beacon_int = iwl_adjust_beacon_interval(beacon_int,
			IWL_MAX_UCODE_BEACON_INTERVAL * TIME_UNIT);
		ctx->timing.beacon_interval = cpu_to_le16(beacon_int);
	}

	ctx->beacon_int = beacon_int;

	tsf = priv->timestamp; /* tsf is modifed by do_div: copy it */
	interval_tm = beacon_int * TIME_UNIT;
	rem = do_div(tsf, interval_tm);
	ctx->timing.beacon_init_val = cpu_to_le32(interval_tm - rem);

	ctx->timing.dtim_period = vif ? (vif->bss_conf.dtim_period ?: 1) : 1;

	IWL_DEBUG_ASSOC(priv,
			"beacon interval %d beacon timer %d beacon tim %d\n",
			le16_to_cpu(ctx->timing.beacon_interval),
			le32_to_cpu(ctx->timing.beacon_init_val),
			le16_to_cpu(ctx->timing.atim_window));

	return iwl_trans_send_cmd_pdu(trans(priv), ctx->rxon_timing_cmd,
				CMD_SYNC, sizeof(ctx->timing), &ctx->timing);
}

void iwl_set_rxon_hwcrypto(struct iwl_priv *priv, struct iwl_rxon_context *ctx,
			   int hw_decrypt)
{
	struct iwl_rxon_cmd *rxon = &ctx->staging;

	if (hw_decrypt)
		rxon->filter_flags &= ~RXON_FILTER_DIS_DECRYPT_MSK;
	else
		rxon->filter_flags |= RXON_FILTER_DIS_DECRYPT_MSK;

}

/* validate RXON structure is valid */
int iwl_check_rxon_cmd(struct iwl_priv *priv, struct iwl_rxon_context *ctx)
{
	struct iwl_rxon_cmd *rxon = &ctx->staging;
	u32 errors = 0;

	if (rxon->flags & RXON_FLG_BAND_24G_MSK) {
		if (rxon->flags & RXON_FLG_TGJ_NARROW_BAND_MSK) {
			IWL_WARN(priv, "check 2.4G: wrong narrow\n");
			errors |= BIT(0);
		}
		if (rxon->flags & RXON_FLG_RADAR_DETECT_MSK) {
			IWL_WARN(priv, "check 2.4G: wrong radar\n");
			errors |= BIT(1);
		}
	} else {
		if (!(rxon->flags & RXON_FLG_SHORT_SLOT_MSK)) {
			IWL_WARN(priv, "check 5.2G: not short slot!\n");
			errors |= BIT(2);
		}
		if (rxon->flags & RXON_FLG_CCK_MSK) {
			IWL_WARN(priv, "check 5.2G: CCK!\n");
			errors |= BIT(3);
		}
	}
	if ((rxon->node_addr[0] | rxon->bssid_addr[0]) & 0x1) {
		IWL_WARN(priv, "mac/bssid mcast!\n");
		errors |= BIT(4);
	}

	/* make sure basic rates 6Mbps and 1Mbps are supported */
	if ((rxon->ofdm_basic_rates & IWL_RATE_6M_MASK) == 0 &&
	    (rxon->cck_basic_rates & IWL_RATE_1M_MASK) == 0) {
		IWL_WARN(priv, "neither 1 nor 6 are basic\n");
		errors |= BIT(5);
	}

	if (le16_to_cpu(rxon->assoc_id) > 2007) {
		IWL_WARN(priv, "aid > 2007\n");
		errors |= BIT(6);
	}

	if ((rxon->flags & (RXON_FLG_CCK_MSK | RXON_FLG_SHORT_SLOT_MSK))
			== (RXON_FLG_CCK_MSK | RXON_FLG_SHORT_SLOT_MSK)) {
		IWL_WARN(priv, "CCK and short slot\n");
		errors |= BIT(7);
	}

	if ((rxon->flags & (RXON_FLG_CCK_MSK | RXON_FLG_AUTO_DETECT_MSK))
			== (RXON_FLG_CCK_MSK | RXON_FLG_AUTO_DETECT_MSK)) {
		IWL_WARN(priv, "CCK and auto detect");
		errors |= BIT(8);
	}

	if ((rxon->flags & (RXON_FLG_AUTO_DETECT_MSK |
			    RXON_FLG_TGG_PROTECT_MSK)) ==
			    RXON_FLG_TGG_PROTECT_MSK) {
		IWL_WARN(priv, "TGg but no auto-detect\n");
		errors |= BIT(9);
	}

	if (rxon->channel == 0) {
		IWL_WARN(priv, "zero channel is invalid\n");
		errors |= BIT(10);
	}

	WARN(errors, "Invalid RXON (%#x), channel %d",
	     errors, le16_to_cpu(rxon->channel));

	return errors ? -EINVAL : 0;
}

/**
 * iwl_full_rxon_required - check if full RXON (vs RXON_ASSOC) cmd is needed
 * @priv: staging_rxon is compared to active_rxon
 *
 * If the RXON structure is changing enough to require a new tune,
 * or is clearing the RXON_FILTER_ASSOC_MSK, then return 1 to indicate that
 * a new tune (full RXON command, rather than RXON_ASSOC cmd) is required.
 */
int iwl_full_rxon_required(struct iwl_priv *priv,
			   struct iwl_rxon_context *ctx)
{
	const struct iwl_rxon_cmd *staging = &ctx->staging;
	const struct iwl_rxon_cmd *active = &ctx->active;

#define CHK(cond)							\
	if ((cond)) {							\
		IWL_DEBUG_INFO(priv, "need full RXON - " #cond "\n");	\
		return 1;						\
	}

#define CHK_NEQ(c1, c2)						\
	if ((c1) != (c2)) {					\
		IWL_DEBUG_INFO(priv, "need full RXON - "	\
			       #c1 " != " #c2 " - %d != %d\n",	\
			       (c1), (c2));			\
		return 1;					\
	}

	/* These items are only settable from the full RXON command */
	CHK(!iwl_is_associated_ctx(ctx));
	CHK(compare_ether_addr(staging->bssid_addr, active->bssid_addr));
	CHK(compare_ether_addr(staging->node_addr, active->node_addr));
	CHK(compare_ether_addr(staging->wlap_bssid_addr,
				active->wlap_bssid_addr));
	CHK_NEQ(staging->dev_type, active->dev_type);
	CHK_NEQ(staging->channel, active->channel);
	CHK_NEQ(staging->air_propagation, active->air_propagation);
	CHK_NEQ(staging->ofdm_ht_single_stream_basic_rates,
		active->ofdm_ht_single_stream_basic_rates);
	CHK_NEQ(staging->ofdm_ht_dual_stream_basic_rates,
		active->ofdm_ht_dual_stream_basic_rates);
	CHK_NEQ(staging->ofdm_ht_triple_stream_basic_rates,
		active->ofdm_ht_triple_stream_basic_rates);
	CHK_NEQ(staging->assoc_id, active->assoc_id);

	/* flags, filter_flags, ofdm_basic_rates, and cck_basic_rates can
	 * be updated with the RXON_ASSOC command -- however only some
	 * flag transitions are allowed using RXON_ASSOC */

	/* Check if we are not switching bands */
	CHK_NEQ(staging->flags & RXON_FLG_BAND_24G_MSK,
		active->flags & RXON_FLG_BAND_24G_MSK);

	/* Check if we are switching association toggle */
	CHK_NEQ(staging->filter_flags & RXON_FILTER_ASSOC_MSK,
		active->filter_flags & RXON_FILTER_ASSOC_MSK);

#undef CHK
#undef CHK_NEQ

	return 0;
}

static void _iwl_set_rxon_ht(struct iwl_priv *priv,
			     struct iwl_ht_config *ht_conf,
			     struct iwl_rxon_context *ctx)
{
	struct iwl_rxon_cmd *rxon = &ctx->staging;

	if (!ctx->ht.enabled) {
		rxon->flags &= ~(RXON_FLG_CHANNEL_MODE_MSK |
			RXON_FLG_CTRL_CHANNEL_LOC_HI_MSK |
			RXON_FLG_HT40_PROT_MSK |
			RXON_FLG_HT_PROT_MSK);
		return;
	}

	/* FIXME: if the definition of ht.protection changed, the "translation"
	 * will be needed for rxon->flags
	 */
	rxon->flags |= cpu_to_le32(ctx->ht.protection << RXON_FLG_HT_OPERATING_MODE_POS);

	/* Set up channel bandwidth:
	 * 20 MHz only, 20/40 mixed or pure 40 if ht40 ok */
	/* clear the HT channel mode before set the mode */
	rxon->flags &= ~(RXON_FLG_CHANNEL_MODE_MSK |
			 RXON_FLG_CTRL_CHANNEL_LOC_HI_MSK);
	if (iwl_is_ht40_tx_allowed(priv, ctx, NULL)) {
		/* pure ht40 */
		if (ctx->ht.protection == IEEE80211_HT_OP_MODE_PROTECTION_20MHZ) {
			rxon->flags |= RXON_FLG_CHANNEL_MODE_PURE_40;
			/* Note: control channel is opposite of extension channel */
			switch (ctx->ht.extension_chan_offset) {
			case IEEE80211_HT_PARAM_CHA_SEC_ABOVE:
				rxon->flags &= ~RXON_FLG_CTRL_CHANNEL_LOC_HI_MSK;
				break;
			case IEEE80211_HT_PARAM_CHA_SEC_BELOW:
				rxon->flags |= RXON_FLG_CTRL_CHANNEL_LOC_HI_MSK;
				break;
			}
		} else {
			/* Note: control channel is opposite of extension channel */
			switch (ctx->ht.extension_chan_offset) {
			case IEEE80211_HT_PARAM_CHA_SEC_ABOVE:
				rxon->flags &= ~(RXON_FLG_CTRL_CHANNEL_LOC_HI_MSK);
				rxon->flags |= RXON_FLG_CHANNEL_MODE_MIXED;
				break;
			case IEEE80211_HT_PARAM_CHA_SEC_BELOW:
				rxon->flags |= RXON_FLG_CTRL_CHANNEL_LOC_HI_MSK;
				rxon->flags |= RXON_FLG_CHANNEL_MODE_MIXED;
				break;
			case IEEE80211_HT_PARAM_CHA_SEC_NONE:
			default:
				/* channel location only valid if in Mixed mode */
				IWL_ERR(priv, "invalid extension channel offset\n");
				break;
			}
		}
	} else {
		rxon->flags |= RXON_FLG_CHANNEL_MODE_LEGACY;
	}

	iwlagn_set_rxon_chain(priv, ctx);

	IWL_DEBUG_ASSOC(priv, "rxon flags 0x%X operation mode :0x%X "
			"extension channel offset 0x%x\n",
			le32_to_cpu(rxon->flags), ctx->ht.protection,
			ctx->ht.extension_chan_offset);
}

void iwl_set_rxon_ht(struct iwl_priv *priv, struct iwl_ht_config *ht_conf)
{
	struct iwl_rxon_context *ctx;

	for_each_context(priv, ctx)
		_iwl_set_rxon_ht(priv, ht_conf, ctx);
}

/* Return valid, unused, channel for a passive scan to reset the RF */
u8 iwl_get_single_channel_number(struct iwl_priv *priv,
				 enum ieee80211_band band)
{
	const struct iwl_channel_info *ch_info;
	int i;
	u8 channel = 0;
	u8 min, max;
	struct iwl_rxon_context *ctx;

	if (band == IEEE80211_BAND_5GHZ) {
		min = 14;
		max = priv->channel_count;
	} else {
		min = 0;
		max = 14;
	}

	for (i = min; i < max; i++) {
		bool busy = false;

		for_each_context(priv, ctx) {
			busy = priv->channel_info[i].channel ==
				le16_to_cpu(ctx->staging.channel);
			if (busy)
				break;
		}

		if (busy)
			continue;

		channel = priv->channel_info[i].channel;
		ch_info = iwl_get_channel_info(priv, band, channel);
		if (is_channel_valid(ch_info))
			break;
	}

	return channel;
}

/**
 * iwl_set_rxon_channel - Set the band and channel values in staging RXON
 * @ch: requested channel as a pointer to struct ieee80211_channel

 * NOTE:  Does not commit to the hardware; it sets appropriate bit fields
 * in the staging RXON flag structure based on the ch->band
 */
int iwl_set_rxon_channel(struct iwl_priv *priv, struct ieee80211_channel *ch,
			 struct iwl_rxon_context *ctx)
{
	enum ieee80211_band band = ch->band;
	u16 channel = ch->hw_value;

	if ((le16_to_cpu(ctx->staging.channel) == channel) &&
	    (priv->band == band))
		return 0;

	ctx->staging.channel = cpu_to_le16(channel);
	if (band == IEEE80211_BAND_5GHZ)
		ctx->staging.flags &= ~RXON_FLG_BAND_24G_MSK;
	else
		ctx->staging.flags |= RXON_FLG_BAND_24G_MSK;

	priv->band = band;

	IWL_DEBUG_INFO(priv, "Staging channel set to %d [%d]\n", channel, band);

	return 0;
}

void iwl_set_flags_for_band(struct iwl_priv *priv,
			    struct iwl_rxon_context *ctx,
			    enum ieee80211_band band,
			    struct ieee80211_vif *vif)
{
	if (band == IEEE80211_BAND_5GHZ) {
		ctx->staging.flags &=
		    ~(RXON_FLG_BAND_24G_MSK | RXON_FLG_AUTO_DETECT_MSK
		      | RXON_FLG_CCK_MSK);
		ctx->staging.flags |= RXON_FLG_SHORT_SLOT_MSK;
	} else {
		/* Copied from iwl_post_associate() */
		if (vif && vif->bss_conf.use_short_slot)
			ctx->staging.flags |= RXON_FLG_SHORT_SLOT_MSK;
		else
			ctx->staging.flags &= ~RXON_FLG_SHORT_SLOT_MSK;

		ctx->staging.flags |= RXON_FLG_BAND_24G_MSK;
		ctx->staging.flags |= RXON_FLG_AUTO_DETECT_MSK;
		ctx->staging.flags &= ~RXON_FLG_CCK_MSK;
	}
}

/*
 * initialize rxon structure with default values from eeprom
 */
void iwl_connection_init_rx_config(struct iwl_priv *priv,
				   struct iwl_rxon_context *ctx)
{
	const struct iwl_channel_info *ch_info;

	memset(&ctx->staging, 0, sizeof(ctx->staging));

	if (!ctx->vif) {
		ctx->staging.dev_type = ctx->unused_devtype;
	} else switch (ctx->vif->type) {
	case NL80211_IFTYPE_AP:
		ctx->staging.dev_type = ctx->ap_devtype;
		break;

	case NL80211_IFTYPE_STATION:
		ctx->staging.dev_type = ctx->station_devtype;
		ctx->staging.filter_flags = RXON_FILTER_ACCEPT_GRP_MSK;
		break;

	case NL80211_IFTYPE_ADHOC:
		ctx->staging.dev_type = ctx->ibss_devtype;
		ctx->staging.flags = RXON_FLG_SHORT_PREAMBLE_MSK;
		ctx->staging.filter_flags = RXON_FILTER_BCON_AWARE_MSK |
						  RXON_FILTER_ACCEPT_GRP_MSK;
		break;

	default:
		IWL_ERR(priv, "Unsupported interface type %d\n",
			ctx->vif->type);
		break;
	}

#if 0
	/* TODO:  Figure out when short_preamble would be set and cache from
	 * that */
	if (!hw_to_local(priv->hw)->short_preamble)
		ctx->staging.flags &= ~RXON_FLG_SHORT_PREAMBLE_MSK;
	else
		ctx->staging.flags |= RXON_FLG_SHORT_PREAMBLE_MSK;
#endif

	ch_info = iwl_get_channel_info(priv, priv->band,
				       le16_to_cpu(ctx->active.channel));

	if (!ch_info)
		ch_info = &priv->channel_info[0];

	ctx->staging.channel = cpu_to_le16(ch_info->channel);
	priv->band = ch_info->band;

	iwl_set_flags_for_band(priv, ctx, priv->band, ctx->vif);

	ctx->staging.ofdm_basic_rates =
	    (IWL_OFDM_RATES_MASK >> IWL_FIRST_OFDM_RATE) & 0xFF;
	ctx->staging.cck_basic_rates =
	    (IWL_CCK_RATES_MASK >> IWL_FIRST_CCK_RATE) & 0xF;

	/* clear both MIX and PURE40 mode flag */
	ctx->staging.flags &= ~(RXON_FLG_CHANNEL_MODE_MIXED |
					RXON_FLG_CHANNEL_MODE_PURE_40);
	if (ctx->vif)
		memcpy(ctx->staging.node_addr, ctx->vif->addr, ETH_ALEN);

	ctx->staging.ofdm_ht_single_stream_basic_rates = 0xff;
	ctx->staging.ofdm_ht_dual_stream_basic_rates = 0xff;
	ctx->staging.ofdm_ht_triple_stream_basic_rates = 0xff;
}

void iwl_set_rate(struct iwl_priv *priv)
{
	const struct ieee80211_supported_band *hw = NULL;
	struct ieee80211_rate *rate;
	struct iwl_rxon_context *ctx;
	int i;

	hw = iwl_get_hw_mode(priv, priv->band);
	if (!hw) {
		IWL_ERR(priv, "Failed to set rate: unable to get hw mode\n");
		return;
	}

	priv->active_rate = 0;

	for (i = 0; i < hw->n_bitrates; i++) {
		rate = &(hw->bitrates[i]);
		if (rate->hw_value < IWL_RATE_COUNT_LEGACY)
			priv->active_rate |= (1 << rate->hw_value);
	}

	IWL_DEBUG_RATE(priv, "Set active_rate = %0x\n", priv->active_rate);

	for_each_context(priv, ctx) {
		ctx->staging.cck_basic_rates =
		    (IWL_CCK_BASIC_RATES_MASK >> IWL_FIRST_CCK_RATE) & 0xF;

		ctx->staging.ofdm_basic_rates =
		   (IWL_OFDM_BASIC_RATES_MASK >> IWL_FIRST_OFDM_RATE) & 0xFF;
	}
}

void iwl_chswitch_done(struct iwl_priv *priv, bool is_success)
{
	/*
	 * MULTI-FIXME
	 * See iwl_mac_channel_switch.
	 */
	struct iwl_rxon_context *ctx = &priv->contexts[IWL_RXON_CTX_BSS];

	if (test_bit(STATUS_EXIT_PENDING, &priv->shrd->status))
		return;

	if (test_and_clear_bit(STATUS_CHANNEL_SWITCH_PENDING,
				&priv->shrd->status))
		ieee80211_chswitch_done(ctx->vif, is_success);
}

#ifdef CONFIG_IWLWIFI_DEBUG
<<<<<<< HEAD
void iwl_print_rx_config_cmd(struct iwl_priv *priv, u8 ctxid)
=======
void iwl_print_rx_config_cmd(struct iwl_priv *priv,
			     enum iwl_rxon_context_id ctxid)
>>>>>>> 86512136
{
	struct iwl_rxon_context *ctx = &priv->contexts[ctxid];
	struct iwl_rxon_cmd *rxon = &ctx->staging;

	IWL_DEBUG_RADIO(priv, "RX CONFIG:\n");
	iwl_print_hex_dump(priv, IWL_DL_RADIO, (u8 *) rxon, sizeof(*rxon));
	IWL_DEBUG_RADIO(priv, "u16 channel: 0x%x\n", le16_to_cpu(rxon->channel));
	IWL_DEBUG_RADIO(priv, "u32 flags: 0x%08X\n", le32_to_cpu(rxon->flags));
	IWL_DEBUG_RADIO(priv, "u32 filter_flags: 0x%08x\n",
			le32_to_cpu(rxon->filter_flags));
	IWL_DEBUG_RADIO(priv, "u8 dev_type: 0x%x\n", rxon->dev_type);
	IWL_DEBUG_RADIO(priv, "u8 ofdm_basic_rates: 0x%02x\n",
			rxon->ofdm_basic_rates);
	IWL_DEBUG_RADIO(priv, "u8 cck_basic_rates: 0x%02x\n", rxon->cck_basic_rates);
	IWL_DEBUG_RADIO(priv, "u8[6] node_addr: %pM\n", rxon->node_addr);
	IWL_DEBUG_RADIO(priv, "u8[6] bssid_addr: %pM\n", rxon->bssid_addr);
	IWL_DEBUG_RADIO(priv, "u16 assoc_id: 0x%x\n", le16_to_cpu(rxon->assoc_id));
}
#endif

static void iwlagn_abort_notification_waits(struct iwl_priv *priv)
{
	unsigned long flags;
	struct iwl_notification_wait *wait_entry;

	spin_lock_irqsave(&priv->notif_wait_lock, flags);
	list_for_each_entry(wait_entry, &priv->notif_waits, list)
		wait_entry->aborted = true;
	spin_unlock_irqrestore(&priv->notif_wait_lock, flags);

	wake_up_all(&priv->notif_waitq);
}

void iwlagn_fw_error(struct iwl_priv *priv, bool ondemand)
{
	unsigned int reload_msec;
	unsigned long reload_jiffies;

	/* Set the FW error flag -- cleared on iwl_down */
	set_bit(STATUS_FW_ERROR, &priv->shrd->status);

	/* Cancel currently queued command. */
	clear_bit(STATUS_HCMD_ACTIVE, &priv->shrd->status);

	iwlagn_abort_notification_waits(priv);

	/* Keep the restart process from trying to send host
	 * commands by clearing the ready bit */
	clear_bit(STATUS_READY, &priv->shrd->status);

<<<<<<< HEAD
	wake_up_interruptible(&priv->shrd->wait_command_queue);
=======
	wake_up(&priv->shrd->wait_command_queue);
>>>>>>> 86512136

	if (!ondemand) {
		/*
		 * If firmware keep reloading, then it indicate something
		 * serious wrong and firmware having problem to recover
		 * from it. Instead of keep trying which will fill the syslog
		 * and hang the system, let's just stop it
		 */
		reload_jiffies = jiffies;
		reload_msec = jiffies_to_msecs((long) reload_jiffies -
					(long) priv->reload_jiffies);
		priv->reload_jiffies = reload_jiffies;
		if (reload_msec <= IWL_MIN_RELOAD_DURATION) {
			priv->reload_count++;
			if (priv->reload_count >= IWL_MAX_CONTINUE_RELOAD_CNT) {
				IWL_ERR(priv, "BUG_ON, Stop restarting\n");
				return;
			}
		} else
			priv->reload_count = 0;
	}

	if (!test_bit(STATUS_EXIT_PENDING, &priv->shrd->status)) {
		if (iwlagn_mod_params.restart_fw) {
			IWL_DEBUG_FW_ERRORS(priv,
				  "Restarting adapter due to uCode error.\n");
			queue_work(priv->shrd->workqueue, &priv->restart);
		} else
			IWL_DEBUG_FW_ERRORS(priv,
				  "Detected FW error, but not restarting\n");
	}
}

static int iwl_apm_stop_master(struct iwl_priv *priv)
{
	int ret = 0;

	/* stop device's busmaster DMA activity */
	iwl_set_bit(bus(priv), CSR_RESET, CSR_RESET_REG_FLAG_STOP_MASTER);

	ret = iwl_poll_bit(bus(priv), CSR_RESET,
			CSR_RESET_REG_FLAG_MASTER_DISABLED,
			CSR_RESET_REG_FLAG_MASTER_DISABLED, 100);
	if (ret)
		IWL_WARN(priv, "Master Disable Timed Out, 100 usec\n");

	IWL_DEBUG_INFO(priv, "stop master\n");

	return ret;
}

void iwl_apm_stop(struct iwl_priv *priv)
{
	IWL_DEBUG_INFO(priv, "Stop card, put in low power state\n");

	clear_bit(STATUS_DEVICE_ENABLED, &priv->shrd->status);

	/* Stop device's DMA activity */
	iwl_apm_stop_master(priv);

	/* Reset the entire device */
	iwl_set_bit(bus(priv), CSR_RESET, CSR_RESET_REG_FLAG_SW_RESET);

	udelay(10);

	/*
	 * Clear "initialization complete" bit to move adapter from
	 * D0A* (powered-up Active) --> D0U* (Uninitialized) state.
	 */
	iwl_clear_bit(bus(priv), CSR_GP_CNTRL, CSR_GP_CNTRL_REG_FLAG_INIT_DONE);
}


/*
 * Start up NIC's basic functionality after it has been reset
 * (e.g. after platform boot, or shutdown via iwl_apm_stop())
 * NOTE:  This does not load uCode nor start the embedded processor
 */
int iwl_apm_init(struct iwl_priv *priv)
{
	int ret = 0;
	IWL_DEBUG_INFO(priv, "Init card's basic functions\n");

	/*
	 * Use "set_bit" below rather than "write", to preserve any hardware
	 * bits already set by default after reset.
	 */

	/* Disable L0S exit timer (platform NMI Work/Around) */
	iwl_set_bit(bus(priv), CSR_GIO_CHICKEN_BITS,
			  CSR_GIO_CHICKEN_BITS_REG_BIT_DIS_L0S_EXIT_TIMER);

	/*
	 * Disable L0s without affecting L1;
	 *  don't wait for ICH L0s (ICH bug W/A)
	 */
	iwl_set_bit(bus(priv), CSR_GIO_CHICKEN_BITS,
			  CSR_GIO_CHICKEN_BITS_REG_BIT_L1A_NO_L0S_RX);

	/* Set FH wait threshold to maximum (HW error during stress W/A) */
	iwl_set_bit(bus(priv), CSR_DBG_HPET_MEM_REG, CSR_DBG_HPET_MEM_REG_VAL);

	/*
	 * Enable HAP INTA (interrupt from management bus) to
	 * wake device's PCI Express link L1a -> L0s
	 */
	iwl_set_bit(bus(priv), CSR_HW_IF_CONFIG_REG,
				    CSR_HW_IF_CONFIG_REG_BIT_HAP_WAKE_L1A);

	bus_apm_config(priv->bus);

	/* Configure analog phase-lock-loop before activating to D0A */
	if (priv->cfg->base_params->pll_cfg_val)
		iwl_set_bit(bus(priv), CSR_ANA_PLL_CFG,
			    priv->cfg->base_params->pll_cfg_val);

	/*
	 * Set "initialization complete" bit to move adapter from
	 * D0U* --> D0A* (powered-up active) state.
	 */
	iwl_set_bit(bus(priv), CSR_GP_CNTRL, CSR_GP_CNTRL_REG_FLAG_INIT_DONE);

	/*
	 * Wait for clock stabilization; once stabilized, access to
	 * device-internal resources is supported, e.g. iwl_write_prph()
	 * and accesses to uCode SRAM.
	 */
	ret = iwl_poll_bit(bus(priv), CSR_GP_CNTRL,
			CSR_GP_CNTRL_REG_FLAG_MAC_CLOCK_READY,
			CSR_GP_CNTRL_REG_FLAG_MAC_CLOCK_READY, 25000);
	if (ret < 0) {
		IWL_DEBUG_INFO(priv, "Failed to init the card\n");
		goto out;
	}

	/*
	 * Enable DMA clock and wait for it to stabilize.
	 *
	 * Write to "CLK_EN_REG"; "1" bits enable clocks, while "0" bits
	 * do not disable clocks.  This preserves any hardware bits already
	 * set by default in "CLK_CTRL_REG" after reset.
	 */
	iwl_write_prph(bus(priv), APMG_CLK_EN_REG, APMG_CLK_VAL_DMA_CLK_RQT);
	udelay(20);

	/* Disable L1-Active */
	iwl_set_bits_prph(bus(priv), APMG_PCIDEV_STT_REG,
			  APMG_PCIDEV_STT_VAL_L1_ACT_DIS);

	set_bit(STATUS_DEVICE_ENABLED, &priv->shrd->status);

out:
	return ret;
}


int iwl_set_tx_power(struct iwl_priv *priv, s8 tx_power, bool force)
{
	int ret;
	s8 prev_tx_power;
	bool defer;
	struct iwl_rxon_context *ctx = &priv->contexts[IWL_RXON_CTX_BSS];

	lockdep_assert_held(&priv->shrd->mutex);

	if (priv->tx_power_user_lmt == tx_power && !force)
		return 0;

	if (tx_power < IWLAGN_TX_POWER_TARGET_POWER_MIN) {
		IWL_WARN(priv,
			 "Requested user TXPOWER %d below lower limit %d.\n",
			 tx_power,
			 IWLAGN_TX_POWER_TARGET_POWER_MIN);
		return -EINVAL;
	}

	if (tx_power > priv->tx_power_device_lmt) {
		IWL_WARN(priv,
			"Requested user TXPOWER %d above upper limit %d.\n",
			 tx_power, priv->tx_power_device_lmt);
		return -EINVAL;
	}

	if (!iwl_is_ready_rf(priv->shrd))
		return -EIO;

	/* scan complete and commit_rxon use tx_power_next value,
	 * it always need to be updated for newest request */
	priv->tx_power_next = tx_power;

	/* do not set tx power when scanning or channel changing */
	defer = test_bit(STATUS_SCANNING, &priv->shrd->status) ||
		memcmp(&ctx->active, &ctx->staging, sizeof(ctx->staging));
	if (defer && !force) {
		IWL_DEBUG_INFO(priv, "Deferring tx power set\n");
		return 0;
	}

	prev_tx_power = priv->tx_power_user_lmt;
	priv->tx_power_user_lmt = tx_power;

	ret = iwlagn_send_tx_power(priv);

	/* if fail to set tx_power, restore the orig. tx power */
	if (ret) {
		priv->tx_power_user_lmt = prev_tx_power;
		priv->tx_power_next = prev_tx_power;
	}
	return ret;
}

void iwl_send_bt_config(struct iwl_priv *priv)
{
	struct iwl_bt_cmd bt_cmd = {
		.lead_time = BT_LEAD_TIME_DEF,
		.max_kill = BT_MAX_KILL_DEF,
		.kill_ack_mask = 0,
		.kill_cts_mask = 0,
	};

	if (!iwlagn_mod_params.bt_coex_active)
		bt_cmd.flags = BT_COEX_DISABLE;
	else
		bt_cmd.flags = BT_COEX_ENABLE;

	priv->bt_enable_flag = bt_cmd.flags;
	IWL_DEBUG_INFO(priv, "BT coex %s\n",
		(bt_cmd.flags == BT_COEX_DISABLE) ? "disable" : "active");

	if (iwl_trans_send_cmd_pdu(trans(priv), REPLY_BT_CONFIG,
			     CMD_SYNC, sizeof(struct iwl_bt_cmd), &bt_cmd))
		IWL_ERR(priv, "failed to send BT Coex Config\n");
}

int iwl_send_statistics_request(struct iwl_priv *priv, u8 flags, bool clear)
{
	struct iwl_statistics_cmd statistics_cmd = {
		.configuration_flags =
			clear ? IWL_STATS_CONF_CLEAR_STATS : 0,
	};

	if (flags & CMD_ASYNC)
		return iwl_trans_send_cmd_pdu(trans(priv), REPLY_STATISTICS_CMD,
					      CMD_ASYNC,
					       sizeof(struct iwl_statistics_cmd),
					       &statistics_cmd);
	else
		return iwl_trans_send_cmd_pdu(trans(priv), REPLY_STATISTICS_CMD,
					CMD_SYNC,
					sizeof(struct iwl_statistics_cmd),
					&statistics_cmd);
}

int iwl_mac_conf_tx(struct ieee80211_hw *hw, u16 queue,
			   const struct ieee80211_tx_queue_params *params)
{
	struct iwl_priv *priv = hw->priv;
	struct iwl_rxon_context *ctx;
	unsigned long flags;
	int q;

	IWL_DEBUG_MAC80211(priv, "enter\n");

	if (!iwl_is_ready_rf(priv->shrd)) {
		IWL_DEBUG_MAC80211(priv, "leave - RF not ready\n");
		return -EIO;
	}

	if (queue >= AC_NUM) {
		IWL_DEBUG_MAC80211(priv, "leave - queue >= AC_NUM %d\n", queue);
		return 0;
	}

	q = AC_NUM - 1 - queue;

	spin_lock_irqsave(&priv->shrd->lock, flags);

	/*
	 * MULTI-FIXME
	 * This may need to be done per interface in nl80211/cfg80211/mac80211.
	 */
	for_each_context(priv, ctx) {
		ctx->qos_data.def_qos_parm.ac[q].cw_min =
			cpu_to_le16(params->cw_min);
		ctx->qos_data.def_qos_parm.ac[q].cw_max =
			cpu_to_le16(params->cw_max);
		ctx->qos_data.def_qos_parm.ac[q].aifsn = params->aifs;
		ctx->qos_data.def_qos_parm.ac[q].edca_txop =
				cpu_to_le16((params->txop * 32));

		ctx->qos_data.def_qos_parm.ac[q].reserved1 = 0;
	}

	spin_unlock_irqrestore(&priv->shrd->lock, flags);

	IWL_DEBUG_MAC80211(priv, "leave\n");
	return 0;
}

int iwl_mac_tx_last_beacon(struct ieee80211_hw *hw)
{
	struct iwl_priv *priv = hw->priv;

	return priv->ibss_manager == IWL_IBSS_MANAGER;
}

static int iwl_set_mode(struct iwl_priv *priv, struct iwl_rxon_context *ctx)
{
	iwl_connection_init_rx_config(priv, ctx);

	iwlagn_set_rxon_chain(priv, ctx);

	return iwlagn_commit_rxon(priv, ctx);
}

static int iwl_setup_interface(struct iwl_priv *priv,
			       struct iwl_rxon_context *ctx)
{
	struct ieee80211_vif *vif = ctx->vif;
	int err;

	lockdep_assert_held(&priv->shrd->mutex);

	/*
	 * This variable will be correct only when there's just
	 * a single context, but all code using it is for hardware
	 * that supports only one context.
	 */
	priv->iw_mode = vif->type;

	ctx->is_active = true;

	err = iwl_set_mode(priv, ctx);
	if (err) {
		if (!ctx->always_active)
			ctx->is_active = false;
		return err;
	}

	if (priv->cfg->bt_params && priv->cfg->bt_params->advanced_bt_coexist &&
	    vif->type == NL80211_IFTYPE_ADHOC) {
		/*
		 * pretend to have high BT traffic as long as we
		 * are operating in IBSS mode, as this will cause
		 * the rate scaling etc. to behave as intended.
		 */
		priv->bt_traffic_load = IWL_BT_COEX_TRAFFIC_LOAD_HIGH;
	}

	return 0;
}

int iwl_mac_add_interface(struct ieee80211_hw *hw, struct ieee80211_vif *vif)
{
	struct iwl_priv *priv = hw->priv;
	struct iwl_vif_priv *vif_priv = (void *)vif->drv_priv;
	struct iwl_rxon_context *tmp, *ctx = NULL;
	int err;
	enum nl80211_iftype viftype = ieee80211_vif_type_p2p(vif);

	IWL_DEBUG_MAC80211(priv, "enter: type %d, addr %pM\n",
			   viftype, vif->addr);

	cancel_delayed_work_sync(&priv->hw_roc_disable_work);

	mutex_lock(&priv->shrd->mutex);

	iwlagn_disable_roc(priv);

	if (!iwl_is_ready_rf(priv->shrd)) {
		IWL_WARN(priv, "Try to add interface when device not ready\n");
		err = -EINVAL;
		goto out;
	}

	for_each_context(priv, tmp) {
		u32 possible_modes =
			tmp->interface_modes | tmp->exclusive_interface_modes;

		if (tmp->vif) {
			/* check if this busy context is exclusive */
			if (tmp->exclusive_interface_modes &
						BIT(tmp->vif->type)) {
				err = -EINVAL;
				goto out;
			}
			continue;
		}

		if (!(possible_modes & BIT(viftype)))
			continue;

		/* have maybe usable context w/o interface */
		ctx = tmp;
		break;
	}

	if (!ctx) {
		err = -EOPNOTSUPP;
		goto out;
	}

	vif_priv->ctx = ctx;
	ctx->vif = vif;

	err = iwl_setup_interface(priv, ctx);
	if (!err)
		goto out;

	ctx->vif = NULL;
	priv->iw_mode = NL80211_IFTYPE_STATION;
 out:
	mutex_unlock(&priv->shrd->mutex);

	IWL_DEBUG_MAC80211(priv, "leave\n");
	return err;
}

static void iwl_teardown_interface(struct iwl_priv *priv,
				   struct ieee80211_vif *vif,
				   bool mode_change)
{
	struct iwl_rxon_context *ctx = iwl_rxon_ctx_from_vif(vif);

	lockdep_assert_held(&priv->shrd->mutex);

	if (priv->scan_vif == vif) {
		iwl_scan_cancel_timeout(priv, 200);
		iwl_force_scan_end(priv);
	}

	if (!mode_change) {
		iwl_set_mode(priv, ctx);
		if (!ctx->always_active)
			ctx->is_active = false;
	}

	/*
	 * When removing the IBSS interface, overwrite the
	 * BT traffic load with the stored one from the last
	 * notification, if any. If this is a device that
	 * doesn't implement this, this has no effect since
	 * both values are the same and zero.
	 */
	if (vif->type == NL80211_IFTYPE_ADHOC)
		priv->bt_traffic_load = priv->last_bt_traffic_load;
}

void iwl_mac_remove_interface(struct ieee80211_hw *hw,
			      struct ieee80211_vif *vif)
{
	struct iwl_priv *priv = hw->priv;
	struct iwl_rxon_context *ctx = iwl_rxon_ctx_from_vif(vif);

	IWL_DEBUG_MAC80211(priv, "enter\n");

	mutex_lock(&priv->shrd->mutex);

	if (WARN_ON(ctx->vif != vif)) {
		struct iwl_rxon_context *tmp;
		IWL_ERR(priv, "ctx->vif = %p, vif = %p\n", ctx->vif, vif);
		for_each_context(priv, tmp)
			IWL_ERR(priv, "\tID = %d:\tctx = %p\tctx->vif = %p\n",
				tmp->ctxid, tmp, tmp->vif);
	}
	ctx->vif = NULL;

	iwl_teardown_interface(priv, vif, false);

	mutex_unlock(&priv->shrd->mutex);

	IWL_DEBUG_MAC80211(priv, "leave\n");

}

#ifdef CONFIG_IWLWIFI_DEBUGFS

#define IWL_TRAFFIC_DUMP_SIZE	(IWL_TRAFFIC_ENTRY_SIZE * IWL_TRAFFIC_ENTRIES)

void iwl_reset_traffic_log(struct iwl_priv *priv)
{
	priv->tx_traffic_idx = 0;
	priv->rx_traffic_idx = 0;
	if (priv->tx_traffic)
		memset(priv->tx_traffic, 0, IWL_TRAFFIC_DUMP_SIZE);
	if (priv->rx_traffic)
		memset(priv->rx_traffic, 0, IWL_TRAFFIC_DUMP_SIZE);
}

int iwl_alloc_traffic_mem(struct iwl_priv *priv)
{
	u32 traffic_size = IWL_TRAFFIC_DUMP_SIZE;

	if (iwl_get_debug_level(priv->shrd) & IWL_DL_TX) {
		if (!priv->tx_traffic) {
			priv->tx_traffic =
				kzalloc(traffic_size, GFP_KERNEL);
			if (!priv->tx_traffic)
				return -ENOMEM;
		}
	}
	if (iwl_get_debug_level(priv->shrd) & IWL_DL_RX) {
		if (!priv->rx_traffic) {
			priv->rx_traffic =
				kzalloc(traffic_size, GFP_KERNEL);
			if (!priv->rx_traffic)
				return -ENOMEM;
		}
	}
	iwl_reset_traffic_log(priv);
	return 0;
}

void iwl_free_traffic_mem(struct iwl_priv *priv)
{
	kfree(priv->tx_traffic);
	priv->tx_traffic = NULL;

	kfree(priv->rx_traffic);
	priv->rx_traffic = NULL;
}

void iwl_dbg_log_tx_data_frame(struct iwl_priv *priv,
		      u16 length, struct ieee80211_hdr *header)
{
	__le16 fc;
	u16 len;

	if (likely(!(iwl_get_debug_level(priv->shrd) & IWL_DL_TX)))
		return;

	if (!priv->tx_traffic)
		return;

	fc = header->frame_control;
	if (ieee80211_is_data(fc)) {
		len = (length > IWL_TRAFFIC_ENTRY_SIZE)
		       ? IWL_TRAFFIC_ENTRY_SIZE : length;
		memcpy((priv->tx_traffic +
		       (priv->tx_traffic_idx * IWL_TRAFFIC_ENTRY_SIZE)),
		       header, len);
		priv->tx_traffic_idx =
			(priv->tx_traffic_idx + 1) % IWL_TRAFFIC_ENTRIES;
	}
}

void iwl_dbg_log_rx_data_frame(struct iwl_priv *priv,
		      u16 length, struct ieee80211_hdr *header)
{
	__le16 fc;
	u16 len;

	if (likely(!(iwl_get_debug_level(priv->shrd) & IWL_DL_RX)))
		return;

	if (!priv->rx_traffic)
		return;

	fc = header->frame_control;
	if (ieee80211_is_data(fc)) {
		len = (length > IWL_TRAFFIC_ENTRY_SIZE)
		       ? IWL_TRAFFIC_ENTRY_SIZE : length;
		memcpy((priv->rx_traffic +
		       (priv->rx_traffic_idx * IWL_TRAFFIC_ENTRY_SIZE)),
		       header, len);
		priv->rx_traffic_idx =
			(priv->rx_traffic_idx + 1) % IWL_TRAFFIC_ENTRIES;
	}
}

const char *get_mgmt_string(int cmd)
{
	switch (cmd) {
		IWL_CMD(MANAGEMENT_ASSOC_REQ);
		IWL_CMD(MANAGEMENT_ASSOC_RESP);
		IWL_CMD(MANAGEMENT_REASSOC_REQ);
		IWL_CMD(MANAGEMENT_REASSOC_RESP);
		IWL_CMD(MANAGEMENT_PROBE_REQ);
		IWL_CMD(MANAGEMENT_PROBE_RESP);
		IWL_CMD(MANAGEMENT_BEACON);
		IWL_CMD(MANAGEMENT_ATIM);
		IWL_CMD(MANAGEMENT_DISASSOC);
		IWL_CMD(MANAGEMENT_AUTH);
		IWL_CMD(MANAGEMENT_DEAUTH);
		IWL_CMD(MANAGEMENT_ACTION);
	default:
		return "UNKNOWN";

	}
}

const char *get_ctrl_string(int cmd)
{
	switch (cmd) {
		IWL_CMD(CONTROL_BACK_REQ);
		IWL_CMD(CONTROL_BACK);
		IWL_CMD(CONTROL_PSPOLL);
		IWL_CMD(CONTROL_RTS);
		IWL_CMD(CONTROL_CTS);
		IWL_CMD(CONTROL_ACK);
		IWL_CMD(CONTROL_CFEND);
		IWL_CMD(CONTROL_CFENDACK);
	default:
		return "UNKNOWN";

	}
}

void iwl_clear_traffic_stats(struct iwl_priv *priv)
{
	memset(&priv->tx_stats, 0, sizeof(struct traffic_stats));
	memset(&priv->rx_stats, 0, sizeof(struct traffic_stats));
}

/*
 * if CONFIG_IWLWIFI_DEBUGFS defined, iwl_update_stats function will
 * record all the MGMT, CTRL and DATA pkt for both TX and Rx pass.
 * Use debugFs to display the rx/rx_statistics
 * if CONFIG_IWLWIFI_DEBUGFS not being defined, then no MGMT and CTRL
 * information will be recorded, but DATA pkt still will be recorded
 * for the reason of iwl_led.c need to control the led blinking based on
 * number of tx and rx data.
 *
 */
void iwl_update_stats(struct iwl_priv *priv, bool is_tx, __le16 fc, u16 len)
{
	struct traffic_stats	*stats;

	if (is_tx)
		stats = &priv->tx_stats;
	else
		stats = &priv->rx_stats;

	if (ieee80211_is_mgmt(fc)) {
		switch (fc & cpu_to_le16(IEEE80211_FCTL_STYPE)) {
		case cpu_to_le16(IEEE80211_STYPE_ASSOC_REQ):
			stats->mgmt[MANAGEMENT_ASSOC_REQ]++;
			break;
		case cpu_to_le16(IEEE80211_STYPE_ASSOC_RESP):
			stats->mgmt[MANAGEMENT_ASSOC_RESP]++;
			break;
		case cpu_to_le16(IEEE80211_STYPE_REASSOC_REQ):
			stats->mgmt[MANAGEMENT_REASSOC_REQ]++;
			break;
		case cpu_to_le16(IEEE80211_STYPE_REASSOC_RESP):
			stats->mgmt[MANAGEMENT_REASSOC_RESP]++;
			break;
		case cpu_to_le16(IEEE80211_STYPE_PROBE_REQ):
			stats->mgmt[MANAGEMENT_PROBE_REQ]++;
			break;
		case cpu_to_le16(IEEE80211_STYPE_PROBE_RESP):
			stats->mgmt[MANAGEMENT_PROBE_RESP]++;
			break;
		case cpu_to_le16(IEEE80211_STYPE_BEACON):
			stats->mgmt[MANAGEMENT_BEACON]++;
			break;
		case cpu_to_le16(IEEE80211_STYPE_ATIM):
			stats->mgmt[MANAGEMENT_ATIM]++;
			break;
		case cpu_to_le16(IEEE80211_STYPE_DISASSOC):
			stats->mgmt[MANAGEMENT_DISASSOC]++;
			break;
		case cpu_to_le16(IEEE80211_STYPE_AUTH):
			stats->mgmt[MANAGEMENT_AUTH]++;
			break;
		case cpu_to_le16(IEEE80211_STYPE_DEAUTH):
			stats->mgmt[MANAGEMENT_DEAUTH]++;
			break;
		case cpu_to_le16(IEEE80211_STYPE_ACTION):
			stats->mgmt[MANAGEMENT_ACTION]++;
			break;
		}
	} else if (ieee80211_is_ctl(fc)) {
		switch (fc & cpu_to_le16(IEEE80211_FCTL_STYPE)) {
		case cpu_to_le16(IEEE80211_STYPE_BACK_REQ):
			stats->ctrl[CONTROL_BACK_REQ]++;
			break;
		case cpu_to_le16(IEEE80211_STYPE_BACK):
			stats->ctrl[CONTROL_BACK]++;
			break;
		case cpu_to_le16(IEEE80211_STYPE_PSPOLL):
			stats->ctrl[CONTROL_PSPOLL]++;
			break;
		case cpu_to_le16(IEEE80211_STYPE_RTS):
			stats->ctrl[CONTROL_RTS]++;
			break;
		case cpu_to_le16(IEEE80211_STYPE_CTS):
			stats->ctrl[CONTROL_CTS]++;
			break;
		case cpu_to_le16(IEEE80211_STYPE_ACK):
			stats->ctrl[CONTROL_ACK]++;
			break;
		case cpu_to_le16(IEEE80211_STYPE_CFEND):
			stats->ctrl[CONTROL_CFEND]++;
			break;
		case cpu_to_le16(IEEE80211_STYPE_CFENDACK):
			stats->ctrl[CONTROL_CFENDACK]++;
			break;
		}
	} else {
		/* data */
		stats->data_cnt++;
		stats->data_bytes += len;
	}
}
#endif

static void iwl_force_rf_reset(struct iwl_priv *priv)
{
	if (test_bit(STATUS_EXIT_PENDING, &priv->shrd->status))
		return;

	if (!iwl_is_any_associated(priv)) {
		IWL_DEBUG_SCAN(priv, "force reset rejected: not associated\n");
		return;
	}
	/*
	 * There is no easy and better way to force reset the radio,
	 * the only known method is switching channel which will force to
	 * reset and tune the radio.
	 * Use internal short scan (single channel) operation to should
	 * achieve this objective.
	 * Driver should reset the radio when number of consecutive missed
	 * beacon, or any other uCode error condition detected.
	 */
	IWL_DEBUG_INFO(priv, "perform radio reset.\n");
	iwl_internal_short_hw_scan(priv);
}


int iwl_force_reset(struct iwl_priv *priv, int mode, bool external)
{
	struct iwl_force_reset *force_reset;

	if (test_bit(STATUS_EXIT_PENDING, &priv->shrd->status))
		return -EINVAL;

	if (mode >= IWL_MAX_FORCE_RESET) {
		IWL_DEBUG_INFO(priv, "invalid reset request.\n");
		return -EINVAL;
	}
	force_reset = &priv->force_reset[mode];
	force_reset->reset_request_count++;
	if (!external) {
		if (force_reset->last_force_reset_jiffies &&
		    time_after(force_reset->last_force_reset_jiffies +
		    force_reset->reset_duration, jiffies)) {
			IWL_DEBUG_INFO(priv, "force reset rejected\n");
			force_reset->reset_reject_count++;
			return -EAGAIN;
		}
	}
	force_reset->reset_success_count++;
	force_reset->last_force_reset_jiffies = jiffies;
	IWL_DEBUG_INFO(priv, "perform force reset (%d)\n", mode);
	switch (mode) {
	case IWL_RF_RESET:
		iwl_force_rf_reset(priv);
		break;
	case IWL_FW_RESET:
		/*
		 * if the request is from external(ex: debugfs),
		 * then always perform the request in regardless the module
		 * parameter setting
		 * if the request is from internal (uCode error or driver
		 * detect failure), then fw_restart module parameter
		 * need to be check before performing firmware reload
		 */
		if (!external && !iwlagn_mod_params.restart_fw) {
			IWL_DEBUG_INFO(priv, "Cancel firmware reload based on "
				       "module parameter setting\n");
			break;
		}
		IWL_ERR(priv, "On demand firmware reload\n");
		iwlagn_fw_error(priv, true);
		break;
	}
	return 0;
}

int iwl_mac_change_interface(struct ieee80211_hw *hw, struct ieee80211_vif *vif,
			     enum nl80211_iftype newtype, bool newp2p)
{
	struct iwl_priv *priv = hw->priv;
	struct iwl_rxon_context *ctx = iwl_rxon_ctx_from_vif(vif);
	struct iwl_rxon_context *bss_ctx = &priv->contexts[IWL_RXON_CTX_BSS];
	struct iwl_rxon_context *tmp;
	enum nl80211_iftype newviftype = newtype;
	u32 interface_modes;
	int err;

	newtype = ieee80211_iftype_p2p(newtype, newp2p);

	mutex_lock(&priv->shrd->mutex);

	if (!ctx->vif || !iwl_is_ready_rf(priv->shrd)) {
		/*
		 * Huh? But wait ... this can maybe happen when
		 * we're in the middle of a firmware restart!
		 */
		err = -EBUSY;
		goto out;
	}

	interface_modes = ctx->interface_modes | ctx->exclusive_interface_modes;

	if (!(interface_modes & BIT(newtype))) {
		err = -EBUSY;
		goto out;
	}

	/*
	 * Refuse a change that should be done by moving from the PAN
	 * context to the BSS context instead, if the BSS context is
	 * available and can support the new interface type.
	 */
	if (ctx->ctxid == IWL_RXON_CTX_PAN && !bss_ctx->vif &&
	    (bss_ctx->interface_modes & BIT(newtype) ||
	     bss_ctx->exclusive_interface_modes & BIT(newtype))) {
		BUILD_BUG_ON(NUM_IWL_RXON_CTX != 2);
		err = -EBUSY;
		goto out;
	}

	if (ctx->exclusive_interface_modes & BIT(newtype)) {
		for_each_context(priv, tmp) {
			if (ctx == tmp)
				continue;

			if (!tmp->vif)
				continue;

			/*
			 * The current mode switch would be exclusive, but
			 * another context is active ... refuse the switch.
			 */
			err = -EBUSY;
			goto out;
		}
	}

	/* success */
	iwl_teardown_interface(priv, vif, true);
	vif->type = newviftype;
	vif->p2p = newp2p;
	err = iwl_setup_interface(priv, ctx);
	WARN_ON(err);
	/*
	 * We've switched internally, but submitting to the
	 * device may have failed for some reason. Mask this
	 * error, because otherwise mac80211 will not switch
	 * (and set the interface type back) and we'll be
	 * out of sync with it.
	 */
	err = 0;

 out:
	mutex_unlock(&priv->shrd->mutex);
	return err;
}

static inline int iwl_check_stuck_queue(struct iwl_priv *priv, int txq)
{
	if (iwl_trans_check_stuck_queue(trans(priv), txq)) {
		int ret = iwl_force_reset(priv, IWL_FW_RESET, false);
		return (ret == -EAGAIN) ? 0 : 1;
	}
	return 0;
}

/*
 * Making watchdog tick be a quarter of timeout assure we will
 * discover the queue hung between timeout and 1.25*timeout
 */
#define IWL_WD_TICK(timeout) ((timeout) / 4)

/*
 * Watchdog timer callback, we check each tx queue for stuck, if if hung
 * we reset the firmware. If everything is fine just rearm the timer.
 */
void iwl_bg_watchdog(unsigned long data)
{
	struct iwl_priv *priv = (struct iwl_priv *)data;
	int cnt;
	unsigned long timeout;

	if (test_bit(STATUS_EXIT_PENDING, &priv->shrd->status))
		return;

	timeout = priv->cfg->base_params->wd_timeout;
	if (timeout == 0)
		return;

	/* monitor and check for stuck cmd queue */
	if (iwl_check_stuck_queue(priv, priv->shrd->cmd_queue))
		return;

	/* monitor and check for other stuck queues */
	if (iwl_is_any_associated(priv)) {
		for (cnt = 0; cnt < hw_params(priv).max_txq_num; cnt++) {
			/* skip as we already checked the command queue */
			if (cnt == priv->shrd->cmd_queue)
				continue;
			if (iwl_check_stuck_queue(priv, cnt))
				return;
		}
	}

	mod_timer(&priv->watchdog, jiffies +
		  msecs_to_jiffies(IWL_WD_TICK(timeout)));
}

void iwl_setup_watchdog(struct iwl_priv *priv)
{
	unsigned int timeout = priv->cfg->base_params->wd_timeout;

	if (timeout && !iwlagn_mod_params.wd_disable)
		mod_timer(&priv->watchdog,
			  jiffies + msecs_to_jiffies(IWL_WD_TICK(timeout)));
	else
		del_timer(&priv->watchdog);
}

/*
 * extended beacon time format
 * time in usec will be changed into a 32-bit value in extended:internal format
 * the extended part is the beacon counts
 * the internal part is the time in usec within one beacon interval
 */
u32 iwl_usecs_to_beacons(struct iwl_priv *priv, u32 usec, u32 beacon_interval)
{
	u32 quot;
	u32 rem;
	u32 interval = beacon_interval * TIME_UNIT;

	if (!interval || !usec)
		return 0;

	quot = (usec / interval) &
		(iwl_beacon_time_mask_high(priv, IWLAGN_EXT_BEACON_TIME_POS) >>
		IWLAGN_EXT_BEACON_TIME_POS);
	rem = (usec % interval) & iwl_beacon_time_mask_low(priv,
				   IWLAGN_EXT_BEACON_TIME_POS);

	return (quot << IWLAGN_EXT_BEACON_TIME_POS) + rem;
}

/* base is usually what we get from ucode with each received frame,
 * the same as HW timer counter counting down
 */
__le32 iwl_add_beacon_time(struct iwl_priv *priv, u32 base,
			   u32 addon, u32 beacon_interval)
{
	u32 base_low = base & iwl_beacon_time_mask_low(priv,
				IWLAGN_EXT_BEACON_TIME_POS);
	u32 addon_low = addon & iwl_beacon_time_mask_low(priv,
				IWLAGN_EXT_BEACON_TIME_POS);
	u32 interval = beacon_interval * TIME_UNIT;
	u32 res = (base & iwl_beacon_time_mask_high(priv,
				IWLAGN_EXT_BEACON_TIME_POS)) +
				(addon & iwl_beacon_time_mask_high(priv,
				IWLAGN_EXT_BEACON_TIME_POS));

	if (base_low > addon_low)
		res += base_low - addon_low;
	else if (base_low < addon_low) {
		res += interval + base_low - addon_low;
		res += (1 << IWLAGN_EXT_BEACON_TIME_POS);
	} else
		res += (1 << IWLAGN_EXT_BEACON_TIME_POS);

	return cpu_to_le32(res);
}

void iwl_start_tx_ba_trans_ready(struct iwl_priv *priv,
				 enum iwl_rxon_context_id ctx,
				 u8 sta_id, u8 tid)
{
	struct ieee80211_vif *vif;
	u8 *addr = priv->stations[sta_id].sta.sta.addr;

	if (ctx == NUM_IWL_RXON_CTX)
		ctx = priv->stations[sta_id].ctxid;
	vif = priv->contexts[ctx].vif;

	ieee80211_start_tx_ba_cb_irqsafe(vif, addr, tid);
}

void iwl_stop_tx_ba_trans_ready(struct iwl_priv *priv,
				enum iwl_rxon_context_id ctx,
				u8 sta_id, u8 tid)
{
	struct ieee80211_vif *vif;
	u8 *addr = priv->stations[sta_id].sta.sta.addr;

	if (ctx == NUM_IWL_RXON_CTX)
		ctx = priv->stations[sta_id].ctxid;
	vif = priv->contexts[ctx].vif;

	ieee80211_stop_tx_ba_cb_irqsafe(vif, addr, tid);
}

void iwl_set_hw_rfkill_state(struct iwl_priv *priv, bool state)
{
	wiphy_rfkill_set_hw_state(priv->hw->wiphy, state);
}

void iwl_nic_config(struct iwl_priv *priv)
{
	priv->cfg->lib->nic_config(priv);

<<<<<<< HEAD
=======
}

void iwl_free_skb(struct iwl_priv *priv, struct sk_buff *skb)
{
	struct ieee80211_tx_info *info;

	info = IEEE80211_SKB_CB(skb);
	kmem_cache_free(priv->tx_cmd_pool, (info->driver_data[1]));
	dev_kfree_skb_any(skb);
}

void iwl_stop_sw_queue(struct iwl_priv *priv, u8 ac)
{
	ieee80211_stop_queue(priv->hw, ac);
}

void iwl_wake_sw_queue(struct iwl_priv *priv, u8 ac)
{
	ieee80211_wake_queue(priv->hw, ac);
>>>>>>> 86512136
}<|MERGE_RESOLUTION|>--- conflicted
+++ resolved
@@ -817,12 +817,8 @@
 }
 
 #ifdef CONFIG_IWLWIFI_DEBUG
-<<<<<<< HEAD
-void iwl_print_rx_config_cmd(struct iwl_priv *priv, u8 ctxid)
-=======
 void iwl_print_rx_config_cmd(struct iwl_priv *priv,
 			     enum iwl_rxon_context_id ctxid)
->>>>>>> 86512136
 {
 	struct iwl_rxon_context *ctx = &priv->contexts[ctxid];
 	struct iwl_rxon_cmd *rxon = &ctx->staging;
@@ -873,11 +869,7 @@
 	 * commands by clearing the ready bit */
 	clear_bit(STATUS_READY, &priv->shrd->status);
 
-<<<<<<< HEAD
-	wake_up_interruptible(&priv->shrd->wait_command_queue);
-=======
 	wake_up(&priv->shrd->wait_command_queue);
->>>>>>> 86512136
 
 	if (!ondemand) {
 		/*
@@ -1889,8 +1881,6 @@
 {
 	priv->cfg->lib->nic_config(priv);
 
-<<<<<<< HEAD
-=======
 }
 
 void iwl_free_skb(struct iwl_priv *priv, struct sk_buff *skb)
@@ -1910,5 +1900,4 @@
 void iwl_wake_sw_queue(struct iwl_priv *priv, u8 ac)
 {
 	ieee80211_wake_queue(priv->hw, ac);
->>>>>>> 86512136
 }