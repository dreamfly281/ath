/*
 * Copyright (c) 2006 Chelsio, Inc. All rights reserved.
 *
 * This software is available to you under a choice of one of two
 * licenses.  You may choose to be licensed under the terms of the GNU
 * General Public License (GPL) Version 2, available from the file
 * COPYING in the main directory of this source tree, or the
 * OpenIB.org BSD license below:
 *
 *     Redistribution and use in source and binary forms, with or
 *     without modification, are permitted provided that the following
 *     conditions are met:
 *
 *      - Redistributions of source code must retain the above
 *        copyright notice, this list of conditions and the following
 *        disclaimer.
 *
 *      - Redistributions in binary form must reproduce the above
 *        copyright notice, this list of conditions and the following
 *        disclaimer in the documentation and/or other materials
 *        provided with the distribution.
 *
 * THE SOFTWARE IS PROVIDED "AS IS", WITHOUT WARRANTY OF ANY KIND,
 * EXPRESS OR IMPLIED, INCLUDING BUT NOT LIMITED TO THE WARRANTIES OF
 * MERCHANTABILITY, FITNESS FOR A PARTICULAR PURPOSE AND
 * NONINFRINGEMENT. IN NO EVENT SHALL THE AUTHORS OR COPYRIGHT HOLDERS
 * BE LIABLE FOR ANY CLAIM, DAMAGES OR OTHER LIABILITY, WHETHER IN AN
 * ACTION OF CONTRACT, TORT OR OTHERWISE, ARISING FROM, OUT OF OR IN
 * CONNECTION WITH THE SOFTWARE OR THE USE OR OTHER DEALINGS IN THE
 * SOFTWARE.
 */
#include <linux/module.h>
#include <linux/list.h>
#include <linux/slab.h>
#include <linux/workqueue.h>
#include <linux/skbuff.h>
#include <linux/timer.h>
#include <linux/notifier.h>
#include <linux/inetdevice.h>

#include <net/neighbour.h>
#include <net/netevent.h>
#include <net/route.h>

#include "tcb.h"
#include "cxgb3_offload.h"
#include "iwch.h"
#include "iwch_provider.h"
#include "iwch_cm.h"

static char *states[] = {
	"idle",
	"listen",
	"connecting",
	"mpa_wait_req",
	"mpa_req_sent",
	"mpa_req_rcvd",
	"mpa_rep_sent",
	"fpdu_mode",
	"aborting",
	"closing",
	"moribund",
	"dead",
	NULL,
};

int peer2peer = 0;
module_param(peer2peer, int, 0644);
MODULE_PARM_DESC(peer2peer, "Support peer2peer ULPs (default=0)");

static int ep_timeout_secs = 60;
module_param(ep_timeout_secs, int, 0644);
MODULE_PARM_DESC(ep_timeout_secs, "CM Endpoint operation timeout "
				   "in seconds (default=60)");

static int mpa_rev = 1;
module_param(mpa_rev, int, 0644);
MODULE_PARM_DESC(mpa_rev, "MPA Revision, 0 supports amso1100, "
		 "1 is spec compliant. (default=1)");

static int markers_enabled = 0;
module_param(markers_enabled, int, 0644);
MODULE_PARM_DESC(markers_enabled, "Enable MPA MARKERS (default(0)=disabled)");

static int crc_enabled = 1;
module_param(crc_enabled, int, 0644);
MODULE_PARM_DESC(crc_enabled, "Enable MPA CRC (default(1)=enabled)");

static int rcv_win = 256 * 1024;
module_param(rcv_win, int, 0644);
MODULE_PARM_DESC(rcv_win, "TCP receive window in bytes (default=256)");

static int snd_win = 32 * 1024;
module_param(snd_win, int, 0644);
MODULE_PARM_DESC(snd_win, "TCP send window in bytes (default=32KB)");

static unsigned int nocong = 0;
module_param(nocong, uint, 0644);
MODULE_PARM_DESC(nocong, "Turn off congestion control (default=0)");

static unsigned int cong_flavor = 1;
module_param(cong_flavor, uint, 0644);
MODULE_PARM_DESC(cong_flavor, "TCP Congestion control flavor (default=1)");

static struct workqueue_struct *workq;

static struct sk_buff_head rxq;

static struct sk_buff *get_skb(struct sk_buff *skb, int len, gfp_t gfp);
static void ep_timeout(unsigned long arg);
static void connect_reply_upcall(struct iwch_ep *ep, int status);

static void start_ep_timer(struct iwch_ep *ep)
{
	PDBG("%s ep %p\n", __func__, ep);
	if (timer_pending(&ep->timer)) {
		PDBG("%s stopped / restarted timer ep %p\n", __func__, ep);
		del_timer_sync(&ep->timer);
	} else
		get_ep(&ep->com);
	ep->timer.expires = jiffies + ep_timeout_secs * HZ;
	ep->timer.data = (unsigned long)ep;
	ep->timer.function = ep_timeout;
	add_timer(&ep->timer);
}

static void stop_ep_timer(struct iwch_ep *ep)
{
	PDBG("%s ep %p\n", __func__, ep);
	if (!timer_pending(&ep->timer)) {
		printk(KERN_ERR "%s timer stopped when its not running!  ep %p state %u\n",
			__func__, ep, ep->com.state);
		WARN_ON(1);
		return;
	}
	del_timer_sync(&ep->timer);
	put_ep(&ep->com);
}

static int iwch_l2t_send(struct t3cdev *tdev, struct sk_buff *skb, struct l2t_entry *l2e)
{
	int	error = 0;
	struct cxio_rdev *rdev;

	rdev = (struct cxio_rdev *)tdev->ulp;
	if (cxio_fatal_error(rdev)) {
		kfree_skb(skb);
		return -EIO;
	}
	error = l2t_send(tdev, skb, l2e);
	if (error < 0)
		kfree_skb(skb);
	return error;
}

int iwch_cxgb3_ofld_send(struct t3cdev *tdev, struct sk_buff *skb)
{
	int	error = 0;
	struct cxio_rdev *rdev;

	rdev = (struct cxio_rdev *)tdev->ulp;
	if (cxio_fatal_error(rdev)) {
		kfree_skb(skb);
		return -EIO;
	}
	error = cxgb3_ofld_send(tdev, skb);
	if (error < 0)
		kfree_skb(skb);
	return error;
}

static void release_tid(struct t3cdev *tdev, u32 hwtid, struct sk_buff *skb)
{
	struct cpl_tid_release *req;

	skb = get_skb(skb, sizeof *req, GFP_KERNEL);
	if (!skb)
		return;
	req = (struct cpl_tid_release *) skb_put(skb, sizeof(*req));
	req->wr.wr_hi = htonl(V_WR_OP(FW_WROPCODE_FORWARD));
	OPCODE_TID(req) = htonl(MK_OPCODE_TID(CPL_TID_RELEASE, hwtid));
	skb->priority = CPL_PRIORITY_SETUP;
	iwch_cxgb3_ofld_send(tdev, skb);
	return;
}

int iwch_quiesce_tid(struct iwch_ep *ep)
{
	struct cpl_set_tcb_field *req;
	struct sk_buff *skb = get_skb(NULL, sizeof(*req), GFP_KERNEL);

	if (!skb)
		return -ENOMEM;
	req = (struct cpl_set_tcb_field *) skb_put(skb, sizeof(*req));
	req->wr.wr_hi = htonl(V_WR_OP(FW_WROPCODE_FORWARD));
	req->wr.wr_lo = htonl(V_WR_TID(ep->hwtid));
	OPCODE_TID(req) = htonl(MK_OPCODE_TID(CPL_SET_TCB_FIELD, ep->hwtid));
	req->reply = 0;
	req->cpu_idx = 0;
	req->word = htons(W_TCB_RX_QUIESCE);
	req->mask = cpu_to_be64(1ULL << S_TCB_RX_QUIESCE);
	req->val = cpu_to_be64(1 << S_TCB_RX_QUIESCE);

	skb->priority = CPL_PRIORITY_DATA;
	return iwch_cxgb3_ofld_send(ep->com.tdev, skb);
}

int iwch_resume_tid(struct iwch_ep *ep)
{
	struct cpl_set_tcb_field *req;
	struct sk_buff *skb = get_skb(NULL, sizeof(*req), GFP_KERNEL);

	if (!skb)
		return -ENOMEM;
	req = (struct cpl_set_tcb_field *) skb_put(skb, sizeof(*req));
	req->wr.wr_hi = htonl(V_WR_OP(FW_WROPCODE_FORWARD));
	req->wr.wr_lo = htonl(V_WR_TID(ep->hwtid));
	OPCODE_TID(req) = htonl(MK_OPCODE_TID(CPL_SET_TCB_FIELD, ep->hwtid));
	req->reply = 0;
	req->cpu_idx = 0;
	req->word = htons(W_TCB_RX_QUIESCE);
	req->mask = cpu_to_be64(1ULL << S_TCB_RX_QUIESCE);
	req->val = 0;

	skb->priority = CPL_PRIORITY_DATA;
	return iwch_cxgb3_ofld_send(ep->com.tdev, skb);
}

static void set_emss(struct iwch_ep *ep, u16 opt)
{
	PDBG("%s ep %p opt %u\n", __func__, ep, opt);
	ep->emss = T3C_DATA(ep->com.tdev)->mtus[G_TCPOPT_MSS(opt)] - 40;
	if (G_TCPOPT_TSTAMP(opt))
		ep->emss -= 12;
	if (ep->emss < 128)
		ep->emss = 128;
	PDBG("emss=%d\n", ep->emss);
}

static enum iwch_ep_state state_read(struct iwch_ep_common *epc)
{
	unsigned long flags;
	enum iwch_ep_state state;

	spin_lock_irqsave(&epc->lock, flags);
	state = epc->state;
	spin_unlock_irqrestore(&epc->lock, flags);
	return state;
}

static void __state_set(struct iwch_ep_common *epc, enum iwch_ep_state new)
{
	epc->state = new;
}

static void state_set(struct iwch_ep_common *epc, enum iwch_ep_state new)
{
	unsigned long flags;

	spin_lock_irqsave(&epc->lock, flags);
	PDBG("%s - %s -> %s\n", __func__, states[epc->state], states[new]);
	__state_set(epc, new);
	spin_unlock_irqrestore(&epc->lock, flags);
	return;
}

static void *alloc_ep(int size, gfp_t gfp)
{
	struct iwch_ep_common *epc;

	epc = kzalloc(size, gfp);
	if (epc) {
		kref_init(&epc->kref);
		spin_lock_init(&epc->lock);
		init_waitqueue_head(&epc->waitq);
	}
	PDBG("%s alloc ep %p\n", __func__, epc);
	return epc;
}

void __free_ep(struct kref *kref)
{
	struct iwch_ep *ep;
	ep = container_of(container_of(kref, struct iwch_ep_common, kref),
			  struct iwch_ep, com);
	PDBG("%s ep %p state %s\n", __func__, ep, states[state_read(&ep->com)]);
	if (test_bit(RELEASE_RESOURCES, &ep->com.flags)) {
		cxgb3_remove_tid(ep->com.tdev, (void *)ep, ep->hwtid);
		dst_release(ep->dst);
		l2t_release(ep->com.tdev, ep->l2t);
	}
	kfree(ep);
}

static void release_ep_resources(struct iwch_ep *ep)
{
	PDBG("%s ep %p tid %d\n", __func__, ep, ep->hwtid);
	set_bit(RELEASE_RESOURCES, &ep->com.flags);
	put_ep(&ep->com);
}

static int status2errno(int status)
{
	switch (status) {
	case CPL_ERR_NONE:
		return 0;
	case CPL_ERR_CONN_RESET:
		return -ECONNRESET;
	case CPL_ERR_ARP_MISS:
		return -EHOSTUNREACH;
	case CPL_ERR_CONN_TIMEDOUT:
		return -ETIMEDOUT;
	case CPL_ERR_TCAM_FULL:
		return -ENOMEM;
	case CPL_ERR_CONN_EXIST:
		return -EADDRINUSE;
	default:
		return -EIO;
	}
}

/*
 * Try and reuse skbs already allocated...
 */
static struct sk_buff *get_skb(struct sk_buff *skb, int len, gfp_t gfp)
{
	if (skb && !skb_is_nonlinear(skb) && !skb_cloned(skb)) {
		skb_trim(skb, 0);
		skb_get(skb);
	} else {
		skb = alloc_skb(len, gfp);
	}
	return skb;
}

static struct rtable *find_route(struct t3cdev *dev, __be32 local_ip,
				 __be32 peer_ip, __be16 local_port,
				 __be16 peer_port, u8 tos)
{
	struct rtable *rt;
	struct flowi4 fl4;

	rt = ip_route_output_ports(&init_net, &fl4, NULL, peer_ip, local_ip,
				   peer_port, local_port, IPPROTO_TCP,
				   tos, 0);
	if (IS_ERR(rt))
		return NULL;
	return rt;
}

static unsigned int find_best_mtu(const struct t3c_data *d, unsigned short mtu)
{
	int i = 0;

	while (i < d->nmtus - 1 && d->mtus[i + 1] <= mtu)
		++i;
	return i;
}

static void arp_failure_discard(struct t3cdev *dev, struct sk_buff *skb)
{
	PDBG("%s t3cdev %p\n", __func__, dev);
	kfree_skb(skb);
}

/*
 * Handle an ARP failure for an active open.
 */
static void act_open_req_arp_failure(struct t3cdev *dev, struct sk_buff *skb)
{
	printk(KERN_ERR MOD "ARP failure duing connect\n");
	kfree_skb(skb);
}

/*
 * Handle an ARP failure for a CPL_ABORT_REQ.  Change it into a no RST variant
 * and send it along.
 */
static void abort_arp_failure(struct t3cdev *dev, struct sk_buff *skb)
{
	struct cpl_abort_req *req = cplhdr(skb);

	PDBG("%s t3cdev %p\n", __func__, dev);
	req->cmd = CPL_ABORT_NO_RST;
	iwch_cxgb3_ofld_send(dev, skb);
}

static int send_halfclose(struct iwch_ep *ep, gfp_t gfp)
{
	struct cpl_close_con_req *req;
	struct sk_buff *skb;

	PDBG("%s ep %p\n", __func__, ep);
	skb = get_skb(NULL, sizeof(*req), gfp);
	if (!skb) {
		printk(KERN_ERR MOD "%s - failed to alloc skb\n", __func__);
		return -ENOMEM;
	}
	skb->priority = CPL_PRIORITY_DATA;
	set_arp_failure_handler(skb, arp_failure_discard);
	req = (struct cpl_close_con_req *) skb_put(skb, sizeof(*req));
	req->wr.wr_hi = htonl(V_WR_OP(FW_WROPCODE_OFLD_CLOSE_CON));
	req->wr.wr_lo = htonl(V_WR_TID(ep->hwtid));
	OPCODE_TID(req) = htonl(MK_OPCODE_TID(CPL_CLOSE_CON_REQ, ep->hwtid));
	return iwch_l2t_send(ep->com.tdev, skb, ep->l2t);
}

static int send_abort(struct iwch_ep *ep, struct sk_buff *skb, gfp_t gfp)
{
	struct cpl_abort_req *req;

	PDBG("%s ep %p\n", __func__, ep);
	skb = get_skb(skb, sizeof(*req), gfp);
	if (!skb) {
		printk(KERN_ERR MOD "%s - failed to alloc skb.\n",
		       __func__);
		return -ENOMEM;
	}
	skb->priority = CPL_PRIORITY_DATA;
	set_arp_failure_handler(skb, abort_arp_failure);
	req = (struct cpl_abort_req *) skb_put(skb, sizeof(*req));
	req->wr.wr_hi = htonl(V_WR_OP(FW_WROPCODE_OFLD_HOST_ABORT_CON_REQ));
	req->wr.wr_lo = htonl(V_WR_TID(ep->hwtid));
	OPCODE_TID(req) = htonl(MK_OPCODE_TID(CPL_ABORT_REQ, ep->hwtid));
	req->cmd = CPL_ABORT_SEND_RST;
	return iwch_l2t_send(ep->com.tdev, skb, ep->l2t);
}

static int send_connect(struct iwch_ep *ep)
{
	struct cpl_act_open_req *req;
	struct sk_buff *skb;
	u32 opt0h, opt0l, opt2;
	unsigned int mtu_idx;
	int wscale;

	PDBG("%s ep %p\n", __func__, ep);

	skb = get_skb(NULL, sizeof(*req), GFP_KERNEL);
	if (!skb) {
		printk(KERN_ERR MOD "%s - failed to alloc skb.\n",
		       __func__);
		return -ENOMEM;
	}
	mtu_idx = find_best_mtu(T3C_DATA(ep->com.tdev), dst_mtu(ep->dst));
	wscale = compute_wscale(rcv_win);
	opt0h = V_NAGLE(0) |
	    V_NO_CONG(nocong) |
	    V_KEEP_ALIVE(1) |
	    F_TCAM_BYPASS |
	    V_WND_SCALE(wscale) |
	    V_MSS_IDX(mtu_idx) |
	    V_L2T_IDX(ep->l2t->idx) | V_TX_CHANNEL(ep->l2t->smt_idx);
	opt0l = V_TOS((ep->tos >> 2) & M_TOS) | V_RCV_BUFSIZ(rcv_win>>10);
	opt2 = F_RX_COALESCE_VALID | V_RX_COALESCE(0) | V_FLAVORS_VALID(1) |
	       V_CONG_CONTROL_FLAVOR(cong_flavor);
	skb->priority = CPL_PRIORITY_SETUP;
	set_arp_failure_handler(skb, act_open_req_arp_failure);

	req = (struct cpl_act_open_req *) skb_put(skb, sizeof(*req));
	req->wr.wr_hi = htonl(V_WR_OP(FW_WROPCODE_FORWARD));
	OPCODE_TID(req) = htonl(MK_OPCODE_TID(CPL_ACT_OPEN_REQ, ep->atid));
	req->local_port = ep->com.local_addr.sin_port;
	req->peer_port = ep->com.remote_addr.sin_port;
	req->local_ip = ep->com.local_addr.sin_addr.s_addr;
	req->peer_ip = ep->com.remote_addr.sin_addr.s_addr;
	req->opt0h = htonl(opt0h);
	req->opt0l = htonl(opt0l);
	req->params = 0;
	req->opt2 = htonl(opt2);
	return iwch_l2t_send(ep->com.tdev, skb, ep->l2t);
}

static void send_mpa_req(struct iwch_ep *ep, struct sk_buff *skb)
{
	int mpalen;
	struct tx_data_wr *req;
	struct mpa_message *mpa;
	int len;

	PDBG("%s ep %p pd_len %d\n", __func__, ep, ep->plen);

	BUG_ON(skb_cloned(skb));

	mpalen = sizeof(*mpa) + ep->plen;
	if (skb->data + mpalen + sizeof(*req) > skb_end_pointer(skb)) {
		kfree_skb(skb);
		skb=alloc_skb(mpalen + sizeof(*req), GFP_KERNEL);
		if (!skb) {
			connect_reply_upcall(ep, -ENOMEM);
			return;
		}
	}
	skb_trim(skb, 0);
	skb_reserve(skb, sizeof(*req));
	skb_put(skb, mpalen);
	skb->priority = CPL_PRIORITY_DATA;
	mpa = (struct mpa_message *) skb->data;
	memset(mpa, 0, sizeof(*mpa));
	memcpy(mpa->key, MPA_KEY_REQ, sizeof(mpa->key));
	mpa->flags = (crc_enabled ? MPA_CRC : 0) |
		     (markers_enabled ? MPA_MARKERS : 0);
	mpa->private_data_size = htons(ep->plen);
	mpa->revision = mpa_rev;

	if (ep->plen)
		memcpy(mpa->private_data, ep->mpa_pkt + sizeof(*mpa), ep->plen);

	/*
	 * Reference the mpa skb.  This ensures the data area
	 * will remain in memory until the hw acks the tx.
	 * Function tx_ack() will deref it.
	 */
	skb_get(skb);
	set_arp_failure_handler(skb, arp_failure_discard);
	skb_reset_transport_header(skb);
	len = skb->len;
	req = (struct tx_data_wr *) skb_push(skb, sizeof(*req));
	req->wr_hi = htonl(V_WR_OP(FW_WROPCODE_OFLD_TX_DATA)|F_WR_COMPL);
	req->wr_lo = htonl(V_WR_TID(ep->hwtid));
	req->len = htonl(len);
	req->param = htonl(V_TX_PORT(ep->l2t->smt_idx) |
			   V_TX_SNDBUF(snd_win>>15));
	req->flags = htonl(F_TX_INIT);
	req->sndseq = htonl(ep->snd_seq);
	BUG_ON(ep->mpa_skb);
	ep->mpa_skb = skb;
	iwch_l2t_send(ep->com.tdev, skb, ep->l2t);
	start_ep_timer(ep);
	state_set(&ep->com, MPA_REQ_SENT);
	return;
}

static int send_mpa_reject(struct iwch_ep *ep, const void *pdata, u8 plen)
{
	int mpalen;
	struct tx_data_wr *req;
	struct mpa_message *mpa;
	struct sk_buff *skb;

	PDBG("%s ep %p plen %d\n", __func__, ep, plen);

	mpalen = sizeof(*mpa) + plen;

	skb = get_skb(NULL, mpalen + sizeof(*req), GFP_KERNEL);
	if (!skb) {
		printk(KERN_ERR MOD "%s - cannot alloc skb!\n", __func__);
		return -ENOMEM;
	}
	skb_reserve(skb, sizeof(*req));
	mpa = (struct mpa_message *) skb_put(skb, mpalen);
	memset(mpa, 0, sizeof(*mpa));
	memcpy(mpa->key, MPA_KEY_REP, sizeof(mpa->key));
	mpa->flags = MPA_REJECT;
	mpa->revision = mpa_rev;
	mpa->private_data_size = htons(plen);
	if (plen)
		memcpy(mpa->private_data, pdata, plen);

	/*
	 * Reference the mpa skb again.  This ensures the data area
	 * will remain in memory until the hw acks the tx.
	 * Function tx_ack() will deref it.
	 */
	skb_get(skb);
	skb->priority = CPL_PRIORITY_DATA;
	set_arp_failure_handler(skb, arp_failure_discard);
	skb_reset_transport_header(skb);
	req = (struct tx_data_wr *) skb_push(skb, sizeof(*req));
	req->wr_hi = htonl(V_WR_OP(FW_WROPCODE_OFLD_TX_DATA)|F_WR_COMPL);
	req->wr_lo = htonl(V_WR_TID(ep->hwtid));
	req->len = htonl(mpalen);
	req->param = htonl(V_TX_PORT(ep->l2t->smt_idx) |
			   V_TX_SNDBUF(snd_win>>15));
	req->flags = htonl(F_TX_INIT);
	req->sndseq = htonl(ep->snd_seq);
	BUG_ON(ep->mpa_skb);
	ep->mpa_skb = skb;
	return iwch_l2t_send(ep->com.tdev, skb, ep->l2t);
}

static int send_mpa_reply(struct iwch_ep *ep, const void *pdata, u8 plen)
{
	int mpalen;
	struct tx_data_wr *req;
	struct mpa_message *mpa;
	int len;
	struct sk_buff *skb;

	PDBG("%s ep %p plen %d\n", __func__, ep, plen);

	mpalen = sizeof(*mpa) + plen;

	skb = get_skb(NULL, mpalen + sizeof(*req), GFP_KERNEL);
	if (!skb) {
		printk(KERN_ERR MOD "%s - cannot alloc skb!\n", __func__);
		return -ENOMEM;
	}
	skb->priority = CPL_PRIORITY_DATA;
	skb_reserve(skb, sizeof(*req));
	mpa = (struct mpa_message *) skb_put(skb, mpalen);
	memset(mpa, 0, sizeof(*mpa));
	memcpy(mpa->key, MPA_KEY_REP, sizeof(mpa->key));
	mpa->flags = (ep->mpa_attr.crc_enabled ? MPA_CRC : 0) |
		     (markers_enabled ? MPA_MARKERS : 0);
	mpa->revision = mpa_rev;
	mpa->private_data_size = htons(plen);
	if (plen)
		memcpy(mpa->private_data, pdata, plen);

	/*
	 * Reference the mpa skb.  This ensures the data area
	 * will remain in memory until the hw acks the tx.
	 * Function tx_ack() will deref it.
	 */
	skb_get(skb);
	set_arp_failure_handler(skb, arp_failure_discard);
	skb_reset_transport_header(skb);
	len = skb->len;
	req = (struct tx_data_wr *) skb_push(skb, sizeof(*req));
	req->wr_hi = htonl(V_WR_OP(FW_WROPCODE_OFLD_TX_DATA)|F_WR_COMPL);
	req->wr_lo = htonl(V_WR_TID(ep->hwtid));
	req->len = htonl(len);
	req->param = htonl(V_TX_PORT(ep->l2t->smt_idx) |
			   V_TX_SNDBUF(snd_win>>15));
	req->flags = htonl(F_TX_INIT);
	req->sndseq = htonl(ep->snd_seq);
	ep->mpa_skb = skb;
	state_set(&ep->com, MPA_REP_SENT);
	return iwch_l2t_send(ep->com.tdev, skb, ep->l2t);
}

static int act_establish(struct t3cdev *tdev, struct sk_buff *skb, void *ctx)
{
	struct iwch_ep *ep = ctx;
	struct cpl_act_establish *req = cplhdr(skb);
	unsigned int tid = GET_TID(req);

	PDBG("%s ep %p tid %d\n", __func__, ep, tid);

	dst_confirm(ep->dst);

	/* setup the hwtid for this connection */
	ep->hwtid = tid;
	cxgb3_insert_tid(ep->com.tdev, &t3c_client, ep, tid);

	ep->snd_seq = ntohl(req->snd_isn);
	ep->rcv_seq = ntohl(req->rcv_isn);

	set_emss(ep, ntohs(req->tcp_opt));

	/* dealloc the atid */
	cxgb3_free_atid(ep->com.tdev, ep->atid);

	/* start MPA negotiation */
	send_mpa_req(ep, skb);

	return 0;
}

static void abort_connection(struct iwch_ep *ep, struct sk_buff *skb, gfp_t gfp)
{
	PDBG("%s ep %p\n", __FILE__, ep);
	state_set(&ep->com, ABORTING);
	send_abort(ep, skb, gfp);
}

static void close_complete_upcall(struct iwch_ep *ep)
{
	struct iw_cm_event event;

	PDBG("%s ep %p\n", __func__, ep);
	memset(&event, 0, sizeof(event));
	event.event = IW_CM_EVENT_CLOSE;
	if (ep->com.cm_id) {
		PDBG("close complete delivered ep %p cm_id %p tid %d\n",
		     ep, ep->com.cm_id, ep->hwtid);
		ep->com.cm_id->event_handler(ep->com.cm_id, &event);
		ep->com.cm_id->rem_ref(ep->com.cm_id);
		ep->com.cm_id = NULL;
		ep->com.qp = NULL;
	}
}

static void peer_close_upcall(struct iwch_ep *ep)
{
	struct iw_cm_event event;

	PDBG("%s ep %p\n", __func__, ep);
	memset(&event, 0, sizeof(event));
	event.event = IW_CM_EVENT_DISCONNECT;
	if (ep->com.cm_id) {
		PDBG("peer close delivered ep %p cm_id %p tid %d\n",
		     ep, ep->com.cm_id, ep->hwtid);
		ep->com.cm_id->event_handler(ep->com.cm_id, &event);
	}
}

static void peer_abort_upcall(struct iwch_ep *ep)
{
	struct iw_cm_event event;

	PDBG("%s ep %p\n", __func__, ep);
	memset(&event, 0, sizeof(event));
	event.event = IW_CM_EVENT_CLOSE;
	event.status = -ECONNRESET;
	if (ep->com.cm_id) {
		PDBG("abort delivered ep %p cm_id %p tid %d\n", ep,
		     ep->com.cm_id, ep->hwtid);
		ep->com.cm_id->event_handler(ep->com.cm_id, &event);
		ep->com.cm_id->rem_ref(ep->com.cm_id);
		ep->com.cm_id = NULL;
		ep->com.qp = NULL;
	}
}

static void connect_reply_upcall(struct iwch_ep *ep, int status)
{
	struct iw_cm_event event;

	PDBG("%s ep %p status %d\n", __func__, ep, status);
	memset(&event, 0, sizeof(event));
	event.event = IW_CM_EVENT_CONNECT_REPLY;
	event.status = status;
	event.local_addr = ep->com.local_addr;
	event.remote_addr = ep->com.remote_addr;

	if ((status == 0) || (status == -ECONNREFUSED)) {
		event.private_data_len = ep->plen;
		event.private_data = ep->mpa_pkt + sizeof(struct mpa_message);
	}
	if (ep->com.cm_id) {
		PDBG("%s ep %p tid %d status %d\n", __func__, ep,
		     ep->hwtid, status);
		ep->com.cm_id->event_handler(ep->com.cm_id, &event);
	}
	if (status < 0) {
		ep->com.cm_id->rem_ref(ep->com.cm_id);
		ep->com.cm_id = NULL;
		ep->com.qp = NULL;
	}
}

static void connect_request_upcall(struct iwch_ep *ep)
{
	struct iw_cm_event event;

	PDBG("%s ep %p tid %d\n", __func__, ep, ep->hwtid);
	memset(&event, 0, sizeof(event));
	event.event = IW_CM_EVENT_CONNECT_REQUEST;
	event.local_addr = ep->com.local_addr;
	event.remote_addr = ep->com.remote_addr;
	event.private_data_len = ep->plen;
	event.private_data = ep->mpa_pkt + sizeof(struct mpa_message);
	event.provider_data = ep;
	/*
	 * Until ird/ord negotiation via MPAv2 support is added, send max
	 * supported values
	 */
	event.ird = event.ord = 8;
	if (state_read(&ep->parent_ep->com) != DEAD) {
		get_ep(&ep->com);
		ep->parent_ep->com.cm_id->event_handler(
						ep->parent_ep->com.cm_id,
						&event);
	}
	put_ep(&ep->parent_ep->com);
	ep->parent_ep = NULL;
}

static void established_upcall(struct iwch_ep *ep)
{
	struct iw_cm_event event;

	PDBG("%s ep %p\n", __func__, ep);
	memset(&event, 0, sizeof(event));
	event.event = IW_CM_EVENT_ESTABLISHED;
	/*
	 * Until ird/ord negotiation via MPAv2 support is added, send max
	 * supported values
	 */
	event.ird = event.ord = 8;
	if (ep->com.cm_id) {
		PDBG("%s ep %p tid %d\n", __func__, ep, ep->hwtid);
		ep->com.cm_id->event_handler(ep->com.cm_id, &event);
	}
}

static int update_rx_credits(struct iwch_ep *ep, u32 credits)
{
	struct cpl_rx_data_ack *req;
	struct sk_buff *skb;

	PDBG("%s ep %p credits %u\n", __func__, ep, credits);
	skb = get_skb(NULL, sizeof(*req), GFP_KERNEL);
	if (!skb) {
		printk(KERN_ERR MOD "update_rx_credits - cannot alloc skb!\n");
		return 0;
	}

	req = (struct cpl_rx_data_ack *) skb_put(skb, sizeof(*req));
	req->wr.wr_hi = htonl(V_WR_OP(FW_WROPCODE_FORWARD));
	OPCODE_TID(req) = htonl(MK_OPCODE_TID(CPL_RX_DATA_ACK, ep->hwtid));
	req->credit_dack = htonl(V_RX_CREDITS(credits) | V_RX_FORCE_ACK(1));
	skb->priority = CPL_PRIORITY_ACK;
	iwch_cxgb3_ofld_send(ep->com.tdev, skb);
	return credits;
}

static void process_mpa_reply(struct iwch_ep *ep, struct sk_buff *skb)
{
	struct mpa_message *mpa;
	u16 plen;
	struct iwch_qp_attributes attrs;
	enum iwch_qp_attr_mask mask;
	int err;

	PDBG("%s ep %p\n", __func__, ep);

	/*
	 * Stop mpa timer.  If it expired, then the state has
	 * changed and we bail since ep_timeout already aborted
	 * the connection.
	 */
	stop_ep_timer(ep);
	if (state_read(&ep->com) != MPA_REQ_SENT)
		return;

	/*
	 * If we get more than the supported amount of private data
	 * then we must fail this connection.
	 */
	if (ep->mpa_pkt_len + skb->len > sizeof(ep->mpa_pkt)) {
		err = -EINVAL;
		goto err;
	}

	/*
	 * copy the new data into our accumulation buffer.
	 */
	skb_copy_from_linear_data(skb, &(ep->mpa_pkt[ep->mpa_pkt_len]),
				  skb->len);
	ep->mpa_pkt_len += skb->len;

	/*
	 * if we don't even have the mpa message, then bail.
	 */
	if (ep->mpa_pkt_len < sizeof(*mpa))
		return;
	mpa = (struct mpa_message *) ep->mpa_pkt;

	/* Validate MPA header. */
	if (mpa->revision != mpa_rev) {
		err = -EPROTO;
		goto err;
	}
	if (memcmp(mpa->key, MPA_KEY_REP, sizeof(mpa->key))) {
		err = -EPROTO;
		goto err;
	}

	plen = ntohs(mpa->private_data_size);

	/*
	 * Fail if there's too much private data.
	 */
	if (plen > MPA_MAX_PRIVATE_DATA) {
		err = -EPROTO;
		goto err;
	}

	/*
	 * If plen does not account for pkt size
	 */
	if (ep->mpa_pkt_len > (sizeof(*mpa) + plen)) {
		err = -EPROTO;
		goto err;
	}

	ep->plen = (u8) plen;

	/*
	 * If we don't have all the pdata yet, then bail.
	 * We'll continue process when more data arrives.
	 */
	if (ep->mpa_pkt_len < (sizeof(*mpa) + plen))
		return;

	if (mpa->flags & MPA_REJECT) {
		err = -ECONNREFUSED;
		goto err;
	}

	/*
	 * If we get here we have accumulated the entire mpa
	 * start reply message including private data. And
	 * the MPA header is valid.
	 */
	state_set(&ep->com, FPDU_MODE);
	ep->mpa_attr.initiator = 1;
	ep->mpa_attr.crc_enabled = (mpa->flags & MPA_CRC) | crc_enabled ? 1 : 0;
	ep->mpa_attr.recv_marker_enabled = markers_enabled;
	ep->mpa_attr.xmit_marker_enabled = mpa->flags & MPA_MARKERS ? 1 : 0;
	ep->mpa_attr.version = mpa_rev;
	PDBG("%s - crc_enabled=%d, recv_marker_enabled=%d, "
	     "xmit_marker_enabled=%d, version=%d\n", __func__,
	     ep->mpa_attr.crc_enabled, ep->mpa_attr.recv_marker_enabled,
	     ep->mpa_attr.xmit_marker_enabled, ep->mpa_attr.version);

	attrs.mpa_attr = ep->mpa_attr;
	attrs.max_ird = ep->ird;
	attrs.max_ord = ep->ord;
	attrs.llp_stream_handle = ep;
	attrs.next_state = IWCH_QP_STATE_RTS;

	mask = IWCH_QP_ATTR_NEXT_STATE |
	    IWCH_QP_ATTR_LLP_STREAM_HANDLE | IWCH_QP_ATTR_MPA_ATTR |
	    IWCH_QP_ATTR_MAX_IRD | IWCH_QP_ATTR_MAX_ORD;

	/* bind QP and TID with INIT_WR */
	err = iwch_modify_qp(ep->com.qp->rhp,
			     ep->com.qp, mask, &attrs, 1);
	if (err)
		goto err;

	if (peer2peer && iwch_rqes_posted(ep->com.qp) == 0) {
		iwch_post_zb_read(ep);
	}

	goto out;
err:
	abort_connection(ep, skb, GFP_KERNEL);
out:
	connect_reply_upcall(ep, err);
	return;
}

static void process_mpa_request(struct iwch_ep *ep, struct sk_buff *skb)
{
	struct mpa_message *mpa;
	u16 plen;

	PDBG("%s ep %p\n", __func__, ep);

	/*
	 * Stop mpa timer.  If it expired, then the state has
	 * changed and we bail since ep_timeout already aborted
	 * the connection.
	 */
	stop_ep_timer(ep);
	if (state_read(&ep->com) != MPA_REQ_WAIT)
		return;

	/*
	 * If we get more than the supported amount of private data
	 * then we must fail this connection.
	 */
	if (ep->mpa_pkt_len + skb->len > sizeof(ep->mpa_pkt)) {
		abort_connection(ep, skb, GFP_KERNEL);
		return;
	}

	PDBG("%s enter (%s line %u)\n", __func__, __FILE__, __LINE__);

	/*
	 * Copy the new data into our accumulation buffer.
	 */
	skb_copy_from_linear_data(skb, &(ep->mpa_pkt[ep->mpa_pkt_len]),
				  skb->len);
	ep->mpa_pkt_len += skb->len;

	/*
	 * If we don't even have the mpa message, then bail.
	 * We'll continue process when more data arrives.
	 */
	if (ep->mpa_pkt_len < sizeof(*mpa))
		return;
	PDBG("%s enter (%s line %u)\n", __func__, __FILE__, __LINE__);
	mpa = (struct mpa_message *) ep->mpa_pkt;

	/*
	 * Validate MPA Header.
	 */
	if (mpa->revision != mpa_rev) {
		abort_connection(ep, skb, GFP_KERNEL);
		return;
	}

	if (memcmp(mpa->key, MPA_KEY_REQ, sizeof(mpa->key))) {
		abort_connection(ep, skb, GFP_KERNEL);
		return;
	}

	plen = ntohs(mpa->private_data_size);

	/*
	 * Fail if there's too much private data.
	 */
	if (plen > MPA_MAX_PRIVATE_DATA) {
		abort_connection(ep, skb, GFP_KERNEL);
		return;
	}

	/*
	 * If plen does not account for pkt size
	 */
	if (ep->mpa_pkt_len > (sizeof(*mpa) + plen)) {
		abort_connection(ep, skb, GFP_KERNEL);
		return;
	}
	ep->plen = (u8) plen;

	/*
	 * If we don't have all the pdata yet, then bail.
	 */
	if (ep->mpa_pkt_len < (sizeof(*mpa) + plen))
		return;

	/*
	 * If we get here we have accumulated the entire mpa
	 * start reply message including private data.
	 */
	ep->mpa_attr.initiator = 0;
	ep->mpa_attr.crc_enabled = (mpa->flags & MPA_CRC) | crc_enabled ? 1 : 0;
	ep->mpa_attr.recv_marker_enabled = markers_enabled;
	ep->mpa_attr.xmit_marker_enabled = mpa->flags & MPA_MARKERS ? 1 : 0;
	ep->mpa_attr.version = mpa_rev;
	PDBG("%s - crc_enabled=%d, recv_marker_enabled=%d, "
	     "xmit_marker_enabled=%d, version=%d\n", __func__,
	     ep->mpa_attr.crc_enabled, ep->mpa_attr.recv_marker_enabled,
	     ep->mpa_attr.xmit_marker_enabled, ep->mpa_attr.version);

	state_set(&ep->com, MPA_REQ_RCVD);

	/* drive upcall */
	connect_request_upcall(ep);
	return;
}

static int rx_data(struct t3cdev *tdev, struct sk_buff *skb, void *ctx)
{
	struct iwch_ep *ep = ctx;
	struct cpl_rx_data *hdr = cplhdr(skb);
	unsigned int dlen = ntohs(hdr->len);

	PDBG("%s ep %p dlen %u\n", __func__, ep, dlen);

	skb_pull(skb, sizeof(*hdr));
	skb_trim(skb, dlen);

	ep->rcv_seq += dlen;
	BUG_ON(ep->rcv_seq != (ntohl(hdr->seq) + dlen));

	switch (state_read(&ep->com)) {
	case MPA_REQ_SENT:
		process_mpa_reply(ep, skb);
		break;
	case MPA_REQ_WAIT:
		process_mpa_request(ep, skb);
		break;
	case MPA_REP_SENT:
		break;
	default:
		printk(KERN_ERR MOD "%s Unexpected streaming data."
		       " ep %p state %d tid %d\n",
		       __func__, ep, state_read(&ep->com), ep->hwtid);

		/*
		 * The ep will timeout and inform the ULP of the failure.
		 * See ep_timeout().
		 */
		break;
	}

	/* update RX credits */
	update_rx_credits(ep, dlen);

	return CPL_RET_BUF_DONE;
}

/*
 * Upcall from the adapter indicating data has been transmitted.
 * For us its just the single MPA request or reply.  We can now free
 * the skb holding the mpa message.
 */
static int tx_ack(struct t3cdev *tdev, struct sk_buff *skb, void *ctx)
{
	struct iwch_ep *ep = ctx;
	struct cpl_wr_ack *hdr = cplhdr(skb);
	unsigned int credits = ntohs(hdr->credits);
	unsigned long flags;
	int post_zb = 0;

	PDBG("%s ep %p credits %u\n", __func__, ep, credits);

	if (credits == 0) {
		PDBG("%s 0 credit ack  ep %p state %u\n",
		     __func__, ep, state_read(&ep->com));
		return CPL_RET_BUF_DONE;
	}

	spin_lock_irqsave(&ep->com.lock, flags);
	BUG_ON(credits != 1);
	dst_confirm(ep->dst);
	if (!ep->mpa_skb) {
		PDBG("%s rdma_init wr_ack ep %p state %u\n",
			__func__, ep, ep->com.state);
		if (ep->mpa_attr.initiator) {
			PDBG("%s initiator ep %p state %u\n",
				__func__, ep, ep->com.state);
			if (peer2peer && ep->com.state == FPDU_MODE)
				post_zb = 1;
		} else {
			PDBG("%s responder ep %p state %u\n",
				__func__, ep, ep->com.state);
			if (ep->com.state == MPA_REQ_RCVD) {
				ep->com.rpl_done = 1;
				wake_up(&ep->com.waitq);
			}
		}
	} else {
		PDBG("%s lsm ack ep %p state %u freeing skb\n",
			__func__, ep, ep->com.state);
		kfree_skb(ep->mpa_skb);
		ep->mpa_skb = NULL;
	}
	spin_unlock_irqrestore(&ep->com.lock, flags);
	if (post_zb)
		iwch_post_zb_read(ep);
	return CPL_RET_BUF_DONE;
}

static int abort_rpl(struct t3cdev *tdev, struct sk_buff *skb, void *ctx)
{
	struct iwch_ep *ep = ctx;
	unsigned long flags;
	int release = 0;

	PDBG("%s ep %p\n", __func__, ep);
	BUG_ON(!ep);

	/*
	 * We get 2 abort replies from the HW.  The first one must
	 * be ignored except for scribbling that we need one more.
	 */
	if (!test_and_set_bit(ABORT_REQ_IN_PROGRESS, &ep->com.flags)) {
		return CPL_RET_BUF_DONE;
	}

	spin_lock_irqsave(&ep->com.lock, flags);
	switch (ep->com.state) {
	case ABORTING:
		close_complete_upcall(ep);
		__state_set(&ep->com, DEAD);
		release = 1;
		break;
	default:
		printk(KERN_ERR "%s ep %p state %d\n",
		     __func__, ep, ep->com.state);
		break;
	}
	spin_unlock_irqrestore(&ep->com.lock, flags);

	if (release)
		release_ep_resources(ep);
	return CPL_RET_BUF_DONE;
}

/*
 * Return whether a failed active open has allocated a TID
 */
static inline int act_open_has_tid(int status)
{
	return status != CPL_ERR_TCAM_FULL && status != CPL_ERR_CONN_EXIST &&
	       status != CPL_ERR_ARP_MISS;
}

static int act_open_rpl(struct t3cdev *tdev, struct sk_buff *skb, void *ctx)
{
	struct iwch_ep *ep = ctx;
	struct cpl_act_open_rpl *rpl = cplhdr(skb);

	PDBG("%s ep %p status %u errno %d\n", __func__, ep, rpl->status,
	     status2errno(rpl->status));
	connect_reply_upcall(ep, status2errno(rpl->status));
	state_set(&ep->com, DEAD);
	if (ep->com.tdev->type != T3A && act_open_has_tid(rpl->status))
		release_tid(ep->com.tdev, GET_TID(rpl), NULL);
	cxgb3_free_atid(ep->com.tdev, ep->atid);
	dst_release(ep->dst);
	l2t_release(ep->com.tdev, ep->l2t);
	put_ep(&ep->com);
	return CPL_RET_BUF_DONE;
}

static int listen_start(struct iwch_listen_ep *ep)
{
	struct sk_buff *skb;
	struct cpl_pass_open_req *req;

	PDBG("%s ep %p\n", __func__, ep);
	skb = get_skb(NULL, sizeof(*req), GFP_KERNEL);
	if (!skb) {
		printk(KERN_ERR MOD "t3c_listen_start failed to alloc skb!\n");
		return -ENOMEM;
	}

	req = (struct cpl_pass_open_req *) skb_put(skb, sizeof(*req));
	req->wr.wr_hi = htonl(V_WR_OP(FW_WROPCODE_FORWARD));
	OPCODE_TID(req) = htonl(MK_OPCODE_TID(CPL_PASS_OPEN_REQ, ep->stid));
	req->local_port = ep->com.local_addr.sin_port;
	req->local_ip = ep->com.local_addr.sin_addr.s_addr;
	req->peer_port = 0;
	req->peer_ip = 0;
	req->peer_netmask = 0;
	req->opt0h = htonl(F_DELACK | F_TCAM_BYPASS);
	req->opt0l = htonl(V_RCV_BUFSIZ(rcv_win>>10));
	req->opt1 = htonl(V_CONN_POLICY(CPL_CONN_POLICY_ASK));

	skb->priority = 1;
	return iwch_cxgb3_ofld_send(ep->com.tdev, skb);
}

static int pass_open_rpl(struct t3cdev *tdev, struct sk_buff *skb, void *ctx)
{
	struct iwch_listen_ep *ep = ctx;
	struct cpl_pass_open_rpl *rpl = cplhdr(skb);

	PDBG("%s ep %p status %d error %d\n", __func__, ep,
	     rpl->status, status2errno(rpl->status));
	ep->com.rpl_err = status2errno(rpl->status);
	ep->com.rpl_done = 1;
	wake_up(&ep->com.waitq);

	return CPL_RET_BUF_DONE;
}

static int listen_stop(struct iwch_listen_ep *ep)
{
	struct sk_buff *skb;
	struct cpl_close_listserv_req *req;

	PDBG("%s ep %p\n", __func__, ep);
	skb = get_skb(NULL, sizeof(*req), GFP_KERNEL);
	if (!skb) {
		printk(KERN_ERR MOD "%s - failed to alloc skb\n", __func__);
		return -ENOMEM;
	}
	req = (struct cpl_close_listserv_req *) skb_put(skb, sizeof(*req));
	req->wr.wr_hi = htonl(V_WR_OP(FW_WROPCODE_FORWARD));
	req->cpu_idx = 0;
	OPCODE_TID(req) = htonl(MK_OPCODE_TID(CPL_CLOSE_LISTSRV_REQ, ep->stid));
	skb->priority = 1;
	return iwch_cxgb3_ofld_send(ep->com.tdev, skb);
}

static int close_listsrv_rpl(struct t3cdev *tdev, struct sk_buff *skb,
			     void *ctx)
{
	struct iwch_listen_ep *ep = ctx;
	struct cpl_close_listserv_rpl *rpl = cplhdr(skb);

	PDBG("%s ep %p\n", __func__, ep);
	ep->com.rpl_err = status2errno(rpl->status);
	ep->com.rpl_done = 1;
	wake_up(&ep->com.waitq);
	return CPL_RET_BUF_DONE;
}

static void accept_cr(struct iwch_ep *ep, __be32 peer_ip, struct sk_buff *skb)
{
	struct cpl_pass_accept_rpl *rpl;
	unsigned int mtu_idx;
	u32 opt0h, opt0l, opt2;
	int wscale;

	PDBG("%s ep %p\n", __func__, ep);
	BUG_ON(skb_cloned(skb));
	skb_trim(skb, sizeof(*rpl));
	skb_get(skb);
	mtu_idx = find_best_mtu(T3C_DATA(ep->com.tdev), dst_mtu(ep->dst));
	wscale = compute_wscale(rcv_win);
	opt0h = V_NAGLE(0) |
	    V_NO_CONG(nocong) |
	    V_KEEP_ALIVE(1) |
	    F_TCAM_BYPASS |
	    V_WND_SCALE(wscale) |
	    V_MSS_IDX(mtu_idx) |
	    V_L2T_IDX(ep->l2t->idx) | V_TX_CHANNEL(ep->l2t->smt_idx);
	opt0l = V_TOS((ep->tos >> 2) & M_TOS) | V_RCV_BUFSIZ(rcv_win>>10);
	opt2 = F_RX_COALESCE_VALID | V_RX_COALESCE(0) | V_FLAVORS_VALID(1) |
	       V_CONG_CONTROL_FLAVOR(cong_flavor);

	rpl = cplhdr(skb);
	rpl->wr.wr_hi = htonl(V_WR_OP(FW_WROPCODE_FORWARD));
	OPCODE_TID(rpl) = htonl(MK_OPCODE_TID(CPL_PASS_ACCEPT_RPL, ep->hwtid));
	rpl->peer_ip = peer_ip;
	rpl->opt0h = htonl(opt0h);
	rpl->opt0l_status = htonl(opt0l | CPL_PASS_OPEN_ACCEPT);
	rpl->opt2 = htonl(opt2);
	rpl->rsvd = rpl->opt2;	/* workaround for HW bug */
	skb->priority = CPL_PRIORITY_SETUP;
	iwch_l2t_send(ep->com.tdev, skb, ep->l2t);

	return;
}

static void reject_cr(struct t3cdev *tdev, u32 hwtid, __be32 peer_ip,
		      struct sk_buff *skb)
{
	PDBG("%s t3cdev %p tid %u peer_ip %x\n", __func__, tdev, hwtid,
	     peer_ip);
	BUG_ON(skb_cloned(skb));
	skb_trim(skb, sizeof(struct cpl_tid_release));
	skb_get(skb);

	if (tdev->type != T3A)
		release_tid(tdev, hwtid, skb);
	else {
		struct cpl_pass_accept_rpl *rpl;

		rpl = cplhdr(skb);
		skb->priority = CPL_PRIORITY_SETUP;
		rpl->wr.wr_hi = htonl(V_WR_OP(FW_WROPCODE_FORWARD));
		OPCODE_TID(rpl) = htonl(MK_OPCODE_TID(CPL_PASS_ACCEPT_RPL,
						      hwtid));
		rpl->peer_ip = peer_ip;
		rpl->opt0h = htonl(F_TCAM_BYPASS);
		rpl->opt0l_status = htonl(CPL_PASS_OPEN_REJECT);
		rpl->opt2 = 0;
		rpl->rsvd = rpl->opt2;
		iwch_cxgb3_ofld_send(tdev, skb);
	}
}

static int pass_accept_req(struct t3cdev *tdev, struct sk_buff *skb, void *ctx)
{
	struct iwch_ep *child_ep, *parent_ep = ctx;
	struct cpl_pass_accept_req *req = cplhdr(skb);
	unsigned int hwtid = GET_TID(req);
	struct dst_entry *dst;
	struct l2t_entry *l2t;
	struct rtable *rt;
	struct iff_mac tim;

	PDBG("%s parent ep %p tid %u\n", __func__, parent_ep, hwtid);

	if (state_read(&parent_ep->com) != LISTEN) {
		printk(KERN_ERR "%s - listening ep not in LISTEN\n",
		       __func__);
		goto reject;
	}

	/*
	 * Find the netdev for this connection request.
	 */
	tim.mac_addr = req->dst_mac;
	tim.vlan_tag = ntohs(req->vlan_tag);
	if (tdev->ctl(tdev, GET_IFF_FROM_MAC, &tim) < 0 || !tim.dev) {
		printk(KERN_ERR "%s bad dst mac %pM\n",
			__func__, req->dst_mac);
		goto reject;
	}

	/* Find output route */
	rt = find_route(tdev,
			req->local_ip,
			req->peer_ip,
			req->local_port,
			req->peer_port, G_PASS_OPEN_TOS(ntohl(req->tos_tid)));
	if (!rt) {
		printk(KERN_ERR MOD "%s - failed to find dst entry!\n",
		       __func__);
		goto reject;
	}
	dst = &rt->dst;
<<<<<<< HEAD
	rcu_read_lock();
	neigh = dst_get_neighbour(dst);
	l2t = t3_l2t_get(tdev, neigh, neigh->dev);
	rcu_read_unlock();
=======
	l2t = t3_l2t_get(tdev, dst, NULL);
>>>>>>> a0afd4f7
	if (!l2t) {
		printk(KERN_ERR MOD "%s - failed to allocate l2t entry!\n",
		       __func__);
		dst_release(dst);
		goto reject;
	}
	child_ep = alloc_ep(sizeof(*child_ep), GFP_KERNEL);
	if (!child_ep) {
		printk(KERN_ERR MOD "%s - failed to allocate ep entry!\n",
		       __func__);
		l2t_release(tdev, l2t);
		dst_release(dst);
		goto reject;
	}
	state_set(&child_ep->com, CONNECTING);
	child_ep->com.tdev = tdev;
	child_ep->com.cm_id = NULL;
	child_ep->com.local_addr.sin_family = PF_INET;
	child_ep->com.local_addr.sin_port = req->local_port;
	child_ep->com.local_addr.sin_addr.s_addr = req->local_ip;
	child_ep->com.remote_addr.sin_family = PF_INET;
	child_ep->com.remote_addr.sin_port = req->peer_port;
	child_ep->com.remote_addr.sin_addr.s_addr = req->peer_ip;
	get_ep(&parent_ep->com);
	child_ep->parent_ep = parent_ep;
	child_ep->tos = G_PASS_OPEN_TOS(ntohl(req->tos_tid));
	child_ep->l2t = l2t;
	child_ep->dst = dst;
	child_ep->hwtid = hwtid;
	init_timer(&child_ep->timer);
	cxgb3_insert_tid(tdev, &t3c_client, child_ep, hwtid);
	accept_cr(child_ep, req->peer_ip, skb);
	goto out;
reject:
	reject_cr(tdev, hwtid, req->peer_ip, skb);
out:
	return CPL_RET_BUF_DONE;
}

static int pass_establish(struct t3cdev *tdev, struct sk_buff *skb, void *ctx)
{
	struct iwch_ep *ep = ctx;
	struct cpl_pass_establish *req = cplhdr(skb);

	PDBG("%s ep %p\n", __func__, ep);
	ep->snd_seq = ntohl(req->snd_isn);
	ep->rcv_seq = ntohl(req->rcv_isn);

	set_emss(ep, ntohs(req->tcp_opt));

	dst_confirm(ep->dst);
	state_set(&ep->com, MPA_REQ_WAIT);
	start_ep_timer(ep);

	return CPL_RET_BUF_DONE;
}

static int peer_close(struct t3cdev *tdev, struct sk_buff *skb, void *ctx)
{
	struct iwch_ep *ep = ctx;
	struct iwch_qp_attributes attrs;
	unsigned long flags;
	int disconnect = 1;
	int release = 0;

	PDBG("%s ep %p\n", __func__, ep);
	dst_confirm(ep->dst);

	spin_lock_irqsave(&ep->com.lock, flags);
	switch (ep->com.state) {
	case MPA_REQ_WAIT:
		__state_set(&ep->com, CLOSING);
		break;
	case MPA_REQ_SENT:
		__state_set(&ep->com, CLOSING);
		connect_reply_upcall(ep, -ECONNRESET);
		break;
	case MPA_REQ_RCVD:

		/*
		 * We're gonna mark this puppy DEAD, but keep
		 * the reference on it until the ULP accepts or
		 * rejects the CR. Also wake up anyone waiting
		 * in rdma connection migration (see iwch_accept_cr()).
		 */
		__state_set(&ep->com, CLOSING);
		ep->com.rpl_done = 1;
		ep->com.rpl_err = -ECONNRESET;
		PDBG("waking up ep %p\n", ep);
		wake_up(&ep->com.waitq);
		break;
	case MPA_REP_SENT:
		__state_set(&ep->com, CLOSING);
		ep->com.rpl_done = 1;
		ep->com.rpl_err = -ECONNRESET;
		PDBG("waking up ep %p\n", ep);
		wake_up(&ep->com.waitq);
		break;
	case FPDU_MODE:
		start_ep_timer(ep);
		__state_set(&ep->com, CLOSING);
		attrs.next_state = IWCH_QP_STATE_CLOSING;
		iwch_modify_qp(ep->com.qp->rhp, ep->com.qp,
			       IWCH_QP_ATTR_NEXT_STATE, &attrs, 1);
		peer_close_upcall(ep);
		break;
	case ABORTING:
		disconnect = 0;
		break;
	case CLOSING:
		__state_set(&ep->com, MORIBUND);
		disconnect = 0;
		break;
	case MORIBUND:
		stop_ep_timer(ep);
		if (ep->com.cm_id && ep->com.qp) {
			attrs.next_state = IWCH_QP_STATE_IDLE;
			iwch_modify_qp(ep->com.qp->rhp, ep->com.qp,
				       IWCH_QP_ATTR_NEXT_STATE, &attrs, 1);
		}
		close_complete_upcall(ep);
		__state_set(&ep->com, DEAD);
		release = 1;
		disconnect = 0;
		break;
	case DEAD:
		disconnect = 0;
		break;
	default:
		BUG_ON(1);
	}
	spin_unlock_irqrestore(&ep->com.lock, flags);
	if (disconnect)
		iwch_ep_disconnect(ep, 0, GFP_KERNEL);
	if (release)
		release_ep_resources(ep);
	return CPL_RET_BUF_DONE;
}

/*
 * Returns whether an ABORT_REQ_RSS message is a negative advice.
 */
static int is_neg_adv_abort(unsigned int status)
{
	return status == CPL_ERR_RTX_NEG_ADVICE ||
	       status == CPL_ERR_PERSIST_NEG_ADVICE;
}

static int peer_abort(struct t3cdev *tdev, struct sk_buff *skb, void *ctx)
{
	struct cpl_abort_req_rss *req = cplhdr(skb);
	struct iwch_ep *ep = ctx;
	struct cpl_abort_rpl *rpl;
	struct sk_buff *rpl_skb;
	struct iwch_qp_attributes attrs;
	int ret;
	int release = 0;
	unsigned long flags;

	if (is_neg_adv_abort(req->status)) {
		PDBG("%s neg_adv_abort ep %p tid %d\n", __func__, ep,
		     ep->hwtid);
		t3_l2t_send_event(ep->com.tdev, ep->l2t);
		return CPL_RET_BUF_DONE;
	}

	/*
	 * We get 2 peer aborts from the HW.  The first one must
	 * be ignored except for scribbling that we need one more.
	 */
	if (!test_and_set_bit(PEER_ABORT_IN_PROGRESS, &ep->com.flags)) {
		return CPL_RET_BUF_DONE;
	}

	spin_lock_irqsave(&ep->com.lock, flags);
	PDBG("%s ep %p state %u\n", __func__, ep, ep->com.state);
	switch (ep->com.state) {
	case CONNECTING:
		break;
	case MPA_REQ_WAIT:
		stop_ep_timer(ep);
		break;
	case MPA_REQ_SENT:
		stop_ep_timer(ep);
		connect_reply_upcall(ep, -ECONNRESET);
		break;
	case MPA_REP_SENT:
		ep->com.rpl_done = 1;
		ep->com.rpl_err = -ECONNRESET;
		PDBG("waking up ep %p\n", ep);
		wake_up(&ep->com.waitq);
		break;
	case MPA_REQ_RCVD:

		/*
		 * We're gonna mark this puppy DEAD, but keep
		 * the reference on it until the ULP accepts or
		 * rejects the CR. Also wake up anyone waiting
		 * in rdma connection migration (see iwch_accept_cr()).
		 */
		ep->com.rpl_done = 1;
		ep->com.rpl_err = -ECONNRESET;
		PDBG("waking up ep %p\n", ep);
		wake_up(&ep->com.waitq);
		break;
	case MORIBUND:
	case CLOSING:
		stop_ep_timer(ep);
		/*FALLTHROUGH*/
	case FPDU_MODE:
		if (ep->com.cm_id && ep->com.qp) {
			attrs.next_state = IWCH_QP_STATE_ERROR;
			ret = iwch_modify_qp(ep->com.qp->rhp,
				     ep->com.qp, IWCH_QP_ATTR_NEXT_STATE,
				     &attrs, 1);
			if (ret)
				printk(KERN_ERR MOD
				       "%s - qp <- error failed!\n",
				       __func__);
		}
		peer_abort_upcall(ep);
		break;
	case ABORTING:
		break;
	case DEAD:
		PDBG("%s PEER_ABORT IN DEAD STATE!!!!\n", __func__);
		spin_unlock_irqrestore(&ep->com.lock, flags);
		return CPL_RET_BUF_DONE;
	default:
		BUG_ON(1);
		break;
	}
	dst_confirm(ep->dst);
	if (ep->com.state != ABORTING) {
		__state_set(&ep->com, DEAD);
		release = 1;
	}
	spin_unlock_irqrestore(&ep->com.lock, flags);

	rpl_skb = get_skb(skb, sizeof(*rpl), GFP_KERNEL);
	if (!rpl_skb) {
		printk(KERN_ERR MOD "%s - cannot allocate skb!\n",
		       __func__);
		release = 1;
		goto out;
	}
	rpl_skb->priority = CPL_PRIORITY_DATA;
	rpl = (struct cpl_abort_rpl *) skb_put(rpl_skb, sizeof(*rpl));
	rpl->wr.wr_hi = htonl(V_WR_OP(FW_WROPCODE_OFLD_HOST_ABORT_CON_RPL));
	rpl->wr.wr_lo = htonl(V_WR_TID(ep->hwtid));
	OPCODE_TID(rpl) = htonl(MK_OPCODE_TID(CPL_ABORT_RPL, ep->hwtid));
	rpl->cmd = CPL_ABORT_NO_RST;
	iwch_cxgb3_ofld_send(ep->com.tdev, rpl_skb);
out:
	if (release)
		release_ep_resources(ep);
	return CPL_RET_BUF_DONE;
}

static int close_con_rpl(struct t3cdev *tdev, struct sk_buff *skb, void *ctx)
{
	struct iwch_ep *ep = ctx;
	struct iwch_qp_attributes attrs;
	unsigned long flags;
	int release = 0;

	PDBG("%s ep %p\n", __func__, ep);
	BUG_ON(!ep);

	/* The cm_id may be null if we failed to connect */
	spin_lock_irqsave(&ep->com.lock, flags);
	switch (ep->com.state) {
	case CLOSING:
		__state_set(&ep->com, MORIBUND);
		break;
	case MORIBUND:
		stop_ep_timer(ep);
		if ((ep->com.cm_id) && (ep->com.qp)) {
			attrs.next_state = IWCH_QP_STATE_IDLE;
			iwch_modify_qp(ep->com.qp->rhp,
					     ep->com.qp,
					     IWCH_QP_ATTR_NEXT_STATE,
					     &attrs, 1);
		}
		close_complete_upcall(ep);
		__state_set(&ep->com, DEAD);
		release = 1;
		break;
	case ABORTING:
	case DEAD:
		break;
	default:
		BUG_ON(1);
		break;
	}
	spin_unlock_irqrestore(&ep->com.lock, flags);
	if (release)
		release_ep_resources(ep);
	return CPL_RET_BUF_DONE;
}

/*
 * T3A does 3 things when a TERM is received:
 * 1) send up a CPL_RDMA_TERMINATE message with the TERM packet
 * 2) generate an async event on the QP with the TERMINATE opcode
 * 3) post a TERMINATE opcde cqe into the associated CQ.
 *
 * For (1), we save the message in the qp for later consumer consumption.
 * For (2), we move the QP into TERMINATE, post a QP event and disconnect.
 * For (3), we toss the CQE in cxio_poll_cq().
 *
 * terminate() handles case (1)...
 */
static int terminate(struct t3cdev *tdev, struct sk_buff *skb, void *ctx)
{
	struct iwch_ep *ep = ctx;

	if (state_read(&ep->com) != FPDU_MODE)
		return CPL_RET_BUF_DONE;

	PDBG("%s ep %p\n", __func__, ep);
	skb_pull(skb, sizeof(struct cpl_rdma_terminate));
	PDBG("%s saving %d bytes of term msg\n", __func__, skb->len);
	skb_copy_from_linear_data(skb, ep->com.qp->attr.terminate_buffer,
				  skb->len);
	ep->com.qp->attr.terminate_msg_len = skb->len;
	ep->com.qp->attr.is_terminate_local = 0;
	return CPL_RET_BUF_DONE;
}

static int ec_status(struct t3cdev *tdev, struct sk_buff *skb, void *ctx)
{
	struct cpl_rdma_ec_status *rep = cplhdr(skb);
	struct iwch_ep *ep = ctx;

	PDBG("%s ep %p tid %u status %d\n", __func__, ep, ep->hwtid,
	     rep->status);
	if (rep->status) {
		struct iwch_qp_attributes attrs;

		printk(KERN_ERR MOD "%s BAD CLOSE - Aborting tid %u\n",
		       __func__, ep->hwtid);
		stop_ep_timer(ep);
		attrs.next_state = IWCH_QP_STATE_ERROR;
		iwch_modify_qp(ep->com.qp->rhp,
			       ep->com.qp, IWCH_QP_ATTR_NEXT_STATE,
			       &attrs, 1);
		abort_connection(ep, NULL, GFP_KERNEL);
	}
	return CPL_RET_BUF_DONE;
}

static void ep_timeout(unsigned long arg)
{
	struct iwch_ep *ep = (struct iwch_ep *)arg;
	struct iwch_qp_attributes attrs;
	unsigned long flags;
	int abort = 1;

	spin_lock_irqsave(&ep->com.lock, flags);
	PDBG("%s ep %p tid %u state %d\n", __func__, ep, ep->hwtid,
	     ep->com.state);
	switch (ep->com.state) {
	case MPA_REQ_SENT:
		__state_set(&ep->com, ABORTING);
		connect_reply_upcall(ep, -ETIMEDOUT);
		break;
	case MPA_REQ_WAIT:
		__state_set(&ep->com, ABORTING);
		break;
	case CLOSING:
	case MORIBUND:
		if (ep->com.cm_id && ep->com.qp) {
			attrs.next_state = IWCH_QP_STATE_ERROR;
			iwch_modify_qp(ep->com.qp->rhp,
				     ep->com.qp, IWCH_QP_ATTR_NEXT_STATE,
				     &attrs, 1);
		}
		__state_set(&ep->com, ABORTING);
		break;
	default:
		printk(KERN_ERR "%s unexpected state ep %p state %u\n",
			__func__, ep, ep->com.state);
		WARN_ON(1);
		abort = 0;
	}
	spin_unlock_irqrestore(&ep->com.lock, flags);
	if (abort)
		abort_connection(ep, NULL, GFP_ATOMIC);
	put_ep(&ep->com);
}

int iwch_reject_cr(struct iw_cm_id *cm_id, const void *pdata, u8 pdata_len)
{
	int err;
	struct iwch_ep *ep = to_ep(cm_id);
	PDBG("%s ep %p tid %u\n", __func__, ep, ep->hwtid);

	if (state_read(&ep->com) == DEAD) {
		put_ep(&ep->com);
		return -ECONNRESET;
	}
	BUG_ON(state_read(&ep->com) != MPA_REQ_RCVD);
	if (mpa_rev == 0)
		abort_connection(ep, NULL, GFP_KERNEL);
	else {
		err = send_mpa_reject(ep, pdata, pdata_len);
		err = iwch_ep_disconnect(ep, 0, GFP_KERNEL);
	}
	put_ep(&ep->com);
	return 0;
}

int iwch_accept_cr(struct iw_cm_id *cm_id, struct iw_cm_conn_param *conn_param)
{
	int err;
	struct iwch_qp_attributes attrs;
	enum iwch_qp_attr_mask mask;
	struct iwch_ep *ep = to_ep(cm_id);
	struct iwch_dev *h = to_iwch_dev(cm_id->device);
	struct iwch_qp *qp = get_qhp(h, conn_param->qpn);

	PDBG("%s ep %p tid %u\n", __func__, ep, ep->hwtid);
	if (state_read(&ep->com) == DEAD) {
		err = -ECONNRESET;
		goto err;
	}

	BUG_ON(state_read(&ep->com) != MPA_REQ_RCVD);
	BUG_ON(!qp);

	if ((conn_param->ord > qp->rhp->attr.max_rdma_read_qp_depth) ||
	    (conn_param->ird > qp->rhp->attr.max_rdma_reads_per_qp)) {
		abort_connection(ep, NULL, GFP_KERNEL);
		err = -EINVAL;
		goto err;
	}

	cm_id->add_ref(cm_id);
	ep->com.cm_id = cm_id;
	ep->com.qp = qp;

	ep->ird = conn_param->ird;
	ep->ord = conn_param->ord;

	if (peer2peer && ep->ird == 0)
		ep->ird = 1;

	PDBG("%s %d ird %d ord %d\n", __func__, __LINE__, ep->ird, ep->ord);

	/* bind QP to EP and move to RTS */
	attrs.mpa_attr = ep->mpa_attr;
	attrs.max_ird = ep->ird;
	attrs.max_ord = ep->ord;
	attrs.llp_stream_handle = ep;
	attrs.next_state = IWCH_QP_STATE_RTS;

	/* bind QP and TID with INIT_WR */
	mask = IWCH_QP_ATTR_NEXT_STATE |
			     IWCH_QP_ATTR_LLP_STREAM_HANDLE |
			     IWCH_QP_ATTR_MPA_ATTR |
			     IWCH_QP_ATTR_MAX_IRD |
			     IWCH_QP_ATTR_MAX_ORD;

	err = iwch_modify_qp(ep->com.qp->rhp,
			     ep->com.qp, mask, &attrs, 1);
	if (err)
		goto err1;

	/* if needed, wait for wr_ack */
	if (iwch_rqes_posted(qp)) {
		wait_event(ep->com.waitq, ep->com.rpl_done);
		err = ep->com.rpl_err;
		if (err)
			goto err1;
	}

	err = send_mpa_reply(ep, conn_param->private_data,
			     conn_param->private_data_len);
	if (err)
		goto err1;


	state_set(&ep->com, FPDU_MODE);
	established_upcall(ep);
	put_ep(&ep->com);
	return 0;
err1:
	ep->com.cm_id = NULL;
	ep->com.qp = NULL;
	cm_id->rem_ref(cm_id);
err:
	put_ep(&ep->com);
	return err;
}

static int is_loopback_dst(struct iw_cm_id *cm_id)
{
	struct net_device *dev;

	dev = ip_dev_find(&init_net, cm_id->remote_addr.sin_addr.s_addr);
	if (!dev)
		return 0;
	dev_put(dev);
	return 1;
}

int iwch_connect(struct iw_cm_id *cm_id, struct iw_cm_conn_param *conn_param)
{
	struct iwch_dev *h = to_iwch_dev(cm_id->device);
	struct iwch_ep *ep;
	struct rtable *rt;
	int err = 0;

	if (is_loopback_dst(cm_id)) {
		err = -ENOSYS;
		goto out;
	}

	ep = alloc_ep(sizeof(*ep), GFP_KERNEL);
	if (!ep) {
		printk(KERN_ERR MOD "%s - cannot alloc ep.\n", __func__);
		err = -ENOMEM;
		goto out;
	}
	init_timer(&ep->timer);
	ep->plen = conn_param->private_data_len;
	if (ep->plen)
		memcpy(ep->mpa_pkt + sizeof(struct mpa_message),
		       conn_param->private_data, ep->plen);
	ep->ird = conn_param->ird;
	ep->ord = conn_param->ord;

	if (peer2peer && ep->ord == 0)
		ep->ord = 1;

	ep->com.tdev = h->rdev.t3cdev_p;

	cm_id->add_ref(cm_id);
	ep->com.cm_id = cm_id;
	ep->com.qp = get_qhp(h, conn_param->qpn);
	BUG_ON(!ep->com.qp);
	PDBG("%s qpn 0x%x qp %p cm_id %p\n", __func__, conn_param->qpn,
	     ep->com.qp, cm_id);

	/*
	 * Allocate an active TID to initiate a TCP connection.
	 */
	ep->atid = cxgb3_alloc_atid(h->rdev.t3cdev_p, &t3c_client, ep);
	if (ep->atid == -1) {
		printk(KERN_ERR MOD "%s - cannot alloc atid.\n", __func__);
		err = -ENOMEM;
		goto fail2;
	}

	/* find a route */
	rt = find_route(h->rdev.t3cdev_p,
			cm_id->local_addr.sin_addr.s_addr,
			cm_id->remote_addr.sin_addr.s_addr,
			cm_id->local_addr.sin_port,
			cm_id->remote_addr.sin_port, IPTOS_LOWDELAY);
	if (!rt) {
		printk(KERN_ERR MOD "%s - cannot find route.\n", __func__);
		err = -EHOSTUNREACH;
		goto fail3;
	}
	ep->dst = &rt->dst;
<<<<<<< HEAD

	rcu_read_lock();
	neigh = dst_get_neighbour(ep->dst);

	/* get a l2t entry */
	ep->l2t = t3_l2t_get(ep->com.tdev, neigh, neigh->dev);
	rcu_read_unlock();
=======
	ep->l2t = t3_l2t_get(ep->com.tdev, ep->dst, NULL);
>>>>>>> a0afd4f7
	if (!ep->l2t) {
		printk(KERN_ERR MOD "%s - cannot alloc l2e.\n", __func__);
		err = -ENOMEM;
		goto fail4;
	}

	state_set(&ep->com, CONNECTING);
	ep->tos = IPTOS_LOWDELAY;
	ep->com.local_addr = cm_id->local_addr;
	ep->com.remote_addr = cm_id->remote_addr;

	/* send connect request to rnic */
	err = send_connect(ep);
	if (!err)
		goto out;

	l2t_release(h->rdev.t3cdev_p, ep->l2t);
fail4:
	dst_release(ep->dst);
fail3:
	cxgb3_free_atid(ep->com.tdev, ep->atid);
fail2:
	cm_id->rem_ref(cm_id);
	put_ep(&ep->com);
out:
	return err;
}

int iwch_create_listen(struct iw_cm_id *cm_id, int backlog)
{
	int err = 0;
	struct iwch_dev *h = to_iwch_dev(cm_id->device);
	struct iwch_listen_ep *ep;


	might_sleep();

	ep = alloc_ep(sizeof(*ep), GFP_KERNEL);
	if (!ep) {
		printk(KERN_ERR MOD "%s - cannot alloc ep.\n", __func__);
		err = -ENOMEM;
		goto fail1;
	}
	PDBG("%s ep %p\n", __func__, ep);
	ep->com.tdev = h->rdev.t3cdev_p;
	cm_id->add_ref(cm_id);
	ep->com.cm_id = cm_id;
	ep->backlog = backlog;
	ep->com.local_addr = cm_id->local_addr;

	/*
	 * Allocate a server TID.
	 */
	ep->stid = cxgb3_alloc_stid(h->rdev.t3cdev_p, &t3c_client, ep);
	if (ep->stid == -1) {
		printk(KERN_ERR MOD "%s - cannot alloc atid.\n", __func__);
		err = -ENOMEM;
		goto fail2;
	}

	state_set(&ep->com, LISTEN);
	err = listen_start(ep);
	if (err)
		goto fail3;

	/* wait for pass_open_rpl */
	wait_event(ep->com.waitq, ep->com.rpl_done);
	err = ep->com.rpl_err;
	if (!err) {
		cm_id->provider_data = ep;
		goto out;
	}
fail3:
	cxgb3_free_stid(ep->com.tdev, ep->stid);
fail2:
	cm_id->rem_ref(cm_id);
	put_ep(&ep->com);
fail1:
out:
	return err;
}

int iwch_destroy_listen(struct iw_cm_id *cm_id)
{
	int err;
	struct iwch_listen_ep *ep = to_listen_ep(cm_id);

	PDBG("%s ep %p\n", __func__, ep);

	might_sleep();
	state_set(&ep->com, DEAD);
	ep->com.rpl_done = 0;
	ep->com.rpl_err = 0;
	err = listen_stop(ep);
	if (err)
		goto done;
	wait_event(ep->com.waitq, ep->com.rpl_done);
	cxgb3_free_stid(ep->com.tdev, ep->stid);
done:
	err = ep->com.rpl_err;
	cm_id->rem_ref(cm_id);
	put_ep(&ep->com);
	return err;
}

int iwch_ep_disconnect(struct iwch_ep *ep, int abrupt, gfp_t gfp)
{
	int ret=0;
	unsigned long flags;
	int close = 0;
	int fatal = 0;
	struct t3cdev *tdev;
	struct cxio_rdev *rdev;

	spin_lock_irqsave(&ep->com.lock, flags);

	PDBG("%s ep %p state %s, abrupt %d\n", __func__, ep,
	     states[ep->com.state], abrupt);

	tdev = (struct t3cdev *)ep->com.tdev;
	rdev = (struct cxio_rdev *)tdev->ulp;
	if (cxio_fatal_error(rdev)) {
		fatal = 1;
		close_complete_upcall(ep);
		ep->com.state = DEAD;
	}
	switch (ep->com.state) {
	case MPA_REQ_WAIT:
	case MPA_REQ_SENT:
	case MPA_REQ_RCVD:
	case MPA_REP_SENT:
	case FPDU_MODE:
		close = 1;
		if (abrupt)
			ep->com.state = ABORTING;
		else {
			ep->com.state = CLOSING;
			start_ep_timer(ep);
		}
		set_bit(CLOSE_SENT, &ep->com.flags);
		break;
	case CLOSING:
		if (!test_and_set_bit(CLOSE_SENT, &ep->com.flags)) {
			close = 1;
			if (abrupt) {
				stop_ep_timer(ep);
				ep->com.state = ABORTING;
			} else
				ep->com.state = MORIBUND;
		}
		break;
	case MORIBUND:
	case ABORTING:
	case DEAD:
		PDBG("%s ignoring disconnect ep %p state %u\n",
		     __func__, ep, ep->com.state);
		break;
	default:
		BUG();
		break;
	}

	spin_unlock_irqrestore(&ep->com.lock, flags);
	if (close) {
		if (abrupt)
			ret = send_abort(ep, NULL, gfp);
		else
			ret = send_halfclose(ep, gfp);
		if (ret)
			fatal = 1;
	}
	if (fatal)
		release_ep_resources(ep);
	return ret;
}

int iwch_ep_redirect(void *ctx, struct dst_entry *old, struct dst_entry *new,
		     struct l2t_entry *l2t)
{
	struct iwch_ep *ep = ctx;

	if (ep->dst != old)
		return 0;

	PDBG("%s ep %p redirect to dst %p l2t %p\n", __func__, ep, new,
	     l2t);
	dst_hold(new);
	l2t_release(ep->com.tdev, ep->l2t);
	ep->l2t = l2t;
	dst_release(old);
	ep->dst = new;
	return 1;
}

/*
 * All the CM events are handled on a work queue to have a safe context.
 * These are the real handlers that are called from the work queue.
 */
static const cxgb3_cpl_handler_func work_handlers[NUM_CPL_CMDS] = {
	[CPL_ACT_ESTABLISH]	= act_establish,
	[CPL_ACT_OPEN_RPL]	= act_open_rpl,
	[CPL_RX_DATA]		= rx_data,
	[CPL_TX_DMA_ACK]	= tx_ack,
	[CPL_ABORT_RPL_RSS]	= abort_rpl,
	[CPL_ABORT_RPL]		= abort_rpl,
	[CPL_PASS_OPEN_RPL]	= pass_open_rpl,
	[CPL_CLOSE_LISTSRV_RPL]	= close_listsrv_rpl,
	[CPL_PASS_ACCEPT_REQ]	= pass_accept_req,
	[CPL_PASS_ESTABLISH]	= pass_establish,
	[CPL_PEER_CLOSE]	= peer_close,
	[CPL_ABORT_REQ_RSS]	= peer_abort,
	[CPL_CLOSE_CON_RPL]	= close_con_rpl,
	[CPL_RDMA_TERMINATE]	= terminate,
	[CPL_RDMA_EC_STATUS]	= ec_status,
};

static void process_work(struct work_struct *work)
{
	struct sk_buff *skb = NULL;
	void *ep;
	struct t3cdev *tdev;
	int ret;

	while ((skb = skb_dequeue(&rxq))) {
		ep = *((void **) (skb->cb));
		tdev = *((struct t3cdev **) (skb->cb + sizeof(void *)));
		ret = work_handlers[G_OPCODE(ntohl((__force __be32)skb->csum))](tdev, skb, ep);
		if (ret & CPL_RET_BUF_DONE)
			kfree_skb(skb);

		/*
		 * ep was referenced in sched(), and is freed here.
		 */
		put_ep((struct iwch_ep_common *)ep);
	}
}

static DECLARE_WORK(skb_work, process_work);

static int sched(struct t3cdev *tdev, struct sk_buff *skb, void *ctx)
{
	struct iwch_ep_common *epc = ctx;

	get_ep(epc);

	/*
	 * Save ctx and tdev in the skb->cb area.
	 */
	*((void **) skb->cb) = ctx;
	*((struct t3cdev **) (skb->cb + sizeof(void *))) = tdev;

	/*
	 * Queue the skb and schedule the worker thread.
	 */
	skb_queue_tail(&rxq, skb);
	queue_work(workq, &skb_work);
	return 0;
}

static int set_tcb_rpl(struct t3cdev *tdev, struct sk_buff *skb, void *ctx)
{
	struct cpl_set_tcb_rpl *rpl = cplhdr(skb);

	if (rpl->status != CPL_ERR_NONE) {
		printk(KERN_ERR MOD "Unexpected SET_TCB_RPL status %u "
		       "for tid %u\n", rpl->status, GET_TID(rpl));
	}
	return CPL_RET_BUF_DONE;
}

/*
 * All upcalls from the T3 Core go to sched() to schedule the
 * processing on a work queue.
 */
cxgb3_cpl_handler_func t3c_handlers[NUM_CPL_CMDS] = {
	[CPL_ACT_ESTABLISH]	= sched,
	[CPL_ACT_OPEN_RPL]	= sched,
	[CPL_RX_DATA]		= sched,
	[CPL_TX_DMA_ACK]	= sched,
	[CPL_ABORT_RPL_RSS]	= sched,
	[CPL_ABORT_RPL]		= sched,
	[CPL_PASS_OPEN_RPL]	= sched,
	[CPL_CLOSE_LISTSRV_RPL]	= sched,
	[CPL_PASS_ACCEPT_REQ]	= sched,
	[CPL_PASS_ESTABLISH]	= sched,
	[CPL_PEER_CLOSE]	= sched,
	[CPL_CLOSE_CON_RPL]	= sched,
	[CPL_ABORT_REQ_RSS]	= sched,
	[CPL_RDMA_TERMINATE]	= sched,
	[CPL_RDMA_EC_STATUS]	= sched,
	[CPL_SET_TCB_RPL]	= set_tcb_rpl,
};

int __init iwch_cm_init(void)
{
	skb_queue_head_init(&rxq);

	workq = create_singlethread_workqueue("iw_cxgb3");
	if (!workq)
		return -ENOMEM;

	return 0;
}

void __exit iwch_cm_term(void)
{
	flush_workqueue(workq);
	destroy_workqueue(workq);
}<|MERGE_RESOLUTION|>--- conflicted
+++ resolved
@@ -1374,14 +1374,7 @@
 		goto reject;
 	}
 	dst = &rt->dst;
-<<<<<<< HEAD
-	rcu_read_lock();
-	neigh = dst_get_neighbour(dst);
-	l2t = t3_l2t_get(tdev, neigh, neigh->dev);
-	rcu_read_unlock();
-=======
 	l2t = t3_l2t_get(tdev, dst, NULL);
->>>>>>> a0afd4f7
 	if (!l2t) {
 		printk(KERN_ERR MOD "%s - failed to allocate l2t entry!\n",
 		       __func__);
@@ -1949,17 +1942,7 @@
 		goto fail3;
 	}
 	ep->dst = &rt->dst;
-<<<<<<< HEAD
-
-	rcu_read_lock();
-	neigh = dst_get_neighbour(ep->dst);
-
-	/* get a l2t entry */
-	ep->l2t = t3_l2t_get(ep->com.tdev, neigh, neigh->dev);
-	rcu_read_unlock();
-=======
 	ep->l2t = t3_l2t_get(ep->com.tdev, ep->dst, NULL);
->>>>>>> a0afd4f7
 	if (!ep->l2t) {
 		printk(KERN_ERR MOD "%s - cannot alloc l2e.\n", __func__);
 		err = -ENOMEM;
