--- conflicted
+++ resolved
@@ -1408,11 +1408,7 @@
 {
 	struct isp_pipeline *pipe =
 		to_isp_pipeline(&ccdc->video_out.video.entity);
-<<<<<<< HEAD
-	struct video_device *vdev = &ccdc->subdev.devnode;
-=======
 	struct video_device *vdev = ccdc->subdev.devnode;
->>>>>>> 5f0a6e2d
 	struct v4l2_event event;
 
 	memset(&event, 0, sizeof(event));
