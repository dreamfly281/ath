--- conflicted
+++ resolved
@@ -1351,12 +1351,8 @@
 	 * will occur as normal.
 	 */
 	if (dev->is_hotplug_bridge && (!list_is_singular(&dev->bus->devices) ||
-<<<<<<< HEAD
-	    dev->bus->self->pcie_type != PCI_EXP_TYPE_ROOT_PORT))
-=======
 	     (dev->bus->self &&
 	      dev->bus->self->pcie_type != PCI_EXP_TYPE_ROOT_PORT)))
->>>>>>> d93dc5c4
 		*smpss = 0;
 
 	if (*smpss > dev->pcie_mpss)
