--- conflicted
+++ resolved
@@ -756,15 +756,9 @@
 	if (i915_semaphores >= 0)
 		return i915_semaphores;
 
-<<<<<<< HEAD
-	/* Enable semaphores on SNB when IO remapping is off */
-	if (INTEL_INFO(dev)->gen == 6)
-		return !intel_iommu_enabled;
-=======
 	/* Disable semaphores on SNB */
 	if (INTEL_INFO(dev)->gen == 6)
 		return 0;
->>>>>>> 805a6af8
 
 	return 1;
 }
