--- conflicted
+++ resolved
@@ -152,11 +152,7 @@
 {
 	drm_i915_private_t *dev_priv = dev->dev_private;
 	struct drm_i915_master_private *master_priv = dev->primary->master->driver_priv;
-<<<<<<< HEAD
-	struct intel_ring_buffer *ring = LP_RING(dev_priv);
-=======
 	int ret;
->>>>>>> ebf53826
 
 	master_priv->sarea = drm_getsarea(dev);
 	if (master_priv->sarea) {
@@ -167,45 +163,22 @@
 	}
 
 	if (init->ring_size != 0) {
-<<<<<<< HEAD
-		if (ring->obj != NULL) {
-=======
 		if (LP_RING(dev_priv)->obj != NULL) {
->>>>>>> ebf53826
 			i915_dma_cleanup(dev);
 			DRM_ERROR("Client tried to initialize ringbuffer in "
 				  "GEM mode\n");
 			return -EINVAL;
 		}
 
-<<<<<<< HEAD
-		ring->size = init->ring_size;
-
-		ring->map.offset = init->ring_start;
-		ring->map.size = init->ring_size;
-		ring->map.type = 0;
-		ring->map.flags = 0;
-		ring->map.mtrr = 0;
-
-		drm_core_ioremap_wc(&ring->map, dev);
-
-		if (ring->map.handle == NULL) {
-=======
 		ret = intel_render_ring_init_dri(dev,
 						 init->ring_start,
 						 init->ring_size);
 		if (ret) {
->>>>>>> ebf53826
 			i915_dma_cleanup(dev);
 			return ret;
 		}
 	}
 
-<<<<<<< HEAD
-	ring->virtual_start = ring->map.handle;
-
-=======
->>>>>>> ebf53826
 	dev_priv->cpp = init->cpp;
 	dev_priv->back_offset = init->back_offset;
 	dev_priv->front_offset = init->front_offset;
@@ -1093,7 +1066,6 @@
 		compressed_fb = drm_mm_get_block(compressed_fb, size, 4096);
 	if (!compressed_fb)
 		goto err;
-<<<<<<< HEAD
 
 	cfb_base = i915_stolen_to_phys(dev, compressed_fb->start);
 	if (!cfb_base)
@@ -1108,22 +1080,6 @@
 		if (!compressed_llb)
 			goto err_fb;
 
-=======
-
-	cfb_base = i915_stolen_to_phys(dev, compressed_fb->start);
-	if (!cfb_base)
-		goto err_fb;
-
-	if (!(IS_GM45(dev) || HAS_PCH_SPLIT(dev))) {
-		compressed_llb = drm_mm_search_free(&dev_priv->mm.stolen,
-						    4096, 4096, 0);
-		if (compressed_llb)
-			compressed_llb = drm_mm_get_block(compressed_llb,
-							  4096, 4096);
-		if (!compressed_llb)
-			goto err_fb;
-
->>>>>>> ebf53826
 		ll_base = i915_stolen_to_phys(dev, compressed_llb->start);
 		if (!ll_base)
 			goto err_llb;
@@ -1217,17 +1173,10 @@
 	prealloc_size = dev_priv->mm.gtt->stolen_size;
 	gtt_size = dev_priv->mm.gtt->gtt_total_entries << PAGE_SHIFT;
 	mappable_size = dev_priv->mm.gtt->gtt_mappable_entries << PAGE_SHIFT;
-<<<<<<< HEAD
 
 	/* Basic memrange allocator for stolen space */
 	drm_mm_init(&dev_priv->mm.stolen, 0, prealloc_size);
 
-=======
-
-	/* Basic memrange allocator for stolen space */
-	drm_mm_init(&dev_priv->mm.stolen, 0, prealloc_size);
-
->>>>>>> ebf53826
 	/* Let GEM Manage all of the aperture.
 	 *
 	 * However, leave one page at the end still bound to the scratch page.
