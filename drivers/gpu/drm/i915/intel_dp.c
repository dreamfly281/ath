/*
 * Copyright © 2008 Intel Corporation
 *
 * Permission is hereby granted, free of charge, to any person obtaining a
 * copy of this software and associated documentation files (the "Software"),
 * to deal in the Software without restriction, including without limitation
 * the rights to use, copy, modify, merge, publish, distribute, sublicense,
 * and/or sell copies of the Software, and to permit persons to whom the
 * Software is furnished to do so, subject to the following conditions:
 *
 * The above copyright notice and this permission notice (including the next
 * paragraph) shall be included in all copies or substantial portions of the
 * Software.
 *
 * THE SOFTWARE IS PROVIDED "AS IS", WITHOUT WARRANTY OF ANY KIND, EXPRESS OR
 * IMPLIED, INCLUDING BUT NOT LIMITED TO THE WARRANTIES OF MERCHANTABILITY,
 * FITNESS FOR A PARTICULAR PURPOSE AND NONINFRINGEMENT.  IN NO EVENT SHALL
 * THE AUTHORS OR COPYRIGHT HOLDERS BE LIABLE FOR ANY CLAIM, DAMAGES OR OTHER
 * LIABILITY, WHETHER IN AN ACTION OF CONTRACT, TORT OR OTHERWISE, ARISING
 * FROM, OUT OF OR IN CONNECTION WITH THE SOFTWARE OR THE USE OR OTHER DEALINGS
 * IN THE SOFTWARE.
 *
 * Authors:
 *    Keith Packard <keithp@keithp.com>
 *
 */

#include <linux/i2c.h>
#include <linux/slab.h>
#include <linux/export.h>
#include "drmP.h"
#include "drm.h"
#include "drm_crtc.h"
#include "drm_crtc_helper.h"
#include "intel_drv.h"
#include "i915_drm.h"
#include "i915_drv.h"
#include "drm_dp_helper.h"

#define DP_RECEIVER_CAP_SIZE	0xf
#define DP_LINK_STATUS_SIZE	6
#define DP_LINK_CHECK_TIMEOUT	(10 * 1000)

#define DP_LINK_CONFIGURATION_SIZE	9

struct intel_dp {
	struct intel_encoder base;
	uint32_t output_reg;
	uint32_t DP;
	uint8_t  link_configuration[DP_LINK_CONFIGURATION_SIZE];
	bool has_audio;
	int force_audio;
	uint32_t color_range;
	int dpms_mode;
	uint8_t link_bw;
	uint8_t lane_count;
	uint8_t dpcd[DP_RECEIVER_CAP_SIZE];
	struct i2c_adapter adapter;
	struct i2c_algo_dp_aux_data algo;
	bool is_pch_edp;
	uint8_t	train_set[4];
	int panel_power_up_delay;
	int panel_power_down_delay;
	int panel_power_cycle_delay;
	int backlight_on_delay;
	int backlight_off_delay;
	struct drm_display_mode *panel_fixed_mode;  /* for eDP */
	struct delayed_work panel_vdd_work;
	bool want_panel_vdd;
};

/**
 * is_edp - is the given port attached to an eDP panel (either CPU or PCH)
 * @intel_dp: DP struct
 *
 * If a CPU or PCH DP output is attached to an eDP panel, this function
 * will return true, and false otherwise.
 */
static bool is_edp(struct intel_dp *intel_dp)
{
	return intel_dp->base.type == INTEL_OUTPUT_EDP;
}

/**
 * is_pch_edp - is the port on the PCH and attached to an eDP panel?
 * @intel_dp: DP struct
 *
 * Returns true if the given DP struct corresponds to a PCH DP port attached
 * to an eDP panel, false otherwise.  Helpful for determining whether we
 * may need FDI resources for a given DP output or not.
 */
static bool is_pch_edp(struct intel_dp *intel_dp)
{
	return intel_dp->is_pch_edp;
}

/**
 * is_cpu_edp - is the port on the CPU and attached to an eDP panel?
 * @intel_dp: DP struct
 *
 * Returns true if the given DP struct corresponds to a CPU eDP port.
 */
static bool is_cpu_edp(struct intel_dp *intel_dp)
{
	return is_edp(intel_dp) && !is_pch_edp(intel_dp);
}

static struct intel_dp *enc_to_intel_dp(struct drm_encoder *encoder)
{
	return container_of(encoder, struct intel_dp, base.base);
}

static struct intel_dp *intel_attached_dp(struct drm_connector *connector)
{
	return container_of(intel_attached_encoder(connector),
			    struct intel_dp, base);
}

/**
 * intel_encoder_is_pch_edp - is the given encoder a PCH attached eDP?
 * @encoder: DRM encoder
 *
 * Return true if @encoder corresponds to a PCH attached eDP panel.  Needed
 * by intel_display.c.
 */
bool intel_encoder_is_pch_edp(struct drm_encoder *encoder)
{
	struct intel_dp *intel_dp;

	if (!encoder)
		return false;

	intel_dp = enc_to_intel_dp(encoder);

	return is_pch_edp(intel_dp);
}

static void intel_dp_start_link_train(struct intel_dp *intel_dp);
static void intel_dp_complete_link_train(struct intel_dp *intel_dp);
static void intel_dp_link_down(struct intel_dp *intel_dp);

void
intel_edp_link_config(struct intel_encoder *intel_encoder,
		       int *lane_num, int *link_bw)
{
	struct intel_dp *intel_dp = container_of(intel_encoder, struct intel_dp, base);

	*lane_num = intel_dp->lane_count;
	if (intel_dp->link_bw == DP_LINK_BW_1_62)
		*link_bw = 162000;
	else if (intel_dp->link_bw == DP_LINK_BW_2_7)
		*link_bw = 270000;
}

static int
intel_dp_max_lane_count(struct intel_dp *intel_dp)
{
	int max_lane_count = intel_dp->dpcd[DP_MAX_LANE_COUNT] & 0x1f;
	switch (max_lane_count) {
	case 1: case 2: case 4:
		break;
	default:
		max_lane_count = 4;
	}
	return max_lane_count;
}

static int
intel_dp_max_link_bw(struct intel_dp *intel_dp)
{
	int max_link_bw = intel_dp->dpcd[DP_MAX_LINK_RATE];

	switch (max_link_bw) {
	case DP_LINK_BW_1_62:
	case DP_LINK_BW_2_7:
		break;
	default:
		max_link_bw = DP_LINK_BW_1_62;
		break;
	}
	return max_link_bw;
}

static int
intel_dp_link_clock(uint8_t link_bw)
{
	if (link_bw == DP_LINK_BW_2_7)
		return 270000;
	else
		return 162000;
}

/*
 * The units on the numbers in the next two are... bizarre.  Examples will
 * make it clearer; this one parallels an example in the eDP spec.
 *
 * intel_dp_max_data_rate for one lane of 2.7GHz evaluates as:
 *
 *     270000 * 1 * 8 / 10 == 216000
 *
 * The actual data capacity of that configuration is 2.16Gbit/s, so the
 * units are decakilobits.  ->clock in a drm_display_mode is in kilohertz -
 * or equivalently, kilopixels per second - so for 1680x1050R it'd be
 * 119000.  At 18bpp that's 2142000 kilobits per second.
 *
 * Thus the strange-looking division by 10 in intel_dp_link_required, to
 * get the result in decakilobits instead of kilobits.
 */

static int
intel_dp_link_required(struct intel_dp *intel_dp, int pixel_clock, int check_bpp)
{
	struct drm_crtc *crtc = intel_dp->base.base.crtc;
	struct intel_crtc *intel_crtc = to_intel_crtc(crtc);
	int bpp = 24;

	if (check_bpp)
		bpp = check_bpp;
	else if (intel_crtc)
		bpp = intel_crtc->bpp;

	return (pixel_clock * bpp + 9) / 10;
}

static int
intel_dp_max_data_rate(int max_link_clock, int max_lanes)
{
	return (max_link_clock * max_lanes * 8) / 10;
}

static int
intel_dp_mode_valid(struct drm_connector *connector,
		    struct drm_display_mode *mode)
{
	struct intel_dp *intel_dp = intel_attached_dp(connector);
	int max_link_clock = intel_dp_link_clock(intel_dp_max_link_bw(intel_dp));
	int max_lanes = intel_dp_max_lane_count(intel_dp);
	int max_rate, mode_rate;

	if (is_edp(intel_dp) && intel_dp->panel_fixed_mode) {
		if (mode->hdisplay > intel_dp->panel_fixed_mode->hdisplay)
			return MODE_PANEL;

		if (mode->vdisplay > intel_dp->panel_fixed_mode->vdisplay)
			return MODE_PANEL;
	}

	mode_rate = intel_dp_link_required(intel_dp, mode->clock, 0);
	max_rate = intel_dp_max_data_rate(max_link_clock, max_lanes);

	if (mode_rate > max_rate) {
			mode_rate = intel_dp_link_required(intel_dp,
							   mode->clock, 18);
			if (mode_rate > max_rate)
				return MODE_CLOCK_HIGH;
			else
				mode->private_flags |= INTEL_MODE_DP_FORCE_6BPC;
	}

	if (mode->clock < 10000)
		return MODE_CLOCK_LOW;

	return MODE_OK;
}

static uint32_t
pack_aux(uint8_t *src, int src_bytes)
{
	int	i;
	uint32_t v = 0;

	if (src_bytes > 4)
		src_bytes = 4;
	for (i = 0; i < src_bytes; i++)
		v |= ((uint32_t) src[i]) << ((3-i) * 8);
	return v;
}

static void
unpack_aux(uint32_t src, uint8_t *dst, int dst_bytes)
{
	int i;
	if (dst_bytes > 4)
		dst_bytes = 4;
	for (i = 0; i < dst_bytes; i++)
		dst[i] = src >> ((3-i) * 8);
}

/* hrawclock is 1/4 the FSB frequency */
static int
intel_hrawclk(struct drm_device *dev)
{
	struct drm_i915_private *dev_priv = dev->dev_private;
	uint32_t clkcfg;

	clkcfg = I915_READ(CLKCFG);
	switch (clkcfg & CLKCFG_FSB_MASK) {
	case CLKCFG_FSB_400:
		return 100;
	case CLKCFG_FSB_533:
		return 133;
	case CLKCFG_FSB_667:
		return 166;
	case CLKCFG_FSB_800:
		return 200;
	case CLKCFG_FSB_1067:
		return 266;
	case CLKCFG_FSB_1333:
		return 333;
	/* these two are just a guess; one of them might be right */
	case CLKCFG_FSB_1600:
	case CLKCFG_FSB_1600_ALT:
		return 400;
	default:
		return 133;
	}
}

static bool ironlake_edp_have_panel_power(struct intel_dp *intel_dp)
{
	struct drm_device *dev = intel_dp->base.base.dev;
	struct drm_i915_private *dev_priv = dev->dev_private;

	return (I915_READ(PCH_PP_STATUS) & PP_ON) != 0;
}

static bool ironlake_edp_have_panel_vdd(struct intel_dp *intel_dp)
{
	struct drm_device *dev = intel_dp->base.base.dev;
	struct drm_i915_private *dev_priv = dev->dev_private;

	return (I915_READ(PCH_PP_CONTROL) & EDP_FORCE_VDD) != 0;
}

static void
intel_dp_check_edp(struct intel_dp *intel_dp)
{
	struct drm_device *dev = intel_dp->base.base.dev;
	struct drm_i915_private *dev_priv = dev->dev_private;

	if (!is_edp(intel_dp))
		return;
	if (!ironlake_edp_have_panel_power(intel_dp) && !ironlake_edp_have_panel_vdd(intel_dp)) {
		WARN(1, "eDP powered off while attempting aux channel communication.\n");
		DRM_DEBUG_KMS("Status 0x%08x Control 0x%08x\n",
			      I915_READ(PCH_PP_STATUS),
			      I915_READ(PCH_PP_CONTROL));
	}
}

static int
intel_dp_aux_ch(struct intel_dp *intel_dp,
		uint8_t *send, int send_bytes,
		uint8_t *recv, int recv_size)
{
	uint32_t output_reg = intel_dp->output_reg;
	struct drm_device *dev = intel_dp->base.base.dev;
	struct drm_i915_private *dev_priv = dev->dev_private;
	uint32_t ch_ctl = output_reg + 0x10;
	uint32_t ch_data = ch_ctl + 4;
	int i;
	int recv_bytes;
	uint32_t status;
	uint32_t aux_clock_divider;
	int try, precharge;

	intel_dp_check_edp(intel_dp);
	/* The clock divider is based off the hrawclk,
	 * and would like to run at 2MHz. So, take the
	 * hrawclk value and divide by 2 and use that
	 *
	 * Note that PCH attached eDP panels should use a 125MHz input
	 * clock divider.
	 */
	if (is_cpu_edp(intel_dp)) {
		if (IS_GEN6(dev) || IS_GEN7(dev))
			aux_clock_divider = 200; /* SNB & IVB eDP input clock at 400Mhz */
		else
			aux_clock_divider = 225; /* eDP input clock at 450Mhz */
	} else if (HAS_PCH_SPLIT(dev))
		aux_clock_divider = 62; /* IRL input clock fixed at 125Mhz */
	else
		aux_clock_divider = intel_hrawclk(dev) / 2;

	if (IS_GEN6(dev))
		precharge = 3;
	else
		precharge = 5;

	/* Try to wait for any previous AUX channel activity */
	for (try = 0; try < 3; try++) {
		status = I915_READ(ch_ctl);
		if ((status & DP_AUX_CH_CTL_SEND_BUSY) == 0)
			break;
		msleep(1);
	}

	if (try == 3) {
		WARN(1, "dp_aux_ch not started status 0x%08x\n",
		     I915_READ(ch_ctl));
		return -EBUSY;
	}

	/* Must try at least 3 times according to DP spec */
	for (try = 0; try < 5; try++) {
		/* Load the send data into the aux channel data registers */
		for (i = 0; i < send_bytes; i += 4)
			I915_WRITE(ch_data + i,
				   pack_aux(send + i, send_bytes - i));

		/* Send the command and wait for it to complete */
		I915_WRITE(ch_ctl,
			   DP_AUX_CH_CTL_SEND_BUSY |
			   DP_AUX_CH_CTL_TIME_OUT_400us |
			   (send_bytes << DP_AUX_CH_CTL_MESSAGE_SIZE_SHIFT) |
			   (precharge << DP_AUX_CH_CTL_PRECHARGE_2US_SHIFT) |
			   (aux_clock_divider << DP_AUX_CH_CTL_BIT_CLOCK_2X_SHIFT) |
			   DP_AUX_CH_CTL_DONE |
			   DP_AUX_CH_CTL_TIME_OUT_ERROR |
			   DP_AUX_CH_CTL_RECEIVE_ERROR);
		for (;;) {
			status = I915_READ(ch_ctl);
			if ((status & DP_AUX_CH_CTL_SEND_BUSY) == 0)
				break;
			udelay(100);
		}

		/* Clear done status and any errors */
		I915_WRITE(ch_ctl,
			   status |
			   DP_AUX_CH_CTL_DONE |
			   DP_AUX_CH_CTL_TIME_OUT_ERROR |
			   DP_AUX_CH_CTL_RECEIVE_ERROR);
		if (status & DP_AUX_CH_CTL_DONE)
			break;
	}

	if ((status & DP_AUX_CH_CTL_DONE) == 0) {
		DRM_ERROR("dp_aux_ch not done status 0x%08x\n", status);
		return -EBUSY;
	}

	/* Check for timeout or receive error.
	 * Timeouts occur when the sink is not connected
	 */
	if (status & DP_AUX_CH_CTL_RECEIVE_ERROR) {
		DRM_ERROR("dp_aux_ch receive error status 0x%08x\n", status);
		return -EIO;
	}

	/* Timeouts occur when the device isn't connected, so they're
	 * "normal" -- don't fill the kernel log with these */
	if (status & DP_AUX_CH_CTL_TIME_OUT_ERROR) {
		DRM_DEBUG_KMS("dp_aux_ch timeout status 0x%08x\n", status);
		return -ETIMEDOUT;
	}

	/* Unload any bytes sent back from the other side */
	recv_bytes = ((status & DP_AUX_CH_CTL_MESSAGE_SIZE_MASK) >>
		      DP_AUX_CH_CTL_MESSAGE_SIZE_SHIFT);
	if (recv_bytes > recv_size)
		recv_bytes = recv_size;

	for (i = 0; i < recv_bytes; i += 4)
		unpack_aux(I915_READ(ch_data + i),
			   recv + i, recv_bytes - i);

	return recv_bytes;
}

/* Write data to the aux channel in native mode */
static int
intel_dp_aux_native_write(struct intel_dp *intel_dp,
			  uint16_t address, uint8_t *send, int send_bytes)
{
	int ret;
	uint8_t	msg[20];
	int msg_bytes;
	uint8_t	ack;

	intel_dp_check_edp(intel_dp);
	if (send_bytes > 16)
		return -1;
	msg[0] = AUX_NATIVE_WRITE << 4;
	msg[1] = address >> 8;
	msg[2] = address & 0xff;
	msg[3] = send_bytes - 1;
	memcpy(&msg[4], send, send_bytes);
	msg_bytes = send_bytes + 4;
	for (;;) {
		ret = intel_dp_aux_ch(intel_dp, msg, msg_bytes, &ack, 1);
		if (ret < 0)
			return ret;
		if ((ack & AUX_NATIVE_REPLY_MASK) == AUX_NATIVE_REPLY_ACK)
			break;
		else if ((ack & AUX_NATIVE_REPLY_MASK) == AUX_NATIVE_REPLY_DEFER)
			udelay(100);
		else
			return -EIO;
	}
	return send_bytes;
}

/* Write a single byte to the aux channel in native mode */
static int
intel_dp_aux_native_write_1(struct intel_dp *intel_dp,
			    uint16_t address, uint8_t byte)
{
	return intel_dp_aux_native_write(intel_dp, address, &byte, 1);
}

/* read bytes from a native aux channel */
static int
intel_dp_aux_native_read(struct intel_dp *intel_dp,
			 uint16_t address, uint8_t *recv, int recv_bytes)
{
	uint8_t msg[4];
	int msg_bytes;
	uint8_t reply[20];
	int reply_bytes;
	uint8_t ack;
	int ret;

	intel_dp_check_edp(intel_dp);
	msg[0] = AUX_NATIVE_READ << 4;
	msg[1] = address >> 8;
	msg[2] = address & 0xff;
	msg[3] = recv_bytes - 1;

	msg_bytes = 4;
	reply_bytes = recv_bytes + 1;

	for (;;) {
		ret = intel_dp_aux_ch(intel_dp, msg, msg_bytes,
				      reply, reply_bytes);
		if (ret == 0)
			return -EPROTO;
		if (ret < 0)
			return ret;
		ack = reply[0];
		if ((ack & AUX_NATIVE_REPLY_MASK) == AUX_NATIVE_REPLY_ACK) {
			memcpy(recv, reply + 1, ret - 1);
			return ret - 1;
		}
		else if ((ack & AUX_NATIVE_REPLY_MASK) == AUX_NATIVE_REPLY_DEFER)
			udelay(100);
		else
			return -EIO;
	}
}

static int
intel_dp_i2c_aux_ch(struct i2c_adapter *adapter, int mode,
		    uint8_t write_byte, uint8_t *read_byte)
{
	struct i2c_algo_dp_aux_data *algo_data = adapter->algo_data;
	struct intel_dp *intel_dp = container_of(adapter,
						struct intel_dp,
						adapter);
	uint16_t address = algo_data->address;
	uint8_t msg[5];
	uint8_t reply[2];
	unsigned retry;
	int msg_bytes;
	int reply_bytes;
	int ret;

	intel_dp_check_edp(intel_dp);
	/* Set up the command byte */
	if (mode & MODE_I2C_READ)
		msg[0] = AUX_I2C_READ << 4;
	else
		msg[0] = AUX_I2C_WRITE << 4;

	if (!(mode & MODE_I2C_STOP))
		msg[0] |= AUX_I2C_MOT << 4;

	msg[1] = address >> 8;
	msg[2] = address;

	switch (mode) {
	case MODE_I2C_WRITE:
		msg[3] = 0;
		msg[4] = write_byte;
		msg_bytes = 5;
		reply_bytes = 1;
		break;
	case MODE_I2C_READ:
		msg[3] = 0;
		msg_bytes = 4;
		reply_bytes = 2;
		break;
	default:
		msg_bytes = 3;
		reply_bytes = 1;
		break;
	}

	for (retry = 0; retry < 5; retry++) {
		ret = intel_dp_aux_ch(intel_dp,
				      msg, msg_bytes,
				      reply, reply_bytes);
		if (ret < 0) {
			DRM_DEBUG_KMS("aux_ch failed %d\n", ret);
			return ret;
		}

		switch (reply[0] & AUX_NATIVE_REPLY_MASK) {
		case AUX_NATIVE_REPLY_ACK:
			/* I2C-over-AUX Reply field is only valid
			 * when paired with AUX ACK.
			 */
			break;
		case AUX_NATIVE_REPLY_NACK:
			DRM_DEBUG_KMS("aux_ch native nack\n");
			return -EREMOTEIO;
		case AUX_NATIVE_REPLY_DEFER:
			udelay(100);
			continue;
		default:
			DRM_ERROR("aux_ch invalid native reply 0x%02x\n",
				  reply[0]);
			return -EREMOTEIO;
		}

		switch (reply[0] & AUX_I2C_REPLY_MASK) {
		case AUX_I2C_REPLY_ACK:
			if (mode == MODE_I2C_READ) {
				*read_byte = reply[1];
			}
			return reply_bytes - 1;
		case AUX_I2C_REPLY_NACK:
			DRM_DEBUG_KMS("aux_i2c nack\n");
			return -EREMOTEIO;
		case AUX_I2C_REPLY_DEFER:
			DRM_DEBUG_KMS("aux_i2c defer\n");
			udelay(100);
			break;
		default:
			DRM_ERROR("aux_i2c invalid reply 0x%02x\n", reply[0]);
			return -EREMOTEIO;
		}
	}

	DRM_ERROR("too many retries, giving up\n");
	return -EREMOTEIO;
}

static void ironlake_edp_panel_vdd_on(struct intel_dp *intel_dp);
static void ironlake_edp_panel_vdd_off(struct intel_dp *intel_dp, bool sync);

static int
intel_dp_i2c_init(struct intel_dp *intel_dp,
		  struct intel_connector *intel_connector, const char *name)
{
	int	ret;

	DRM_DEBUG_KMS("i2c_init %s\n", name);
	intel_dp->algo.running = false;
	intel_dp->algo.address = 0;
	intel_dp->algo.aux_ch = intel_dp_i2c_aux_ch;

	memset(&intel_dp->adapter, '\0', sizeof(intel_dp->adapter));
	intel_dp->adapter.owner = THIS_MODULE;
	intel_dp->adapter.class = I2C_CLASS_DDC;
	strncpy(intel_dp->adapter.name, name, sizeof(intel_dp->adapter.name) - 1);
	intel_dp->adapter.name[sizeof(intel_dp->adapter.name) - 1] = '\0';
	intel_dp->adapter.algo_data = &intel_dp->algo;
	intel_dp->adapter.dev.parent = &intel_connector->base.kdev;

	ironlake_edp_panel_vdd_on(intel_dp);
	ret = i2c_dp_aux_add_bus(&intel_dp->adapter);
	ironlake_edp_panel_vdd_off(intel_dp, false);
	return ret;
}

static bool
intel_dp_mode_fixup(struct drm_encoder *encoder, struct drm_display_mode *mode,
		    struct drm_display_mode *adjusted_mode)
{
	struct drm_device *dev = encoder->dev;
	struct intel_dp *intel_dp = enc_to_intel_dp(encoder);
	int lane_count, clock;
	int max_lane_count = intel_dp_max_lane_count(intel_dp);
	int max_clock = intel_dp_max_link_bw(intel_dp) == DP_LINK_BW_2_7 ? 1 : 0;
	int bpp = mode->private_flags & INTEL_MODE_DP_FORCE_6BPC ? 18 : 0;
	static int bws[2] = { DP_LINK_BW_1_62, DP_LINK_BW_2_7 };

	if (is_edp(intel_dp) && intel_dp->panel_fixed_mode) {
		intel_fixed_panel_mode(intel_dp->panel_fixed_mode, adjusted_mode);
		intel_pch_panel_fitting(dev, DRM_MODE_SCALE_FULLSCREEN,
					mode, adjusted_mode);
		/*
		 * the mode->clock is used to calculate the Data&Link M/N
		 * of the pipe. For the eDP the fixed clock should be used.
		 */
		mode->clock = intel_dp->panel_fixed_mode->clock;
	}

	for (lane_count = 1; lane_count <= max_lane_count; lane_count <<= 1) {
		for (clock = 0; clock <= max_clock; clock++) {
			int link_avail = intel_dp_max_data_rate(intel_dp_link_clock(bws[clock]), lane_count);

			if (intel_dp_link_required(intel_dp, mode->clock, bpp)
					<= link_avail) {
				intel_dp->link_bw = bws[clock];
				intel_dp->lane_count = lane_count;
				adjusted_mode->clock = intel_dp_link_clock(intel_dp->link_bw);
				DRM_DEBUG_KMS("Display port link bw %02x lane "
						"count %d clock %d\n",
				       intel_dp->link_bw, intel_dp->lane_count,
				       adjusted_mode->clock);
				return true;
			}
		}
	}

	return false;
}

struct intel_dp_m_n {
	uint32_t	tu;
	uint32_t	gmch_m;
	uint32_t	gmch_n;
	uint32_t	link_m;
	uint32_t	link_n;
};

static void
intel_reduce_ratio(uint32_t *num, uint32_t *den)
{
	while (*num > 0xffffff || *den > 0xffffff) {
		*num >>= 1;
		*den >>= 1;
	}
}

static void
intel_dp_compute_m_n(int bpp,
		     int nlanes,
		     int pixel_clock,
		     int link_clock,
		     struct intel_dp_m_n *m_n)
{
	m_n->tu = 64;
	m_n->gmch_m = (pixel_clock * bpp) >> 3;
	m_n->gmch_n = link_clock * nlanes;
	intel_reduce_ratio(&m_n->gmch_m, &m_n->gmch_n);
	m_n->link_m = pixel_clock;
	m_n->link_n = link_clock;
	intel_reduce_ratio(&m_n->link_m, &m_n->link_n);
}

void
intel_dp_set_m_n(struct drm_crtc *crtc, struct drm_display_mode *mode,
		 struct drm_display_mode *adjusted_mode)
{
	struct drm_device *dev = crtc->dev;
	struct drm_mode_config *mode_config = &dev->mode_config;
	struct drm_encoder *encoder;
	struct drm_i915_private *dev_priv = dev->dev_private;
	struct intel_crtc *intel_crtc = to_intel_crtc(crtc);
	int lane_count = 4;
	struct intel_dp_m_n m_n;
	int pipe = intel_crtc->pipe;

	/*
	 * Find the lane count in the intel_encoder private
	 */
	list_for_each_entry(encoder, &mode_config->encoder_list, head) {
		struct intel_dp *intel_dp;

		if (encoder->crtc != crtc)
			continue;

		intel_dp = enc_to_intel_dp(encoder);
		if (intel_dp->base.type == INTEL_OUTPUT_DISPLAYPORT ||
		    intel_dp->base.type == INTEL_OUTPUT_EDP)
		{
			lane_count = intel_dp->lane_count;
			break;
		}
	}

	/*
	 * Compute the GMCH and Link ratios. The '3' here is
	 * the number of bytes_per_pixel post-LUT, which we always
	 * set up for 8-bits of R/G/B, or 3 bytes total.
	 */
	intel_dp_compute_m_n(intel_crtc->bpp, lane_count,
			     mode->clock, adjusted_mode->clock, &m_n);

	if (HAS_PCH_SPLIT(dev)) {
		I915_WRITE(TRANSDATA_M1(pipe),
			   ((m_n.tu - 1) << PIPE_GMCH_DATA_M_TU_SIZE_SHIFT) |
			   m_n.gmch_m);
		I915_WRITE(TRANSDATA_N1(pipe), m_n.gmch_n);
		I915_WRITE(TRANSDPLINK_M1(pipe), m_n.link_m);
		I915_WRITE(TRANSDPLINK_N1(pipe), m_n.link_n);
	} else {
		I915_WRITE(PIPE_GMCH_DATA_M(pipe),
			   ((m_n.tu - 1) << PIPE_GMCH_DATA_M_TU_SIZE_SHIFT) |
			   m_n.gmch_m);
		I915_WRITE(PIPE_GMCH_DATA_N(pipe), m_n.gmch_n);
		I915_WRITE(PIPE_DP_LINK_M(pipe), m_n.link_m);
		I915_WRITE(PIPE_DP_LINK_N(pipe), m_n.link_n);
	}
}

static void ironlake_edp_pll_on(struct drm_encoder *encoder);
static void ironlake_edp_pll_off(struct drm_encoder *encoder);

static void
intel_dp_mode_set(struct drm_encoder *encoder, struct drm_display_mode *mode,
		  struct drm_display_mode *adjusted_mode)
{
	struct drm_device *dev = encoder->dev;
	struct drm_i915_private *dev_priv = dev->dev_private;
	struct intel_dp *intel_dp = enc_to_intel_dp(encoder);
	struct drm_crtc *crtc = intel_dp->base.base.crtc;
	struct intel_crtc *intel_crtc = to_intel_crtc(crtc);

	/* Turn on the eDP PLL if needed */
	if (is_edp(intel_dp)) {
		if (!is_pch_edp(intel_dp))
			ironlake_edp_pll_on(encoder);
		else
			ironlake_edp_pll_off(encoder);
	}

	/*
<<<<<<< HEAD
	 * There are three kinds of DP registers:
	 *
	 * 	IBX PCH
	 * 	CPU
=======
	 * There are four kinds of DP registers:
	 *
	 * 	IBX PCH
	 * 	SNB CPU
	 *	IVB CPU
>>>>>>> 59b5e67e
	 * 	CPT PCH
	 *
	 * IBX PCH and CPU are the same for almost everything,
	 * except that the CPU DP PLL is configured in this
	 * register
	 *
	 * CPT PCH is quite different, having many bits moved
	 * to the TRANS_DP_CTL register instead. That
	 * configuration happens (oddly) in ironlake_pch_enable
	 */
<<<<<<< HEAD

	/* Preserve the BIOS-computed detected bit. This is
	 * supposed to be read-only.
	 */
	intel_dp->DP = I915_READ(intel_dp->output_reg) & DP_DETECTED;
	intel_dp->DP |=  DP_VOLTAGE_0_4 | DP_PRE_EMPHASIS_0;

	/* Handle DP bits in common between all three register formats */

=======

	/* Preserve the BIOS-computed detected bit. This is
	 * supposed to be read-only.
	 */
	intel_dp->DP = I915_READ(intel_dp->output_reg) & DP_DETECTED;
	intel_dp->DP |=  DP_VOLTAGE_0_4 | DP_PRE_EMPHASIS_0;

	/* Handle DP bits in common between all three register formats */

>>>>>>> 59b5e67e
	intel_dp->DP |= DP_VOLTAGE_0_4 | DP_PRE_EMPHASIS_0;

	switch (intel_dp->lane_count) {
	case 1:
		intel_dp->DP |= DP_PORT_WIDTH_1;
		break;
	case 2:
		intel_dp->DP |= DP_PORT_WIDTH_2;
		break;
	case 4:
		intel_dp->DP |= DP_PORT_WIDTH_4;
		break;
	}
	if (intel_dp->has_audio) {
		DRM_DEBUG_DRIVER("Enabling DP audio on pipe %c\n",
				 pipe_name(intel_crtc->pipe));
		intel_dp->DP |= DP_AUDIO_OUTPUT_ENABLE;
		intel_write_eld(encoder, adjusted_mode);
	}
	memset(intel_dp->link_configuration, 0, DP_LINK_CONFIGURATION_SIZE);
	intel_dp->link_configuration[0] = intel_dp->link_bw;
	intel_dp->link_configuration[1] = intel_dp->lane_count;
	intel_dp->link_configuration[8] = DP_SET_ANSI_8B10B;
	/*
	 * Check for DPCD version > 1.1 and enhanced framing support
	 */
	if (intel_dp->dpcd[DP_DPCD_REV] >= 0x11 &&
	    (intel_dp->dpcd[DP_MAX_LANE_COUNT] & DP_ENHANCED_FRAME_CAP)) {
		intel_dp->link_configuration[1] |= DP_LANE_COUNT_ENHANCED_FRAME_EN;
	}

	/* Split out the IBX/CPU vs CPT settings */
<<<<<<< HEAD

	if (!HAS_PCH_CPT(dev) || is_cpu_edp(intel_dp)) {
=======

	if (is_cpu_edp(intel_dp) && IS_GEN7(dev)) {
		if (adjusted_mode->flags & DRM_MODE_FLAG_PHSYNC)
			intel_dp->DP |= DP_SYNC_HS_HIGH;
		if (adjusted_mode->flags & DRM_MODE_FLAG_PVSYNC)
			intel_dp->DP |= DP_SYNC_VS_HIGH;
		intel_dp->DP |= DP_LINK_TRAIN_OFF_CPT;

		if (intel_dp->link_configuration[1] & DP_LANE_COUNT_ENHANCED_FRAME_EN)
			intel_dp->DP |= DP_ENHANCED_FRAMING;

		intel_dp->DP |= intel_crtc->pipe << 29;

		/* don't miss out required setting for eDP */
		intel_dp->DP |= DP_PLL_ENABLE;
		if (adjusted_mode->clock < 200000)
			intel_dp->DP |= DP_PLL_FREQ_160MHZ;
		else
			intel_dp->DP |= DP_PLL_FREQ_270MHZ;
	} else if (!HAS_PCH_CPT(dev) || is_cpu_edp(intel_dp)) {
>>>>>>> 59b5e67e
		intel_dp->DP |= intel_dp->color_range;

		if (adjusted_mode->flags & DRM_MODE_FLAG_PHSYNC)
			intel_dp->DP |= DP_SYNC_HS_HIGH;
		if (adjusted_mode->flags & DRM_MODE_FLAG_PVSYNC)
			intel_dp->DP |= DP_SYNC_VS_HIGH;
		intel_dp->DP |= DP_LINK_TRAIN_OFF;

		if (intel_dp->link_configuration[1] & DP_LANE_COUNT_ENHANCED_FRAME_EN)
			intel_dp->DP |= DP_ENHANCED_FRAMING;

		if (intel_crtc->pipe == 1)
			intel_dp->DP |= DP_PIPEB_SELECT;

		if (is_cpu_edp(intel_dp)) {
			/* don't miss out required setting for eDP */
			intel_dp->DP |= DP_PLL_ENABLE;
			if (adjusted_mode->clock < 200000)
				intel_dp->DP |= DP_PLL_FREQ_160MHZ;
			else
				intel_dp->DP |= DP_PLL_FREQ_270MHZ;
		}
	} else {
		intel_dp->DP |= DP_LINK_TRAIN_OFF_CPT;
	}
}

#define IDLE_ON_MASK		(PP_ON | 0 	  | PP_SEQUENCE_MASK | 0                     | PP_SEQUENCE_STATE_MASK)
#define IDLE_ON_VALUE   	(PP_ON | 0 	  | PP_SEQUENCE_NONE | 0                     | PP_SEQUENCE_STATE_ON_IDLE)

#define IDLE_OFF_MASK		(PP_ON | 0        | PP_SEQUENCE_MASK | 0                     | PP_SEQUENCE_STATE_MASK)
#define IDLE_OFF_VALUE		(0     | 0        | PP_SEQUENCE_NONE | 0                     | PP_SEQUENCE_STATE_OFF_IDLE)

#define IDLE_CYCLE_MASK		(PP_ON | 0        | PP_SEQUENCE_MASK | PP_CYCLE_DELAY_ACTIVE | PP_SEQUENCE_STATE_MASK)
#define IDLE_CYCLE_VALUE	(0     | 0        | PP_SEQUENCE_NONE | 0                     | PP_SEQUENCE_STATE_OFF_IDLE)

static void ironlake_wait_panel_status(struct intel_dp *intel_dp,
				       u32 mask,
				       u32 value)
{
	struct drm_device *dev = intel_dp->base.base.dev;
	struct drm_i915_private *dev_priv = dev->dev_private;

	DRM_DEBUG_KMS("mask %08x value %08x status %08x control %08x\n",
		      mask, value,
		      I915_READ(PCH_PP_STATUS),
		      I915_READ(PCH_PP_CONTROL));

	if (_wait_for((I915_READ(PCH_PP_STATUS) & mask) == value, 5000, 10)) {
		DRM_ERROR("Panel status timeout: status %08x control %08x\n",
			  I915_READ(PCH_PP_STATUS),
			  I915_READ(PCH_PP_CONTROL));
	}
}

static void ironlake_wait_panel_on(struct intel_dp *intel_dp)
{
	DRM_DEBUG_KMS("Wait for panel power on\n");
	ironlake_wait_panel_status(intel_dp, IDLE_ON_MASK, IDLE_ON_VALUE);
}

static void ironlake_wait_panel_off(struct intel_dp *intel_dp)
{
	DRM_DEBUG_KMS("Wait for panel power off time\n");
	ironlake_wait_panel_status(intel_dp, IDLE_OFF_MASK, IDLE_OFF_VALUE);
}

static void ironlake_wait_panel_power_cycle(struct intel_dp *intel_dp)
{
	DRM_DEBUG_KMS("Wait for panel power cycle\n");
	ironlake_wait_panel_status(intel_dp, IDLE_CYCLE_MASK, IDLE_CYCLE_VALUE);
}


/* Read the current pp_control value, unlocking the register if it
 * is locked
 */

static  u32 ironlake_get_pp_control(struct drm_i915_private *dev_priv)
{
	u32	control = I915_READ(PCH_PP_CONTROL);

	control &= ~PANEL_UNLOCK_MASK;
	control |= PANEL_UNLOCK_REGS;
	return control;
}

static void ironlake_edp_panel_vdd_on(struct intel_dp *intel_dp)
{
	struct drm_device *dev = intel_dp->base.base.dev;
	struct drm_i915_private *dev_priv = dev->dev_private;
	u32 pp;

	if (!is_edp(intel_dp))
		return;
	DRM_DEBUG_KMS("Turn eDP VDD on\n");

	WARN(intel_dp->want_panel_vdd,
	     "eDP VDD already requested on\n");

	intel_dp->want_panel_vdd = true;

	if (ironlake_edp_have_panel_vdd(intel_dp)) {
		DRM_DEBUG_KMS("eDP VDD already on\n");
		return;
	}

	if (!ironlake_edp_have_panel_power(intel_dp))
		ironlake_wait_panel_power_cycle(intel_dp);

	pp = ironlake_get_pp_control(dev_priv);
	pp |= EDP_FORCE_VDD;
	I915_WRITE(PCH_PP_CONTROL, pp);
	POSTING_READ(PCH_PP_CONTROL);
	DRM_DEBUG_KMS("PCH_PP_STATUS: 0x%08x PCH_PP_CONTROL: 0x%08x\n",
		      I915_READ(PCH_PP_STATUS), I915_READ(PCH_PP_CONTROL));

	/*
	 * If the panel wasn't on, delay before accessing aux channel
	 */
	if (!ironlake_edp_have_panel_power(intel_dp)) {
		DRM_DEBUG_KMS("eDP was not running\n");
		msleep(intel_dp->panel_power_up_delay);
	}
}

static void ironlake_panel_vdd_off_sync(struct intel_dp *intel_dp)
{
	struct drm_device *dev = intel_dp->base.base.dev;
	struct drm_i915_private *dev_priv = dev->dev_private;
	u32 pp;

	if (!intel_dp->want_panel_vdd && ironlake_edp_have_panel_vdd(intel_dp)) {
		pp = ironlake_get_pp_control(dev_priv);
		pp &= ~EDP_FORCE_VDD;
		I915_WRITE(PCH_PP_CONTROL, pp);
		POSTING_READ(PCH_PP_CONTROL);

		/* Make sure sequencer is idle before allowing subsequent activity */
		DRM_DEBUG_KMS("PCH_PP_STATUS: 0x%08x PCH_PP_CONTROL: 0x%08x\n",
			      I915_READ(PCH_PP_STATUS), I915_READ(PCH_PP_CONTROL));

		msleep(intel_dp->panel_power_down_delay);
	}
}

static void ironlake_panel_vdd_work(struct work_struct *__work)
{
	struct intel_dp *intel_dp = container_of(to_delayed_work(__work),
						 struct intel_dp, panel_vdd_work);
	struct drm_device *dev = intel_dp->base.base.dev;

	mutex_lock(&dev->mode_config.mutex);
	ironlake_panel_vdd_off_sync(intel_dp);
	mutex_unlock(&dev->mode_config.mutex);
}

static void ironlake_edp_panel_vdd_off(struct intel_dp *intel_dp, bool sync)
{
	if (!is_edp(intel_dp))
		return;

	DRM_DEBUG_KMS("Turn eDP VDD off %d\n", intel_dp->want_panel_vdd);
	WARN(!intel_dp->want_panel_vdd, "eDP VDD not forced on");

	intel_dp->want_panel_vdd = false;

	if (sync) {
		ironlake_panel_vdd_off_sync(intel_dp);
	} else {
		/*
		 * Queue the timer to fire a long
		 * time from now (relative to the power down delay)
		 * to keep the panel power up across a sequence of operations
		 */
		schedule_delayed_work(&intel_dp->panel_vdd_work,
				      msecs_to_jiffies(intel_dp->panel_power_cycle_delay * 5));
	}
}

static void ironlake_edp_panel_on(struct intel_dp *intel_dp)
{
	struct drm_device *dev = intel_dp->base.base.dev;
	struct drm_i915_private *dev_priv = dev->dev_private;
	u32 pp;

	if (!is_edp(intel_dp))
		return;

	DRM_DEBUG_KMS("Turn eDP power on\n");

	if (ironlake_edp_have_panel_power(intel_dp)) {
		DRM_DEBUG_KMS("eDP power already on\n");
		return;
	}

	ironlake_wait_panel_power_cycle(intel_dp);

	pp = ironlake_get_pp_control(dev_priv);
	if (IS_GEN5(dev)) {
		/* ILK workaround: disable reset around power sequence */
		pp &= ~PANEL_POWER_RESET;
		I915_WRITE(PCH_PP_CONTROL, pp);
		POSTING_READ(PCH_PP_CONTROL);
	}

	pp |= POWER_TARGET_ON;
	if (!IS_GEN5(dev))
		pp |= PANEL_POWER_RESET;

	I915_WRITE(PCH_PP_CONTROL, pp);
	POSTING_READ(PCH_PP_CONTROL);

	ironlake_wait_panel_on(intel_dp);

	if (IS_GEN5(dev)) {
		pp |= PANEL_POWER_RESET; /* restore panel reset bit */
		I915_WRITE(PCH_PP_CONTROL, pp);
		POSTING_READ(PCH_PP_CONTROL);
	}
}

static void ironlake_edp_panel_off(struct intel_dp *intel_dp)
{
	struct drm_device *dev = intel_dp->base.base.dev;
	struct drm_i915_private *dev_priv = dev->dev_private;
	u32 pp;

	if (!is_edp(intel_dp))
		return;

	DRM_DEBUG_KMS("Turn eDP power off\n");

	WARN(intel_dp->want_panel_vdd, "Cannot turn power off while VDD is on\n");

	pp = ironlake_get_pp_control(dev_priv);
	pp &= ~(POWER_TARGET_ON | EDP_FORCE_VDD | PANEL_POWER_RESET | EDP_BLC_ENABLE);
	I915_WRITE(PCH_PP_CONTROL, pp);
	POSTING_READ(PCH_PP_CONTROL);

	ironlake_wait_panel_off(intel_dp);
}

static void ironlake_edp_backlight_on(struct intel_dp *intel_dp)
{
	struct drm_device *dev = intel_dp->base.base.dev;
	struct drm_i915_private *dev_priv = dev->dev_private;
	u32 pp;

	if (!is_edp(intel_dp))
		return;

	DRM_DEBUG_KMS("\n");
	/*
	 * If we enable the backlight right away following a panel power
	 * on, we may see slight flicker as the panel syncs with the eDP
	 * link.  So delay a bit to make sure the image is solid before
	 * allowing it to appear.
	 */
	msleep(intel_dp->backlight_on_delay);
	pp = ironlake_get_pp_control(dev_priv);
	pp |= EDP_BLC_ENABLE;
	I915_WRITE(PCH_PP_CONTROL, pp);
	POSTING_READ(PCH_PP_CONTROL);
}

static void ironlake_edp_backlight_off(struct intel_dp *intel_dp)
{
	struct drm_device *dev = intel_dp->base.base.dev;
	struct drm_i915_private *dev_priv = dev->dev_private;
	u32 pp;

	if (!is_edp(intel_dp))
		return;

	DRM_DEBUG_KMS("\n");
	pp = ironlake_get_pp_control(dev_priv);
	pp &= ~EDP_BLC_ENABLE;
	I915_WRITE(PCH_PP_CONTROL, pp);
	POSTING_READ(PCH_PP_CONTROL);
	msleep(intel_dp->backlight_off_delay);
}

static void ironlake_edp_pll_on(struct drm_encoder *encoder)
{
	struct drm_device *dev = encoder->dev;
	struct drm_i915_private *dev_priv = dev->dev_private;
	u32 dpa_ctl;

	DRM_DEBUG_KMS("\n");
	dpa_ctl = I915_READ(DP_A);
	dpa_ctl |= DP_PLL_ENABLE;
	I915_WRITE(DP_A, dpa_ctl);
	POSTING_READ(DP_A);
	udelay(200);
}

static void ironlake_edp_pll_off(struct drm_encoder *encoder)
{
	struct drm_device *dev = encoder->dev;
	struct drm_i915_private *dev_priv = dev->dev_private;
	u32 dpa_ctl;

	dpa_ctl = I915_READ(DP_A);
	dpa_ctl &= ~DP_PLL_ENABLE;
	I915_WRITE(DP_A, dpa_ctl);
	POSTING_READ(DP_A);
	udelay(200);
}

/* If the sink supports it, try to set the power state appropriately */
static void intel_dp_sink_dpms(struct intel_dp *intel_dp, int mode)
{
	int ret, i;

	/* Should have a valid DPCD by this point */
	if (intel_dp->dpcd[DP_DPCD_REV] < 0x11)
		return;

	if (mode != DRM_MODE_DPMS_ON) {
		ret = intel_dp_aux_native_write_1(intel_dp, DP_SET_POWER,
						  DP_SET_POWER_D3);
		if (ret != 1)
			DRM_DEBUG_DRIVER("failed to write sink power state\n");
	} else {
		/*
		 * When turning on, we need to retry for 1ms to give the sink
		 * time to wake up.
		 */
		for (i = 0; i < 3; i++) {
			ret = intel_dp_aux_native_write_1(intel_dp,
							  DP_SET_POWER,
							  DP_SET_POWER_D0);
			if (ret == 1)
				break;
			msleep(1);
		}
	}
}

static void intel_dp_prepare(struct drm_encoder *encoder)
{
	struct intel_dp *intel_dp = enc_to_intel_dp(encoder);

	ironlake_edp_backlight_off(intel_dp);
	ironlake_edp_panel_off(intel_dp);

	/* Wake up the sink first */
	ironlake_edp_panel_vdd_on(intel_dp);
	intel_dp_sink_dpms(intel_dp, DRM_MODE_DPMS_ON);
	intel_dp_link_down(intel_dp);
	ironlake_edp_panel_vdd_off(intel_dp, false);

	/* Make sure the panel is off before trying to
	 * change the mode
	 */
}

static void intel_dp_commit(struct drm_encoder *encoder)
{
	struct intel_dp *intel_dp = enc_to_intel_dp(encoder);
	struct drm_device *dev = encoder->dev;
	struct intel_crtc *intel_crtc = to_intel_crtc(intel_dp->base.base.crtc);

	ironlake_edp_panel_vdd_on(intel_dp);
	intel_dp_sink_dpms(intel_dp, DRM_MODE_DPMS_ON);
	intel_dp_start_link_train(intel_dp);
	ironlake_edp_panel_on(intel_dp);
	ironlake_edp_panel_vdd_off(intel_dp, true);
	intel_dp_complete_link_train(intel_dp);
	ironlake_edp_backlight_on(intel_dp);

	intel_dp->dpms_mode = DRM_MODE_DPMS_ON;

	if (HAS_PCH_CPT(dev))
		intel_cpt_verify_modeset(dev, intel_crtc->pipe);
}

static void
intel_dp_dpms(struct drm_encoder *encoder, int mode)
{
	struct intel_dp *intel_dp = enc_to_intel_dp(encoder);
	struct drm_device *dev = encoder->dev;
	struct drm_i915_private *dev_priv = dev->dev_private;
	uint32_t dp_reg = I915_READ(intel_dp->output_reg);

	if (mode != DRM_MODE_DPMS_ON) {
		ironlake_edp_backlight_off(intel_dp);
		ironlake_edp_panel_off(intel_dp);

		ironlake_edp_panel_vdd_on(intel_dp);
		intel_dp_sink_dpms(intel_dp, mode);
		intel_dp_link_down(intel_dp);
		ironlake_edp_panel_vdd_off(intel_dp, false);

		if (is_cpu_edp(intel_dp))
			ironlake_edp_pll_off(encoder);
	} else {
		if (is_cpu_edp(intel_dp))
			ironlake_edp_pll_on(encoder);

		ironlake_edp_panel_vdd_on(intel_dp);
		intel_dp_sink_dpms(intel_dp, mode);
		if (!(dp_reg & DP_PORT_EN)) {
			intel_dp_start_link_train(intel_dp);
			ironlake_edp_panel_on(intel_dp);
			ironlake_edp_panel_vdd_off(intel_dp, true);
			intel_dp_complete_link_train(intel_dp);
		} else
			ironlake_edp_panel_vdd_off(intel_dp, false);
		ironlake_edp_backlight_on(intel_dp);
	}
	intel_dp->dpms_mode = mode;
}

/*
 * Native read with retry for link status and receiver capability reads for
 * cases where the sink may still be asleep.
 */
static bool
intel_dp_aux_native_read_retry(struct intel_dp *intel_dp, uint16_t address,
			       uint8_t *recv, int recv_bytes)
{
	int ret, i;

	/*
	 * Sinks are *supposed* to come up within 1ms from an off state,
	 * but we're also supposed to retry 3 times per the spec.
	 */
	for (i = 0; i < 3; i++) {
		ret = intel_dp_aux_native_read(intel_dp, address, recv,
					       recv_bytes);
		if (ret == recv_bytes)
			return true;
		msleep(1);
	}

	return false;
}

/*
 * Fetch AUX CH registers 0x202 - 0x207 which contain
 * link status information
 */
static bool
intel_dp_get_link_status(struct intel_dp *intel_dp, uint8_t link_status[DP_LINK_STATUS_SIZE])
{
	return intel_dp_aux_native_read_retry(intel_dp,
					      DP_LANE0_1_STATUS,
					      link_status,
					      DP_LINK_STATUS_SIZE);
}

static uint8_t
intel_dp_link_status(uint8_t link_status[DP_LINK_STATUS_SIZE],
		     int r)
{
	return link_status[r - DP_LANE0_1_STATUS];
}

static uint8_t
intel_get_adjust_request_voltage(uint8_t adjust_request[2],
				 int lane)
{
	int	    s = ((lane & 1) ?
			 DP_ADJUST_VOLTAGE_SWING_LANE1_SHIFT :
			 DP_ADJUST_VOLTAGE_SWING_LANE0_SHIFT);
	uint8_t l = adjust_request[lane>>1];

	return ((l >> s) & 3) << DP_TRAIN_VOLTAGE_SWING_SHIFT;
}

static uint8_t
intel_get_adjust_request_pre_emphasis(uint8_t adjust_request[2],
				      int lane)
{
	int	    s = ((lane & 1) ?
			 DP_ADJUST_PRE_EMPHASIS_LANE1_SHIFT :
			 DP_ADJUST_PRE_EMPHASIS_LANE0_SHIFT);
	uint8_t l = adjust_request[lane>>1];

	return ((l >> s) & 3) << DP_TRAIN_PRE_EMPHASIS_SHIFT;
}


#if 0
static char	*voltage_names[] = {
	"0.4V", "0.6V", "0.8V", "1.2V"
};
static char	*pre_emph_names[] = {
	"0dB", "3.5dB", "6dB", "9.5dB"
};
static char	*link_train_names[] = {
	"pattern 1", "pattern 2", "idle", "off"
};
#endif

/*
 * These are source-specific values; current Intel hardware supports
 * a maximum voltage of 800mV and a maximum pre-emphasis of 6dB
 */
<<<<<<< HEAD
#define I830_DP_VOLTAGE_MAX	    DP_TRAIN_VOLTAGE_SWING_800
#define I830_DP_VOLTAGE_MAX_CPT	    DP_TRAIN_VOLTAGE_SWING_1200
=======
>>>>>>> 59b5e67e

static uint8_t
intel_dp_voltage_max(struct intel_dp *intel_dp)
{
	struct drm_device *dev = intel_dp->base.base.dev;

	if (IS_GEN7(dev) && is_cpu_edp(intel_dp))
		return DP_TRAIN_VOLTAGE_SWING_800;
	else if (HAS_PCH_CPT(dev) && !is_cpu_edp(intel_dp))
		return DP_TRAIN_VOLTAGE_SWING_1200;
	else
		return DP_TRAIN_VOLTAGE_SWING_800;
}

static uint8_t
intel_dp_pre_emphasis_max(struct intel_dp *intel_dp, uint8_t voltage_swing)
{
	struct drm_device *dev = intel_dp->base.base.dev;

	if (IS_GEN7(dev) && is_cpu_edp(intel_dp)) {
		switch (voltage_swing & DP_TRAIN_VOLTAGE_SWING_MASK) {
		case DP_TRAIN_VOLTAGE_SWING_400:
			return DP_TRAIN_PRE_EMPHASIS_6;
		case DP_TRAIN_VOLTAGE_SWING_600:
		case DP_TRAIN_VOLTAGE_SWING_800:
			return DP_TRAIN_PRE_EMPHASIS_3_5;
		default:
			return DP_TRAIN_PRE_EMPHASIS_0;
		}
	} else {
		switch (voltage_swing & DP_TRAIN_VOLTAGE_SWING_MASK) {
		case DP_TRAIN_VOLTAGE_SWING_400:
			return DP_TRAIN_PRE_EMPHASIS_6;
		case DP_TRAIN_VOLTAGE_SWING_600:
			return DP_TRAIN_PRE_EMPHASIS_6;
		case DP_TRAIN_VOLTAGE_SWING_800:
			return DP_TRAIN_PRE_EMPHASIS_3_5;
		case DP_TRAIN_VOLTAGE_SWING_1200:
		default:
			return DP_TRAIN_PRE_EMPHASIS_0;
		}
	}
}

static void
intel_get_adjust_train(struct intel_dp *intel_dp, uint8_t link_status[DP_LINK_STATUS_SIZE])
{
	struct drm_device *dev = intel_dp->base.base.dev;
	uint8_t v = 0;
	uint8_t p = 0;
	int lane;
	uint8_t	*adjust_request = link_status + (DP_ADJUST_REQUEST_LANE0_1 - DP_LANE0_1_STATUS);
<<<<<<< HEAD
	int voltage_max;
=======
	uint8_t voltage_max;
	uint8_t preemph_max;
>>>>>>> 59b5e67e

	for (lane = 0; lane < intel_dp->lane_count; lane++) {
		uint8_t this_v = intel_get_adjust_request_voltage(adjust_request, lane);
		uint8_t this_p = intel_get_adjust_request_pre_emphasis(adjust_request, lane);

		if (this_v > v)
			v = this_v;
		if (this_p > p)
			p = this_p;
	}

<<<<<<< HEAD
	if (HAS_PCH_CPT(dev) && !is_cpu_edp(intel_dp))
		voltage_max = I830_DP_VOLTAGE_MAX_CPT;
	else
		voltage_max = I830_DP_VOLTAGE_MAX;
=======
	voltage_max = intel_dp_voltage_max(intel_dp);
>>>>>>> 59b5e67e
	if (v >= voltage_max)
		v = voltage_max | DP_TRAIN_MAX_SWING_REACHED;

	preemph_max = intel_dp_pre_emphasis_max(intel_dp, v);
	if (p >= preemph_max)
		p = preemph_max | DP_TRAIN_MAX_PRE_EMPHASIS_REACHED;

	for (lane = 0; lane < 4; lane++)
		intel_dp->train_set[lane] = v | p;
}

static uint32_t
intel_dp_signal_levels(uint8_t train_set)
{
	uint32_t	signal_levels = 0;

	switch (train_set & DP_TRAIN_VOLTAGE_SWING_MASK) {
	case DP_TRAIN_VOLTAGE_SWING_400:
	default:
		signal_levels |= DP_VOLTAGE_0_4;
		break;
	case DP_TRAIN_VOLTAGE_SWING_600:
		signal_levels |= DP_VOLTAGE_0_6;
		break;
	case DP_TRAIN_VOLTAGE_SWING_800:
		signal_levels |= DP_VOLTAGE_0_8;
		break;
	case DP_TRAIN_VOLTAGE_SWING_1200:
		signal_levels |= DP_VOLTAGE_1_2;
		break;
	}
	switch (train_set & DP_TRAIN_PRE_EMPHASIS_MASK) {
	case DP_TRAIN_PRE_EMPHASIS_0:
	default:
		signal_levels |= DP_PRE_EMPHASIS_0;
		break;
	case DP_TRAIN_PRE_EMPHASIS_3_5:
		signal_levels |= DP_PRE_EMPHASIS_3_5;
		break;
	case DP_TRAIN_PRE_EMPHASIS_6:
		signal_levels |= DP_PRE_EMPHASIS_6;
		break;
	case DP_TRAIN_PRE_EMPHASIS_9_5:
		signal_levels |= DP_PRE_EMPHASIS_9_5;
		break;
	}
	return signal_levels;
}

/* Gen6's DP voltage swing and pre-emphasis control */
static uint32_t
intel_gen6_edp_signal_levels(uint8_t train_set)
{
	int signal_levels = train_set & (DP_TRAIN_VOLTAGE_SWING_MASK |
					 DP_TRAIN_PRE_EMPHASIS_MASK);
	switch (signal_levels) {
	case DP_TRAIN_VOLTAGE_SWING_400 | DP_TRAIN_PRE_EMPHASIS_0:
	case DP_TRAIN_VOLTAGE_SWING_600 | DP_TRAIN_PRE_EMPHASIS_0:
		return EDP_LINK_TRAIN_400_600MV_0DB_SNB_B;
	case DP_TRAIN_VOLTAGE_SWING_400 | DP_TRAIN_PRE_EMPHASIS_3_5:
		return EDP_LINK_TRAIN_400MV_3_5DB_SNB_B;
	case DP_TRAIN_VOLTAGE_SWING_400 | DP_TRAIN_PRE_EMPHASIS_6:
	case DP_TRAIN_VOLTAGE_SWING_600 | DP_TRAIN_PRE_EMPHASIS_6:
		return EDP_LINK_TRAIN_400_600MV_6DB_SNB_B;
	case DP_TRAIN_VOLTAGE_SWING_600 | DP_TRAIN_PRE_EMPHASIS_3_5:
	case DP_TRAIN_VOLTAGE_SWING_800 | DP_TRAIN_PRE_EMPHASIS_3_5:
		return EDP_LINK_TRAIN_600_800MV_3_5DB_SNB_B;
	case DP_TRAIN_VOLTAGE_SWING_800 | DP_TRAIN_PRE_EMPHASIS_0:
	case DP_TRAIN_VOLTAGE_SWING_1200 | DP_TRAIN_PRE_EMPHASIS_0:
		return EDP_LINK_TRAIN_800_1200MV_0DB_SNB_B;
	default:
		DRM_DEBUG_KMS("Unsupported voltage swing/pre-emphasis level:"
			      "0x%x\n", signal_levels);
		return EDP_LINK_TRAIN_400_600MV_0DB_SNB_B;
	}
}

/* Gen7's DP voltage swing and pre-emphasis control */
static uint32_t
intel_gen7_edp_signal_levels(uint8_t train_set)
{
	int signal_levels = train_set & (DP_TRAIN_VOLTAGE_SWING_MASK |
					 DP_TRAIN_PRE_EMPHASIS_MASK);
	switch (signal_levels) {
	case DP_TRAIN_VOLTAGE_SWING_400 | DP_TRAIN_PRE_EMPHASIS_0:
		return EDP_LINK_TRAIN_400MV_0DB_IVB;
	case DP_TRAIN_VOLTAGE_SWING_400 | DP_TRAIN_PRE_EMPHASIS_3_5:
		return EDP_LINK_TRAIN_400MV_3_5DB_IVB;
	case DP_TRAIN_VOLTAGE_SWING_400 | DP_TRAIN_PRE_EMPHASIS_6:
		return EDP_LINK_TRAIN_400MV_6DB_IVB;

	case DP_TRAIN_VOLTAGE_SWING_600 | DP_TRAIN_PRE_EMPHASIS_0:
		return EDP_LINK_TRAIN_600MV_0DB_IVB;
	case DP_TRAIN_VOLTAGE_SWING_600 | DP_TRAIN_PRE_EMPHASIS_3_5:
		return EDP_LINK_TRAIN_600MV_3_5DB_IVB;

	case DP_TRAIN_VOLTAGE_SWING_800 | DP_TRAIN_PRE_EMPHASIS_0:
		return EDP_LINK_TRAIN_800MV_0DB_IVB;
	case DP_TRAIN_VOLTAGE_SWING_800 | DP_TRAIN_PRE_EMPHASIS_3_5:
		return EDP_LINK_TRAIN_800MV_3_5DB_IVB;

	default:
		DRM_DEBUG_KMS("Unsupported voltage swing/pre-emphasis level:"
			      "0x%x\n", signal_levels);
		return EDP_LINK_TRAIN_500MV_0DB_IVB;
	}
}

static uint8_t
intel_get_lane_status(uint8_t link_status[DP_LINK_STATUS_SIZE],
		      int lane)
{
	int s = (lane & 1) * 4;
	uint8_t l = link_status[lane>>1];

	return (l >> s) & 0xf;
}

/* Check for clock recovery is done on all channels */
static bool
intel_clock_recovery_ok(uint8_t link_status[DP_LINK_STATUS_SIZE], int lane_count)
{
	int lane;
	uint8_t lane_status;

	for (lane = 0; lane < lane_count; lane++) {
		lane_status = intel_get_lane_status(link_status, lane);
		if ((lane_status & DP_LANE_CR_DONE) == 0)
			return false;
	}
	return true;
}

/* Check to see if channel eq is done on all channels */
#define CHANNEL_EQ_BITS (DP_LANE_CR_DONE|\
			 DP_LANE_CHANNEL_EQ_DONE|\
			 DP_LANE_SYMBOL_LOCKED)
static bool
intel_channel_eq_ok(struct intel_dp *intel_dp, uint8_t link_status[DP_LINK_STATUS_SIZE])
{
	uint8_t lane_align;
	uint8_t lane_status;
	int lane;

	lane_align = intel_dp_link_status(link_status,
					  DP_LANE_ALIGN_STATUS_UPDATED);
	if ((lane_align & DP_INTERLANE_ALIGN_DONE) == 0)
		return false;
	for (lane = 0; lane < intel_dp->lane_count; lane++) {
		lane_status = intel_get_lane_status(link_status, lane);
		if ((lane_status & CHANNEL_EQ_BITS) != CHANNEL_EQ_BITS)
			return false;
	}
	return true;
}

static bool
intel_dp_set_link_train(struct intel_dp *intel_dp,
			uint32_t dp_reg_value,
			uint8_t dp_train_pat)
{
	struct drm_device *dev = intel_dp->base.base.dev;
	struct drm_i915_private *dev_priv = dev->dev_private;
	int ret;

	I915_WRITE(intel_dp->output_reg, dp_reg_value);
	POSTING_READ(intel_dp->output_reg);

	intel_dp_aux_native_write_1(intel_dp,
				    DP_TRAINING_PATTERN_SET,
				    dp_train_pat);

	ret = intel_dp_aux_native_write(intel_dp,
					DP_TRAINING_LANE0_SET,
					intel_dp->train_set,
					intel_dp->lane_count);
	if (ret != intel_dp->lane_count)
		return false;

	return true;
}

/* Enable corresponding port and start training pattern 1 */
static void
intel_dp_start_link_train(struct intel_dp *intel_dp)
{
	struct drm_device *dev = intel_dp->base.base.dev;
	struct drm_i915_private *dev_priv = dev->dev_private;
	struct intel_crtc *intel_crtc = to_intel_crtc(intel_dp->base.base.crtc);
	int i;
	uint8_t voltage;
	bool clock_recovery = false;
	int voltage_tries, loop_tries;
	u32 reg;
	uint32_t DP = intel_dp->DP;

	/*
	 * On CPT we have to enable the port in training pattern 1, which
	 * will happen below in intel_dp_set_link_train.  Otherwise, enable
	 * the port and wait for it to become active.
	 */
	if (!HAS_PCH_CPT(dev)) {
		I915_WRITE(intel_dp->output_reg, intel_dp->DP);
		POSTING_READ(intel_dp->output_reg);
		intel_wait_for_vblank(dev, intel_crtc->pipe);
	}

	/* Write the link configuration data */
	intel_dp_aux_native_write(intel_dp, DP_LINK_BW_SET,
				  intel_dp->link_configuration,
				  DP_LINK_CONFIGURATION_SIZE);

	DP |= DP_PORT_EN;

	if (HAS_PCH_CPT(dev) && (IS_GEN7(dev) || !is_cpu_edp(intel_dp)))
		DP &= ~DP_LINK_TRAIN_MASK_CPT;
	else
		DP &= ~DP_LINK_TRAIN_MASK;
	memset(intel_dp->train_set, 0, 4);
	voltage = 0xff;
	voltage_tries = 0;
	loop_tries = 0;
	clock_recovery = false;
	for (;;) {
		/* Use intel_dp->train_set[0] to set the voltage and pre emphasis values */
		uint8_t	    link_status[DP_LINK_STATUS_SIZE];
		uint32_t    signal_levels;

<<<<<<< HEAD
		if (IS_GEN6(dev) && is_cpu_edp(intel_dp)) {
=======

		if (IS_GEN7(dev) && is_cpu_edp(intel_dp)) {
			signal_levels = intel_gen7_edp_signal_levels(intel_dp->train_set[0]);
			DP = (DP & ~EDP_LINK_TRAIN_VOL_EMP_MASK_IVB) | signal_levels;
		} else if (IS_GEN6(dev) && is_cpu_edp(intel_dp)) {
>>>>>>> 59b5e67e
			signal_levels = intel_gen6_edp_signal_levels(intel_dp->train_set[0]);
			DP = (DP & ~EDP_LINK_TRAIN_VOL_EMP_MASK_SNB) | signal_levels;
		} else {
			signal_levels = intel_dp_signal_levels(intel_dp->train_set[0]);
			DRM_DEBUG_KMS("training pattern 1 signal levels %08x\n", signal_levels);
			DP = (DP & ~(DP_VOLTAGE_MASK|DP_PRE_EMPHASIS_MASK)) | signal_levels;
		}

		if (HAS_PCH_CPT(dev) && (IS_GEN7(dev) || !is_cpu_edp(intel_dp)))
			reg = DP | DP_LINK_TRAIN_PAT_1_CPT;
		else
			reg = DP | DP_LINK_TRAIN_PAT_1;

		if (!intel_dp_set_link_train(intel_dp, reg,
					     DP_TRAINING_PATTERN_1 |
					     DP_LINK_SCRAMBLING_DISABLE))
			break;
		/* Set training pattern 1 */

		udelay(100);
		if (!intel_dp_get_link_status(intel_dp, link_status)) {
			DRM_ERROR("failed to get link status\n");
			break;
		}

		if (intel_clock_recovery_ok(link_status, intel_dp->lane_count)) {
			DRM_DEBUG_KMS("clock recovery OK\n");
			clock_recovery = true;
			break;
		}

		/* Check to see if we've tried the max voltage */
		for (i = 0; i < intel_dp->lane_count; i++)
			if ((intel_dp->train_set[i] & DP_TRAIN_MAX_SWING_REACHED) == 0)
				break;
		if (i == intel_dp->lane_count) {
			++loop_tries;
			if (loop_tries == 5) {
				DRM_DEBUG_KMS("too many full retries, give up\n");
				break;
			}
			memset(intel_dp->train_set, 0, 4);
			voltage_tries = 0;
			continue;
		}

		/* Check to see if we've tried the same voltage 5 times */
		if ((intel_dp->train_set[0] & DP_TRAIN_VOLTAGE_SWING_MASK) == voltage) {
			++voltage_tries;
			if (voltage_tries == 5) {
				DRM_DEBUG_KMS("too many voltage retries, give up\n");
				break;
			}
		} else
			voltage_tries = 0;
		voltage = intel_dp->train_set[0] & DP_TRAIN_VOLTAGE_SWING_MASK;

		/* Compute new intel_dp->train_set as requested by target */
		intel_get_adjust_train(intel_dp, link_status);
	}

	intel_dp->DP = DP;
}

static void
intel_dp_complete_link_train(struct intel_dp *intel_dp)
{
	struct drm_device *dev = intel_dp->base.base.dev;
	struct drm_i915_private *dev_priv = dev->dev_private;
	bool channel_eq = false;
	int tries, cr_tries;
	u32 reg;
	uint32_t DP = intel_dp->DP;

	/* channel equalization */
	tries = 0;
	cr_tries = 0;
	channel_eq = false;
	for (;;) {
		/* Use intel_dp->train_set[0] to set the voltage and pre emphasis values */
		uint32_t    signal_levels;
		uint8_t	    link_status[DP_LINK_STATUS_SIZE];

		if (cr_tries > 5) {
			DRM_ERROR("failed to train DP, aborting\n");
			intel_dp_link_down(intel_dp);
			break;
		}

<<<<<<< HEAD
		if (IS_GEN6(dev) && is_cpu_edp(intel_dp)) {
=======
		if (IS_GEN7(dev) && is_cpu_edp(intel_dp)) {
			signal_levels = intel_gen7_edp_signal_levels(intel_dp->train_set[0]);
			DP = (DP & ~EDP_LINK_TRAIN_VOL_EMP_MASK_IVB) | signal_levels;
		} else if (IS_GEN6(dev) && is_cpu_edp(intel_dp)) {
>>>>>>> 59b5e67e
			signal_levels = intel_gen6_edp_signal_levels(intel_dp->train_set[0]);
			DP = (DP & ~EDP_LINK_TRAIN_VOL_EMP_MASK_SNB) | signal_levels;
		} else {
			signal_levels = intel_dp_signal_levels(intel_dp->train_set[0]);
			DP = (DP & ~(DP_VOLTAGE_MASK|DP_PRE_EMPHASIS_MASK)) | signal_levels;
		}

		if (HAS_PCH_CPT(dev) && (IS_GEN7(dev) || !is_cpu_edp(intel_dp)))
			reg = DP | DP_LINK_TRAIN_PAT_2_CPT;
		else
			reg = DP | DP_LINK_TRAIN_PAT_2;

		/* channel eq pattern */
		if (!intel_dp_set_link_train(intel_dp, reg,
					     DP_TRAINING_PATTERN_2 |
					     DP_LINK_SCRAMBLING_DISABLE))
			break;

		udelay(400);
		if (!intel_dp_get_link_status(intel_dp, link_status))
			break;

		/* Make sure clock is still ok */
		if (!intel_clock_recovery_ok(link_status, intel_dp->lane_count)) {
			intel_dp_start_link_train(intel_dp);
			cr_tries++;
			continue;
		}

		if (intel_channel_eq_ok(intel_dp, link_status)) {
			channel_eq = true;
			break;
		}

		/* Try 5 times, then try clock recovery if that fails */
		if (tries > 5) {
			intel_dp_link_down(intel_dp);
			intel_dp_start_link_train(intel_dp);
			tries = 0;
			cr_tries++;
			continue;
		}

		/* Compute new intel_dp->train_set as requested by target */
		intel_get_adjust_train(intel_dp, link_status);
		++tries;
	}

	if (HAS_PCH_CPT(dev) && (IS_GEN7(dev) || !is_cpu_edp(intel_dp)))
		reg = DP | DP_LINK_TRAIN_OFF_CPT;
	else
		reg = DP | DP_LINK_TRAIN_OFF;

	I915_WRITE(intel_dp->output_reg, reg);
	POSTING_READ(intel_dp->output_reg);
	intel_dp_aux_native_write_1(intel_dp,
				    DP_TRAINING_PATTERN_SET, DP_TRAINING_PATTERN_DISABLE);
}

static void
intel_dp_link_down(struct intel_dp *intel_dp)
{
	struct drm_device *dev = intel_dp->base.base.dev;
	struct drm_i915_private *dev_priv = dev->dev_private;
	uint32_t DP = intel_dp->DP;

	if ((I915_READ(intel_dp->output_reg) & DP_PORT_EN) == 0)
		return;

	DRM_DEBUG_KMS("\n");

	if (is_edp(intel_dp)) {
		DP &= ~DP_PLL_ENABLE;
		I915_WRITE(intel_dp->output_reg, DP);
		POSTING_READ(intel_dp->output_reg);
		udelay(100);
	}

	if (HAS_PCH_CPT(dev) && (IS_GEN7(dev) || !is_cpu_edp(intel_dp))) {
		DP &= ~DP_LINK_TRAIN_MASK_CPT;
		I915_WRITE(intel_dp->output_reg, DP | DP_LINK_TRAIN_PAT_IDLE_CPT);
	} else {
		DP &= ~DP_LINK_TRAIN_MASK;
		I915_WRITE(intel_dp->output_reg, DP | DP_LINK_TRAIN_PAT_IDLE);
	}
	POSTING_READ(intel_dp->output_reg);

	msleep(17);

	if (is_edp(intel_dp)) {
<<<<<<< HEAD
		if (HAS_PCH_CPT(dev) && !is_cpu_edp(intel_dp))
=======
		if (HAS_PCH_CPT(dev) && (IS_GEN7(dev) || !is_cpu_edp(intel_dp)))
>>>>>>> 59b5e67e
			DP |= DP_LINK_TRAIN_OFF_CPT;
		else
			DP |= DP_LINK_TRAIN_OFF;
	}

	if (!HAS_PCH_CPT(dev) &&
	    I915_READ(intel_dp->output_reg) & DP_PIPEB_SELECT) {
		struct drm_crtc *crtc = intel_dp->base.base.crtc;

		/* Hardware workaround: leaving our transcoder select
		 * set to transcoder B while it's off will prevent the
		 * corresponding HDMI output on transcoder A.
		 *
		 * Combine this with another hardware workaround:
		 * transcoder select bit can only be cleared while the
		 * port is enabled.
		 */
		DP &= ~DP_PIPEB_SELECT;
		I915_WRITE(intel_dp->output_reg, DP);

		/* Changes to enable or select take place the vblank
		 * after being written.
		 */
		if (crtc == NULL) {
			/* We can arrive here never having been attached
			 * to a CRTC, for instance, due to inheriting
			 * random state from the BIOS.
			 *
			 * If the pipe is not running, play safe and
			 * wait for the clocks to stabilise before
			 * continuing.
			 */
			POSTING_READ(intel_dp->output_reg);
			msleep(50);
		} else
			intel_wait_for_vblank(dev, to_intel_crtc(crtc)->pipe);
	}

	I915_WRITE(intel_dp->output_reg, DP & ~DP_PORT_EN);
	POSTING_READ(intel_dp->output_reg);
	msleep(intel_dp->panel_power_down_delay);
}

static bool
intel_dp_get_dpcd(struct intel_dp *intel_dp)
{
	if (intel_dp_aux_native_read_retry(intel_dp, 0x000, intel_dp->dpcd,
					   sizeof(intel_dp->dpcd)) &&
	    (intel_dp->dpcd[DP_DPCD_REV] != 0)) {
		return true;
	}

	return false;
}

static bool
intel_dp_get_sink_irq(struct intel_dp *intel_dp, u8 *sink_irq_vector)
{
	int ret;

	ret = intel_dp_aux_native_read_retry(intel_dp,
					     DP_DEVICE_SERVICE_IRQ_VECTOR,
					     sink_irq_vector, 1);
	if (!ret)
		return false;

	return true;
}

static void
intel_dp_handle_test_request(struct intel_dp *intel_dp)
{
	/* NAK by default */
	intel_dp_aux_native_write_1(intel_dp, DP_TEST_RESPONSE, DP_TEST_ACK);
}

/*
 * According to DP spec
 * 5.1.2:
 *  1. Read DPCD
 *  2. Configure link according to Receiver Capabilities
 *  3. Use Link Training from 2.5.3.3 and 3.5.1.3
 *  4. Check link status on receipt of hot-plug interrupt
 */

static void
intel_dp_check_link_status(struct intel_dp *intel_dp)
{
	u8 sink_irq_vector;
	u8 link_status[DP_LINK_STATUS_SIZE];

	if (intel_dp->dpms_mode != DRM_MODE_DPMS_ON)
		return;

	if (!intel_dp->base.base.crtc)
		return;

	/* Try to read receiver status if the link appears to be up */
	if (!intel_dp_get_link_status(intel_dp, link_status)) {
		intel_dp_link_down(intel_dp);
		return;
	}

	/* Now read the DPCD to see if it's actually running */
	if (!intel_dp_get_dpcd(intel_dp)) {
		intel_dp_link_down(intel_dp);
		return;
	}

	/* Try to read the source of the interrupt */
	if (intel_dp->dpcd[DP_DPCD_REV] >= 0x11 &&
	    intel_dp_get_sink_irq(intel_dp, &sink_irq_vector)) {
		/* Clear interrupt source */
		intel_dp_aux_native_write_1(intel_dp,
					    DP_DEVICE_SERVICE_IRQ_VECTOR,
					    sink_irq_vector);

		if (sink_irq_vector & DP_AUTOMATED_TEST_REQUEST)
			intel_dp_handle_test_request(intel_dp);
		if (sink_irq_vector & (DP_CP_IRQ | DP_SINK_SPECIFIC_IRQ))
			DRM_DEBUG_DRIVER("CP or sink specific irq unhandled\n");
	}

	if (!intel_channel_eq_ok(intel_dp, link_status)) {
		DRM_DEBUG_KMS("%s: channel EQ not ok, retraining\n",
			      drm_get_encoder_name(&intel_dp->base.base));
		intel_dp_start_link_train(intel_dp);
		intel_dp_complete_link_train(intel_dp);
	}
}

static enum drm_connector_status
intel_dp_detect_dpcd(struct intel_dp *intel_dp)
{
	if (intel_dp_get_dpcd(intel_dp))
		return connector_status_connected;
	return connector_status_disconnected;
}

static enum drm_connector_status
ironlake_dp_detect(struct intel_dp *intel_dp)
{
	enum drm_connector_status status;

	/* Can't disconnect eDP, but you can close the lid... */
	if (is_edp(intel_dp)) {
		status = intel_panel_detect(intel_dp->base.base.dev);
		if (status == connector_status_unknown)
			status = connector_status_connected;
		return status;
	}

	return intel_dp_detect_dpcd(intel_dp);
}

static enum drm_connector_status
g4x_dp_detect(struct intel_dp *intel_dp)
{
	struct drm_device *dev = intel_dp->base.base.dev;
	struct drm_i915_private *dev_priv = dev->dev_private;
	uint32_t temp, bit;

	switch (intel_dp->output_reg) {
	case DP_B:
		bit = DPB_HOTPLUG_INT_STATUS;
		break;
	case DP_C:
		bit = DPC_HOTPLUG_INT_STATUS;
		break;
	case DP_D:
		bit = DPD_HOTPLUG_INT_STATUS;
		break;
	default:
		return connector_status_unknown;
	}

	temp = I915_READ(PORT_HOTPLUG_STAT);

	if ((temp & bit) == 0)
		return connector_status_disconnected;

	return intel_dp_detect_dpcd(intel_dp);
}

static struct edid *
intel_dp_get_edid(struct drm_connector *connector, struct i2c_adapter *adapter)
{
	struct intel_dp *intel_dp = intel_attached_dp(connector);
	struct edid	*edid;

	ironlake_edp_panel_vdd_on(intel_dp);
	edid = drm_get_edid(connector, adapter);
	ironlake_edp_panel_vdd_off(intel_dp, false);
	return edid;
}

static int
intel_dp_get_edid_modes(struct drm_connector *connector, struct i2c_adapter *adapter)
{
	struct intel_dp *intel_dp = intel_attached_dp(connector);
	int	ret;

	ironlake_edp_panel_vdd_on(intel_dp);
	ret = intel_ddc_get_modes(connector, adapter);
	ironlake_edp_panel_vdd_off(intel_dp, false);
	return ret;
}


/**
 * Uses CRT_HOTPLUG_EN and CRT_HOTPLUG_STAT to detect DP connection.
 *
 * \return true if DP port is connected.
 * \return false if DP port is disconnected.
 */
static enum drm_connector_status
intel_dp_detect(struct drm_connector *connector, bool force)
{
	struct intel_dp *intel_dp = intel_attached_dp(connector);
	struct drm_device *dev = intel_dp->base.base.dev;
	enum drm_connector_status status;
	struct edid *edid = NULL;

	intel_dp->has_audio = false;

	if (HAS_PCH_SPLIT(dev))
		status = ironlake_dp_detect(intel_dp);
	else
		status = g4x_dp_detect(intel_dp);

	DRM_DEBUG_KMS("DPCD: %02hx%02hx%02hx%02hx%02hx%02hx%02hx%02hx\n",
		      intel_dp->dpcd[0], intel_dp->dpcd[1], intel_dp->dpcd[2],
		      intel_dp->dpcd[3], intel_dp->dpcd[4], intel_dp->dpcd[5],
		      intel_dp->dpcd[6], intel_dp->dpcd[7]);

	if (status != connector_status_connected)
		return status;

	if (intel_dp->force_audio) {
		intel_dp->has_audio = intel_dp->force_audio > 0;
	} else {
		edid = intel_dp_get_edid(connector, &intel_dp->adapter);
		if (edid) {
			intel_dp->has_audio = drm_detect_monitor_audio(edid);
			connector->display_info.raw_edid = NULL;
			kfree(edid);
		}
	}

	return connector_status_connected;
}

static int intel_dp_get_modes(struct drm_connector *connector)
{
	struct intel_dp *intel_dp = intel_attached_dp(connector);
	struct drm_device *dev = intel_dp->base.base.dev;
	struct drm_i915_private *dev_priv = dev->dev_private;
	int ret;

	/* We should parse the EDID data and find out if it has an audio sink
	 */

	ret = intel_dp_get_edid_modes(connector, &intel_dp->adapter);
	if (ret) {
		if (is_edp(intel_dp) && !intel_dp->panel_fixed_mode) {
			struct drm_display_mode *newmode;
			list_for_each_entry(newmode, &connector->probed_modes,
					    head) {
				if ((newmode->type & DRM_MODE_TYPE_PREFERRED)) {
					intel_dp->panel_fixed_mode =
						drm_mode_duplicate(dev, newmode);
					break;
				}
			}
		}
		return ret;
	}

	/* if eDP has no EDID, try to use fixed panel mode from VBT */
	if (is_edp(intel_dp)) {
		/* initialize panel mode from VBT if available for eDP */
		if (intel_dp->panel_fixed_mode == NULL && dev_priv->lfp_lvds_vbt_mode != NULL) {
			intel_dp->panel_fixed_mode =
				drm_mode_duplicate(dev, dev_priv->lfp_lvds_vbt_mode);
			if (intel_dp->panel_fixed_mode) {
				intel_dp->panel_fixed_mode->type |=
					DRM_MODE_TYPE_PREFERRED;
			}
		}
		if (intel_dp->panel_fixed_mode) {
			struct drm_display_mode *mode;
			mode = drm_mode_duplicate(dev, intel_dp->panel_fixed_mode);
			drm_mode_probed_add(connector, mode);
			return 1;
		}
	}
	return 0;
}

static bool
intel_dp_detect_audio(struct drm_connector *connector)
{
	struct intel_dp *intel_dp = intel_attached_dp(connector);
	struct edid *edid;
	bool has_audio = false;

	edid = intel_dp_get_edid(connector, &intel_dp->adapter);
	if (edid) {
		has_audio = drm_detect_monitor_audio(edid);

		connector->display_info.raw_edid = NULL;
		kfree(edid);
	}

	return has_audio;
}

static int
intel_dp_set_property(struct drm_connector *connector,
		      struct drm_property *property,
		      uint64_t val)
{
	struct drm_i915_private *dev_priv = connector->dev->dev_private;
	struct intel_dp *intel_dp = intel_attached_dp(connector);
	int ret;

	ret = drm_connector_property_set_value(connector, property, val);
	if (ret)
		return ret;

	if (property == dev_priv->force_audio_property) {
		int i = val;
		bool has_audio;

		if (i == intel_dp->force_audio)
			return 0;

		intel_dp->force_audio = i;

		if (i == 0)
			has_audio = intel_dp_detect_audio(connector);
		else
			has_audio = i > 0;

		if (has_audio == intel_dp->has_audio)
			return 0;

		intel_dp->has_audio = has_audio;
		goto done;
	}

	if (property == dev_priv->broadcast_rgb_property) {
		if (val == !!intel_dp->color_range)
			return 0;

		intel_dp->color_range = val ? DP_COLOR_RANGE_16_235 : 0;
		goto done;
	}

	return -EINVAL;

done:
	if (intel_dp->base.base.crtc) {
		struct drm_crtc *crtc = intel_dp->base.base.crtc;
		drm_crtc_helper_set_mode(crtc, &crtc->mode,
					 crtc->x, crtc->y,
					 crtc->fb);
	}

	return 0;
}

static void
intel_dp_destroy(struct drm_connector *connector)
{
	struct drm_device *dev = connector->dev;

	if (intel_dpd_is_edp(dev))
		intel_panel_destroy_backlight(dev);

	drm_sysfs_connector_remove(connector);
	drm_connector_cleanup(connector);
	kfree(connector);
}

static void intel_dp_encoder_destroy(struct drm_encoder *encoder)
{
	struct intel_dp *intel_dp = enc_to_intel_dp(encoder);

	i2c_del_adapter(&intel_dp->adapter);
	drm_encoder_cleanup(encoder);
	if (is_edp(intel_dp)) {
		cancel_delayed_work_sync(&intel_dp->panel_vdd_work);
		ironlake_panel_vdd_off_sync(intel_dp);
	}
	kfree(intel_dp);
}

static const struct drm_encoder_helper_funcs intel_dp_helper_funcs = {
	.dpms = intel_dp_dpms,
	.mode_fixup = intel_dp_mode_fixup,
	.prepare = intel_dp_prepare,
	.mode_set = intel_dp_mode_set,
	.commit = intel_dp_commit,
};

static const struct drm_connector_funcs intel_dp_connector_funcs = {
	.dpms = drm_helper_connector_dpms,
	.detect = intel_dp_detect,
	.fill_modes = drm_helper_probe_single_connector_modes,
	.set_property = intel_dp_set_property,
	.destroy = intel_dp_destroy,
};

static const struct drm_connector_helper_funcs intel_dp_connector_helper_funcs = {
	.get_modes = intel_dp_get_modes,
	.mode_valid = intel_dp_mode_valid,
	.best_encoder = intel_best_encoder,
};

static const struct drm_encoder_funcs intel_dp_enc_funcs = {
	.destroy = intel_dp_encoder_destroy,
};

static void
intel_dp_hot_plug(struct intel_encoder *intel_encoder)
{
	struct intel_dp *intel_dp = container_of(intel_encoder, struct intel_dp, base);

	intel_dp_check_link_status(intel_dp);
}

/* Return which DP Port should be selected for Transcoder DP control */
int
intel_trans_dp_port_sel(struct drm_crtc *crtc)
{
	struct drm_device *dev = crtc->dev;
	struct drm_mode_config *mode_config = &dev->mode_config;
	struct drm_encoder *encoder;

	list_for_each_entry(encoder, &mode_config->encoder_list, head) {
		struct intel_dp *intel_dp;

		if (encoder->crtc != crtc)
			continue;

		intel_dp = enc_to_intel_dp(encoder);
		if (intel_dp->base.type == INTEL_OUTPUT_DISPLAYPORT ||
		    intel_dp->base.type == INTEL_OUTPUT_EDP)
			return intel_dp->output_reg;
	}

	return -1;
}

/* check the VBT to see whether the eDP is on DP-D port */
bool intel_dpd_is_edp(struct drm_device *dev)
{
	struct drm_i915_private *dev_priv = dev->dev_private;
	struct child_device_config *p_child;
	int i;

	if (!dev_priv->child_dev_num)
		return false;

	for (i = 0; i < dev_priv->child_dev_num; i++) {
		p_child = dev_priv->child_dev + i;

		if (p_child->dvo_port == PORT_IDPD &&
		    p_child->device_type == DEVICE_TYPE_eDP)
			return true;
	}
	return false;
}

static void
intel_dp_add_properties(struct intel_dp *intel_dp, struct drm_connector *connector)
{
	intel_attach_force_audio_property(connector);
	intel_attach_broadcast_rgb_property(connector);
}

void
intel_dp_init(struct drm_device *dev, int output_reg)
{
	struct drm_i915_private *dev_priv = dev->dev_private;
	struct drm_connector *connector;
	struct intel_dp *intel_dp;
	struct intel_encoder *intel_encoder;
	struct intel_connector *intel_connector;
	const char *name = NULL;
	int type;

	intel_dp = kzalloc(sizeof(struct intel_dp), GFP_KERNEL);
	if (!intel_dp)
		return;

	intel_dp->output_reg = output_reg;
	intel_dp->dpms_mode = -1;

	intel_connector = kzalloc(sizeof(struct intel_connector), GFP_KERNEL);
	if (!intel_connector) {
		kfree(intel_dp);
		return;
	}
	intel_encoder = &intel_dp->base;

	if (HAS_PCH_SPLIT(dev) && output_reg == PCH_DP_D)
		if (intel_dpd_is_edp(dev))
			intel_dp->is_pch_edp = true;

	if (output_reg == DP_A || is_pch_edp(intel_dp)) {
		type = DRM_MODE_CONNECTOR_eDP;
		intel_encoder->type = INTEL_OUTPUT_EDP;
	} else {
		type = DRM_MODE_CONNECTOR_DisplayPort;
		intel_encoder->type = INTEL_OUTPUT_DISPLAYPORT;
	}

	connector = &intel_connector->base;
	drm_connector_init(dev, connector, &intel_dp_connector_funcs, type);
	drm_connector_helper_add(connector, &intel_dp_connector_helper_funcs);

	connector->polled = DRM_CONNECTOR_POLL_HPD;

	if (output_reg == DP_B || output_reg == PCH_DP_B)
		intel_encoder->clone_mask = (1 << INTEL_DP_B_CLONE_BIT);
	else if (output_reg == DP_C || output_reg == PCH_DP_C)
		intel_encoder->clone_mask = (1 << INTEL_DP_C_CLONE_BIT);
	else if (output_reg == DP_D || output_reg == PCH_DP_D)
		intel_encoder->clone_mask = (1 << INTEL_DP_D_CLONE_BIT);

	if (is_edp(intel_dp)) {
		intel_encoder->clone_mask = (1 << INTEL_EDP_CLONE_BIT);
		INIT_DELAYED_WORK(&intel_dp->panel_vdd_work,
				  ironlake_panel_vdd_work);
	}

	intel_encoder->crtc_mask = (1 << 0) | (1 << 1) | (1 << 2);
	connector->interlace_allowed = true;
	connector->doublescan_allowed = 0;

	drm_encoder_init(dev, &intel_encoder->base, &intel_dp_enc_funcs,
			 DRM_MODE_ENCODER_TMDS);
	drm_encoder_helper_add(&intel_encoder->base, &intel_dp_helper_funcs);

	intel_connector_attach_encoder(intel_connector, intel_encoder);
	drm_sysfs_connector_add(connector);

	/* Set up the DDC bus. */
	switch (output_reg) {
		case DP_A:
			name = "DPDDC-A";
			break;
		case DP_B:
		case PCH_DP_B:
			dev_priv->hotplug_supported_mask |=
				HDMIB_HOTPLUG_INT_STATUS;
			name = "DPDDC-B";
			break;
		case DP_C:
		case PCH_DP_C:
			dev_priv->hotplug_supported_mask |=
				HDMIC_HOTPLUG_INT_STATUS;
			name = "DPDDC-C";
			break;
		case DP_D:
		case PCH_DP_D:
			dev_priv->hotplug_supported_mask |=
				HDMID_HOTPLUG_INT_STATUS;
			name = "DPDDC-D";
			break;
	}

	/* Cache some DPCD data in the eDP case */
	if (is_edp(intel_dp)) {
		bool ret;
		struct edp_power_seq	cur, vbt;
		u32 pp_on, pp_off, pp_div;

		pp_on = I915_READ(PCH_PP_ON_DELAYS);
		pp_off = I915_READ(PCH_PP_OFF_DELAYS);
		pp_div = I915_READ(PCH_PP_DIVISOR);

		/* Pull timing values out of registers */
		cur.t1_t3 = (pp_on & PANEL_POWER_UP_DELAY_MASK) >>
			PANEL_POWER_UP_DELAY_SHIFT;

		cur.t8 = (pp_on & PANEL_LIGHT_ON_DELAY_MASK) >>
			PANEL_LIGHT_ON_DELAY_SHIFT;

		cur.t9 = (pp_off & PANEL_LIGHT_OFF_DELAY_MASK) >>
			PANEL_LIGHT_OFF_DELAY_SHIFT;

		cur.t10 = (pp_off & PANEL_POWER_DOWN_DELAY_MASK) >>
			PANEL_POWER_DOWN_DELAY_SHIFT;

		cur.t11_t12 = ((pp_div & PANEL_POWER_CYCLE_DELAY_MASK) >>
			       PANEL_POWER_CYCLE_DELAY_SHIFT) * 1000;

		DRM_DEBUG_KMS("cur t1_t3 %d t8 %d t9 %d t10 %d t11_t12 %d\n",
			      cur.t1_t3, cur.t8, cur.t9, cur.t10, cur.t11_t12);

		vbt = dev_priv->edp.pps;

		DRM_DEBUG_KMS("vbt t1_t3 %d t8 %d t9 %d t10 %d t11_t12 %d\n",
			      vbt.t1_t3, vbt.t8, vbt.t9, vbt.t10, vbt.t11_t12);

#define get_delay(field)	((max(cur.field, vbt.field) + 9) / 10)

		intel_dp->panel_power_up_delay = get_delay(t1_t3);
		intel_dp->backlight_on_delay = get_delay(t8);
		intel_dp->backlight_off_delay = get_delay(t9);
		intel_dp->panel_power_down_delay = get_delay(t10);
		intel_dp->panel_power_cycle_delay = get_delay(t11_t12);

		DRM_DEBUG_KMS("panel power up delay %d, power down delay %d, power cycle delay %d\n",
			      intel_dp->panel_power_up_delay, intel_dp->panel_power_down_delay,
			      intel_dp->panel_power_cycle_delay);

		DRM_DEBUG_KMS("backlight on delay %d, off delay %d\n",
			      intel_dp->backlight_on_delay, intel_dp->backlight_off_delay);

		ironlake_edp_panel_vdd_on(intel_dp);
		ret = intel_dp_get_dpcd(intel_dp);
		ironlake_edp_panel_vdd_off(intel_dp, false);

		if (ret) {
			if (intel_dp->dpcd[DP_DPCD_REV] >= 0x11)
				dev_priv->no_aux_handshake =
					intel_dp->dpcd[DP_MAX_DOWNSPREAD] &
					DP_NO_AUX_HANDSHAKE_LINK_TRAINING;
		} else {
			/* if this fails, presume the device is a ghost */
			DRM_INFO("failed to retrieve link info, disabling eDP\n");
			intel_dp_encoder_destroy(&intel_dp->base.base);
			intel_dp_destroy(&intel_connector->base);
			return;
		}
	}

	intel_dp_i2c_init(intel_dp, intel_connector, name);

	intel_encoder->hot_plug = intel_dp_hot_plug;

	if (is_edp(intel_dp)) {
		dev_priv->int_edp_connector = connector;
		intel_panel_setup_backlight(dev);
	}

	intel_dp_add_properties(intel_dp, connector);

	/* For G4X desktop chip, PEG_BAND_GAP_DATA 3:0 must first be written
	 * 0xd.  Failure to do so will result in spurious interrupts being
	 * generated on the port when a cable is not attached.
	 */
	if (IS_G4X(dev) && !IS_GM45(dev)) {
		u32 temp = I915_READ(PEG_BAND_GAP_DATA);
		I915_WRITE(PEG_BAND_GAP_DATA, (temp & ~0xf) | 0xd);
	}
}<|MERGE_RESOLUTION|>--- conflicted
+++ resolved
@@ -829,18 +829,11 @@
 	}
 
 	/*
-<<<<<<< HEAD
-	 * There are three kinds of DP registers:
-	 *
-	 * 	IBX PCH
-	 * 	CPU
-=======
 	 * There are four kinds of DP registers:
 	 *
 	 * 	IBX PCH
 	 * 	SNB CPU
 	 *	IVB CPU
->>>>>>> 59b5e67e
 	 * 	CPT PCH
 	 *
 	 * IBX PCH and CPU are the same for almost everything,
@@ -851,7 +844,6 @@
 	 * to the TRANS_DP_CTL register instead. That
 	 * configuration happens (oddly) in ironlake_pch_enable
 	 */
-<<<<<<< HEAD
 
 	/* Preserve the BIOS-computed detected bit. This is
 	 * supposed to be read-only.
@@ -861,17 +853,6 @@
 
 	/* Handle DP bits in common between all three register formats */
 
-=======
-
-	/* Preserve the BIOS-computed detected bit. This is
-	 * supposed to be read-only.
-	 */
-	intel_dp->DP = I915_READ(intel_dp->output_reg) & DP_DETECTED;
-	intel_dp->DP |=  DP_VOLTAGE_0_4 | DP_PRE_EMPHASIS_0;
-
-	/* Handle DP bits in common between all three register formats */
-
->>>>>>> 59b5e67e
 	intel_dp->DP |= DP_VOLTAGE_0_4 | DP_PRE_EMPHASIS_0;
 
 	switch (intel_dp->lane_count) {
@@ -904,10 +885,6 @@
 	}
 
 	/* Split out the IBX/CPU vs CPT settings */
-<<<<<<< HEAD
-
-	if (!HAS_PCH_CPT(dev) || is_cpu_edp(intel_dp)) {
-=======
 
 	if (is_cpu_edp(intel_dp) && IS_GEN7(dev)) {
 		if (adjusted_mode->flags & DRM_MODE_FLAG_PHSYNC)
@@ -928,7 +905,6 @@
 		else
 			intel_dp->DP |= DP_PLL_FREQ_270MHZ;
 	} else if (!HAS_PCH_CPT(dev) || is_cpu_edp(intel_dp)) {
->>>>>>> 59b5e67e
 		intel_dp->DP |= intel_dp->color_range;
 
 		if (adjusted_mode->flags & DRM_MODE_FLAG_PHSYNC)
@@ -1430,11 +1406,6 @@
  * These are source-specific values; current Intel hardware supports
  * a maximum voltage of 800mV and a maximum pre-emphasis of 6dB
  */
-<<<<<<< HEAD
-#define I830_DP_VOLTAGE_MAX	    DP_TRAIN_VOLTAGE_SWING_800
-#define I830_DP_VOLTAGE_MAX_CPT	    DP_TRAIN_VOLTAGE_SWING_1200
-=======
->>>>>>> 59b5e67e
 
 static uint8_t
 intel_dp_voltage_max(struct intel_dp *intel_dp)
@@ -1482,17 +1453,12 @@
 static void
 intel_get_adjust_train(struct intel_dp *intel_dp, uint8_t link_status[DP_LINK_STATUS_SIZE])
 {
-	struct drm_device *dev = intel_dp->base.base.dev;
 	uint8_t v = 0;
 	uint8_t p = 0;
 	int lane;
 	uint8_t	*adjust_request = link_status + (DP_ADJUST_REQUEST_LANE0_1 - DP_LANE0_1_STATUS);
-<<<<<<< HEAD
-	int voltage_max;
-=======
 	uint8_t voltage_max;
 	uint8_t preemph_max;
->>>>>>> 59b5e67e
 
 	for (lane = 0; lane < intel_dp->lane_count; lane++) {
 		uint8_t this_v = intel_get_adjust_request_voltage(adjust_request, lane);
@@ -1504,14 +1470,7 @@
 			p = this_p;
 	}
 
-<<<<<<< HEAD
-	if (HAS_PCH_CPT(dev) && !is_cpu_edp(intel_dp))
-		voltage_max = I830_DP_VOLTAGE_MAX_CPT;
-	else
-		voltage_max = I830_DP_VOLTAGE_MAX;
-=======
 	voltage_max = intel_dp_voltage_max(intel_dp);
->>>>>>> 59b5e67e
 	if (v >= voltage_max)
 		v = voltage_max | DP_TRAIN_MAX_SWING_REACHED;
 
@@ -1740,15 +1699,11 @@
 		uint8_t	    link_status[DP_LINK_STATUS_SIZE];
 		uint32_t    signal_levels;
 
-<<<<<<< HEAD
-		if (IS_GEN6(dev) && is_cpu_edp(intel_dp)) {
-=======
 
 		if (IS_GEN7(dev) && is_cpu_edp(intel_dp)) {
 			signal_levels = intel_gen7_edp_signal_levels(intel_dp->train_set[0]);
 			DP = (DP & ~EDP_LINK_TRAIN_VOL_EMP_MASK_IVB) | signal_levels;
 		} else if (IS_GEN6(dev) && is_cpu_edp(intel_dp)) {
->>>>>>> 59b5e67e
 			signal_levels = intel_gen6_edp_signal_levels(intel_dp->train_set[0]);
 			DP = (DP & ~EDP_LINK_TRAIN_VOL_EMP_MASK_SNB) | signal_levels;
 		} else {
@@ -1838,14 +1793,10 @@
 			break;
 		}
 
-<<<<<<< HEAD
-		if (IS_GEN6(dev) && is_cpu_edp(intel_dp)) {
-=======
 		if (IS_GEN7(dev) && is_cpu_edp(intel_dp)) {
 			signal_levels = intel_gen7_edp_signal_levels(intel_dp->train_set[0]);
 			DP = (DP & ~EDP_LINK_TRAIN_VOL_EMP_MASK_IVB) | signal_levels;
 		} else if (IS_GEN6(dev) && is_cpu_edp(intel_dp)) {
->>>>>>> 59b5e67e
 			signal_levels = intel_gen6_edp_signal_levels(intel_dp->train_set[0]);
 			DP = (DP & ~EDP_LINK_TRAIN_VOL_EMP_MASK_SNB) | signal_levels;
 		} else {
@@ -1936,11 +1887,7 @@
 	msleep(17);
 
 	if (is_edp(intel_dp)) {
-<<<<<<< HEAD
-		if (HAS_PCH_CPT(dev) && !is_cpu_edp(intel_dp))
-=======
 		if (HAS_PCH_CPT(dev) && (IS_GEN7(dev) || !is_cpu_edp(intel_dp)))
->>>>>>> 59b5e67e
 			DP |= DP_LINK_TRAIN_OFF_CPT;
 		else
 			DP |= DP_LINK_TRAIN_OFF;
