/**************************************************************************
 *
 * Copyright © 2009 VMware, Inc., Palo Alto, CA., USA
 * All Rights Reserved.
 *
 * Permission is hereby granted, free of charge, to any person obtaining a
 * copy of this software and associated documentation files (the
 * "Software"), to deal in the Software without restriction, including
 * without limitation the rights to use, copy, modify, merge, publish,
 * distribute, sub license, and/or sell copies of the Software, and to
 * permit persons to whom the Software is furnished to do so, subject to
 * the following conditions:
 *
 * The above copyright notice and this permission notice (including the
 * next paragraph) shall be included in all copies or substantial portions
 * of the Software.
 *
 * THE SOFTWARE IS PROVIDED "AS IS", WITHOUT WARRANTY OF ANY KIND, EXPRESS OR
 * IMPLIED, INCLUDING BUT NOT LIMITED TO THE WARRANTIES OF MERCHANTABILITY,
 * FITNESS FOR A PARTICULAR PURPOSE AND NON-INFRINGEMENT. IN NO EVENT SHALL
 * THE COPYRIGHT HOLDERS, AUTHORS AND/OR ITS SUPPLIERS BE LIABLE FOR ANY CLAIM,
 * DAMAGES OR OTHER LIABILITY, WHETHER IN AN ACTION OF CONTRACT, TORT OR
 * OTHERWISE, ARISING FROM, OUT OF OR IN CONNECTION WITH THE SOFTWARE OR THE
 * USE OR OTHER DEALINGS IN THE SOFTWARE.
 *
 **************************************************************************/

#include "vmwgfx_kms.h"


/* Might need a hrtimer here? */
#define VMWGFX_PRESENT_RATE ((HZ / 60 > 0) ? HZ / 60 : 1)

void vmw_display_unit_cleanup(struct vmw_display_unit *du)
{
	if (du->cursor_surface)
		vmw_surface_unreference(&du->cursor_surface);
	if (du->cursor_dmabuf)
		vmw_dmabuf_unreference(&du->cursor_dmabuf);
	drm_crtc_cleanup(&du->crtc);
	drm_encoder_cleanup(&du->encoder);
	drm_connector_cleanup(&du->connector);
}

/*
 * Display Unit Cursor functions
 */

int vmw_cursor_update_image(struct vmw_private *dev_priv,
			    u32 *image, u32 width, u32 height,
			    u32 hotspotX, u32 hotspotY)
{
	struct {
		u32 cmd;
		SVGAFifoCmdDefineAlphaCursor cursor;
	} *cmd;
	u32 image_size = width * height * 4;
	u32 cmd_size = sizeof(*cmd) + image_size;

	if (!image)
		return -EINVAL;

	cmd = vmw_fifo_reserve(dev_priv, cmd_size);
	if (unlikely(cmd == NULL)) {
		DRM_ERROR("Fifo reserve failed.\n");
		return -ENOMEM;
	}

	memset(cmd, 0, sizeof(*cmd));

	memcpy(&cmd[1], image, image_size);

	cmd->cmd = cpu_to_le32(SVGA_CMD_DEFINE_ALPHA_CURSOR);
	cmd->cursor.id = cpu_to_le32(0);
	cmd->cursor.width = cpu_to_le32(width);
	cmd->cursor.height = cpu_to_le32(height);
	cmd->cursor.hotspotX = cpu_to_le32(hotspotX);
	cmd->cursor.hotspotY = cpu_to_le32(hotspotY);

	vmw_fifo_commit(dev_priv, cmd_size);

	return 0;
}

void vmw_cursor_update_position(struct vmw_private *dev_priv,
				bool show, int x, int y)
{
	__le32 __iomem *fifo_mem = dev_priv->mmio_virt;
	uint32_t count;

	iowrite32(show ? 1 : 0, fifo_mem + SVGA_FIFO_CURSOR_ON);
	iowrite32(x, fifo_mem + SVGA_FIFO_CURSOR_X);
	iowrite32(y, fifo_mem + SVGA_FIFO_CURSOR_Y);
	count = ioread32(fifo_mem + SVGA_FIFO_CURSOR_COUNT);
	iowrite32(++count, fifo_mem + SVGA_FIFO_CURSOR_COUNT);
}

int vmw_du_crtc_cursor_set(struct drm_crtc *crtc, struct drm_file *file_priv,
			   uint32_t handle, uint32_t width, uint32_t height)
{
	struct vmw_private *dev_priv = vmw_priv(crtc->dev);
	struct ttm_object_file *tfile = vmw_fpriv(file_priv)->tfile;
	struct vmw_display_unit *du = vmw_crtc_to_du(crtc);
	struct vmw_surface *surface = NULL;
	struct vmw_dma_buffer *dmabuf = NULL;
	int ret;

	/* A lot of the code assumes this */
	if (handle && (width != 64 || height != 64))
		return -EINVAL;

	if (handle) {
		ret = vmw_user_surface_lookup_handle(dev_priv, tfile,
						     handle, &surface);
		if (!ret) {
			if (!surface->snooper.image) {
				DRM_ERROR("surface not suitable for cursor\n");
				vmw_surface_unreference(&surface);
				return -EINVAL;
			}
		} else {
			ret = vmw_user_dmabuf_lookup(tfile,
						     handle, &dmabuf);
			if (ret) {
				DRM_ERROR("failed to find surface or dmabuf: %i\n", ret);
				return -EINVAL;
			}
		}
	}

	/* takedown old cursor */
	if (du->cursor_surface) {
		du->cursor_surface->snooper.crtc = NULL;
		vmw_surface_unreference(&du->cursor_surface);
	}
	if (du->cursor_dmabuf)
		vmw_dmabuf_unreference(&du->cursor_dmabuf);

	/* setup new image */
	if (surface) {
		/* vmw_user_surface_lookup takes one reference */
		du->cursor_surface = surface;

		du->cursor_surface->snooper.crtc = crtc;
		du->cursor_age = du->cursor_surface->snooper.age;
		vmw_cursor_update_image(dev_priv, surface->snooper.image,
					64, 64, du->hotspot_x, du->hotspot_y);
	} else if (dmabuf) {
		struct ttm_bo_kmap_obj map;
		unsigned long kmap_offset;
		unsigned long kmap_num;
		void *virtual;
		bool dummy;

		/* vmw_user_surface_lookup takes one reference */
		du->cursor_dmabuf = dmabuf;

		kmap_offset = 0;
		kmap_num = (64*64*4) >> PAGE_SHIFT;

		ret = ttm_bo_reserve(&dmabuf->base, true, false, false, 0);
		if (unlikely(ret != 0)) {
			DRM_ERROR("reserve failed\n");
			return -EINVAL;
		}

		ret = ttm_bo_kmap(&dmabuf->base, kmap_offset, kmap_num, &map);
		if (unlikely(ret != 0))
			goto err_unreserve;

		virtual = ttm_kmap_obj_virtual(&map, &dummy);
		vmw_cursor_update_image(dev_priv, virtual, 64, 64,
					du->hotspot_x, du->hotspot_y);

		ttm_bo_kunmap(&map);
err_unreserve:
		ttm_bo_unreserve(&dmabuf->base);

	} else {
		vmw_cursor_update_position(dev_priv, false, 0, 0);
		return 0;
	}

	vmw_cursor_update_position(dev_priv, true,
				   du->cursor_x + du->hotspot_x,
				   du->cursor_y + du->hotspot_y);

	return 0;
}

int vmw_du_crtc_cursor_move(struct drm_crtc *crtc, int x, int y)
{
	struct vmw_private *dev_priv = vmw_priv(crtc->dev);
	struct vmw_display_unit *du = vmw_crtc_to_du(crtc);
	bool shown = du->cursor_surface || du->cursor_dmabuf ? true : false;

	du->cursor_x = x + crtc->x;
	du->cursor_y = y + crtc->y;

	vmw_cursor_update_position(dev_priv, shown,
				   du->cursor_x + du->hotspot_x,
				   du->cursor_y + du->hotspot_y);

	return 0;
}

void vmw_kms_cursor_snoop(struct vmw_surface *srf,
			  struct ttm_object_file *tfile,
			  struct ttm_buffer_object *bo,
			  SVGA3dCmdHeader *header)
{
	struct ttm_bo_kmap_obj map;
	unsigned long kmap_offset;
	unsigned long kmap_num;
	SVGA3dCopyBox *box;
	unsigned box_count;
	void *virtual;
	bool dummy;
	struct vmw_dma_cmd {
		SVGA3dCmdHeader header;
		SVGA3dCmdSurfaceDMA dma;
	} *cmd;
	int i, ret;

	cmd = container_of(header, struct vmw_dma_cmd, header);

	/* No snooper installed */
	if (!srf->snooper.image)
		return;

	if (cmd->dma.host.face != 0 || cmd->dma.host.mipmap != 0) {
		DRM_ERROR("face and mipmap for cursors should never != 0\n");
		return;
	}

	if (cmd->header.size < 64) {
		DRM_ERROR("at least one full copy box must be given\n");
		return;
	}

	box = (SVGA3dCopyBox *)&cmd[1];
	box_count = (cmd->header.size - sizeof(SVGA3dCmdSurfaceDMA)) /
			sizeof(SVGA3dCopyBox);

	if (cmd->dma.guest.ptr.offset % PAGE_SIZE ||
	    box->x != 0    || box->y != 0    || box->z != 0    ||
	    box->srcx != 0 || box->srcy != 0 || box->srcz != 0 ||
	    box->d != 1    || box_count != 1) {
		/* TODO handle none page aligned offsets */
		/* TODO handle more dst & src != 0 */
		/* TODO handle more then one copy */
		DRM_ERROR("Cant snoop dma request for cursor!\n");
		DRM_ERROR("(%u, %u, %u) (%u, %u, %u) (%ux%ux%u) %u %u\n",
			  box->srcx, box->srcy, box->srcz,
			  box->x, box->y, box->z,
			  box->w, box->h, box->d, box_count,
			  cmd->dma.guest.ptr.offset);
		return;
	}

	kmap_offset = cmd->dma.guest.ptr.offset >> PAGE_SHIFT;
	kmap_num = (64*64*4) >> PAGE_SHIFT;

	ret = ttm_bo_reserve(bo, true, false, false, 0);
	if (unlikely(ret != 0)) {
		DRM_ERROR("reserve failed\n");
		return;
	}

	ret = ttm_bo_kmap(bo, kmap_offset, kmap_num, &map);
	if (unlikely(ret != 0))
		goto err_unreserve;

	virtual = ttm_kmap_obj_virtual(&map, &dummy);

	if (box->w == 64 && cmd->dma.guest.pitch == 64*4) {
		memcpy(srf->snooper.image, virtual, 64*64*4);
	} else {
		/* Image is unsigned pointer. */
		for (i = 0; i < box->h; i++)
			memcpy(srf->snooper.image + i * 64,
			       virtual + i * cmd->dma.guest.pitch,
			       box->w * 4);
	}

	srf->snooper.age++;

	/* we can't call this function from this function since execbuf has
	 * reserved fifo space.
	 *
	 * if (srf->snooper.crtc)
	 *	vmw_ldu_crtc_cursor_update_image(dev_priv,
	 *					 srf->snooper.image, 64, 64,
	 *					 du->hotspot_x, du->hotspot_y);
	 */

	ttm_bo_kunmap(&map);
err_unreserve:
	ttm_bo_unreserve(bo);
}

void vmw_kms_cursor_post_execbuf(struct vmw_private *dev_priv)
{
	struct drm_device *dev = dev_priv->dev;
	struct vmw_display_unit *du;
	struct drm_crtc *crtc;

	mutex_lock(&dev->mode_config.mutex);

	list_for_each_entry(crtc, &dev->mode_config.crtc_list, head) {
		du = vmw_crtc_to_du(crtc);
		if (!du->cursor_surface ||
		    du->cursor_age == du->cursor_surface->snooper.age)
			continue;

		du->cursor_age = du->cursor_surface->snooper.age;
		vmw_cursor_update_image(dev_priv,
					du->cursor_surface->snooper.image,
					64, 64, du->hotspot_x, du->hotspot_y);
	}

	mutex_unlock(&dev->mode_config.mutex);
}

/*
 * Generic framebuffer code
 */

int vmw_framebuffer_create_handle(struct drm_framebuffer *fb,
				  struct drm_file *file_priv,
				  unsigned int *handle)
{
	if (handle)
		handle = 0;

	return 0;
}

/*
 * Surface framebuffer code
 */

#define vmw_framebuffer_to_vfbs(x) \
	container_of(x, struct vmw_framebuffer_surface, base.base)

struct vmw_framebuffer_surface {
	struct vmw_framebuffer base;
	struct vmw_surface *surface;
	struct vmw_dma_buffer *buffer;
	struct list_head head;
	struct drm_master *master;
};

void vmw_framebuffer_surface_destroy(struct drm_framebuffer *framebuffer)
{
	struct vmw_framebuffer_surface *vfbs =
		vmw_framebuffer_to_vfbs(framebuffer);
	struct vmw_master *vmaster = vmw_master(vfbs->master);


	mutex_lock(&vmaster->fb_surf_mutex);
	list_del(&vfbs->head);
	mutex_unlock(&vmaster->fb_surf_mutex);

	drm_master_put(&vfbs->master);
	drm_framebuffer_cleanup(framebuffer);
	vmw_surface_unreference(&vfbs->surface);
	ttm_base_object_unref(&vfbs->base.user_obj);

	kfree(vfbs);
}

static int do_surface_dirty_sou(struct vmw_private *dev_priv,
				struct drm_file *file_priv,
				struct vmw_framebuffer *framebuffer,
				unsigned flags, unsigned color,
				struct drm_clip_rect *clips,
				unsigned num_clips, int inc)
{
	struct drm_clip_rect *clips_ptr;
	struct vmw_display_unit *units[VMWGFX_NUM_DISPLAY_UNITS];
	struct drm_crtc *crtc;
	size_t fifo_size;
	int i, num_units;
	int ret = 0; /* silence warning */
	int left, right, top, bottom;

	struct {
		SVGA3dCmdHeader header;
		SVGA3dCmdBlitSurfaceToScreen body;
	} *cmd;
	SVGASignedRect *blits;


	num_units = 0;
	list_for_each_entry(crtc, &dev_priv->dev->mode_config.crtc_list,
			    head) {
		if (crtc->fb != &framebuffer->base)
			continue;
		units[num_units++] = vmw_crtc_to_du(crtc);
	}

	BUG_ON(!clips || !num_clips);

	fifo_size = sizeof(*cmd) + sizeof(SVGASignedRect) * num_clips;
	cmd = kzalloc(fifo_size, GFP_KERNEL);
	if (unlikely(cmd == NULL)) {
		DRM_ERROR("Temporary fifo memory alloc failed.\n");
		return -ENOMEM;
	}

	left = clips->x1;
	right = clips->x2;
	top = clips->y1;
	bottom = clips->y2;

	/* skip the first clip rect */
	for (i = 1, clips_ptr = clips + inc;
	     i < num_clips; i++, clips_ptr += inc) {
		left = min_t(int, left, (int)clips_ptr->x1);
		right = max_t(int, right, (int)clips_ptr->x2);
		top = min_t(int, top, (int)clips_ptr->y1);
		bottom = max_t(int, bottom, (int)clips_ptr->y2);
	}

	/* only need to do this once */
	memset(cmd, 0, fifo_size);
	cmd->header.id = cpu_to_le32(SVGA_3D_CMD_BLIT_SURFACE_TO_SCREEN);
	cmd->header.size = cpu_to_le32(fifo_size - sizeof(cmd->header));

	cmd->body.srcRect.left = left;
	cmd->body.srcRect.right = right;
	cmd->body.srcRect.top = top;
	cmd->body.srcRect.bottom = bottom;

	clips_ptr = clips;
	blits = (SVGASignedRect *)&cmd[1];
	for (i = 0; i < num_clips; i++, clips_ptr += inc) {
		blits[i].left   = clips_ptr->x1 - left;
		blits[i].right  = clips_ptr->x2 - left;
		blits[i].top    = clips_ptr->y1 - top;
		blits[i].bottom = clips_ptr->y2 - top;
	}

	/* do per unit writing, reuse fifo for each */
	for (i = 0; i < num_units; i++) {
		struct vmw_display_unit *unit = units[i];
		int clip_x1 = left - unit->crtc.x;
		int clip_y1 = top - unit->crtc.y;
		int clip_x2 = right - unit->crtc.x;
		int clip_y2 = bottom - unit->crtc.y;

		/* skip any crtcs that misses the clip region */
		if (clip_x1 >= unit->crtc.mode.hdisplay ||
		    clip_y1 >= unit->crtc.mode.vdisplay ||
		    clip_x2 <= 0 || clip_y2 <= 0)
			continue;

		/* need to reset sid as it is changed by execbuf */
		cmd->body.srcImage.sid = cpu_to_le32(framebuffer->user_handle);

		cmd->body.destScreenId = unit->unit;

		/*
		 * The blit command is a lot more resilient then the
		 * readback command when it comes to clip rects. So its
		 * okay to go out of bounds.
		 */

		cmd->body.destRect.left = clip_x1;
		cmd->body.destRect.right = clip_x2;
		cmd->body.destRect.top = clip_y1;
		cmd->body.destRect.bottom = clip_y2;


		ret = vmw_execbuf_process(file_priv, dev_priv, NULL, cmd,
					  fifo_size, 0, NULL);

		if (unlikely(ret != 0))
			break;
	}

	kfree(cmd);

	return ret;
}

int vmw_framebuffer_surface_dirty(struct drm_framebuffer *framebuffer,
				  struct drm_file *file_priv,
				  unsigned flags, unsigned color,
				  struct drm_clip_rect *clips,
				  unsigned num_clips)
{
	struct vmw_private *dev_priv = vmw_priv(framebuffer->dev);
	struct vmw_master *vmaster = vmw_master(file_priv->master);
	struct vmw_framebuffer_surface *vfbs =
		vmw_framebuffer_to_vfbs(framebuffer);
	struct drm_clip_rect norect;
	int ret, inc = 1;

	if (unlikely(vfbs->master != file_priv->master))
		return -EINVAL;

	/* Require ScreenObject support for 3D */
	if (!dev_priv->sou_priv)
		return -EINVAL;

	ret = ttm_read_lock(&vmaster->lock, true);
	if (unlikely(ret != 0))
		return ret;

	if (!num_clips) {
		num_clips = 1;
		clips = &norect;
		norect.x1 = norect.y1 = 0;
		norect.x2 = framebuffer->width;
		norect.y2 = framebuffer->height;
	} else if (flags & DRM_MODE_FB_DIRTY_ANNOTATE_COPY) {
		num_clips /= 2;
		inc = 2; /* skip source rects */
	}

	ret = do_surface_dirty_sou(dev_priv, file_priv, &vfbs->base,
				   flags, color,
				   clips, num_clips, inc);

	ttm_read_unlock(&vmaster->lock);
	return 0;
}

static struct drm_framebuffer_funcs vmw_framebuffer_surface_funcs = {
	.destroy = vmw_framebuffer_surface_destroy,
	.dirty = vmw_framebuffer_surface_dirty,
	.create_handle = vmw_framebuffer_create_handle,
};

static int vmw_kms_new_framebuffer_surface(struct vmw_private *dev_priv,
					   struct drm_file *file_priv,
					   struct vmw_surface *surface,
					   struct vmw_framebuffer **out,
					   const struct drm_mode_fb_cmd
					   *mode_cmd)

{
	struct drm_device *dev = dev_priv->dev;
	struct vmw_framebuffer_surface *vfbs;
	enum SVGA3dSurfaceFormat format;
	struct vmw_master *vmaster = vmw_master(file_priv->master);
	int ret;

	/* 3D is only supported on HWv8 hosts which supports screen objects */
	if (!dev_priv->sou_priv)
		return -ENOSYS;

	/*
	 * Sanity checks.
	 */

	if (unlikely(surface->mip_levels[0] != 1 ||
		     surface->num_sizes != 1 ||
		     surface->sizes[0].width < mode_cmd->width ||
		     surface->sizes[0].height < mode_cmd->height ||
		     surface->sizes[0].depth != 1)) {
		DRM_ERROR("Incompatible surface dimensions "
			  "for requested mode.\n");
		return -EINVAL;
	}

	switch (mode_cmd->depth) {
	case 32:
		format = SVGA3D_A8R8G8B8;
		break;
	case 24:
		format = SVGA3D_X8R8G8B8;
		break;
	case 16:
		format = SVGA3D_R5G6B5;
		break;
	case 15:
		format = SVGA3D_A1R5G5B5;
		break;
	case 8:
		format = SVGA3D_LUMINANCE8;
		break;
	default:
		DRM_ERROR("Invalid color depth: %d\n", mode_cmd->depth);
		return -EINVAL;
	}

	if (unlikely(format != surface->format)) {
		DRM_ERROR("Invalid surface format for requested mode.\n");
		return -EINVAL;
	}

	vfbs = kzalloc(sizeof(*vfbs), GFP_KERNEL);
	if (!vfbs) {
		ret = -ENOMEM;
		goto out_err1;
	}

	ret = drm_framebuffer_init(dev, &vfbs->base.base,
				   &vmw_framebuffer_surface_funcs);
	if (ret)
		goto out_err2;

	if (!vmw_surface_reference(surface)) {
		DRM_ERROR("failed to reference surface %p\n", surface);
		goto out_err3;
	}

	/* XXX get the first 3 from the surface info */
	vfbs->base.base.bits_per_pixel = mode_cmd->bpp;
	vfbs->base.base.pitch = mode_cmd->pitch;
	vfbs->base.base.depth = mode_cmd->depth;
	vfbs->base.base.width = mode_cmd->width;
	vfbs->base.base.height = mode_cmd->height;
	vfbs->surface = surface;
	vfbs->base.user_handle = mode_cmd->handle;
	vfbs->master = drm_master_get(file_priv->master);

	mutex_lock(&vmaster->fb_surf_mutex);
	list_add_tail(&vfbs->head, &vmaster->fb_surf);
	mutex_unlock(&vmaster->fb_surf_mutex);

	*out = &vfbs->base;

	return 0;

out_err3:
	drm_framebuffer_cleanup(&vfbs->base.base);
out_err2:
	kfree(vfbs);
out_err1:
	return ret;
}

/*
 * Dmabuf framebuffer code
 */

#define vmw_framebuffer_to_vfbd(x) \
	container_of(x, struct vmw_framebuffer_dmabuf, base.base)

struct vmw_framebuffer_dmabuf {
	struct vmw_framebuffer base;
	struct vmw_dma_buffer *buffer;
};

void vmw_framebuffer_dmabuf_destroy(struct drm_framebuffer *framebuffer)
{
	struct vmw_framebuffer_dmabuf *vfbd =
		vmw_framebuffer_to_vfbd(framebuffer);

	drm_framebuffer_cleanup(framebuffer);
	vmw_dmabuf_unreference(&vfbd->buffer);
	ttm_base_object_unref(&vfbd->base.user_obj);

	kfree(vfbd);
}

static int do_dmabuf_dirty_ldu(struct vmw_private *dev_priv,
			       struct vmw_framebuffer *framebuffer,
			       unsigned flags, unsigned color,
			       struct drm_clip_rect *clips,
			       unsigned num_clips, int increment)
{
	size_t fifo_size;
	int i;

	struct {
		uint32_t header;
		SVGAFifoCmdUpdate body;
	} *cmd;

	fifo_size = sizeof(*cmd) * num_clips;
	cmd = vmw_fifo_reserve(dev_priv, fifo_size);
	if (unlikely(cmd == NULL)) {
		DRM_ERROR("Fifo reserve failed.\n");
		return -ENOMEM;
	}

	memset(cmd, 0, fifo_size);
	for (i = 0; i < num_clips; i++, clips += increment) {
		cmd[i].header = cpu_to_le32(SVGA_CMD_UPDATE);
		cmd[i].body.x = cpu_to_le32(clips->x1);
		cmd[i].body.y = cpu_to_le32(clips->y1);
		cmd[i].body.width = cpu_to_le32(clips->x2 - clips->x1);
		cmd[i].body.height = cpu_to_le32(clips->y2 - clips->y1);
	}

	vmw_fifo_commit(dev_priv, fifo_size);
	return 0;
}

static int do_dmabuf_define_gmrfb(struct drm_file *file_priv,
				  struct vmw_private *dev_priv,
				  struct vmw_framebuffer *framebuffer)
{
	int depth = framebuffer->base.depth;
	size_t fifo_size;
	int ret;

	struct {
		uint32_t header;
		SVGAFifoCmdDefineGMRFB body;
	} *cmd;

	/* Emulate RGBA support, contrary to svga_reg.h this is not
	 * supported by hosts. This is only a problem if we are reading
	 * this value later and expecting what we uploaded back.
	 */
	if (depth == 32)
		depth = 24;

	fifo_size = sizeof(*cmd);
	cmd = kmalloc(fifo_size, GFP_KERNEL);
	if (unlikely(cmd == NULL)) {
		DRM_ERROR("Failed to allocate temporary cmd buffer.\n");
		return -ENOMEM;
	}

	memset(cmd, 0, fifo_size);
	cmd->header = SVGA_CMD_DEFINE_GMRFB;
	cmd->body.format.bitsPerPixel = framebuffer->base.bits_per_pixel;
	cmd->body.format.colorDepth = depth;
	cmd->body.format.reserved = 0;
	cmd->body.bytesPerLine = framebuffer->base.pitch;
	cmd->body.ptr.gmrId = framebuffer->user_handle;
	cmd->body.ptr.offset = 0;

	ret = vmw_execbuf_process(file_priv, dev_priv, NULL, cmd,
				  fifo_size, 0, NULL);

	kfree(cmd);

	return ret;
}

static int do_dmabuf_dirty_sou(struct drm_file *file_priv,
			       struct vmw_private *dev_priv,
			       struct vmw_framebuffer *framebuffer,
			       unsigned flags, unsigned color,
			       struct drm_clip_rect *clips,
			       unsigned num_clips, int increment)
{
	struct vmw_display_unit *units[VMWGFX_NUM_DISPLAY_UNITS];
	struct drm_clip_rect *clips_ptr;
	int i, k, num_units, ret;
	struct drm_crtc *crtc;
	size_t fifo_size;

	struct {
		uint32_t header;
		SVGAFifoCmdBlitGMRFBToScreen body;
	} *blits;

	ret = do_dmabuf_define_gmrfb(file_priv, dev_priv, framebuffer);
	if (unlikely(ret != 0))
		return ret; /* define_gmrfb prints warnings */

	fifo_size = sizeof(*blits) * num_clips;
	blits = kmalloc(fifo_size, GFP_KERNEL);
	if (unlikely(blits == NULL)) {
		DRM_ERROR("Failed to allocate temporary cmd buffer.\n");
		return -ENOMEM;
	}

	num_units = 0;
	list_for_each_entry(crtc, &dev_priv->dev->mode_config.crtc_list, head) {
		if (crtc->fb != &framebuffer->base)
			continue;
		units[num_units++] = vmw_crtc_to_du(crtc);
	}

	for (k = 0; k < num_units; k++) {
		struct vmw_display_unit *unit = units[k];
		int hit_num = 0;

		clips_ptr = clips;
		for (i = 0; i < num_clips; i++, clips_ptr += increment) {
			int clip_x1 = clips_ptr->x1 - unit->crtc.x;
			int clip_y1 = clips_ptr->y1 - unit->crtc.y;
			int clip_x2 = clips_ptr->x2 - unit->crtc.x;
			int clip_y2 = clips_ptr->y2 - unit->crtc.y;

			/* skip any crtcs that misses the clip region */
			if (clip_x1 >= unit->crtc.mode.hdisplay ||
			    clip_y1 >= unit->crtc.mode.vdisplay ||
			    clip_x2 <= 0 || clip_y2 <= 0)
				continue;

			blits[hit_num].header = SVGA_CMD_BLIT_GMRFB_TO_SCREEN;
			blits[hit_num].body.destScreenId = unit->unit;
			blits[hit_num].body.srcOrigin.x = clips_ptr->x1;
			blits[hit_num].body.srcOrigin.y = clips_ptr->y1;
			blits[hit_num].body.destRect.left = clip_x1;
			blits[hit_num].body.destRect.top = clip_y1;
			blits[hit_num].body.destRect.right = clip_x2;
			blits[hit_num].body.destRect.bottom = clip_y2;
			hit_num++;
		}

		/* no clips hit the crtc */
		if (hit_num == 0)
			continue;

		fifo_size = sizeof(*blits) * hit_num;
		ret = vmw_execbuf_process(file_priv, dev_priv, NULL, blits,
					  fifo_size, 0, NULL);

		if (unlikely(ret != 0))
			break;
	}

	kfree(blits);

	return ret;
}

int vmw_framebuffer_dmabuf_dirty(struct drm_framebuffer *framebuffer,
				 struct drm_file *file_priv,
				 unsigned flags, unsigned color,
				 struct drm_clip_rect *clips,
				 unsigned num_clips)
{
	struct vmw_private *dev_priv = vmw_priv(framebuffer->dev);
	struct vmw_master *vmaster = vmw_master(file_priv->master);
	struct vmw_framebuffer_dmabuf *vfbd =
		vmw_framebuffer_to_vfbd(framebuffer);
	struct drm_clip_rect norect;
	int ret, increment = 1;

	ret = ttm_read_lock(&vmaster->lock, true);
	if (unlikely(ret != 0))
		return ret;

	if (!num_clips) {
		num_clips = 1;
		clips = &norect;
		norect.x1 = norect.y1 = 0;
		norect.x2 = framebuffer->width;
		norect.y2 = framebuffer->height;
	} else if (flags & DRM_MODE_FB_DIRTY_ANNOTATE_COPY) {
		num_clips /= 2;
		increment = 2;
	}

	if (dev_priv->ldu_priv) {
		ret = do_dmabuf_dirty_ldu(dev_priv, &vfbd->base,
					  flags, color,
					  clips, num_clips, increment);
	} else {
		ret = do_dmabuf_dirty_sou(file_priv, dev_priv, &vfbd->base,
					  flags, color,
					  clips, num_clips, increment);
	}

	ttm_read_unlock(&vmaster->lock);
	return ret;
}

static struct drm_framebuffer_funcs vmw_framebuffer_dmabuf_funcs = {
	.destroy = vmw_framebuffer_dmabuf_destroy,
	.dirty = vmw_framebuffer_dmabuf_dirty,
	.create_handle = vmw_framebuffer_create_handle,
};

/**
 * Pin the dmabuffer to the start of vram.
 */
static int vmw_framebuffer_dmabuf_pin(struct vmw_framebuffer *vfb)
{
	struct vmw_private *dev_priv = vmw_priv(vfb->base.dev);
	struct vmw_framebuffer_dmabuf *vfbd =
		vmw_framebuffer_to_vfbd(&vfb->base);
	int ret;

	/* This code should not be used with screen objects */
	BUG_ON(dev_priv->sou_priv);

	vmw_overlay_pause_all(dev_priv);

	ret = vmw_dmabuf_to_start_of_vram(dev_priv, vfbd->buffer, true, false);

	vmw_overlay_resume_all(dev_priv);

	WARN_ON(ret != 0);

	return 0;
}

static int vmw_framebuffer_dmabuf_unpin(struct vmw_framebuffer *vfb)
{
	struct vmw_private *dev_priv = vmw_priv(vfb->base.dev);
	struct vmw_framebuffer_dmabuf *vfbd =
		vmw_framebuffer_to_vfbd(&vfb->base);

	if (!vfbd->buffer) {
		WARN_ON(!vfbd->buffer);
		return 0;
	}

	return vmw_dmabuf_unpin(dev_priv, vfbd->buffer, false);
}

static int vmw_kms_new_framebuffer_dmabuf(struct vmw_private *dev_priv,
					  struct vmw_dma_buffer *dmabuf,
					  struct vmw_framebuffer **out,
					  const struct drm_mode_fb_cmd
					  *mode_cmd)

{
	struct drm_device *dev = dev_priv->dev;
	struct vmw_framebuffer_dmabuf *vfbd;
	unsigned int requested_size;
	int ret;

	requested_size = mode_cmd->height * mode_cmd->pitch;
	if (unlikely(requested_size > dmabuf->base.num_pages * PAGE_SIZE)) {
		DRM_ERROR("Screen buffer object size is too small "
			  "for requested mode.\n");
		return -EINVAL;
	}

	/* Limited framebuffer color depth support for screen objects */
	if (dev_priv->sou_priv) {
		switch (mode_cmd->depth) {
		case 32:
		case 24:
			/* Only support 32 bpp for 32 and 24 depth fbs */
			if (mode_cmd->bpp == 32)
				break;

			DRM_ERROR("Invalid color depth/bbp: %d %d\n",
				  mode_cmd->depth, mode_cmd->bpp);
			return -EINVAL;
		case 16:
		case 15:
			/* Only support 16 bpp for 16 and 15 depth fbs */
			if (mode_cmd->bpp == 16)
				break;

			DRM_ERROR("Invalid color depth/bbp: %d %d\n",
				  mode_cmd->depth, mode_cmd->bpp);
			return -EINVAL;
		default:
			DRM_ERROR("Invalid color depth: %d\n", mode_cmd->depth);
			return -EINVAL;
		}
	}

	vfbd = kzalloc(sizeof(*vfbd), GFP_KERNEL);
	if (!vfbd) {
		ret = -ENOMEM;
		goto out_err1;
	}

	ret = drm_framebuffer_init(dev, &vfbd->base.base,
				   &vmw_framebuffer_dmabuf_funcs);
	if (ret)
		goto out_err2;

	if (!vmw_dmabuf_reference(dmabuf)) {
		DRM_ERROR("failed to reference dmabuf %p\n", dmabuf);
		goto out_err3;
	}

	vfbd->base.base.bits_per_pixel = mode_cmd->bpp;
	vfbd->base.base.pitch = mode_cmd->pitch;
	vfbd->base.base.depth = mode_cmd->depth;
	vfbd->base.base.width = mode_cmd->width;
	vfbd->base.base.height = mode_cmd->height;
	if (!dev_priv->sou_priv) {
		vfbd->base.pin = vmw_framebuffer_dmabuf_pin;
		vfbd->base.unpin = vmw_framebuffer_dmabuf_unpin;
	}
	vfbd->base.dmabuf = true;
	vfbd->buffer = dmabuf;
	vfbd->base.user_handle = mode_cmd->handle;
	*out = &vfbd->base;

	return 0;

out_err3:
	drm_framebuffer_cleanup(&vfbd->base.base);
out_err2:
	kfree(vfbd);
out_err1:
	return ret;
}

/*
 * Generic Kernel modesetting functions
 */

static struct drm_framebuffer *vmw_kms_fb_create(struct drm_device *dev,
						 struct drm_file *file_priv,
						 struct drm_mode_fb_cmd *mode_cmd)
{
	struct vmw_private *dev_priv = vmw_priv(dev);
	struct ttm_object_file *tfile = vmw_fpriv(file_priv)->tfile;
	struct vmw_framebuffer *vfb = NULL;
	struct vmw_surface *surface = NULL;
	struct vmw_dma_buffer *bo = NULL;
	struct ttm_base_object *user_obj;
	u64 required_size;
	int ret;

	/**
	 * This code should be conditioned on Screen Objects not being used.
	 * If screen objects are used, we can allocate a GMR to hold the
	 * requested framebuffer.
	 */

	required_size = mode_cmd->pitch * mode_cmd->height;
	if (unlikely(required_size > (u64) dev_priv->vram_size)) {
		DRM_ERROR("VRAM size is too small for requested mode.\n");
		return ERR_PTR(-ENOMEM);
	}

	/*
	 * Take a reference on the user object of the resource
	 * backing the kms fb. This ensures that user-space handle
	 * lookups on that resource will always work as long as
	 * it's registered with a kms framebuffer. This is important,
	 * since vmw_execbuf_process identifies resources in the
	 * command stream using user-space handles.
	 */

	user_obj = ttm_base_object_lookup(tfile, mode_cmd->handle);
	if (unlikely(user_obj == NULL)) {
		DRM_ERROR("Could not locate requested kms frame buffer.\n");
		return ERR_PTR(-ENOENT);
	}

	/**
	 * End conditioned code.
	 */

	ret = vmw_user_surface_lookup_handle(dev_priv, tfile,
					     mode_cmd->handle, &surface);
	if (ret)
		goto try_dmabuf;

	if (!surface->scanout)
		goto err_not_scanout;

	ret = vmw_kms_new_framebuffer_surface(dev_priv, file_priv, surface,
					      &vfb, mode_cmd);

	/* vmw_user_surface_lookup takes one ref so does new_fb */
	vmw_surface_unreference(&surface);

	if (ret) {
		DRM_ERROR("failed to create vmw_framebuffer: %i\n", ret);
		ttm_base_object_unref(&user_obj);
		return ERR_PTR(ret);
	} else
		vfb->user_obj = user_obj;
	return &vfb->base;

try_dmabuf:
	DRM_INFO("%s: trying buffer\n", __func__);

	ret = vmw_user_dmabuf_lookup(tfile, mode_cmd->handle, &bo);
	if (ret) {
		DRM_ERROR("failed to find buffer: %i\n", ret);
		return ERR_PTR(-ENOENT);
	}

	ret = vmw_kms_new_framebuffer_dmabuf(dev_priv, bo, &vfb,
					     mode_cmd);

	/* vmw_user_dmabuf_lookup takes one ref so does new_fb */
	vmw_dmabuf_unreference(&bo);

	if (ret) {
		DRM_ERROR("failed to create vmw_framebuffer: %i\n", ret);
		ttm_base_object_unref(&user_obj);
		return ERR_PTR(ret);
	} else
		vfb->user_obj = user_obj;

	return &vfb->base;

err_not_scanout:
	DRM_ERROR("surface not marked as scanout\n");
	/* vmw_user_surface_lookup takes one ref */
	vmw_surface_unreference(&surface);
	ttm_base_object_unref(&user_obj);

	return ERR_PTR(-EINVAL);
}

static struct drm_mode_config_funcs vmw_kms_funcs = {
	.fb_create = vmw_kms_fb_create,
};

int vmw_kms_present(struct vmw_private *dev_priv,
		    struct drm_file *file_priv,
		    struct vmw_framebuffer *vfb,
		    struct vmw_surface *surface,
		    uint32_t sid,
		    int32_t destX, int32_t destY,
		    struct drm_vmw_rect *clips,
		    uint32_t num_clips)
{
	struct vmw_display_unit *units[VMWGFX_NUM_DISPLAY_UNITS];
	struct drm_crtc *crtc;
	size_t fifo_size;
	int i, k, num_units;
	int ret = 0; /* silence warning */

	struct {
		SVGA3dCmdHeader header;
		SVGA3dCmdBlitSurfaceToScreen body;
	} *cmd;
	SVGASignedRect *blits;

	num_units = 0;
	list_for_each_entry(crtc, &dev_priv->dev->mode_config.crtc_list, head) {
		if (crtc->fb != &vfb->base)
			continue;
		units[num_units++] = vmw_crtc_to_du(crtc);
	}

	BUG_ON(surface == NULL);
	BUG_ON(!clips || !num_clips);

	fifo_size = sizeof(*cmd) + sizeof(SVGASignedRect) * num_clips;
	cmd = kmalloc(fifo_size, GFP_KERNEL);
	if (unlikely(cmd == NULL)) {
		DRM_ERROR("Failed to allocate temporary fifo memory.\n");
		return -ENOMEM;
	}

	/* only need to do this once */
	memset(cmd, 0, fifo_size);
	cmd->header.id = cpu_to_le32(SVGA_3D_CMD_BLIT_SURFACE_TO_SCREEN);
	cmd->header.size = cpu_to_le32(fifo_size - sizeof(cmd->header));

	cmd->body.srcRect.left = 0;
	cmd->body.srcRect.right = surface->sizes[0].width;
	cmd->body.srcRect.top = 0;
	cmd->body.srcRect.bottom = surface->sizes[0].height;

	blits = (SVGASignedRect *)&cmd[1];
	for (i = 0; i < num_clips; i++) {
		blits[i].left   = clips[i].x;
		blits[i].right  = clips[i].x + clips[i].w;
		blits[i].top    = clips[i].y;
		blits[i].bottom = clips[i].y + clips[i].h;
	}

	for (k = 0; k < num_units; k++) {
		struct vmw_display_unit *unit = units[k];
		int clip_x1 = destX - unit->crtc.x;
		int clip_y1 = destY - unit->crtc.y;
		int clip_x2 = clip_x1 + surface->sizes[0].width;
		int clip_y2 = clip_y1 + surface->sizes[0].height;

		/* skip any crtcs that misses the clip region */
		if (clip_x1 >= unit->crtc.mode.hdisplay ||
		    clip_y1 >= unit->crtc.mode.vdisplay ||
		    clip_x2 <= 0 || clip_y2 <= 0)
			continue;

		/* need to reset sid as it is changed by execbuf */
		cmd->body.srcImage.sid = sid;

		cmd->body.destScreenId = unit->unit;

		/*
		 * The blit command is a lot more resilient then the
		 * readback command when it comes to clip rects. So its
		 * okay to go out of bounds.
		 */

		cmd->body.destRect.left = clip_x1;
		cmd->body.destRect.right = clip_x2;
		cmd->body.destRect.top = clip_y1;
		cmd->body.destRect.bottom = clip_y2;

		ret = vmw_execbuf_process(file_priv, dev_priv, NULL, cmd,
					  fifo_size, 0, NULL);

		if (unlikely(ret != 0))
			break;
	}

	kfree(cmd);

	return ret;
}

int vmw_kms_readback(struct vmw_private *dev_priv,
		     struct drm_file *file_priv,
		     struct vmw_framebuffer *vfb,
		     struct drm_vmw_fence_rep __user *user_fence_rep,
		     struct drm_vmw_rect *clips,
		     uint32_t num_clips)
{
	struct vmw_framebuffer_dmabuf *vfbd =
		vmw_framebuffer_to_vfbd(&vfb->base);
	struct vmw_dma_buffer *dmabuf = vfbd->buffer;
	struct vmw_display_unit *units[VMWGFX_NUM_DISPLAY_UNITS];
	struct drm_crtc *crtc;
	size_t fifo_size;
	int i, k, ret, num_units, blits_pos;

	struct {
		uint32_t header;
		SVGAFifoCmdDefineGMRFB body;
	} *cmd;
	struct {
		uint32_t header;
		SVGAFifoCmdBlitScreenToGMRFB body;
	} *blits;

	num_units = 0;
	list_for_each_entry(crtc, &dev_priv->dev->mode_config.crtc_list, head) {
		if (crtc->fb != &vfb->base)
			continue;
		units[num_units++] = vmw_crtc_to_du(crtc);
	}

	BUG_ON(dmabuf == NULL);
	BUG_ON(!clips || !num_clips);

	/* take a safe guess at fifo size */
	fifo_size = sizeof(*cmd) + sizeof(*blits) * num_clips * num_units;
	cmd = kmalloc(fifo_size, GFP_KERNEL);
	if (unlikely(cmd == NULL)) {
		DRM_ERROR("Failed to allocate temporary fifo memory.\n");
		return -ENOMEM;
	}

	memset(cmd, 0, fifo_size);
	cmd->header = SVGA_CMD_DEFINE_GMRFB;
	cmd->body.format.bitsPerPixel = vfb->base.bits_per_pixel;
	cmd->body.format.colorDepth = vfb->base.depth;
	cmd->body.format.reserved = 0;
	cmd->body.bytesPerLine = vfb->base.pitch;
	cmd->body.ptr.gmrId = vfb->user_handle;
	cmd->body.ptr.offset = 0;

	blits = (void *)&cmd[1];
	blits_pos = 0;
	for (i = 0; i < num_units; i++) {
		struct drm_vmw_rect *c = clips;
		for (k = 0; k < num_clips; k++, c++) {
			/* transform clip coords to crtc origin based coords */
			int clip_x1 = c->x - units[i]->crtc.x;
			int clip_x2 = c->x - units[i]->crtc.x + c->w;
			int clip_y1 = c->y - units[i]->crtc.y;
			int clip_y2 = c->y - units[i]->crtc.y + c->h;
			int dest_x = c->x;
			int dest_y = c->y;

			/* compensate for clipping, we negate
			 * a negative number and add that.
			 */
			if (clip_x1 < 0)
				dest_x += -clip_x1;
			if (clip_y1 < 0)
				dest_y += -clip_y1;

			/* clip */
			clip_x1 = max(clip_x1, 0);
			clip_y1 = max(clip_y1, 0);
			clip_x2 = min(clip_x2, units[i]->crtc.mode.hdisplay);
			clip_y2 = min(clip_y2, units[i]->crtc.mode.vdisplay);

			/* and cull any rects that misses the crtc */
			if (clip_x1 >= units[i]->crtc.mode.hdisplay ||
			    clip_y1 >= units[i]->crtc.mode.vdisplay ||
			    clip_x2 <= 0 || clip_y2 <= 0)
				continue;

			blits[blits_pos].header = SVGA_CMD_BLIT_SCREEN_TO_GMRFB;
			blits[blits_pos].body.srcScreenId = units[i]->unit;
			blits[blits_pos].body.destOrigin.x = dest_x;
			blits[blits_pos].body.destOrigin.y = dest_y;

			blits[blits_pos].body.srcRect.left = clip_x1;
			blits[blits_pos].body.srcRect.top = clip_y1;
			blits[blits_pos].body.srcRect.right = clip_x2;
			blits[blits_pos].body.srcRect.bottom = clip_y2;
			blits_pos++;
		}
	}
	/* reset size here and use calculated exact size from loops */
	fifo_size = sizeof(*cmd) + sizeof(*blits) * blits_pos;

	ret = vmw_execbuf_process(file_priv, dev_priv, NULL, cmd, fifo_size,
				  0, user_fence_rep);

	kfree(cmd);

	return ret;
}

int vmw_kms_init(struct vmw_private *dev_priv)
{
	struct drm_device *dev = dev_priv->dev;
	int ret;

	drm_mode_config_init(dev);
	dev->mode_config.funcs = &vmw_kms_funcs;
	dev->mode_config.min_width = 1;
	dev->mode_config.min_height = 1;
	/* assumed largest fb size */
	dev->mode_config.max_width = 8192;
	dev->mode_config.max_height = 8192;

	ret = vmw_kms_init_screen_object_display(dev_priv);
	if (ret) /* Fallback */
		(void)vmw_kms_init_legacy_display_system(dev_priv);

	return 0;
}

int vmw_kms_close(struct vmw_private *dev_priv)
{
	/*
	 * Docs says we should take the lock before calling this function
	 * but since it destroys encoders and our destructor calls
	 * drm_encoder_cleanup which takes the lock we deadlock.
	 */
	drm_mode_config_cleanup(dev_priv->dev);
	if (dev_priv->sou_priv)
		vmw_kms_close_screen_object_display(dev_priv);
	else
		vmw_kms_close_legacy_display_system(dev_priv);
	return 0;
}

int vmw_kms_cursor_bypass_ioctl(struct drm_device *dev, void *data,
				struct drm_file *file_priv)
{
	struct drm_vmw_cursor_bypass_arg *arg = data;
	struct vmw_display_unit *du;
	struct drm_mode_object *obj;
	struct drm_crtc *crtc;
	int ret = 0;


	mutex_lock(&dev->mode_config.mutex);
	if (arg->flags & DRM_VMW_CURSOR_BYPASS_ALL) {

		list_for_each_entry(crtc, &dev->mode_config.crtc_list, head) {
			du = vmw_crtc_to_du(crtc);
			du->hotspot_x = arg->xhot;
			du->hotspot_y = arg->yhot;
		}

		mutex_unlock(&dev->mode_config.mutex);
		return 0;
	}

	obj = drm_mode_object_find(dev, arg->crtc_id, DRM_MODE_OBJECT_CRTC);
	if (!obj) {
		ret = -EINVAL;
		goto out;
	}

	crtc = obj_to_crtc(obj);
	du = vmw_crtc_to_du(crtc);

	du->hotspot_x = arg->xhot;
	du->hotspot_y = arg->yhot;

out:
	mutex_unlock(&dev->mode_config.mutex);

	return ret;
}

int vmw_kms_write_svga(struct vmw_private *vmw_priv,
			unsigned width, unsigned height, unsigned pitch,
			unsigned bpp, unsigned depth)
{
	if (vmw_priv->capabilities & SVGA_CAP_PITCHLOCK)
		vmw_write(vmw_priv, SVGA_REG_PITCHLOCK, pitch);
	else if (vmw_fifo_have_pitchlock(vmw_priv))
		iowrite32(pitch, vmw_priv->mmio_virt + SVGA_FIFO_PITCHLOCK);
	vmw_write(vmw_priv, SVGA_REG_WIDTH, width);
	vmw_write(vmw_priv, SVGA_REG_HEIGHT, height);
	vmw_write(vmw_priv, SVGA_REG_BITS_PER_PIXEL, bpp);

	if (vmw_read(vmw_priv, SVGA_REG_DEPTH) != depth) {
		DRM_ERROR("Invalid depth %u for %u bpp, host expects %u\n",
			  depth, bpp, vmw_read(vmw_priv, SVGA_REG_DEPTH));
		return -EINVAL;
	}

	return 0;
}

int vmw_kms_save_vga(struct vmw_private *vmw_priv)
{
	struct vmw_vga_topology_state *save;
	uint32_t i;

	vmw_priv->vga_width = vmw_read(vmw_priv, SVGA_REG_WIDTH);
	vmw_priv->vga_height = vmw_read(vmw_priv, SVGA_REG_HEIGHT);
	vmw_priv->vga_bpp = vmw_read(vmw_priv, SVGA_REG_BITS_PER_PIXEL);
	if (vmw_priv->capabilities & SVGA_CAP_PITCHLOCK)
		vmw_priv->vga_pitchlock =
		  vmw_read(vmw_priv, SVGA_REG_PITCHLOCK);
	else if (vmw_fifo_have_pitchlock(vmw_priv))
		vmw_priv->vga_pitchlock = ioread32(vmw_priv->mmio_virt +
						       SVGA_FIFO_PITCHLOCK);

	if (!(vmw_priv->capabilities & SVGA_CAP_DISPLAY_TOPOLOGY))
		return 0;

	vmw_priv->num_displays = vmw_read(vmw_priv,
					  SVGA_REG_NUM_GUEST_DISPLAYS);

	if (vmw_priv->num_displays == 0)
		vmw_priv->num_displays = 1;

	for (i = 0; i < vmw_priv->num_displays; ++i) {
		save = &vmw_priv->vga_save[i];
		vmw_write(vmw_priv, SVGA_REG_DISPLAY_ID, i);
		save->primary = vmw_read(vmw_priv, SVGA_REG_DISPLAY_IS_PRIMARY);
		save->pos_x = vmw_read(vmw_priv, SVGA_REG_DISPLAY_POSITION_X);
		save->pos_y = vmw_read(vmw_priv, SVGA_REG_DISPLAY_POSITION_Y);
		save->width = vmw_read(vmw_priv, SVGA_REG_DISPLAY_WIDTH);
		save->height = vmw_read(vmw_priv, SVGA_REG_DISPLAY_HEIGHT);
		vmw_write(vmw_priv, SVGA_REG_DISPLAY_ID, SVGA_ID_INVALID);
		if (i == 0 && vmw_priv->num_displays == 1 &&
		    save->width == 0 && save->height == 0) {

			/*
			 * It should be fairly safe to assume that these
			 * values are uninitialized.
			 */

			save->width = vmw_priv->vga_width - save->pos_x;
			save->height = vmw_priv->vga_height - save->pos_y;
		}
	}

	return 0;
}

int vmw_kms_restore_vga(struct vmw_private *vmw_priv)
{
	struct vmw_vga_topology_state *save;
	uint32_t i;

	vmw_write(vmw_priv, SVGA_REG_WIDTH, vmw_priv->vga_width);
	vmw_write(vmw_priv, SVGA_REG_HEIGHT, vmw_priv->vga_height);
	vmw_write(vmw_priv, SVGA_REG_BITS_PER_PIXEL, vmw_priv->vga_bpp);
	if (vmw_priv->capabilities & SVGA_CAP_PITCHLOCK)
		vmw_write(vmw_priv, SVGA_REG_PITCHLOCK,
			  vmw_priv->vga_pitchlock);
	else if (vmw_fifo_have_pitchlock(vmw_priv))
		iowrite32(vmw_priv->vga_pitchlock,
			  vmw_priv->mmio_virt + SVGA_FIFO_PITCHLOCK);

	if (!(vmw_priv->capabilities & SVGA_CAP_DISPLAY_TOPOLOGY))
		return 0;

	for (i = 0; i < vmw_priv->num_displays; ++i) {
		save = &vmw_priv->vga_save[i];
		vmw_write(vmw_priv, SVGA_REG_DISPLAY_ID, i);
		vmw_write(vmw_priv, SVGA_REG_DISPLAY_IS_PRIMARY, save->primary);
		vmw_write(vmw_priv, SVGA_REG_DISPLAY_POSITION_X, save->pos_x);
		vmw_write(vmw_priv, SVGA_REG_DISPLAY_POSITION_Y, save->pos_y);
		vmw_write(vmw_priv, SVGA_REG_DISPLAY_WIDTH, save->width);
		vmw_write(vmw_priv, SVGA_REG_DISPLAY_HEIGHT, save->height);
		vmw_write(vmw_priv, SVGA_REG_DISPLAY_ID, SVGA_ID_INVALID);
	}

	return 0;
}

bool vmw_kms_validate_mode_vram(struct vmw_private *dev_priv,
				uint32_t pitch,
				uint32_t height)
{
	return ((u64) pitch * (u64) height) < (u64) dev_priv->vram_size;
}


/**
 * Function called by DRM code called with vbl_lock held.
 */
u32 vmw_get_vblank_counter(struct drm_device *dev, int crtc)
{
	return 0;
}

/**
 * Function called by DRM code called with vbl_lock held.
 */
int vmw_enable_vblank(struct drm_device *dev, int crtc)
{
	return -ENOSYS;
}

/**
 * Function called by DRM code called with vbl_lock held.
 */
void vmw_disable_vblank(struct drm_device *dev, int crtc)
{
}


/*
 * Small shared kms functions.
 */

int vmw_du_update_layout(struct vmw_private *dev_priv, unsigned num,
			 struct drm_vmw_rect *rects)
{
	struct drm_device *dev = dev_priv->dev;
	struct vmw_display_unit *du;
	struct drm_connector *con;

	mutex_lock(&dev->mode_config.mutex);

#if 0
	{
		unsigned int i;

		DRM_INFO("%s: new layout ", __func__);
		for (i = 0; i < num; i++)
			DRM_INFO("(%i, %i %ux%u) ", rects[i].x, rects[i].y,
				 rects[i].w, rects[i].h);
		DRM_INFO("\n");
	}
#endif

	list_for_each_entry(con, &dev->mode_config.connector_list, head) {
		du = vmw_connector_to_du(con);
		if (num > du->unit) {
			du->pref_width = rects[du->unit].w;
			du->pref_height = rects[du->unit].h;
			du->pref_active = true;
			du->gui_x = rects[du->unit].x;
			du->gui_y = rects[du->unit].y;
		} else {
			du->pref_width = 800;
			du->pref_height = 600;
			du->pref_active = false;
		}
		con->status = vmw_du_connector_detect(con, true);
	}

	mutex_unlock(&dev->mode_config.mutex);

	return 0;
}

void vmw_du_crtc_save(struct drm_crtc *crtc)
{
}

void vmw_du_crtc_restore(struct drm_crtc *crtc)
{
}

void vmw_du_crtc_gamma_set(struct drm_crtc *crtc,
			   u16 *r, u16 *g, u16 *b,
			   uint32_t start, uint32_t size)
{
	struct vmw_private *dev_priv = vmw_priv(crtc->dev);
	int i;

	for (i = 0; i < size; i++) {
		DRM_DEBUG("%d r/g/b = 0x%04x / 0x%04x / 0x%04x\n", i,
			  r[i], g[i], b[i]);
		vmw_write(dev_priv, SVGA_PALETTE_BASE + i * 3 + 0, r[i] >> 8);
		vmw_write(dev_priv, SVGA_PALETTE_BASE + i * 3 + 1, g[i] >> 8);
		vmw_write(dev_priv, SVGA_PALETTE_BASE + i * 3 + 2, b[i] >> 8);
	}
}

void vmw_du_connector_dpms(struct drm_connector *connector, int mode)
{
}

void vmw_du_connector_save(struct drm_connector *connector)
{
}

void vmw_du_connector_restore(struct drm_connector *connector)
{
}

enum drm_connector_status
vmw_du_connector_detect(struct drm_connector *connector, bool force)
{
	uint32_t num_displays;
	struct drm_device *dev = connector->dev;
	struct vmw_private *dev_priv = vmw_priv(dev);
	struct vmw_display_unit *du = vmw_connector_to_du(connector);

	mutex_lock(&dev_priv->hw_mutex);
	num_displays = vmw_read(dev_priv, SVGA_REG_NUM_DISPLAYS);
	mutex_unlock(&dev_priv->hw_mutex);

	return ((vmw_connector_to_du(connector)->unit < num_displays &&
		 du->pref_active) ?
		connector_status_connected : connector_status_disconnected);
}

static struct drm_display_mode vmw_kms_connector_builtin[] = {
	/* 640x480@60Hz */
	{ DRM_MODE("640x480", DRM_MODE_TYPE_DRIVER, 25175, 640, 656,
		   752, 800, 0, 480, 489, 492, 525, 0,
		   DRM_MODE_FLAG_NHSYNC | DRM_MODE_FLAG_NVSYNC) },
	/* 800x600@60Hz */
	{ DRM_MODE("800x600", DRM_MODE_TYPE_DRIVER, 40000, 800, 840,
		   968, 1056, 0, 600, 601, 605, 628, 0,
		   DRM_MODE_FLAG_PHSYNC | DRM_MODE_FLAG_PVSYNC) },
	/* 1024x768@60Hz */
	{ DRM_MODE("1024x768", DRM_MODE_TYPE_DRIVER, 65000, 1024, 1048,
		   1184, 1344, 0, 768, 771, 777, 806, 0,
		   DRM_MODE_FLAG_NHSYNC | DRM_MODE_FLAG_NVSYNC) },
	/* 1152x864@75Hz */
	{ DRM_MODE("1152x864", DRM_MODE_TYPE_DRIVER, 108000, 1152, 1216,
		   1344, 1600, 0, 864, 865, 868, 900, 0,
		   DRM_MODE_FLAG_PHSYNC | DRM_MODE_FLAG_PVSYNC) },
	/* 1280x768@60Hz */
	{ DRM_MODE("1280x768", DRM_MODE_TYPE_DRIVER, 79500, 1280, 1344,
		   1472, 1664, 0, 768, 771, 778, 798, 0,
		   DRM_MODE_FLAG_NHSYNC | DRM_MODE_FLAG_PVSYNC) },
	/* 1280x800@60Hz */
	{ DRM_MODE("1280x800", DRM_MODE_TYPE_DRIVER, 83500, 1280, 1352,
		   1480, 1680, 0, 800, 803, 809, 831, 0,
		   DRM_MODE_FLAG_PHSYNC | DRM_MODE_FLAG_NVSYNC) },
	/* 1280x960@60Hz */
	{ DRM_MODE("1280x960", DRM_MODE_TYPE_DRIVER, 108000, 1280, 1376,
		   1488, 1800, 0, 960, 961, 964, 1000, 0,
		   DRM_MODE_FLAG_PHSYNC | DRM_MODE_FLAG_PVSYNC) },
	/* 1280x1024@60Hz */
	{ DRM_MODE("1280x1024", DRM_MODE_TYPE_DRIVER, 108000, 1280, 1328,
		   1440, 1688, 0, 1024, 1025, 1028, 1066, 0,
		   DRM_MODE_FLAG_PHSYNC | DRM_MODE_FLAG_PVSYNC) },
	/* 1360x768@60Hz */
	{ DRM_MODE("1360x768", DRM_MODE_TYPE_DRIVER, 85500, 1360, 1424,
		   1536, 1792, 0, 768, 771, 777, 795, 0,
		   DRM_MODE_FLAG_PHSYNC | DRM_MODE_FLAG_PVSYNC) },
	/* 1440x1050@60Hz */
	{ DRM_MODE("1400x1050", DRM_MODE_TYPE_DRIVER, 121750, 1400, 1488,
		   1632, 1864, 0, 1050, 1053, 1057, 1089, 0,
		   DRM_MODE_FLAG_NHSYNC | DRM_MODE_FLAG_PVSYNC) },
	/* 1440x900@60Hz */
	{ DRM_MODE("1440x900", DRM_MODE_TYPE_DRIVER, 106500, 1440, 1520,
		   1672, 1904, 0, 900, 903, 909, 934, 0,
		   DRM_MODE_FLAG_NHSYNC | DRM_MODE_FLAG_PVSYNC) },
	/* 1600x1200@60Hz */
	{ DRM_MODE("1600x1200", DRM_MODE_TYPE_DRIVER, 162000, 1600, 1664,
		   1856, 2160, 0, 1200, 1201, 1204, 1250, 0,
		   DRM_MODE_FLAG_PHSYNC | DRM_MODE_FLAG_PVSYNC) },
	/* 1680x1050@60Hz */
	{ DRM_MODE("1680x1050", DRM_MODE_TYPE_DRIVER, 146250, 1680, 1784,
		   1960, 2240, 0, 1050, 1053, 1059, 1089, 0,
		   DRM_MODE_FLAG_NHSYNC | DRM_MODE_FLAG_PVSYNC) },
	/* 1792x1344@60Hz */
	{ DRM_MODE("1792x1344", DRM_MODE_TYPE_DRIVER, 204750, 1792, 1920,
		   2120, 2448, 0, 1344, 1345, 1348, 1394, 0,
		   DRM_MODE_FLAG_NHSYNC | DRM_MODE_FLAG_PVSYNC) },
	/* 1853x1392@60Hz */
	{ DRM_MODE("1856x1392", DRM_MODE_TYPE_DRIVER, 218250, 1856, 1952,
		   2176, 2528, 0, 1392, 1393, 1396, 1439, 0,
		   DRM_MODE_FLAG_NHSYNC | DRM_MODE_FLAG_PVSYNC) },
	/* 1920x1200@60Hz */
	{ DRM_MODE("1920x1200", DRM_MODE_TYPE_DRIVER, 193250, 1920, 2056,
		   2256, 2592, 0, 1200, 1203, 1209, 1245, 0,
		   DRM_MODE_FLAG_NHSYNC | DRM_MODE_FLAG_PVSYNC) },
	/* 1920x1440@60Hz */
	{ DRM_MODE("1920x1440", DRM_MODE_TYPE_DRIVER, 234000, 1920, 2048,
		   2256, 2600, 0, 1440, 1441, 1444, 1500, 0,
		   DRM_MODE_FLAG_NHSYNC | DRM_MODE_FLAG_PVSYNC) },
	/* 2560x1600@60Hz */
	{ DRM_MODE("2560x1600", DRM_MODE_TYPE_DRIVER, 348500, 2560, 2752,
		   3032, 3504, 0, 1600, 1603, 1609, 1658, 0,
		   DRM_MODE_FLAG_NHSYNC | DRM_MODE_FLAG_PVSYNC) },
	/* Terminate */
	{ DRM_MODE("", 0, 0, 0, 0, 0, 0, 0, 0, 0, 0, 0, 0, 0) },
};

/**
 * vmw_guess_mode_timing - Provide fake timings for a
 * 60Hz vrefresh mode.
 *
 * @mode - Pointer to a struct drm_display_mode with hdisplay and vdisplay
 * members filled in.
 */
static void vmw_guess_mode_timing(struct drm_display_mode *mode)
{
	mode->hsync_start = mode->hdisplay + 50;
	mode->hsync_end = mode->hsync_start + 50;
	mode->htotal = mode->hsync_end + 50;

	mode->vsync_start = mode->vdisplay + 50;
	mode->vsync_end = mode->vsync_start + 50;
	mode->vtotal = mode->vsync_end + 50;

	mode->clock = (u32)mode->htotal * (u32)mode->vtotal / 100 * 6;
	mode->vrefresh = drm_mode_vrefresh(mode);
}


int vmw_du_connector_fill_modes(struct drm_connector *connector,
				uint32_t max_width, uint32_t max_height)
{
	struct vmw_display_unit *du = vmw_connector_to_du(connector);
	struct drm_device *dev = connector->dev;
	struct vmw_private *dev_priv = vmw_priv(dev);
	struct drm_display_mode *mode = NULL;
	struct drm_display_mode *bmode;
	struct drm_display_mode prefmode = { DRM_MODE("preferred",
		DRM_MODE_TYPE_DRIVER | DRM_MODE_TYPE_PREFERRED,
		0, 0, 0, 0, 0, 0, 0, 0, 0, 0, 0,
		DRM_MODE_FLAG_NHSYNC | DRM_MODE_FLAG_PVSYNC)
	};
	int i;

	/* Add preferred mode */
	{
		mode = drm_mode_duplicate(dev, &prefmode);
		if (!mode)
			return 0;
		mode->hdisplay = du->pref_width;
		mode->vdisplay = du->pref_height;
		vmw_guess_mode_timing(mode);

		if (vmw_kms_validate_mode_vram(dev_priv, mode->hdisplay * 2,
					       mode->vdisplay)) {
			drm_mode_probed_add(connector, mode);
		} else {
			drm_mode_destroy(dev, mode);
			mode = NULL;
		}

		if (du->pref_mode) {
			list_del_init(&du->pref_mode->head);
			drm_mode_destroy(dev, du->pref_mode);
		}

		/* mode might be null here, this is intended */
		du->pref_mode = mode;
	}

	for (i = 0; vmw_kms_connector_builtin[i].type != 0; i++) {
		bmode = &vmw_kms_connector_builtin[i];
		if (bmode->hdisplay > max_width ||
		    bmode->vdisplay > max_height)
			continue;

		if (!vmw_kms_validate_mode_vram(dev_priv, bmode->hdisplay * 2,
						bmode->vdisplay))
			continue;

		mode = drm_mode_duplicate(dev, bmode);
		if (!mode)
			return 0;
		mode->vrefresh = drm_mode_vrefresh(mode);

		drm_mode_probed_add(connector, mode);
	}

	/* Move the prefered mode first, help apps pick the right mode. */
	if (du->pref_mode)
		list_move(&du->pref_mode->head, &connector->probed_modes);

	drm_mode_connector_list_update(connector);

	return 1;
}

int vmw_du_connector_set_property(struct drm_connector *connector,
				  struct drm_property *property,
				  uint64_t val)
{
	return 0;
}


int vmw_kms_update_layout_ioctl(struct drm_device *dev, void *data,
				struct drm_file *file_priv)
{
	struct vmw_private *dev_priv = vmw_priv(dev);
	struct drm_vmw_update_layout_arg *arg =
		(struct drm_vmw_update_layout_arg *)data;
	struct vmw_master *vmaster = vmw_master(file_priv->master);
	void __user *user_rects;
	struct drm_vmw_rect *rects;
	unsigned rects_size;
	int ret;
	int i;
	struct drm_mode_config *mode_config = &dev->mode_config;

	ret = ttm_read_lock(&vmaster->lock, true);
	if (unlikely(ret != 0))
		return ret;

	if (!arg->num_outputs) {
		struct drm_vmw_rect def_rect = {0, 0, 800, 600};
		vmw_du_update_layout(dev_priv, 1, &def_rect);
		goto out_unlock;
	}

	rects_size = arg->num_outputs * sizeof(struct drm_vmw_rect);
	rects = kcalloc(arg->num_outputs, sizeof(struct drm_vmw_rect),
			GFP_KERNEL);
	if (unlikely(!rects)) {
		ret = -ENOMEM;
		goto out_unlock;
	}

	user_rects = (void __user *)(unsigned long)arg->rects;
	ret = copy_from_user(rects, user_rects, rects_size);
	if (unlikely(ret != 0)) {
		DRM_ERROR("Failed to get rects.\n");
		ret = -EFAULT;
		goto out_free;
	}

	for (i = 0; i < arg->num_outputs; ++i) {
<<<<<<< HEAD
		if (rects->x < 0 ||
		    rects->y < 0 ||
		    rects->x + rects->w > mode_config->max_width ||
		    rects->y + rects->h > mode_config->max_height) {
=======
		if (rects[i].x < 0 ||
		    rects[i].y < 0 ||
		    rects[i].x + rects[i].w > mode_config->max_width ||
		    rects[i].y + rects[i].h > mode_config->max_height) {
>>>>>>> dc47ce90
			DRM_ERROR("Invalid GUI layout.\n");
			ret = -EINVAL;
			goto out_free;
		}
	}

	vmw_du_update_layout(dev_priv, arg->num_outputs, rects);

out_free:
	kfree(rects);
out_unlock:
	ttm_read_unlock(&vmaster->lock);
	return ret;
}<|MERGE_RESOLUTION|>--- conflicted
+++ resolved
@@ -1825,17 +1825,10 @@
 	}
 
 	for (i = 0; i < arg->num_outputs; ++i) {
-<<<<<<< HEAD
-		if (rects->x < 0 ||
-		    rects->y < 0 ||
-		    rects->x + rects->w > mode_config->max_width ||
-		    rects->y + rects->h > mode_config->max_height) {
-=======
 		if (rects[i].x < 0 ||
 		    rects[i].y < 0 ||
 		    rects[i].x + rects[i].w > mode_config->max_width ||
 		    rects[i].y + rects[i].h > mode_config->max_height) {
->>>>>>> dc47ce90
 			DRM_ERROR("Invalid GUI layout.\n");
 			ret = -EINVAL;
 			goto out_free;
