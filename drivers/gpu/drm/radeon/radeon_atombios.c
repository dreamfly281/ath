--- conflicted
+++ resolved
@@ -197,19 +197,11 @@
 
 		for (i = 0; i < num_indices; i++) {
 			gpio = &i2c_info->asGPIO_Info[i];
-<<<<<<< HEAD
 
 			radeon_lookup_i2c_gpio_quirks(rdev, gpio, i);
 
 			i2c = radeon_get_bus_rec_for_i2c_gpio(gpio);
 
-=======
-
-			radeon_lookup_i2c_gpio_quirks(rdev, gpio, i);
-
-			i2c = radeon_get_bus_rec_for_i2c_gpio(gpio);
-
->>>>>>> 59b5e67e
 			if (i2c.valid) {
 				sprintf(stmp, "0x%x", i2c.i2c_id);
 				rdev->i2c_bus[i] = radeon_i2c_create(rdev->ddev, &i2c, stmp);
