/*
 * Copyright 2007-8 Advanced Micro Devices, Inc.
 * Copyright 2008 Red Hat Inc.
 *
 * Permission is hereby granted, free of charge, to any person obtaining a
 * copy of this software and associated documentation files (the "Software"),
 * to deal in the Software without restriction, including without limitation
 * the rights to use, copy, modify, merge, publish, distribute, sublicense,
 * and/or sell copies of the Software, and to permit persons to whom the
 * Software is furnished to do so, subject to the following conditions:
 *
 * The above copyright notice and this permission notice shall be included in
 * all copies or substantial portions of the Software.
 *
 * THE SOFTWARE IS PROVIDED "AS IS", WITHOUT WARRANTY OF ANY KIND, EXPRESS OR
 * IMPLIED, INCLUDING BUT NOT LIMITED TO THE WARRANTIES OF MERCHANTABILITY,
 * FITNESS FOR A PARTICULAR PURPOSE AND NONINFRINGEMENT.  IN NO EVENT SHALL
 * THE COPYRIGHT HOLDER(S) OR AUTHOR(S) BE LIABLE FOR ANY CLAIM, DAMAGES OR
 * OTHER LIABILITY, WHETHER IN AN ACTION OF CONTRACT, TORT OR OTHERWISE,
 * ARISING FROM, OUT OF OR IN CONNECTION WITH THE SOFTWARE OR THE USE OR
 * OTHER DEALINGS IN THE SOFTWARE.
 *
 * Authors: Dave Airlie
 *          Alex Deucher
 */
#include "drmP.h"
#include "radeon_drm.h"
#include "radeon.h"

#include "atom.h"
#include "atom-bits.h"

/* from radeon_encoder.c */
extern uint32_t
radeon_get_encoder_enum(struct drm_device *dev, uint32_t supported_device,
			uint8_t dac);
extern void radeon_link_encoder_connector(struct drm_device *dev);
extern void
radeon_add_atom_encoder(struct drm_device *dev, uint32_t encoder_enum,
			uint32_t supported_device, u16 caps);

/* from radeon_connector.c */
extern void
radeon_add_atom_connector(struct drm_device *dev,
			  uint32_t connector_id,
			  uint32_t supported_device,
			  int connector_type,
			  struct radeon_i2c_bus_rec *i2c_bus,
			  uint32_t igp_lane_info,
			  uint16_t connector_object_id,
			  struct radeon_hpd *hpd,
			  struct radeon_router *router);

/* from radeon_legacy_encoder.c */
extern void
radeon_add_legacy_encoder(struct drm_device *dev, uint32_t encoder_enum,
			  uint32_t supported_device);

union atom_supported_devices {
	struct _ATOM_SUPPORTED_DEVICES_INFO info;
	struct _ATOM_SUPPORTED_DEVICES_INFO_2 info_2;
	struct _ATOM_SUPPORTED_DEVICES_INFO_2d1 info_2d1;
};

static void radeon_lookup_i2c_gpio_quirks(struct radeon_device *rdev,
					  ATOM_GPIO_I2C_ASSIGMENT *gpio,
					  u8 index)
{
	/* r4xx mask is technically not used by the hw, so patch in the legacy mask bits */
	if ((rdev->family == CHIP_R420) ||
	    (rdev->family == CHIP_R423) ||
	    (rdev->family == CHIP_RV410)) {
		if ((le16_to_cpu(gpio->usClkMaskRegisterIndex) == 0x0018) ||
		    (le16_to_cpu(gpio->usClkMaskRegisterIndex) == 0x0019) ||
		    (le16_to_cpu(gpio->usClkMaskRegisterIndex) == 0x001a)) {
			gpio->ucClkMaskShift = 0x19;
			gpio->ucDataMaskShift = 0x18;
		}
	}

	/* some evergreen boards have bad data for this entry */
	if (ASIC_IS_DCE4(rdev)) {
		if ((index == 7) &&
		    (le16_to_cpu(gpio->usClkMaskRegisterIndex) == 0x1936) &&
		    (gpio->sucI2cId.ucAccess == 0)) {
			gpio->sucI2cId.ucAccess = 0x97;
			gpio->ucDataMaskShift = 8;
			gpio->ucDataEnShift = 8;
			gpio->ucDataY_Shift = 8;
			gpio->ucDataA_Shift = 8;
		}
	}

	/* some DCE3 boards have bad data for this entry */
	if (ASIC_IS_DCE3(rdev)) {
		if ((index == 4) &&
		    (le16_to_cpu(gpio->usClkMaskRegisterIndex) == 0x1fda) &&
		    (gpio->sucI2cId.ucAccess == 0x94))
			gpio->sucI2cId.ucAccess = 0x14;
	}
}

static struct radeon_i2c_bus_rec radeon_get_bus_rec_for_i2c_gpio(ATOM_GPIO_I2C_ASSIGMENT *gpio)
{
	struct radeon_i2c_bus_rec i2c;

	memset(&i2c, 0, sizeof(struct radeon_i2c_bus_rec));

	i2c.mask_clk_reg = le16_to_cpu(gpio->usClkMaskRegisterIndex) * 4;
	i2c.mask_data_reg = le16_to_cpu(gpio->usDataMaskRegisterIndex) * 4;
	i2c.en_clk_reg = le16_to_cpu(gpio->usClkEnRegisterIndex) * 4;
	i2c.en_data_reg = le16_to_cpu(gpio->usDataEnRegisterIndex) * 4;
	i2c.y_clk_reg = le16_to_cpu(gpio->usClkY_RegisterIndex) * 4;
	i2c.y_data_reg = le16_to_cpu(gpio->usDataY_RegisterIndex) * 4;
	i2c.a_clk_reg = le16_to_cpu(gpio->usClkA_RegisterIndex) * 4;
	i2c.a_data_reg = le16_to_cpu(gpio->usDataA_RegisterIndex) * 4;
	i2c.mask_clk_mask = (1 << gpio->ucClkMaskShift);
	i2c.mask_data_mask = (1 << gpio->ucDataMaskShift);
	i2c.en_clk_mask = (1 << gpio->ucClkEnShift);
	i2c.en_data_mask = (1 << gpio->ucDataEnShift);
	i2c.y_clk_mask = (1 << gpio->ucClkY_Shift);
	i2c.y_data_mask = (1 << gpio->ucDataY_Shift);
	i2c.a_clk_mask = (1 << gpio->ucClkA_Shift);
	i2c.a_data_mask = (1 << gpio->ucDataA_Shift);

	if (gpio->sucI2cId.sbfAccess.bfHW_Capable)
		i2c.hw_capable = true;
	else
		i2c.hw_capable = false;

	if (gpio->sucI2cId.ucAccess == 0xa0)
		i2c.mm_i2c = true;
	else
		i2c.mm_i2c = false;

	i2c.i2c_id = gpio->sucI2cId.ucAccess;

	if (i2c.mask_clk_reg)
		i2c.valid = true;
	else
		i2c.valid = false;

	return i2c;
}

static struct radeon_i2c_bus_rec radeon_lookup_i2c_gpio(struct radeon_device *rdev,
							       uint8_t id)
{
	struct atom_context *ctx = rdev->mode_info.atom_context;
	ATOM_GPIO_I2C_ASSIGMENT *gpio;
	struct radeon_i2c_bus_rec i2c;
	int index = GetIndexIntoMasterTable(DATA, GPIO_I2C_Info);
	struct _ATOM_GPIO_I2C_INFO *i2c_info;
	uint16_t data_offset, size;
	int i, num_indices;

	memset(&i2c, 0, sizeof(struct radeon_i2c_bus_rec));
	i2c.valid = false;

	if (atom_parse_data_header(ctx, index, &size, NULL, NULL, &data_offset)) {
		i2c_info = (struct _ATOM_GPIO_I2C_INFO *)(ctx->bios + data_offset);

		num_indices = (size - sizeof(ATOM_COMMON_TABLE_HEADER)) /
			sizeof(ATOM_GPIO_I2C_ASSIGMENT);

		for (i = 0; i < num_indices; i++) {
			gpio = &i2c_info->asGPIO_Info[i];

			radeon_lookup_i2c_gpio_quirks(rdev, gpio, i);

			if (gpio->sucI2cId.ucAccess == id) {
				i2c = radeon_get_bus_rec_for_i2c_gpio(gpio);
				break;
			}
		}
	}

	return i2c;
}

void radeon_atombios_i2c_init(struct radeon_device *rdev)
{
	struct atom_context *ctx = rdev->mode_info.atom_context;
	ATOM_GPIO_I2C_ASSIGMENT *gpio;
	struct radeon_i2c_bus_rec i2c;
	int index = GetIndexIntoMasterTable(DATA, GPIO_I2C_Info);
	struct _ATOM_GPIO_I2C_INFO *i2c_info;
	uint16_t data_offset, size;
	int i, num_indices;
	char stmp[32];

	if (atom_parse_data_header(ctx, index, &size, NULL, NULL, &data_offset)) {
		i2c_info = (struct _ATOM_GPIO_I2C_INFO *)(ctx->bios + data_offset);

		num_indices = (size - sizeof(ATOM_COMMON_TABLE_HEADER)) /
			sizeof(ATOM_GPIO_I2C_ASSIGMENT);

		for (i = 0; i < num_indices; i++) {
			gpio = &i2c_info->asGPIO_Info[i];

			radeon_lookup_i2c_gpio_quirks(rdev, gpio, i);
<<<<<<< HEAD

			i2c = radeon_get_bus_rec_for_i2c_gpio(gpio);

=======

			i2c = radeon_get_bus_rec_for_i2c_gpio(gpio);

>>>>>>> 805a6af8
			if (i2c.valid) {
				sprintf(stmp, "0x%x", i2c.i2c_id);
				rdev->i2c_bus[i] = radeon_i2c_create(rdev->ddev, &i2c, stmp);
			}
		}
	}
}

static struct radeon_gpio_rec radeon_lookup_gpio(struct radeon_device *rdev,
							u8 id)
{
	struct atom_context *ctx = rdev->mode_info.atom_context;
	struct radeon_gpio_rec gpio;
	int index = GetIndexIntoMasterTable(DATA, GPIO_Pin_LUT);
	struct _ATOM_GPIO_PIN_LUT *gpio_info;
	ATOM_GPIO_PIN_ASSIGNMENT *pin;
	u16 data_offset, size;
	int i, num_indices;

	memset(&gpio, 0, sizeof(struct radeon_gpio_rec));
	gpio.valid = false;

	if (atom_parse_data_header(ctx, index, &size, NULL, NULL, &data_offset)) {
		gpio_info = (struct _ATOM_GPIO_PIN_LUT *)(ctx->bios + data_offset);

		num_indices = (size - sizeof(ATOM_COMMON_TABLE_HEADER)) /
			sizeof(ATOM_GPIO_PIN_ASSIGNMENT);

		for (i = 0; i < num_indices; i++) {
			pin = &gpio_info->asGPIO_Pin[i];
			if (id == pin->ucGPIO_ID) {
				gpio.id = pin->ucGPIO_ID;
				gpio.reg = le16_to_cpu(pin->usGpioPin_AIndex) * 4;
				gpio.mask = (1 << pin->ucGpioPinBitShift);
				gpio.valid = true;
				break;
			}
		}
	}

	return gpio;
}

static struct radeon_hpd radeon_atom_get_hpd_info_from_gpio(struct radeon_device *rdev,
							    struct radeon_gpio_rec *gpio)
{
	struct radeon_hpd hpd;
	u32 reg;

	memset(&hpd, 0, sizeof(struct radeon_hpd));

	if (ASIC_IS_DCE4(rdev))
		reg = EVERGREEN_DC_GPIO_HPD_A;
	else
		reg = AVIVO_DC_GPIO_HPD_A;

	hpd.gpio = *gpio;
	if (gpio->reg == reg) {
		switch(gpio->mask) {
		case (1 << 0):
			hpd.hpd = RADEON_HPD_1;
			break;
		case (1 << 8):
			hpd.hpd = RADEON_HPD_2;
			break;
		case (1 << 16):
			hpd.hpd = RADEON_HPD_3;
			break;
		case (1 << 24):
			hpd.hpd = RADEON_HPD_4;
			break;
		case (1 << 26):
			hpd.hpd = RADEON_HPD_5;
			break;
		case (1 << 28):
			hpd.hpd = RADEON_HPD_6;
			break;
		default:
			hpd.hpd = RADEON_HPD_NONE;
			break;
		}
	} else
		hpd.hpd = RADEON_HPD_NONE;
	return hpd;
}

static bool radeon_atom_apply_quirks(struct drm_device *dev,
				     uint32_t supported_device,
				     int *connector_type,
				     struct radeon_i2c_bus_rec *i2c_bus,
				     uint16_t *line_mux,
				     struct radeon_hpd *hpd)
{

	/* Asus M2A-VM HDMI board lists the DVI port as HDMI */
	if ((dev->pdev->device == 0x791e) &&
	    (dev->pdev->subsystem_vendor == 0x1043) &&
	    (dev->pdev->subsystem_device == 0x826d)) {
		if ((*connector_type == DRM_MODE_CONNECTOR_HDMIA) &&
		    (supported_device == ATOM_DEVICE_DFP3_SUPPORT))
			*connector_type = DRM_MODE_CONNECTOR_DVID;
	}

	/* Asrock RS600 board lists the DVI port as HDMI */
	if ((dev->pdev->device == 0x7941) &&
	    (dev->pdev->subsystem_vendor == 0x1849) &&
	    (dev->pdev->subsystem_device == 0x7941)) {
		if ((*connector_type == DRM_MODE_CONNECTOR_HDMIA) &&
		    (supported_device == ATOM_DEVICE_DFP3_SUPPORT))
			*connector_type = DRM_MODE_CONNECTOR_DVID;
	}

	/* MSI K9A2GM V2/V3 board has no HDMI or DVI */
	if ((dev->pdev->device == 0x796e) &&
	    (dev->pdev->subsystem_vendor == 0x1462) &&
	    (dev->pdev->subsystem_device == 0x7302)) {
		if ((supported_device == ATOM_DEVICE_DFP2_SUPPORT) ||
		    (supported_device == ATOM_DEVICE_DFP3_SUPPORT))
			return false;
	}

	/* a-bit f-i90hd - ciaranm on #radeonhd - this board has no DVI */
	if ((dev->pdev->device == 0x7941) &&
	    (dev->pdev->subsystem_vendor == 0x147b) &&
	    (dev->pdev->subsystem_device == 0x2412)) {
		if (*connector_type == DRM_MODE_CONNECTOR_DVII)
			return false;
	}

	/* Falcon NW laptop lists vga ddc line for LVDS */
	if ((dev->pdev->device == 0x5653) &&
	    (dev->pdev->subsystem_vendor == 0x1462) &&
	    (dev->pdev->subsystem_device == 0x0291)) {
		if (*connector_type == DRM_MODE_CONNECTOR_LVDS) {
			i2c_bus->valid = false;
			*line_mux = 53;
		}
	}

	/* HIS X1300 is DVI+VGA, not DVI+DVI */
	if ((dev->pdev->device == 0x7146) &&
	    (dev->pdev->subsystem_vendor == 0x17af) &&
	    (dev->pdev->subsystem_device == 0x2058)) {
		if (supported_device == ATOM_DEVICE_DFP1_SUPPORT)
			return false;
	}

	/* Gigabyte X1300 is DVI+VGA, not DVI+DVI */
	if ((dev->pdev->device == 0x7142) &&
	    (dev->pdev->subsystem_vendor == 0x1458) &&
	    (dev->pdev->subsystem_device == 0x2134)) {
		if (supported_device == ATOM_DEVICE_DFP1_SUPPORT)
			return false;
	}


	/* Funky macbooks */
	if ((dev->pdev->device == 0x71C5) &&
	    (dev->pdev->subsystem_vendor == 0x106b) &&
	    (dev->pdev->subsystem_device == 0x0080)) {
		if ((supported_device == ATOM_DEVICE_CRT1_SUPPORT) ||
		    (supported_device == ATOM_DEVICE_DFP2_SUPPORT))
			return false;
		if (supported_device == ATOM_DEVICE_CRT2_SUPPORT)
			*line_mux = 0x90;
	}

	/* mac rv630, rv730, others */
	if ((supported_device == ATOM_DEVICE_TV1_SUPPORT) &&
	    (*connector_type == DRM_MODE_CONNECTOR_DVII)) {
		*connector_type = DRM_MODE_CONNECTOR_9PinDIN;
		*line_mux = CONNECTOR_7PIN_DIN_ENUM_ID1;
	}

	/* ASUS HD 3600 XT board lists the DVI port as HDMI */
	if ((dev->pdev->device == 0x9598) &&
	    (dev->pdev->subsystem_vendor == 0x1043) &&
	    (dev->pdev->subsystem_device == 0x01da)) {
		if (*connector_type == DRM_MODE_CONNECTOR_HDMIA) {
			*connector_type = DRM_MODE_CONNECTOR_DVII;
		}
	}

	/* ASUS HD 3600 board lists the DVI port as HDMI */
	if ((dev->pdev->device == 0x9598) &&
	    (dev->pdev->subsystem_vendor == 0x1043) &&
	    (dev->pdev->subsystem_device == 0x01e4)) {
		if (*connector_type == DRM_MODE_CONNECTOR_HDMIA) {
			*connector_type = DRM_MODE_CONNECTOR_DVII;
		}
	}

	/* ASUS HD 3450 board lists the DVI port as HDMI */
	if ((dev->pdev->device == 0x95C5) &&
	    (dev->pdev->subsystem_vendor == 0x1043) &&
	    (dev->pdev->subsystem_device == 0x01e2)) {
		if (*connector_type == DRM_MODE_CONNECTOR_HDMIA) {
			*connector_type = DRM_MODE_CONNECTOR_DVII;
		}
	}

	/* some BIOSes seem to report DAC on HDMI - usually this is a board with
	 * HDMI + VGA reporting as HDMI
	 */
	if (*connector_type == DRM_MODE_CONNECTOR_HDMIA) {
		if (supported_device & (ATOM_DEVICE_CRT_SUPPORT)) {
			*connector_type = DRM_MODE_CONNECTOR_VGA;
			*line_mux = 0;
		}
	}

	/* Acer laptop (Acer TravelMate 5730/5730G) has an HDMI port
	 * on the laptop and a DVI port on the docking station and
	 * both share the same encoder, hpd pin, and ddc line.
	 * So while the bios table is technically correct,
	 * we drop the DVI port here since xrandr has no concept of
	 * encoders and will try and drive both connectors
	 * with different crtcs which isn't possible on the hardware
	 * side and leaves no crtcs for LVDS or VGA.
	 */
	if (((dev->pdev->device == 0x95c4) || (dev->pdev->device == 0x9591)) &&
	    (dev->pdev->subsystem_vendor == 0x1025) &&
	    (dev->pdev->subsystem_device == 0x013c)) {
		if ((*connector_type == DRM_MODE_CONNECTOR_DVII) &&
		    (supported_device == ATOM_DEVICE_DFP1_SUPPORT)) {
			/* actually it's a DVI-D port not DVI-I */
			*connector_type = DRM_MODE_CONNECTOR_DVID;
			return false;
		}
	}

	/* XFX Pine Group device rv730 reports no VGA DDC lines
	 * even though they are wired up to record 0x93
	 */
	if ((dev->pdev->device == 0x9498) &&
	    (dev->pdev->subsystem_vendor == 0x1682) &&
	    (dev->pdev->subsystem_device == 0x2452)) {
		struct radeon_device *rdev = dev->dev_private;
		*i2c_bus = radeon_lookup_i2c_gpio(rdev, 0x93);
	}
	return true;
}

const int supported_devices_connector_convert[] = {
	DRM_MODE_CONNECTOR_Unknown,
	DRM_MODE_CONNECTOR_VGA,
	DRM_MODE_CONNECTOR_DVII,
	DRM_MODE_CONNECTOR_DVID,
	DRM_MODE_CONNECTOR_DVIA,
	DRM_MODE_CONNECTOR_SVIDEO,
	DRM_MODE_CONNECTOR_Composite,
	DRM_MODE_CONNECTOR_LVDS,
	DRM_MODE_CONNECTOR_Unknown,
	DRM_MODE_CONNECTOR_Unknown,
	DRM_MODE_CONNECTOR_HDMIA,
	DRM_MODE_CONNECTOR_HDMIB,
	DRM_MODE_CONNECTOR_Unknown,
	DRM_MODE_CONNECTOR_Unknown,
	DRM_MODE_CONNECTOR_9PinDIN,
	DRM_MODE_CONNECTOR_DisplayPort
};

const uint16_t supported_devices_connector_object_id_convert[] = {
	CONNECTOR_OBJECT_ID_NONE,
	CONNECTOR_OBJECT_ID_VGA,
	CONNECTOR_OBJECT_ID_DUAL_LINK_DVI_I, /* not all boards support DL */
	CONNECTOR_OBJECT_ID_DUAL_LINK_DVI_D, /* not all boards support DL */
	CONNECTOR_OBJECT_ID_VGA, /* technically DVI-A */
	CONNECTOR_OBJECT_ID_COMPOSITE,
	CONNECTOR_OBJECT_ID_SVIDEO,
	CONNECTOR_OBJECT_ID_LVDS,
	CONNECTOR_OBJECT_ID_9PIN_DIN,
	CONNECTOR_OBJECT_ID_9PIN_DIN,
	CONNECTOR_OBJECT_ID_DISPLAYPORT,
	CONNECTOR_OBJECT_ID_HDMI_TYPE_A,
	CONNECTOR_OBJECT_ID_HDMI_TYPE_B,
	CONNECTOR_OBJECT_ID_SVIDEO
};

const int object_connector_convert[] = {
	DRM_MODE_CONNECTOR_Unknown,
	DRM_MODE_CONNECTOR_DVII,
	DRM_MODE_CONNECTOR_DVII,
	DRM_MODE_CONNECTOR_DVID,
	DRM_MODE_CONNECTOR_DVID,
	DRM_MODE_CONNECTOR_VGA,
	DRM_MODE_CONNECTOR_Composite,
	DRM_MODE_CONNECTOR_SVIDEO,
	DRM_MODE_CONNECTOR_Unknown,
	DRM_MODE_CONNECTOR_Unknown,
	DRM_MODE_CONNECTOR_9PinDIN,
	DRM_MODE_CONNECTOR_Unknown,
	DRM_MODE_CONNECTOR_HDMIA,
	DRM_MODE_CONNECTOR_HDMIB,
	DRM_MODE_CONNECTOR_LVDS,
	DRM_MODE_CONNECTOR_9PinDIN,
	DRM_MODE_CONNECTOR_Unknown,
	DRM_MODE_CONNECTOR_Unknown,
	DRM_MODE_CONNECTOR_Unknown,
	DRM_MODE_CONNECTOR_DisplayPort,
	DRM_MODE_CONNECTOR_eDP,
	DRM_MODE_CONNECTOR_Unknown
};

bool radeon_get_atom_connector_info_from_object_table(struct drm_device *dev)
{
	struct radeon_device *rdev = dev->dev_private;
	struct radeon_mode_info *mode_info = &rdev->mode_info;
	struct atom_context *ctx = mode_info->atom_context;
	int index = GetIndexIntoMasterTable(DATA, Object_Header);
	u16 size, data_offset;
	u8 frev, crev;
	ATOM_CONNECTOR_OBJECT_TABLE *con_obj;
	ATOM_ENCODER_OBJECT_TABLE *enc_obj;
	ATOM_OBJECT_TABLE *router_obj;
	ATOM_DISPLAY_OBJECT_PATH_TABLE *path_obj;
	ATOM_OBJECT_HEADER *obj_header;
	int i, j, k, path_size, device_support;
	int connector_type;
	u16 igp_lane_info, conn_id, connector_object_id;
	struct radeon_i2c_bus_rec ddc_bus;
	struct radeon_router router;
	struct radeon_gpio_rec gpio;
	struct radeon_hpd hpd;

	if (!atom_parse_data_header(ctx, index, &size, &frev, &crev, &data_offset))
		return false;

	if (crev < 2)
		return false;

	obj_header = (ATOM_OBJECT_HEADER *) (ctx->bios + data_offset);
	path_obj = (ATOM_DISPLAY_OBJECT_PATH_TABLE *)
	    (ctx->bios + data_offset +
	     le16_to_cpu(obj_header->usDisplayPathTableOffset));
	con_obj = (ATOM_CONNECTOR_OBJECT_TABLE *)
	    (ctx->bios + data_offset +
	     le16_to_cpu(obj_header->usConnectorObjectTableOffset));
	enc_obj = (ATOM_ENCODER_OBJECT_TABLE *)
	    (ctx->bios + data_offset +
	     le16_to_cpu(obj_header->usEncoderObjectTableOffset));
	router_obj = (ATOM_OBJECT_TABLE *)
		(ctx->bios + data_offset +
		 le16_to_cpu(obj_header->usRouterObjectTableOffset));
	device_support = le16_to_cpu(obj_header->usDeviceSupport);

	path_size = 0;
	for (i = 0; i < path_obj->ucNumOfDispPath; i++) {
		uint8_t *addr = (uint8_t *) path_obj->asDispPath;
		ATOM_DISPLAY_OBJECT_PATH *path;
		addr += path_size;
		path = (ATOM_DISPLAY_OBJECT_PATH *) addr;
		path_size += le16_to_cpu(path->usSize);

		if (device_support & le16_to_cpu(path->usDeviceTag)) {
			uint8_t con_obj_id, con_obj_num, con_obj_type;

			con_obj_id =
			    (le16_to_cpu(path->usConnObjectId) & OBJECT_ID_MASK)
			    >> OBJECT_ID_SHIFT;
			con_obj_num =
			    (le16_to_cpu(path->usConnObjectId) & ENUM_ID_MASK)
			    >> ENUM_ID_SHIFT;
			con_obj_type =
			    (le16_to_cpu(path->usConnObjectId) &
			     OBJECT_TYPE_MASK) >> OBJECT_TYPE_SHIFT;

			/* TODO CV support */
			if (le16_to_cpu(path->usDeviceTag) ==
				ATOM_DEVICE_CV_SUPPORT)
				continue;

			/* IGP chips */
			if ((rdev->flags & RADEON_IS_IGP) &&
			    (con_obj_id ==
			     CONNECTOR_OBJECT_ID_PCIE_CONNECTOR)) {
				uint16_t igp_offset = 0;
				ATOM_INTEGRATED_SYSTEM_INFO_V2 *igp_obj;

				index =
				    GetIndexIntoMasterTable(DATA,
							    IntegratedSystemInfo);

				if (atom_parse_data_header(ctx, index, &size, &frev,
							   &crev, &igp_offset)) {

					if (crev >= 2) {
						igp_obj =
							(ATOM_INTEGRATED_SYSTEM_INFO_V2
							 *) (ctx->bios + igp_offset);

						if (igp_obj) {
							uint32_t slot_config, ct;

							if (con_obj_num == 1)
								slot_config =
									igp_obj->
									ulDDISlot1Config;
							else
								slot_config =
									igp_obj->
									ulDDISlot2Config;

							ct = (slot_config >> 16) & 0xff;
							connector_type =
								object_connector_convert
								[ct];
							connector_object_id = ct;
							igp_lane_info =
								slot_config & 0xffff;
						} else
							continue;
					} else
						continue;
				} else {
					igp_lane_info = 0;
					connector_type =
						object_connector_convert[con_obj_id];
					connector_object_id = con_obj_id;
				}
			} else {
				igp_lane_info = 0;
				connector_type =
				    object_connector_convert[con_obj_id];
				connector_object_id = con_obj_id;
			}

			if (connector_type == DRM_MODE_CONNECTOR_Unknown)
				continue;

			router.ddc_valid = false;
			router.cd_valid = false;
			for (j = 0; j < ((le16_to_cpu(path->usSize) - 8) / 2); j++) {
				uint8_t grph_obj_id, grph_obj_num, grph_obj_type;

				grph_obj_id =
				    (le16_to_cpu(path->usGraphicObjIds[j]) &
				     OBJECT_ID_MASK) >> OBJECT_ID_SHIFT;
				grph_obj_num =
				    (le16_to_cpu(path->usGraphicObjIds[j]) &
				     ENUM_ID_MASK) >> ENUM_ID_SHIFT;
				grph_obj_type =
				    (le16_to_cpu(path->usGraphicObjIds[j]) &
				     OBJECT_TYPE_MASK) >> OBJECT_TYPE_SHIFT;

				if (grph_obj_type == GRAPH_OBJECT_TYPE_ENCODER) {
					for (k = 0; k < enc_obj->ucNumberOfObjects; k++) {
						u16 encoder_obj = le16_to_cpu(enc_obj->asObjects[k].usObjectID);
						if (le16_to_cpu(path->usGraphicObjIds[j]) == encoder_obj) {
							ATOM_COMMON_RECORD_HEADER *record = (ATOM_COMMON_RECORD_HEADER *)
								(ctx->bios + data_offset +
								 le16_to_cpu(enc_obj->asObjects[k].usRecordOffset));
							ATOM_ENCODER_CAP_RECORD *cap_record;
							u16 caps = 0;

							while (record->ucRecordSize > 0 &&
							       record->ucRecordType > 0 &&
							       record->ucRecordType <= ATOM_MAX_OBJECT_RECORD_NUMBER) {
								switch (record->ucRecordType) {
								case ATOM_ENCODER_CAP_RECORD_TYPE:
									cap_record =(ATOM_ENCODER_CAP_RECORD *)
										record;
									caps = le16_to_cpu(cap_record->usEncoderCap);
									break;
								}
								record = (ATOM_COMMON_RECORD_HEADER *)
									((char *)record + record->ucRecordSize);
							}
							radeon_add_atom_encoder(dev,
										encoder_obj,
										le16_to_cpu
										(path->
										 usDeviceTag),
										caps);
						}
					}
				} else if (grph_obj_type == GRAPH_OBJECT_TYPE_ROUTER) {
					for (k = 0; k < router_obj->ucNumberOfObjects; k++) {
						u16 router_obj_id = le16_to_cpu(router_obj->asObjects[k].usObjectID);
						if (le16_to_cpu(path->usGraphicObjIds[j]) == router_obj_id) {
							ATOM_COMMON_RECORD_HEADER *record = (ATOM_COMMON_RECORD_HEADER *)
								(ctx->bios + data_offset +
								 le16_to_cpu(router_obj->asObjects[k].usRecordOffset));
							ATOM_I2C_RECORD *i2c_record;
							ATOM_I2C_ID_CONFIG_ACCESS *i2c_config;
							ATOM_ROUTER_DDC_PATH_SELECT_RECORD *ddc_path;
							ATOM_ROUTER_DATA_CLOCK_PATH_SELECT_RECORD *cd_path;
							ATOM_SRC_DST_TABLE_FOR_ONE_OBJECT *router_src_dst_table =
								(ATOM_SRC_DST_TABLE_FOR_ONE_OBJECT *)
								(ctx->bios + data_offset +
								 le16_to_cpu(router_obj->asObjects[k].usSrcDstTableOffset));
							int enum_id;

							router.router_id = router_obj_id;
							for (enum_id = 0; enum_id < router_src_dst_table->ucNumberOfDst;
							     enum_id++) {
								if (le16_to_cpu(path->usConnObjectId) ==
								    le16_to_cpu(router_src_dst_table->usDstObjectID[enum_id]))
									break;
							}

							while (record->ucRecordSize > 0 &&
							       record->ucRecordType > 0 &&
							       record->ucRecordType <= ATOM_MAX_OBJECT_RECORD_NUMBER) {
								switch (record->ucRecordType) {
								case ATOM_I2C_RECORD_TYPE:
									i2c_record =
										(ATOM_I2C_RECORD *)
										record;
									i2c_config =
										(ATOM_I2C_ID_CONFIG_ACCESS *)
										&i2c_record->sucI2cId;
									router.i2c_info =
										radeon_lookup_i2c_gpio(rdev,
												       i2c_config->
												       ucAccess);
									router.i2c_addr = i2c_record->ucI2CAddr >> 1;
									break;
								case ATOM_ROUTER_DDC_PATH_SELECT_RECORD_TYPE:
									ddc_path = (ATOM_ROUTER_DDC_PATH_SELECT_RECORD *)
										record;
									router.ddc_valid = true;
									router.ddc_mux_type = ddc_path->ucMuxType;
									router.ddc_mux_control_pin = ddc_path->ucMuxControlPin;
									router.ddc_mux_state = ddc_path->ucMuxState[enum_id];
									break;
								case ATOM_ROUTER_DATA_CLOCK_PATH_SELECT_RECORD_TYPE:
									cd_path = (ATOM_ROUTER_DATA_CLOCK_PATH_SELECT_RECORD *)
										record;
									router.cd_valid = true;
									router.cd_mux_type = cd_path->ucMuxType;
									router.cd_mux_control_pin = cd_path->ucMuxControlPin;
									router.cd_mux_state = cd_path->ucMuxState[enum_id];
									break;
								}
								record = (ATOM_COMMON_RECORD_HEADER *)
									((char *)record + record->ucRecordSize);
							}
						}
					}
				}
			}

			/* look up gpio for ddc, hpd */
			ddc_bus.valid = false;
			hpd.hpd = RADEON_HPD_NONE;
			if ((le16_to_cpu(path->usDeviceTag) &
			     (ATOM_DEVICE_TV_SUPPORT | ATOM_DEVICE_CV_SUPPORT)) == 0) {
				for (j = 0; j < con_obj->ucNumberOfObjects; j++) {
					if (le16_to_cpu(path->usConnObjectId) ==
					    le16_to_cpu(con_obj->asObjects[j].
							usObjectID)) {
						ATOM_COMMON_RECORD_HEADER
						    *record =
						    (ATOM_COMMON_RECORD_HEADER
						     *)
						    (ctx->bios + data_offset +
						     le16_to_cpu(con_obj->
								 asObjects[j].
								 usRecordOffset));
						ATOM_I2C_RECORD *i2c_record;
						ATOM_HPD_INT_RECORD *hpd_record;
						ATOM_I2C_ID_CONFIG_ACCESS *i2c_config;

						while (record->ucRecordSize > 0 &&
						       record->ucRecordType > 0 &&
						       record->ucRecordType <= ATOM_MAX_OBJECT_RECORD_NUMBER) {
							switch (record->ucRecordType) {
							case ATOM_I2C_RECORD_TYPE:
								i2c_record =
								    (ATOM_I2C_RECORD *)
									record;
								i2c_config =
									(ATOM_I2C_ID_CONFIG_ACCESS *)
									&i2c_record->sucI2cId;
								ddc_bus = radeon_lookup_i2c_gpio(rdev,
												 i2c_config->
												 ucAccess);
								break;
							case ATOM_HPD_INT_RECORD_TYPE:
								hpd_record =
									(ATOM_HPD_INT_RECORD *)
									record;
								gpio = radeon_lookup_gpio(rdev,
											  hpd_record->ucHPDIntGPIOID);
								hpd = radeon_atom_get_hpd_info_from_gpio(rdev, &gpio);
								hpd.plugged_state = hpd_record->ucPlugged_PinState;
								break;
							}
							record =
							    (ATOM_COMMON_RECORD_HEADER
							     *) ((char *)record
								 +
								 record->
								 ucRecordSize);
						}
						break;
					}
				}
			}

			/* needed for aux chan transactions */
			ddc_bus.hpd = hpd.hpd;

			conn_id = le16_to_cpu(path->usConnObjectId);

			if (!radeon_atom_apply_quirks
			    (dev, le16_to_cpu(path->usDeviceTag), &connector_type,
			     &ddc_bus, &conn_id, &hpd))
				continue;

			radeon_add_atom_connector(dev,
						  conn_id,
						  le16_to_cpu(path->
							      usDeviceTag),
						  connector_type, &ddc_bus,
						  igp_lane_info,
						  connector_object_id,
						  &hpd,
						  &router);

		}
	}

	radeon_link_encoder_connector(dev);

	return true;
}

static uint16_t atombios_get_connector_object_id(struct drm_device *dev,
						 int connector_type,
						 uint16_t devices)
{
	struct radeon_device *rdev = dev->dev_private;

	if (rdev->flags & RADEON_IS_IGP) {
		return supported_devices_connector_object_id_convert
			[connector_type];
	} else if (((connector_type == DRM_MODE_CONNECTOR_DVII) ||
		    (connector_type == DRM_MODE_CONNECTOR_DVID)) &&
		   (devices & ATOM_DEVICE_DFP2_SUPPORT))  {
		struct radeon_mode_info *mode_info = &rdev->mode_info;
		struct atom_context *ctx = mode_info->atom_context;
		int index = GetIndexIntoMasterTable(DATA, XTMDS_Info);
		uint16_t size, data_offset;
		uint8_t frev, crev;
		ATOM_XTMDS_INFO *xtmds;

		if (atom_parse_data_header(ctx, index, &size, &frev, &crev, &data_offset)) {
			xtmds = (ATOM_XTMDS_INFO *)(ctx->bios + data_offset);

			if (xtmds->ucSupportedLink & ATOM_XTMDS_SUPPORTED_DUALLINK) {
				if (connector_type == DRM_MODE_CONNECTOR_DVII)
					return CONNECTOR_OBJECT_ID_DUAL_LINK_DVI_I;
				else
					return CONNECTOR_OBJECT_ID_DUAL_LINK_DVI_D;
			} else {
				if (connector_type == DRM_MODE_CONNECTOR_DVII)
					return CONNECTOR_OBJECT_ID_SINGLE_LINK_DVI_I;
				else
					return CONNECTOR_OBJECT_ID_SINGLE_LINK_DVI_D;
			}
		} else
			return supported_devices_connector_object_id_convert
				[connector_type];
	} else {
		return supported_devices_connector_object_id_convert
			[connector_type];
	}
}

struct bios_connector {
	bool valid;
	uint16_t line_mux;
	uint16_t devices;
	int connector_type;
	struct radeon_i2c_bus_rec ddc_bus;
	struct radeon_hpd hpd;
};

bool radeon_get_atom_connector_info_from_supported_devices_table(struct
								 drm_device
								 *dev)
{
	struct radeon_device *rdev = dev->dev_private;
	struct radeon_mode_info *mode_info = &rdev->mode_info;
	struct atom_context *ctx = mode_info->atom_context;
	int index = GetIndexIntoMasterTable(DATA, SupportedDevicesInfo);
	uint16_t size, data_offset;
	uint8_t frev, crev;
	uint16_t device_support;
	uint8_t dac;
	union atom_supported_devices *supported_devices;
	int i, j, max_device;
	struct bios_connector *bios_connectors;
	size_t bc_size = sizeof(*bios_connectors) * ATOM_MAX_SUPPORTED_DEVICE;
	struct radeon_router router;

	router.ddc_valid = false;
	router.cd_valid = false;

	bios_connectors = kzalloc(bc_size, GFP_KERNEL);
	if (!bios_connectors)
		return false;

	if (!atom_parse_data_header(ctx, index, &size, &frev, &crev,
				    &data_offset)) {
		kfree(bios_connectors);
		return false;
	}

	supported_devices =
	    (union atom_supported_devices *)(ctx->bios + data_offset);

	device_support = le16_to_cpu(supported_devices->info.usDeviceSupport);

	if (frev > 1)
		max_device = ATOM_MAX_SUPPORTED_DEVICE;
	else
		max_device = ATOM_MAX_SUPPORTED_DEVICE_INFO;

	for (i = 0; i < max_device; i++) {
		ATOM_CONNECTOR_INFO_I2C ci =
		    supported_devices->info.asConnInfo[i];

		bios_connectors[i].valid = false;

		if (!(device_support & (1 << i))) {
			continue;
		}

		if (i == ATOM_DEVICE_CV_INDEX) {
			DRM_DEBUG_KMS("Skipping Component Video\n");
			continue;
		}

		bios_connectors[i].connector_type =
		    supported_devices_connector_convert[ci.sucConnectorInfo.
							sbfAccess.
							bfConnectorType];

		if (bios_connectors[i].connector_type ==
		    DRM_MODE_CONNECTOR_Unknown)
			continue;

		dac = ci.sucConnectorInfo.sbfAccess.bfAssociatedDAC;

		bios_connectors[i].line_mux =
			ci.sucI2cId.ucAccess;

		/* give tv unique connector ids */
		if (i == ATOM_DEVICE_TV1_INDEX) {
			bios_connectors[i].ddc_bus.valid = false;
			bios_connectors[i].line_mux = 50;
		} else if (i == ATOM_DEVICE_TV2_INDEX) {
			bios_connectors[i].ddc_bus.valid = false;
			bios_connectors[i].line_mux = 51;
		} else if (i == ATOM_DEVICE_CV_INDEX) {
			bios_connectors[i].ddc_bus.valid = false;
			bios_connectors[i].line_mux = 52;
		} else
			bios_connectors[i].ddc_bus =
			    radeon_lookup_i2c_gpio(rdev,
						   bios_connectors[i].line_mux);

		if ((crev > 1) && (frev > 1)) {
			u8 isb = supported_devices->info_2d1.asIntSrcInfo[i].ucIntSrcBitmap;
			switch (isb) {
			case 0x4:
				bios_connectors[i].hpd.hpd = RADEON_HPD_1;
				break;
			case 0xa:
				bios_connectors[i].hpd.hpd = RADEON_HPD_2;
				break;
			default:
				bios_connectors[i].hpd.hpd = RADEON_HPD_NONE;
				break;
			}
		} else {
			if (i == ATOM_DEVICE_DFP1_INDEX)
				bios_connectors[i].hpd.hpd = RADEON_HPD_1;
			else if (i == ATOM_DEVICE_DFP2_INDEX)
				bios_connectors[i].hpd.hpd = RADEON_HPD_2;
			else
				bios_connectors[i].hpd.hpd = RADEON_HPD_NONE;
		}

		/* Always set the connector type to VGA for CRT1/CRT2. if they are
		 * shared with a DVI port, we'll pick up the DVI connector when we
		 * merge the outputs.  Some bioses incorrectly list VGA ports as DVI.
		 */
		if (i == ATOM_DEVICE_CRT1_INDEX || i == ATOM_DEVICE_CRT2_INDEX)
			bios_connectors[i].connector_type =
			    DRM_MODE_CONNECTOR_VGA;

		if (!radeon_atom_apply_quirks
		    (dev, (1 << i), &bios_connectors[i].connector_type,
		     &bios_connectors[i].ddc_bus, &bios_connectors[i].line_mux,
		     &bios_connectors[i].hpd))
			continue;

		bios_connectors[i].valid = true;
		bios_connectors[i].devices = (1 << i);

		if (ASIC_IS_AVIVO(rdev) || radeon_r4xx_atom)
			radeon_add_atom_encoder(dev,
						radeon_get_encoder_enum(dev,
								      (1 << i),
								      dac),
						(1 << i),
						0);
		else
			radeon_add_legacy_encoder(dev,
						  radeon_get_encoder_enum(dev,
									(1 << i),
									dac),
						  (1 << i));
	}

	/* combine shared connectors */
	for (i = 0; i < max_device; i++) {
		if (bios_connectors[i].valid) {
			for (j = 0; j < max_device; j++) {
				if (bios_connectors[j].valid && (i != j)) {
					if (bios_connectors[i].line_mux ==
					    bios_connectors[j].line_mux) {
						/* make sure not to combine LVDS */
						if (bios_connectors[i].devices & (ATOM_DEVICE_LCD_SUPPORT)) {
							bios_connectors[i].line_mux = 53;
							bios_connectors[i].ddc_bus.valid = false;
							continue;
						}
						if (bios_connectors[j].devices & (ATOM_DEVICE_LCD_SUPPORT)) {
							bios_connectors[j].line_mux = 53;
							bios_connectors[j].ddc_bus.valid = false;
							continue;
						}
						/* combine analog and digital for DVI-I */
						if (((bios_connectors[i].devices & (ATOM_DEVICE_DFP_SUPPORT)) &&
						     (bios_connectors[j].devices & (ATOM_DEVICE_CRT_SUPPORT))) ||
						    ((bios_connectors[j].devices & (ATOM_DEVICE_DFP_SUPPORT)) &&
						     (bios_connectors[i].devices & (ATOM_DEVICE_CRT_SUPPORT)))) {
							bios_connectors[i].devices |=
								bios_connectors[j].devices;
							bios_connectors[i].connector_type =
								DRM_MODE_CONNECTOR_DVII;
							if (bios_connectors[j].devices & (ATOM_DEVICE_DFP_SUPPORT))
								bios_connectors[i].hpd =
									bios_connectors[j].hpd;
							bios_connectors[j].valid = false;
						}
					}
				}
			}
		}
	}

	/* add the connectors */
	for (i = 0; i < max_device; i++) {
		if (bios_connectors[i].valid) {
			uint16_t connector_object_id =
				atombios_get_connector_object_id(dev,
						      bios_connectors[i].connector_type,
						      bios_connectors[i].devices);
			radeon_add_atom_connector(dev,
						  bios_connectors[i].line_mux,
						  bios_connectors[i].devices,
						  bios_connectors[i].
						  connector_type,
						  &bios_connectors[i].ddc_bus,
						  0,
						  connector_object_id,
						  &bios_connectors[i].hpd,
						  &router);
		}
	}

	radeon_link_encoder_connector(dev);

	kfree(bios_connectors);
	return true;
}

union firmware_info {
	ATOM_FIRMWARE_INFO info;
	ATOM_FIRMWARE_INFO_V1_2 info_12;
	ATOM_FIRMWARE_INFO_V1_3 info_13;
	ATOM_FIRMWARE_INFO_V1_4 info_14;
	ATOM_FIRMWARE_INFO_V2_1 info_21;
	ATOM_FIRMWARE_INFO_V2_2 info_22;
};

bool radeon_atom_get_clock_info(struct drm_device *dev)
{
	struct radeon_device *rdev = dev->dev_private;
	struct radeon_mode_info *mode_info = &rdev->mode_info;
	int index = GetIndexIntoMasterTable(DATA, FirmwareInfo);
	union firmware_info *firmware_info;
	uint8_t frev, crev;
	struct radeon_pll *p1pll = &rdev->clock.p1pll;
	struct radeon_pll *p2pll = &rdev->clock.p2pll;
	struct radeon_pll *dcpll = &rdev->clock.dcpll;
	struct radeon_pll *spll = &rdev->clock.spll;
	struct radeon_pll *mpll = &rdev->clock.mpll;
	uint16_t data_offset;

	if (atom_parse_data_header(mode_info->atom_context, index, NULL,
				   &frev, &crev, &data_offset)) {
		firmware_info =
			(union firmware_info *)(mode_info->atom_context->bios +
						data_offset);
		/* pixel clocks */
		p1pll->reference_freq =
		    le16_to_cpu(firmware_info->info.usReferenceClock);
		p1pll->reference_div = 0;

		if (crev < 2)
			p1pll->pll_out_min =
				le16_to_cpu(firmware_info->info.usMinPixelClockPLL_Output);
		else
			p1pll->pll_out_min =
				le32_to_cpu(firmware_info->info_12.ulMinPixelClockPLL_Output);
		p1pll->pll_out_max =
		    le32_to_cpu(firmware_info->info.ulMaxPixelClockPLL_Output);

		if (crev >= 4) {
			p1pll->lcd_pll_out_min =
				le16_to_cpu(firmware_info->info_14.usLcdMinPixelClockPLL_Output) * 100;
			if (p1pll->lcd_pll_out_min == 0)
				p1pll->lcd_pll_out_min = p1pll->pll_out_min;
			p1pll->lcd_pll_out_max =
				le16_to_cpu(firmware_info->info_14.usLcdMaxPixelClockPLL_Output) * 100;
			if (p1pll->lcd_pll_out_max == 0)
				p1pll->lcd_pll_out_max = p1pll->pll_out_max;
		} else {
			p1pll->lcd_pll_out_min = p1pll->pll_out_min;
			p1pll->lcd_pll_out_max = p1pll->pll_out_max;
		}

		if (p1pll->pll_out_min == 0) {
			if (ASIC_IS_AVIVO(rdev))
				p1pll->pll_out_min = 64800;
			else
				p1pll->pll_out_min = 20000;
		}

		p1pll->pll_in_min =
		    le16_to_cpu(firmware_info->info.usMinPixelClockPLL_Input);
		p1pll->pll_in_max =
		    le16_to_cpu(firmware_info->info.usMaxPixelClockPLL_Input);

		*p2pll = *p1pll;

		/* system clock */
		if (ASIC_IS_DCE4(rdev))
			spll->reference_freq =
				le16_to_cpu(firmware_info->info_21.usCoreReferenceClock);
		else
			spll->reference_freq =
				le16_to_cpu(firmware_info->info.usReferenceClock);
		spll->reference_div = 0;

		spll->pll_out_min =
		    le16_to_cpu(firmware_info->info.usMinEngineClockPLL_Output);
		spll->pll_out_max =
		    le32_to_cpu(firmware_info->info.ulMaxEngineClockPLL_Output);

		/* ??? */
		if (spll->pll_out_min == 0) {
			if (ASIC_IS_AVIVO(rdev))
				spll->pll_out_min = 64800;
			else
				spll->pll_out_min = 20000;
		}

		spll->pll_in_min =
		    le16_to_cpu(firmware_info->info.usMinEngineClockPLL_Input);
		spll->pll_in_max =
		    le16_to_cpu(firmware_info->info.usMaxEngineClockPLL_Input);

		/* memory clock */
		if (ASIC_IS_DCE4(rdev))
			mpll->reference_freq =
				le16_to_cpu(firmware_info->info_21.usMemoryReferenceClock);
		else
			mpll->reference_freq =
				le16_to_cpu(firmware_info->info.usReferenceClock);
		mpll->reference_div = 0;

		mpll->pll_out_min =
		    le16_to_cpu(firmware_info->info.usMinMemoryClockPLL_Output);
		mpll->pll_out_max =
		    le32_to_cpu(firmware_info->info.ulMaxMemoryClockPLL_Output);

		/* ??? */
		if (mpll->pll_out_min == 0) {
			if (ASIC_IS_AVIVO(rdev))
				mpll->pll_out_min = 64800;
			else
				mpll->pll_out_min = 20000;
		}

		mpll->pll_in_min =
		    le16_to_cpu(firmware_info->info.usMinMemoryClockPLL_Input);
		mpll->pll_in_max =
		    le16_to_cpu(firmware_info->info.usMaxMemoryClockPLL_Input);

		rdev->clock.default_sclk =
		    le32_to_cpu(firmware_info->info.ulDefaultEngineClock);
		rdev->clock.default_mclk =
		    le32_to_cpu(firmware_info->info.ulDefaultMemoryClock);

		if (ASIC_IS_DCE4(rdev)) {
			rdev->clock.default_dispclk =
				le32_to_cpu(firmware_info->info_21.ulDefaultDispEngineClkFreq);
			if (rdev->clock.default_dispclk == 0) {
				if (ASIC_IS_DCE5(rdev))
					rdev->clock.default_dispclk = 54000; /* 540 Mhz */
				else
					rdev->clock.default_dispclk = 60000; /* 600 Mhz */
			}
			rdev->clock.dp_extclk =
				le16_to_cpu(firmware_info->info_21.usUniphyDPModeExtClkFreq);
		}
		*dcpll = *p1pll;

		rdev->clock.max_pixel_clock = le16_to_cpu(firmware_info->info.usMaxPixelClock);
		if (rdev->clock.max_pixel_clock == 0)
			rdev->clock.max_pixel_clock = 40000;

		return true;
	}

	return false;
}

union igp_info {
	struct _ATOM_INTEGRATED_SYSTEM_INFO info;
	struct _ATOM_INTEGRATED_SYSTEM_INFO_V2 info_2;
};

bool radeon_atombios_sideport_present(struct radeon_device *rdev)
{
	struct radeon_mode_info *mode_info = &rdev->mode_info;
	int index = GetIndexIntoMasterTable(DATA, IntegratedSystemInfo);
	union igp_info *igp_info;
	u8 frev, crev;
	u16 data_offset;

	/* sideport is AMD only */
	if (rdev->family == CHIP_RS600)
		return false;

	if (atom_parse_data_header(mode_info->atom_context, index, NULL,
				   &frev, &crev, &data_offset)) {
		igp_info = (union igp_info *)(mode_info->atom_context->bios +
				      data_offset);
		switch (crev) {
		case 1:
			if (le32_to_cpu(igp_info->info.ulBootUpMemoryClock))
				return true;
			break;
		case 2:
			if (le32_to_cpu(igp_info->info_2.ulBootUpSidePortClock))
				return true;
			break;
		default:
			DRM_ERROR("Unsupported IGP table: %d %d\n", frev, crev);
			break;
		}
	}
	return false;
}

bool radeon_atombios_get_tmds_info(struct radeon_encoder *encoder,
				   struct radeon_encoder_int_tmds *tmds)
{
	struct drm_device *dev = encoder->base.dev;
	struct radeon_device *rdev = dev->dev_private;
	struct radeon_mode_info *mode_info = &rdev->mode_info;
	int index = GetIndexIntoMasterTable(DATA, TMDS_Info);
	uint16_t data_offset;
	struct _ATOM_TMDS_INFO *tmds_info;
	uint8_t frev, crev;
	uint16_t maxfreq;
	int i;

	if (atom_parse_data_header(mode_info->atom_context, index, NULL,
				   &frev, &crev, &data_offset)) {
		tmds_info =
			(struct _ATOM_TMDS_INFO *)(mode_info->atom_context->bios +
						   data_offset);

		maxfreq = le16_to_cpu(tmds_info->usMaxFrequency);
		for (i = 0; i < 4; i++) {
			tmds->tmds_pll[i].freq =
			    le16_to_cpu(tmds_info->asMiscInfo[i].usFrequency);
			tmds->tmds_pll[i].value =
			    tmds_info->asMiscInfo[i].ucPLL_ChargePump & 0x3f;
			tmds->tmds_pll[i].value |=
			    (tmds_info->asMiscInfo[i].
			     ucPLL_VCO_Gain & 0x3f) << 6;
			tmds->tmds_pll[i].value |=
			    (tmds_info->asMiscInfo[i].
			     ucPLL_DutyCycle & 0xf) << 12;
			tmds->tmds_pll[i].value |=
			    (tmds_info->asMiscInfo[i].
			     ucPLL_VoltageSwing & 0xf) << 16;

			DRM_DEBUG_KMS("TMDS PLL From ATOMBIOS %u %x\n",
				  tmds->tmds_pll[i].freq,
				  tmds->tmds_pll[i].value);

			if (maxfreq == tmds->tmds_pll[i].freq) {
				tmds->tmds_pll[i].freq = 0xffffffff;
				break;
			}
		}
		return true;
	}
	return false;
}

bool radeon_atombios_get_ppll_ss_info(struct radeon_device *rdev,
				      struct radeon_atom_ss *ss,
				      int id)
{
	struct radeon_mode_info *mode_info = &rdev->mode_info;
	int index = GetIndexIntoMasterTable(DATA, PPLL_SS_Info);
	uint16_t data_offset, size;
	struct _ATOM_SPREAD_SPECTRUM_INFO *ss_info;
	uint8_t frev, crev;
	int i, num_indices;

	memset(ss, 0, sizeof(struct radeon_atom_ss));
	if (atom_parse_data_header(mode_info->atom_context, index, &size,
				   &frev, &crev, &data_offset)) {
		ss_info =
			(struct _ATOM_SPREAD_SPECTRUM_INFO *)(mode_info->atom_context->bios + data_offset);

		num_indices = (size - sizeof(ATOM_COMMON_TABLE_HEADER)) /
			sizeof(ATOM_SPREAD_SPECTRUM_ASSIGNMENT);

		for (i = 0; i < num_indices; i++) {
			if (ss_info->asSS_Info[i].ucSS_Id == id) {
				ss->percentage =
					le16_to_cpu(ss_info->asSS_Info[i].usSpreadSpectrumPercentage);
				ss->type = ss_info->asSS_Info[i].ucSpreadSpectrumType;
				ss->step = ss_info->asSS_Info[i].ucSS_Step;
				ss->delay = ss_info->asSS_Info[i].ucSS_Delay;
				ss->range = ss_info->asSS_Info[i].ucSS_Range;
				ss->refdiv = ss_info->asSS_Info[i].ucRecommendedRef_Div;
				return true;
			}
		}
	}
	return false;
}

static void radeon_atombios_get_igp_ss_overrides(struct radeon_device *rdev,
						 struct radeon_atom_ss *ss,
						 int id)
{
	struct radeon_mode_info *mode_info = &rdev->mode_info;
	int index = GetIndexIntoMasterTable(DATA, IntegratedSystemInfo);
	u16 data_offset, size;
	struct _ATOM_INTEGRATED_SYSTEM_INFO_V6 *igp_info;
	u8 frev, crev;
	u16 percentage = 0, rate = 0;

	/* get any igp specific overrides */
	if (atom_parse_data_header(mode_info->atom_context, index, &size,
				   &frev, &crev, &data_offset)) {
		igp_info = (struct _ATOM_INTEGRATED_SYSTEM_INFO_V6 *)
			(mode_info->atom_context->bios + data_offset);
		switch (id) {
		case ASIC_INTERNAL_SS_ON_TMDS:
			percentage = le16_to_cpu(igp_info->usDVISSPercentage);
			rate = le16_to_cpu(igp_info->usDVISSpreadRateIn10Hz);
			break;
		case ASIC_INTERNAL_SS_ON_HDMI:
			percentage = le16_to_cpu(igp_info->usHDMISSPercentage);
			rate = le16_to_cpu(igp_info->usHDMISSpreadRateIn10Hz);
			break;
		case ASIC_INTERNAL_SS_ON_LVDS:
			percentage = le16_to_cpu(igp_info->usLvdsSSPercentage);
			rate = le16_to_cpu(igp_info->usLvdsSSpreadRateIn10Hz);
			break;
		}
		if (percentage)
			ss->percentage = percentage;
		if (rate)
			ss->rate = rate;
	}
}

union asic_ss_info {
	struct _ATOM_ASIC_INTERNAL_SS_INFO info;
	struct _ATOM_ASIC_INTERNAL_SS_INFO_V2 info_2;
	struct _ATOM_ASIC_INTERNAL_SS_INFO_V3 info_3;
};

bool radeon_atombios_get_asic_ss_info(struct radeon_device *rdev,
				      struct radeon_atom_ss *ss,
				      int id, u32 clock)
{
	struct radeon_mode_info *mode_info = &rdev->mode_info;
	int index = GetIndexIntoMasterTable(DATA, ASIC_InternalSS_Info);
	uint16_t data_offset, size;
	union asic_ss_info *ss_info;
	uint8_t frev, crev;
	int i, num_indices;

	memset(ss, 0, sizeof(struct radeon_atom_ss));
	if (atom_parse_data_header(mode_info->atom_context, index, &size,
				   &frev, &crev, &data_offset)) {

		ss_info =
			(union asic_ss_info *)(mode_info->atom_context->bios + data_offset);

		switch (frev) {
		case 1:
			num_indices = (size - sizeof(ATOM_COMMON_TABLE_HEADER)) /
				sizeof(ATOM_ASIC_SS_ASSIGNMENT);

			for (i = 0; i < num_indices; i++) {
				if ((ss_info->info.asSpreadSpectrum[i].ucClockIndication == id) &&
				    (clock <= le32_to_cpu(ss_info->info.asSpreadSpectrum[i].ulTargetClockRange))) {
					ss->percentage =
						le16_to_cpu(ss_info->info.asSpreadSpectrum[i].usSpreadSpectrumPercentage);
					ss->type = ss_info->info.asSpreadSpectrum[i].ucSpreadSpectrumMode;
					ss->rate = le16_to_cpu(ss_info->info.asSpreadSpectrum[i].usSpreadRateInKhz);
					return true;
				}
			}
			break;
		case 2:
			num_indices = (size - sizeof(ATOM_COMMON_TABLE_HEADER)) /
				sizeof(ATOM_ASIC_SS_ASSIGNMENT_V2);
			for (i = 0; i < num_indices; i++) {
				if ((ss_info->info_2.asSpreadSpectrum[i].ucClockIndication == id) &&
				    (clock <= le32_to_cpu(ss_info->info_2.asSpreadSpectrum[i].ulTargetClockRange))) {
					ss->percentage =
						le16_to_cpu(ss_info->info_2.asSpreadSpectrum[i].usSpreadSpectrumPercentage);
					ss->type = ss_info->info_2.asSpreadSpectrum[i].ucSpreadSpectrumMode;
					ss->rate = le16_to_cpu(ss_info->info_2.asSpreadSpectrum[i].usSpreadRateIn10Hz);
					return true;
				}
			}
			break;
		case 3:
			num_indices = (size - sizeof(ATOM_COMMON_TABLE_HEADER)) /
				sizeof(ATOM_ASIC_SS_ASSIGNMENT_V3);
			for (i = 0; i < num_indices; i++) {
				if ((ss_info->info_3.asSpreadSpectrum[i].ucClockIndication == id) &&
				    (clock <= le32_to_cpu(ss_info->info_3.asSpreadSpectrum[i].ulTargetClockRange))) {
					ss->percentage =
						le16_to_cpu(ss_info->info_3.asSpreadSpectrum[i].usSpreadSpectrumPercentage);
					ss->type = ss_info->info_3.asSpreadSpectrum[i].ucSpreadSpectrumMode;
					ss->rate = le16_to_cpu(ss_info->info_3.asSpreadSpectrum[i].usSpreadRateIn10Hz);
					if (rdev->flags & RADEON_IS_IGP)
						radeon_atombios_get_igp_ss_overrides(rdev, ss, id);
					return true;
				}
			}
			break;
		default:
			DRM_ERROR("Unsupported ASIC_InternalSS_Info table: %d %d\n", frev, crev);
			break;
		}

	}
	return false;
}

union lvds_info {
	struct _ATOM_LVDS_INFO info;
	struct _ATOM_LVDS_INFO_V12 info_12;
};

struct radeon_encoder_atom_dig *radeon_atombios_get_lvds_info(struct
							      radeon_encoder
							      *encoder)
{
	struct drm_device *dev = encoder->base.dev;
	struct radeon_device *rdev = dev->dev_private;
	struct radeon_mode_info *mode_info = &rdev->mode_info;
	int index = GetIndexIntoMasterTable(DATA, LVDS_Info);
	uint16_t data_offset, misc;
	union lvds_info *lvds_info;
	uint8_t frev, crev;
	struct radeon_encoder_atom_dig *lvds = NULL;
	int encoder_enum = (encoder->encoder_enum & ENUM_ID_MASK) >> ENUM_ID_SHIFT;

	if (atom_parse_data_header(mode_info->atom_context, index, NULL,
				   &frev, &crev, &data_offset)) {
		lvds_info =
			(union lvds_info *)(mode_info->atom_context->bios + data_offset);
		lvds =
		    kzalloc(sizeof(struct radeon_encoder_atom_dig), GFP_KERNEL);

		if (!lvds)
			return NULL;

		lvds->native_mode.clock =
		    le16_to_cpu(lvds_info->info.sLCDTiming.usPixClk) * 10;
		lvds->native_mode.hdisplay =
		    le16_to_cpu(lvds_info->info.sLCDTiming.usHActive);
		lvds->native_mode.vdisplay =
		    le16_to_cpu(lvds_info->info.sLCDTiming.usVActive);
		lvds->native_mode.htotal = lvds->native_mode.hdisplay +
			le16_to_cpu(lvds_info->info.sLCDTiming.usHBlanking_Time);
		lvds->native_mode.hsync_start = lvds->native_mode.hdisplay +
			le16_to_cpu(lvds_info->info.sLCDTiming.usHSyncOffset);
		lvds->native_mode.hsync_end = lvds->native_mode.hsync_start +
			le16_to_cpu(lvds_info->info.sLCDTiming.usHSyncWidth);
		lvds->native_mode.vtotal = lvds->native_mode.vdisplay +
			le16_to_cpu(lvds_info->info.sLCDTiming.usVBlanking_Time);
		lvds->native_mode.vsync_start = lvds->native_mode.vdisplay +
			le16_to_cpu(lvds_info->info.sLCDTiming.usVSyncOffset);
		lvds->native_mode.vsync_end = lvds->native_mode.vsync_start +
			le16_to_cpu(lvds_info->info.sLCDTiming.usVSyncWidth);
		lvds->panel_pwr_delay =
		    le16_to_cpu(lvds_info->info.usOffDelayInMs);
		lvds->lcd_misc = lvds_info->info.ucLVDS_Misc;

		misc = le16_to_cpu(lvds_info->info.sLCDTiming.susModeMiscInfo.usAccess);
		if (misc & ATOM_VSYNC_POLARITY)
			lvds->native_mode.flags |= DRM_MODE_FLAG_NVSYNC;
		if (misc & ATOM_HSYNC_POLARITY)
			lvds->native_mode.flags |= DRM_MODE_FLAG_NHSYNC;
		if (misc & ATOM_COMPOSITESYNC)
			lvds->native_mode.flags |= DRM_MODE_FLAG_CSYNC;
		if (misc & ATOM_INTERLACE)
			lvds->native_mode.flags |= DRM_MODE_FLAG_INTERLACE;
		if (misc & ATOM_DOUBLE_CLOCK_MODE)
			lvds->native_mode.flags |= DRM_MODE_FLAG_DBLSCAN;

		lvds->native_mode.width_mm = le16_to_cpu(lvds_info->info.sLCDTiming.usImageHSize);
		lvds->native_mode.height_mm = le16_to_cpu(lvds_info->info.sLCDTiming.usImageVSize);

		/* set crtc values */
		drm_mode_set_crtcinfo(&lvds->native_mode, CRTC_INTERLACE_HALVE_V);

		lvds->lcd_ss_id = lvds_info->info.ucSS_Id;

		encoder->native_mode = lvds->native_mode;

		if (encoder_enum == 2)
			lvds->linkb = true;
		else
			lvds->linkb = false;

		/* parse the lcd record table */
		if (le16_to_cpu(lvds_info->info.usModePatchTableOffset)) {
			ATOM_FAKE_EDID_PATCH_RECORD *fake_edid_record;
			ATOM_PANEL_RESOLUTION_PATCH_RECORD *panel_res_record;
			bool bad_record = false;
			u8 *record;

			if ((frev == 1) && (crev < 2))
				/* absolute */
				record = (u8 *)(mode_info->atom_context->bios +
						le16_to_cpu(lvds_info->info.usModePatchTableOffset));
			else
				/* relative */
				record = (u8 *)(mode_info->atom_context->bios +
						data_offset +
						le16_to_cpu(lvds_info->info.usModePatchTableOffset));
			while (*record != ATOM_RECORD_END_TYPE) {
				switch (*record) {
				case LCD_MODE_PATCH_RECORD_MODE_TYPE:
					record += sizeof(ATOM_PATCH_RECORD_MODE);
					break;
				case LCD_RTS_RECORD_TYPE:
					record += sizeof(ATOM_LCD_RTS_RECORD);
					break;
				case LCD_CAP_RECORD_TYPE:
					record += sizeof(ATOM_LCD_MODE_CONTROL_CAP);
					break;
				case LCD_FAKE_EDID_PATCH_RECORD_TYPE:
					fake_edid_record = (ATOM_FAKE_EDID_PATCH_RECORD *)record;
					if (fake_edid_record->ucFakeEDIDLength) {
						struct edid *edid;
						int edid_size =
							max((int)EDID_LENGTH, (int)fake_edid_record->ucFakeEDIDLength);
						edid = kmalloc(edid_size, GFP_KERNEL);
						if (edid) {
							memcpy((u8 *)edid, (u8 *)&fake_edid_record->ucFakeEDIDString[0],
							       fake_edid_record->ucFakeEDIDLength);

							if (drm_edid_is_valid(edid)) {
								rdev->mode_info.bios_hardcoded_edid = edid;
								rdev->mode_info.bios_hardcoded_edid_size = edid_size;
							} else
								kfree(edid);
						}
					}
					record += sizeof(ATOM_FAKE_EDID_PATCH_RECORD);
					break;
				case LCD_PANEL_RESOLUTION_RECORD_TYPE:
					panel_res_record = (ATOM_PANEL_RESOLUTION_PATCH_RECORD *)record;
					lvds->native_mode.width_mm = panel_res_record->usHSize;
					lvds->native_mode.height_mm = panel_res_record->usVSize;
					record += sizeof(ATOM_PANEL_RESOLUTION_PATCH_RECORD);
					break;
				default:
					DRM_ERROR("Bad LCD record %d\n", *record);
					bad_record = true;
					break;
				}
				if (bad_record)
					break;
			}
		}
	}
	return lvds;
}

struct radeon_encoder_primary_dac *
radeon_atombios_get_primary_dac_info(struct radeon_encoder *encoder)
{
	struct drm_device *dev = encoder->base.dev;
	struct radeon_device *rdev = dev->dev_private;
	struct radeon_mode_info *mode_info = &rdev->mode_info;
	int index = GetIndexIntoMasterTable(DATA, CompassionateData);
	uint16_t data_offset;
	struct _COMPASSIONATE_DATA *dac_info;
	uint8_t frev, crev;
	uint8_t bg, dac;
	struct radeon_encoder_primary_dac *p_dac = NULL;

	if (atom_parse_data_header(mode_info->atom_context, index, NULL,
				   &frev, &crev, &data_offset)) {
		dac_info = (struct _COMPASSIONATE_DATA *)
			(mode_info->atom_context->bios + data_offset);

		p_dac = kzalloc(sizeof(struct radeon_encoder_primary_dac), GFP_KERNEL);

		if (!p_dac)
			return NULL;

		bg = dac_info->ucDAC1_BG_Adjustment;
		dac = dac_info->ucDAC1_DAC_Adjustment;
		p_dac->ps2_pdac_adj = (bg << 8) | (dac);

	}
	return p_dac;
}

bool radeon_atom_get_tv_timings(struct radeon_device *rdev, int index,
				struct drm_display_mode *mode)
{
	struct radeon_mode_info *mode_info = &rdev->mode_info;
	ATOM_ANALOG_TV_INFO *tv_info;
	ATOM_ANALOG_TV_INFO_V1_2 *tv_info_v1_2;
	ATOM_DTD_FORMAT *dtd_timings;
	int data_index = GetIndexIntoMasterTable(DATA, AnalogTV_Info);
	u8 frev, crev;
	u16 data_offset, misc;

	if (!atom_parse_data_header(mode_info->atom_context, data_index, NULL,
				    &frev, &crev, &data_offset))
		return false;

	switch (crev) {
	case 1:
		tv_info = (ATOM_ANALOG_TV_INFO *)(mode_info->atom_context->bios + data_offset);
		if (index >= MAX_SUPPORTED_TV_TIMING)
			return false;

		mode->crtc_htotal = le16_to_cpu(tv_info->aModeTimings[index].usCRTC_H_Total);
		mode->crtc_hdisplay = le16_to_cpu(tv_info->aModeTimings[index].usCRTC_H_Disp);
		mode->crtc_hsync_start = le16_to_cpu(tv_info->aModeTimings[index].usCRTC_H_SyncStart);
		mode->crtc_hsync_end = le16_to_cpu(tv_info->aModeTimings[index].usCRTC_H_SyncStart) +
			le16_to_cpu(tv_info->aModeTimings[index].usCRTC_H_SyncWidth);

		mode->crtc_vtotal = le16_to_cpu(tv_info->aModeTimings[index].usCRTC_V_Total);
		mode->crtc_vdisplay = le16_to_cpu(tv_info->aModeTimings[index].usCRTC_V_Disp);
		mode->crtc_vsync_start = le16_to_cpu(tv_info->aModeTimings[index].usCRTC_V_SyncStart);
		mode->crtc_vsync_end = le16_to_cpu(tv_info->aModeTimings[index].usCRTC_V_SyncStart) +
			le16_to_cpu(tv_info->aModeTimings[index].usCRTC_V_SyncWidth);

		mode->flags = 0;
		misc = le16_to_cpu(tv_info->aModeTimings[index].susModeMiscInfo.usAccess);
		if (misc & ATOM_VSYNC_POLARITY)
			mode->flags |= DRM_MODE_FLAG_NVSYNC;
		if (misc & ATOM_HSYNC_POLARITY)
			mode->flags |= DRM_MODE_FLAG_NHSYNC;
		if (misc & ATOM_COMPOSITESYNC)
			mode->flags |= DRM_MODE_FLAG_CSYNC;
		if (misc & ATOM_INTERLACE)
			mode->flags |= DRM_MODE_FLAG_INTERLACE;
		if (misc & ATOM_DOUBLE_CLOCK_MODE)
			mode->flags |= DRM_MODE_FLAG_DBLSCAN;

		mode->clock = le16_to_cpu(tv_info->aModeTimings[index].usPixelClock) * 10;

		if (index == 1) {
			/* PAL timings appear to have wrong values for totals */
			mode->crtc_htotal -= 1;
			mode->crtc_vtotal -= 1;
		}
		break;
	case 2:
		tv_info_v1_2 = (ATOM_ANALOG_TV_INFO_V1_2 *)(mode_info->atom_context->bios + data_offset);
		if (index >= MAX_SUPPORTED_TV_TIMING_V1_2)
			return false;

		dtd_timings = &tv_info_v1_2->aModeTimings[index];
		mode->crtc_htotal = le16_to_cpu(dtd_timings->usHActive) +
			le16_to_cpu(dtd_timings->usHBlanking_Time);
		mode->crtc_hdisplay = le16_to_cpu(dtd_timings->usHActive);
		mode->crtc_hsync_start = le16_to_cpu(dtd_timings->usHActive) +
			le16_to_cpu(dtd_timings->usHSyncOffset);
		mode->crtc_hsync_end = mode->crtc_hsync_start +
			le16_to_cpu(dtd_timings->usHSyncWidth);

		mode->crtc_vtotal = le16_to_cpu(dtd_timings->usVActive) +
			le16_to_cpu(dtd_timings->usVBlanking_Time);
		mode->crtc_vdisplay = le16_to_cpu(dtd_timings->usVActive);
		mode->crtc_vsync_start = le16_to_cpu(dtd_timings->usVActive) +
			le16_to_cpu(dtd_timings->usVSyncOffset);
		mode->crtc_vsync_end = mode->crtc_vsync_start +
			le16_to_cpu(dtd_timings->usVSyncWidth);

		mode->flags = 0;
		misc = le16_to_cpu(dtd_timings->susModeMiscInfo.usAccess);
		if (misc & ATOM_VSYNC_POLARITY)
			mode->flags |= DRM_MODE_FLAG_NVSYNC;
		if (misc & ATOM_HSYNC_POLARITY)
			mode->flags |= DRM_MODE_FLAG_NHSYNC;
		if (misc & ATOM_COMPOSITESYNC)
			mode->flags |= DRM_MODE_FLAG_CSYNC;
		if (misc & ATOM_INTERLACE)
			mode->flags |= DRM_MODE_FLAG_INTERLACE;
		if (misc & ATOM_DOUBLE_CLOCK_MODE)
			mode->flags |= DRM_MODE_FLAG_DBLSCAN;

		mode->clock = le16_to_cpu(dtd_timings->usPixClk) * 10;
		break;
	}
	return true;
}

enum radeon_tv_std
radeon_atombios_get_tv_info(struct radeon_device *rdev)
{
	struct radeon_mode_info *mode_info = &rdev->mode_info;
	int index = GetIndexIntoMasterTable(DATA, AnalogTV_Info);
	uint16_t data_offset;
	uint8_t frev, crev;
	struct _ATOM_ANALOG_TV_INFO *tv_info;
	enum radeon_tv_std tv_std = TV_STD_NTSC;

	if (atom_parse_data_header(mode_info->atom_context, index, NULL,
				   &frev, &crev, &data_offset)) {

		tv_info = (struct _ATOM_ANALOG_TV_INFO *)
			(mode_info->atom_context->bios + data_offset);

		switch (tv_info->ucTV_BootUpDefaultStandard) {
		case ATOM_TV_NTSC:
			tv_std = TV_STD_NTSC;
			DRM_DEBUG_KMS("Default TV standard: NTSC\n");
			break;
		case ATOM_TV_NTSCJ:
			tv_std = TV_STD_NTSC_J;
			DRM_DEBUG_KMS("Default TV standard: NTSC-J\n");
			break;
		case ATOM_TV_PAL:
			tv_std = TV_STD_PAL;
			DRM_DEBUG_KMS("Default TV standard: PAL\n");
			break;
		case ATOM_TV_PALM:
			tv_std = TV_STD_PAL_M;
			DRM_DEBUG_KMS("Default TV standard: PAL-M\n");
			break;
		case ATOM_TV_PALN:
			tv_std = TV_STD_PAL_N;
			DRM_DEBUG_KMS("Default TV standard: PAL-N\n");
			break;
		case ATOM_TV_PALCN:
			tv_std = TV_STD_PAL_CN;
			DRM_DEBUG_KMS("Default TV standard: PAL-CN\n");
			break;
		case ATOM_TV_PAL60:
			tv_std = TV_STD_PAL_60;
			DRM_DEBUG_KMS("Default TV standard: PAL-60\n");
			break;
		case ATOM_TV_SECAM:
			tv_std = TV_STD_SECAM;
			DRM_DEBUG_KMS("Default TV standard: SECAM\n");
			break;
		default:
			tv_std = TV_STD_NTSC;
			DRM_DEBUG_KMS("Unknown TV standard; defaulting to NTSC\n");
			break;
		}
	}
	return tv_std;
}

struct radeon_encoder_tv_dac *
radeon_atombios_get_tv_dac_info(struct radeon_encoder *encoder)
{
	struct drm_device *dev = encoder->base.dev;
	struct radeon_device *rdev = dev->dev_private;
	struct radeon_mode_info *mode_info = &rdev->mode_info;
	int index = GetIndexIntoMasterTable(DATA, CompassionateData);
	uint16_t data_offset;
	struct _COMPASSIONATE_DATA *dac_info;
	uint8_t frev, crev;
	uint8_t bg, dac;
	struct radeon_encoder_tv_dac *tv_dac = NULL;

	if (atom_parse_data_header(mode_info->atom_context, index, NULL,
				   &frev, &crev, &data_offset)) {

		dac_info = (struct _COMPASSIONATE_DATA *)
			(mode_info->atom_context->bios + data_offset);

		tv_dac = kzalloc(sizeof(struct radeon_encoder_tv_dac), GFP_KERNEL);

		if (!tv_dac)
			return NULL;

		bg = dac_info->ucDAC2_CRT2_BG_Adjustment;
		dac = dac_info->ucDAC2_CRT2_DAC_Adjustment;
		tv_dac->ps2_tvdac_adj = (bg << 16) | (dac << 20);

		bg = dac_info->ucDAC2_PAL_BG_Adjustment;
		dac = dac_info->ucDAC2_PAL_DAC_Adjustment;
		tv_dac->pal_tvdac_adj = (bg << 16) | (dac << 20);

		bg = dac_info->ucDAC2_NTSC_BG_Adjustment;
		dac = dac_info->ucDAC2_NTSC_DAC_Adjustment;
		tv_dac->ntsc_tvdac_adj = (bg << 16) | (dac << 20);

		tv_dac->tv_std = radeon_atombios_get_tv_info(rdev);
	}
	return tv_dac;
}

static const char *thermal_controller_names[] = {
	"NONE",
	"lm63",
	"adm1032",
	"adm1030",
	"max6649",
	"lm64",
	"f75375",
	"asc7xxx",
};

static const char *pp_lib_thermal_controller_names[] = {
	"NONE",
	"lm63",
	"adm1032",
	"adm1030",
	"max6649",
	"lm64",
	"f75375",
	"RV6xx",
	"RV770",
	"adt7473",
	"NONE",
	"External GPIO",
	"Evergreen",
	"emc2103",
	"Sumo",
	"Northern Islands",
};

union power_info {
	struct _ATOM_POWERPLAY_INFO info;
	struct _ATOM_POWERPLAY_INFO_V2 info_2;
	struct _ATOM_POWERPLAY_INFO_V3 info_3;
	struct _ATOM_PPLIB_POWERPLAYTABLE pplib;
	struct _ATOM_PPLIB_POWERPLAYTABLE2 pplib2;
	struct _ATOM_PPLIB_POWERPLAYTABLE3 pplib3;
};

union pplib_clock_info {
	struct _ATOM_PPLIB_R600_CLOCK_INFO r600;
	struct _ATOM_PPLIB_RS780_CLOCK_INFO rs780;
	struct _ATOM_PPLIB_EVERGREEN_CLOCK_INFO evergreen;
	struct _ATOM_PPLIB_SUMO_CLOCK_INFO sumo;
};

union pplib_power_state {
	struct _ATOM_PPLIB_STATE v1;
	struct _ATOM_PPLIB_STATE_V2 v2;
};

static void radeon_atombios_parse_misc_flags_1_3(struct radeon_device *rdev,
						 int state_index,
						 u32 misc, u32 misc2)
{
	rdev->pm.power_state[state_index].misc = misc;
	rdev->pm.power_state[state_index].misc2 = misc2;
	/* order matters! */
	if (misc & ATOM_PM_MISCINFO_POWER_SAVING_MODE)
		rdev->pm.power_state[state_index].type =
			POWER_STATE_TYPE_POWERSAVE;
	if (misc & ATOM_PM_MISCINFO_DEFAULT_DC_STATE_ENTRY_TRUE)
		rdev->pm.power_state[state_index].type =
			POWER_STATE_TYPE_BATTERY;
	if (misc & ATOM_PM_MISCINFO_DEFAULT_LOW_DC_STATE_ENTRY_TRUE)
		rdev->pm.power_state[state_index].type =
			POWER_STATE_TYPE_BATTERY;
	if (misc & ATOM_PM_MISCINFO_LOAD_BALANCE_EN)
		rdev->pm.power_state[state_index].type =
			POWER_STATE_TYPE_BALANCED;
	if (misc & ATOM_PM_MISCINFO_3D_ACCELERATION_EN) {
		rdev->pm.power_state[state_index].type =
			POWER_STATE_TYPE_PERFORMANCE;
		rdev->pm.power_state[state_index].flags &=
			~RADEON_PM_STATE_SINGLE_DISPLAY_ONLY;
	}
	if (misc2 & ATOM_PM_MISCINFO2_SYSTEM_AC_LITE_MODE)
		rdev->pm.power_state[state_index].type =
			POWER_STATE_TYPE_BALANCED;
	if (misc & ATOM_PM_MISCINFO_DRIVER_DEFAULT_MODE) {
		rdev->pm.power_state[state_index].type =
			POWER_STATE_TYPE_DEFAULT;
		rdev->pm.default_power_state_index = state_index;
		rdev->pm.power_state[state_index].default_clock_mode =
			&rdev->pm.power_state[state_index].clock_info[0];
	} else if (state_index == 0) {
		rdev->pm.power_state[state_index].clock_info[0].flags |=
			RADEON_PM_MODE_NO_DISPLAY;
	}
}

static int radeon_atombios_parse_power_table_1_3(struct radeon_device *rdev)
{
	struct radeon_mode_info *mode_info = &rdev->mode_info;
	u32 misc, misc2 = 0;
	int num_modes = 0, i;
	int state_index = 0;
	struct radeon_i2c_bus_rec i2c_bus;
	union power_info *power_info;
	int index = GetIndexIntoMasterTable(DATA, PowerPlayInfo);
        u16 data_offset;
	u8 frev, crev;

	if (!atom_parse_data_header(mode_info->atom_context, index, NULL,
				   &frev, &crev, &data_offset))
		return state_index;
	power_info = (union power_info *)(mode_info->atom_context->bios + data_offset);

	/* add the i2c bus for thermal/fan chip */
	if (power_info->info.ucOverdriveThermalController > 0) {
		DRM_INFO("Possible %s thermal controller at 0x%02x\n",
			 thermal_controller_names[power_info->info.ucOverdriveThermalController],
			 power_info->info.ucOverdriveControllerAddress >> 1);
		i2c_bus = radeon_lookup_i2c_gpio(rdev, power_info->info.ucOverdriveI2cLine);
		rdev->pm.i2c_bus = radeon_i2c_lookup(rdev, &i2c_bus);
		if (rdev->pm.i2c_bus) {
			struct i2c_board_info info = { };
			const char *name = thermal_controller_names[power_info->info.
								    ucOverdriveThermalController];
			info.addr = power_info->info.ucOverdriveControllerAddress >> 1;
			strlcpy(info.type, name, sizeof(info.type));
			i2c_new_device(&rdev->pm.i2c_bus->adapter, &info);
		}
	}
	num_modes = power_info->info.ucNumOfPowerModeEntries;
	if (num_modes > ATOM_MAX_NUMBEROF_POWER_BLOCK)
		num_modes = ATOM_MAX_NUMBEROF_POWER_BLOCK;
	rdev->pm.power_state = kzalloc(sizeof(struct radeon_power_state) * num_modes, GFP_KERNEL);
	if (!rdev->pm.power_state)
		return state_index;
	/* last mode is usually default, array is low to high */
	for (i = 0; i < num_modes; i++) {
		rdev->pm.power_state[state_index].clock_info =
			kzalloc(sizeof(struct radeon_pm_clock_info) * 1, GFP_KERNEL);
		if (!rdev->pm.power_state[state_index].clock_info)
			return state_index;
		rdev->pm.power_state[state_index].num_clock_modes = 1;
		rdev->pm.power_state[state_index].clock_info[0].voltage.type = VOLTAGE_NONE;
		switch (frev) {
		case 1:
			rdev->pm.power_state[state_index].clock_info[0].mclk =
				le16_to_cpu(power_info->info.asPowerPlayInfo[i].usMemoryClock);
			rdev->pm.power_state[state_index].clock_info[0].sclk =
				le16_to_cpu(power_info->info.asPowerPlayInfo[i].usEngineClock);
			/* skip invalid modes */
			if ((rdev->pm.power_state[state_index].clock_info[0].mclk == 0) ||
			    (rdev->pm.power_state[state_index].clock_info[0].sclk == 0))
				continue;
			rdev->pm.power_state[state_index].pcie_lanes =
				power_info->info.asPowerPlayInfo[i].ucNumPciELanes;
			misc = le32_to_cpu(power_info->info.asPowerPlayInfo[i].ulMiscInfo);
			if ((misc & ATOM_PM_MISCINFO_VOLTAGE_DROP_SUPPORT) ||
			    (misc & ATOM_PM_MISCINFO_VOLTAGE_DROP_ACTIVE_HIGH)) {
				rdev->pm.power_state[state_index].clock_info[0].voltage.type =
					VOLTAGE_GPIO;
				rdev->pm.power_state[state_index].clock_info[0].voltage.gpio =
					radeon_lookup_gpio(rdev,
							   power_info->info.asPowerPlayInfo[i].ucVoltageDropIndex);
				if (misc & ATOM_PM_MISCINFO_VOLTAGE_DROP_ACTIVE_HIGH)
					rdev->pm.power_state[state_index].clock_info[0].voltage.active_high =
						true;
				else
					rdev->pm.power_state[state_index].clock_info[0].voltage.active_high =
						false;
			} else if (misc & ATOM_PM_MISCINFO_PROGRAM_VOLTAGE) {
				rdev->pm.power_state[state_index].clock_info[0].voltage.type =
					VOLTAGE_VDDC;
				rdev->pm.power_state[state_index].clock_info[0].voltage.vddc_id =
					power_info->info.asPowerPlayInfo[i].ucVoltageDropIndex;
			}
			rdev->pm.power_state[state_index].flags = RADEON_PM_STATE_SINGLE_DISPLAY_ONLY;
			radeon_atombios_parse_misc_flags_1_3(rdev, state_index, misc, 0);
			state_index++;
			break;
		case 2:
			rdev->pm.power_state[state_index].clock_info[0].mclk =
				le32_to_cpu(power_info->info_2.asPowerPlayInfo[i].ulMemoryClock);
			rdev->pm.power_state[state_index].clock_info[0].sclk =
				le32_to_cpu(power_info->info_2.asPowerPlayInfo[i].ulEngineClock);
			/* skip invalid modes */
			if ((rdev->pm.power_state[state_index].clock_info[0].mclk == 0) ||
			    (rdev->pm.power_state[state_index].clock_info[0].sclk == 0))
				continue;
			rdev->pm.power_state[state_index].pcie_lanes =
				power_info->info_2.asPowerPlayInfo[i].ucNumPciELanes;
			misc = le32_to_cpu(power_info->info_2.asPowerPlayInfo[i].ulMiscInfo);
			misc2 = le32_to_cpu(power_info->info_2.asPowerPlayInfo[i].ulMiscInfo2);
			if ((misc & ATOM_PM_MISCINFO_VOLTAGE_DROP_SUPPORT) ||
			    (misc & ATOM_PM_MISCINFO_VOLTAGE_DROP_ACTIVE_HIGH)) {
				rdev->pm.power_state[state_index].clock_info[0].voltage.type =
					VOLTAGE_GPIO;
				rdev->pm.power_state[state_index].clock_info[0].voltage.gpio =
					radeon_lookup_gpio(rdev,
							   power_info->info_2.asPowerPlayInfo[i].ucVoltageDropIndex);
				if (misc & ATOM_PM_MISCINFO_VOLTAGE_DROP_ACTIVE_HIGH)
					rdev->pm.power_state[state_index].clock_info[0].voltage.active_high =
						true;
				else
					rdev->pm.power_state[state_index].clock_info[0].voltage.active_high =
						false;
			} else if (misc & ATOM_PM_MISCINFO_PROGRAM_VOLTAGE) {
				rdev->pm.power_state[state_index].clock_info[0].voltage.type =
					VOLTAGE_VDDC;
				rdev->pm.power_state[state_index].clock_info[0].voltage.vddc_id =
					power_info->info_2.asPowerPlayInfo[i].ucVoltageDropIndex;
			}
			rdev->pm.power_state[state_index].flags = RADEON_PM_STATE_SINGLE_DISPLAY_ONLY;
			radeon_atombios_parse_misc_flags_1_3(rdev, state_index, misc, misc2);
			state_index++;
			break;
		case 3:
			rdev->pm.power_state[state_index].clock_info[0].mclk =
				le32_to_cpu(power_info->info_3.asPowerPlayInfo[i].ulMemoryClock);
			rdev->pm.power_state[state_index].clock_info[0].sclk =
				le32_to_cpu(power_info->info_3.asPowerPlayInfo[i].ulEngineClock);
			/* skip invalid modes */
			if ((rdev->pm.power_state[state_index].clock_info[0].mclk == 0) ||
			    (rdev->pm.power_state[state_index].clock_info[0].sclk == 0))
				continue;
			rdev->pm.power_state[state_index].pcie_lanes =
				power_info->info_3.asPowerPlayInfo[i].ucNumPciELanes;
			misc = le32_to_cpu(power_info->info_3.asPowerPlayInfo[i].ulMiscInfo);
			misc2 = le32_to_cpu(power_info->info_3.asPowerPlayInfo[i].ulMiscInfo2);
			if ((misc & ATOM_PM_MISCINFO_VOLTAGE_DROP_SUPPORT) ||
			    (misc & ATOM_PM_MISCINFO_VOLTAGE_DROP_ACTIVE_HIGH)) {
				rdev->pm.power_state[state_index].clock_info[0].voltage.type =
					VOLTAGE_GPIO;
				rdev->pm.power_state[state_index].clock_info[0].voltage.gpio =
					radeon_lookup_gpio(rdev,
							   power_info->info_3.asPowerPlayInfo[i].ucVoltageDropIndex);
				if (misc & ATOM_PM_MISCINFO_VOLTAGE_DROP_ACTIVE_HIGH)
					rdev->pm.power_state[state_index].clock_info[0].voltage.active_high =
						true;
				else
					rdev->pm.power_state[state_index].clock_info[0].voltage.active_high =
						false;
			} else if (misc & ATOM_PM_MISCINFO_PROGRAM_VOLTAGE) {
				rdev->pm.power_state[state_index].clock_info[0].voltage.type =
					VOLTAGE_VDDC;
				rdev->pm.power_state[state_index].clock_info[0].voltage.vddc_id =
					power_info->info_3.asPowerPlayInfo[i].ucVoltageDropIndex;
				if (misc2 & ATOM_PM_MISCINFO2_VDDCI_DYNAMIC_VOLTAGE_EN) {
					rdev->pm.power_state[state_index].clock_info[0].voltage.vddci_enabled =
						true;
					rdev->pm.power_state[state_index].clock_info[0].voltage.vddci_id =
						power_info->info_3.asPowerPlayInfo[i].ucVDDCI_VoltageDropIndex;
				}
			}
			rdev->pm.power_state[state_index].flags = RADEON_PM_STATE_SINGLE_DISPLAY_ONLY;
			radeon_atombios_parse_misc_flags_1_3(rdev, state_index, misc, misc2);
			state_index++;
			break;
		}
	}
	/* last mode is usually default */
	if (rdev->pm.default_power_state_index == -1) {
		rdev->pm.power_state[state_index - 1].type =
			POWER_STATE_TYPE_DEFAULT;
		rdev->pm.default_power_state_index = state_index - 1;
		rdev->pm.power_state[state_index - 1].default_clock_mode =
			&rdev->pm.power_state[state_index - 1].clock_info[0];
		rdev->pm.power_state[state_index].flags &=
			~RADEON_PM_STATE_SINGLE_DISPLAY_ONLY;
		rdev->pm.power_state[state_index].misc = 0;
		rdev->pm.power_state[state_index].misc2 = 0;
	}
	return state_index;
}

static void radeon_atombios_add_pplib_thermal_controller(struct radeon_device *rdev,
							 ATOM_PPLIB_THERMALCONTROLLER *controller)
{
	struct radeon_i2c_bus_rec i2c_bus;

	/* add the i2c bus for thermal/fan chip */
	if (controller->ucType > 0) {
		if (controller->ucType == ATOM_PP_THERMALCONTROLLER_RV6xx) {
			DRM_INFO("Internal thermal controller %s fan control\n",
				 (controller->ucFanParameters &
				  ATOM_PP_FANPARAMETERS_NOFAN) ? "without" : "with");
			rdev->pm.int_thermal_type = THERMAL_TYPE_RV6XX;
		} else if (controller->ucType == ATOM_PP_THERMALCONTROLLER_RV770) {
			DRM_INFO("Internal thermal controller %s fan control\n",
				 (controller->ucFanParameters &
				  ATOM_PP_FANPARAMETERS_NOFAN) ? "without" : "with");
			rdev->pm.int_thermal_type = THERMAL_TYPE_RV770;
		} else if (controller->ucType == ATOM_PP_THERMALCONTROLLER_EVERGREEN) {
			DRM_INFO("Internal thermal controller %s fan control\n",
				 (controller->ucFanParameters &
				  ATOM_PP_FANPARAMETERS_NOFAN) ? "without" : "with");
			rdev->pm.int_thermal_type = THERMAL_TYPE_EVERGREEN;
		} else if (controller->ucType == ATOM_PP_THERMALCONTROLLER_SUMO) {
			DRM_INFO("Internal thermal controller %s fan control\n",
				 (controller->ucFanParameters &
				  ATOM_PP_FANPARAMETERS_NOFAN) ? "without" : "with");
			rdev->pm.int_thermal_type = THERMAL_TYPE_SUMO;
		} else if (controller->ucType == ATOM_PP_THERMALCONTROLLER_NISLANDS) {
			DRM_INFO("Internal thermal controller %s fan control\n",
				 (controller->ucFanParameters &
				  ATOM_PP_FANPARAMETERS_NOFAN) ? "without" : "with");
			rdev->pm.int_thermal_type = THERMAL_TYPE_NI;
		} else if ((controller->ucType ==
			    ATOM_PP_THERMALCONTROLLER_EXTERNAL_GPIO) ||
			   (controller->ucType ==
			    ATOM_PP_THERMALCONTROLLER_ADT7473_WITH_INTERNAL) ||
			   (controller->ucType ==
			    ATOM_PP_THERMALCONTROLLER_EMC2103_WITH_INTERNAL)) {
			DRM_INFO("Special thermal controller config\n");
		} else {
			DRM_INFO("Possible %s thermal controller at 0x%02x %s fan control\n",
				 pp_lib_thermal_controller_names[controller->ucType],
				 controller->ucI2cAddress >> 1,
				 (controller->ucFanParameters &
				  ATOM_PP_FANPARAMETERS_NOFAN) ? "without" : "with");
			i2c_bus = radeon_lookup_i2c_gpio(rdev, controller->ucI2cLine);
			rdev->pm.i2c_bus = radeon_i2c_lookup(rdev, &i2c_bus);
			if (rdev->pm.i2c_bus) {
				struct i2c_board_info info = { };
				const char *name = pp_lib_thermal_controller_names[controller->ucType];
				info.addr = controller->ucI2cAddress >> 1;
				strlcpy(info.type, name, sizeof(info.type));
				i2c_new_device(&rdev->pm.i2c_bus->adapter, &info);
			}
		}
	}
}

static void radeon_atombios_get_default_voltages(struct radeon_device *rdev,
						 u16 *vddc, u16 *vddci)
{
	struct radeon_mode_info *mode_info = &rdev->mode_info;
	int index = GetIndexIntoMasterTable(DATA, FirmwareInfo);
	u8 frev, crev;
	u16 data_offset;
	union firmware_info *firmware_info;

	*vddc = 0;
	*vddci = 0;

	if (atom_parse_data_header(mode_info->atom_context, index, NULL,
				   &frev, &crev, &data_offset)) {
		firmware_info =
			(union firmware_info *)(mode_info->atom_context->bios +
						data_offset);
		*vddc = le16_to_cpu(firmware_info->info_14.usBootUpVDDCVoltage);
		if ((frev == 2) && (crev >= 2))
			*vddci = le16_to_cpu(firmware_info->info_22.usBootUpVDDCIVoltage);
	}
}

static void radeon_atombios_parse_pplib_non_clock_info(struct radeon_device *rdev,
						       int state_index, int mode_index,
						       struct _ATOM_PPLIB_NONCLOCK_INFO *non_clock_info)
{
	int j;
	u32 misc = le32_to_cpu(non_clock_info->ulCapsAndSettings);
	u32 misc2 = le16_to_cpu(non_clock_info->usClassification);
	u16 vddc, vddci;

	radeon_atombios_get_default_voltages(rdev, &vddc, &vddci);

	rdev->pm.power_state[state_index].misc = misc;
	rdev->pm.power_state[state_index].misc2 = misc2;
	rdev->pm.power_state[state_index].pcie_lanes =
		((misc & ATOM_PPLIB_PCIE_LINK_WIDTH_MASK) >>
		 ATOM_PPLIB_PCIE_LINK_WIDTH_SHIFT) + 1;
	switch (misc2 & ATOM_PPLIB_CLASSIFICATION_UI_MASK) {
	case ATOM_PPLIB_CLASSIFICATION_UI_BATTERY:
		rdev->pm.power_state[state_index].type =
			POWER_STATE_TYPE_BATTERY;
		break;
	case ATOM_PPLIB_CLASSIFICATION_UI_BALANCED:
		rdev->pm.power_state[state_index].type =
			POWER_STATE_TYPE_BALANCED;
		break;
	case ATOM_PPLIB_CLASSIFICATION_UI_PERFORMANCE:
		rdev->pm.power_state[state_index].type =
			POWER_STATE_TYPE_PERFORMANCE;
		break;
	case ATOM_PPLIB_CLASSIFICATION_UI_NONE:
		if (misc2 & ATOM_PPLIB_CLASSIFICATION_3DPERFORMANCE)
			rdev->pm.power_state[state_index].type =
				POWER_STATE_TYPE_PERFORMANCE;
		break;
	}
	rdev->pm.power_state[state_index].flags = 0;
	if (misc & ATOM_PPLIB_SINGLE_DISPLAY_ONLY)
		rdev->pm.power_state[state_index].flags |=
			RADEON_PM_STATE_SINGLE_DISPLAY_ONLY;
	if (misc2 & ATOM_PPLIB_CLASSIFICATION_BOOT) {
		rdev->pm.power_state[state_index].type =
			POWER_STATE_TYPE_DEFAULT;
		rdev->pm.default_power_state_index = state_index;
		rdev->pm.power_state[state_index].default_clock_mode =
			&rdev->pm.power_state[state_index].clock_info[mode_index - 1];
		if (ASIC_IS_DCE5(rdev) && !(rdev->flags & RADEON_IS_IGP)) {
			/* NI chips post without MC ucode, so default clocks are strobe mode only */
			rdev->pm.default_sclk = rdev->pm.power_state[state_index].clock_info[0].sclk;
			rdev->pm.default_mclk = rdev->pm.power_state[state_index].clock_info[0].mclk;
			rdev->pm.default_vddc = rdev->pm.power_state[state_index].clock_info[0].voltage.voltage;
			rdev->pm.default_vddci = rdev->pm.power_state[state_index].clock_info[0].voltage.vddci;
		} else {
			/* patch the table values with the default slck/mclk from firmware info */
			for (j = 0; j < mode_index; j++) {
				rdev->pm.power_state[state_index].clock_info[j].mclk =
					rdev->clock.default_mclk;
				rdev->pm.power_state[state_index].clock_info[j].sclk =
					rdev->clock.default_sclk;
				if (vddc)
					rdev->pm.power_state[state_index].clock_info[j].voltage.voltage =
						vddc;
			}
		}
	}
}

static bool radeon_atombios_parse_pplib_clock_info(struct radeon_device *rdev,
						   int state_index, int mode_index,
						   union pplib_clock_info *clock_info)
{
	u32 sclk, mclk;

	if (rdev->flags & RADEON_IS_IGP) {
		if (rdev->family >= CHIP_PALM) {
			sclk = le16_to_cpu(clock_info->sumo.usEngineClockLow);
			sclk |= clock_info->sumo.ucEngineClockHigh << 16;
			rdev->pm.power_state[state_index].clock_info[mode_index].sclk = sclk;
		} else {
			sclk = le16_to_cpu(clock_info->rs780.usLowEngineClockLow);
			sclk |= clock_info->rs780.ucLowEngineClockHigh << 16;
			rdev->pm.power_state[state_index].clock_info[mode_index].sclk = sclk;
		}
	} else if (ASIC_IS_DCE4(rdev)) {
		sclk = le16_to_cpu(clock_info->evergreen.usEngineClockLow);
		sclk |= clock_info->evergreen.ucEngineClockHigh << 16;
		mclk = le16_to_cpu(clock_info->evergreen.usMemoryClockLow);
		mclk |= clock_info->evergreen.ucMemoryClockHigh << 16;
		rdev->pm.power_state[state_index].clock_info[mode_index].mclk = mclk;
		rdev->pm.power_state[state_index].clock_info[mode_index].sclk = sclk;
		rdev->pm.power_state[state_index].clock_info[mode_index].voltage.type =
			VOLTAGE_SW;
		rdev->pm.power_state[state_index].clock_info[mode_index].voltage.voltage =
			le16_to_cpu(clock_info->evergreen.usVDDC);
		rdev->pm.power_state[state_index].clock_info[mode_index].voltage.vddci =
			le16_to_cpu(clock_info->evergreen.usVDDCI);
	} else {
		sclk = le16_to_cpu(clock_info->r600.usEngineClockLow);
		sclk |= clock_info->r600.ucEngineClockHigh << 16;
		mclk = le16_to_cpu(clock_info->r600.usMemoryClockLow);
		mclk |= clock_info->r600.ucMemoryClockHigh << 16;
		rdev->pm.power_state[state_index].clock_info[mode_index].mclk = mclk;
		rdev->pm.power_state[state_index].clock_info[mode_index].sclk = sclk;
		rdev->pm.power_state[state_index].clock_info[mode_index].voltage.type =
			VOLTAGE_SW;
		rdev->pm.power_state[state_index].clock_info[mode_index].voltage.voltage =
			le16_to_cpu(clock_info->r600.usVDDC);
	}

	/* patch up vddc if necessary */
	if (rdev->pm.power_state[state_index].clock_info[mode_index].voltage.voltage == 0xff01) {
		u16 vddc;

		if (radeon_atom_get_max_vddc(rdev, &vddc) == 0)
			rdev->pm.power_state[state_index].clock_info[mode_index].voltage.voltage = vddc;
	}

	if (rdev->flags & RADEON_IS_IGP) {
		/* skip invalid modes */
		if (rdev->pm.power_state[state_index].clock_info[mode_index].sclk == 0)
			return false;
	} else {
		/* skip invalid modes */
		if ((rdev->pm.power_state[state_index].clock_info[mode_index].mclk == 0) ||
		    (rdev->pm.power_state[state_index].clock_info[mode_index].sclk == 0))
			return false;
	}
	return true;
}

static int radeon_atombios_parse_power_table_4_5(struct radeon_device *rdev)
{
	struct radeon_mode_info *mode_info = &rdev->mode_info;
	struct _ATOM_PPLIB_NONCLOCK_INFO *non_clock_info;
	union pplib_power_state *power_state;
	int i, j;
	int state_index = 0, mode_index = 0;
	union pplib_clock_info *clock_info;
	bool valid;
	union power_info *power_info;
	int index = GetIndexIntoMasterTable(DATA, PowerPlayInfo);
        u16 data_offset;
	u8 frev, crev;

	if (!atom_parse_data_header(mode_info->atom_context, index, NULL,
				   &frev, &crev, &data_offset))
		return state_index;
	power_info = (union power_info *)(mode_info->atom_context->bios + data_offset);

	radeon_atombios_add_pplib_thermal_controller(rdev, &power_info->pplib.sThermalController);
	rdev->pm.power_state = kzalloc(sizeof(struct radeon_power_state) *
				       power_info->pplib.ucNumStates, GFP_KERNEL);
	if (!rdev->pm.power_state)
		return state_index;
	/* first mode is usually default, followed by low to high */
	for (i = 0; i < power_info->pplib.ucNumStates; i++) {
		mode_index = 0;
		power_state = (union pplib_power_state *)
			(mode_info->atom_context->bios + data_offset +
			 le16_to_cpu(power_info->pplib.usStateArrayOffset) +
			 i * power_info->pplib.ucStateEntrySize);
		non_clock_info = (struct _ATOM_PPLIB_NONCLOCK_INFO *)
			(mode_info->atom_context->bios + data_offset +
			 le16_to_cpu(power_info->pplib.usNonClockInfoArrayOffset) +
			 (power_state->v1.ucNonClockStateIndex *
			  power_info->pplib.ucNonClockSize));
		rdev->pm.power_state[i].clock_info = kzalloc(sizeof(struct radeon_pm_clock_info) *
							     ((power_info->pplib.ucStateEntrySize - 1) ?
							      (power_info->pplib.ucStateEntrySize - 1) : 1),
							     GFP_KERNEL);
		if (!rdev->pm.power_state[i].clock_info)
			return state_index;
		if (power_info->pplib.ucStateEntrySize - 1) {
			for (j = 0; j < (power_info->pplib.ucStateEntrySize - 1); j++) {
				clock_info = (union pplib_clock_info *)
					(mode_info->atom_context->bios + data_offset +
					 le16_to_cpu(power_info->pplib.usClockInfoArrayOffset) +
					 (power_state->v1.ucClockStateIndices[j] *
					  power_info->pplib.ucClockInfoSize));
				valid = radeon_atombios_parse_pplib_clock_info(rdev,
									       state_index, mode_index,
									       clock_info);
				if (valid)
					mode_index++;
			}
		} else {
			rdev->pm.power_state[state_index].clock_info[0].mclk =
				rdev->clock.default_mclk;
			rdev->pm.power_state[state_index].clock_info[0].sclk =
				rdev->clock.default_sclk;
			mode_index++;
		}
		rdev->pm.power_state[state_index].num_clock_modes = mode_index;
		if (mode_index) {
			radeon_atombios_parse_pplib_non_clock_info(rdev, state_index, mode_index,
								   non_clock_info);
			state_index++;
		}
	}
	/* if multiple clock modes, mark the lowest as no display */
	for (i = 0; i < state_index; i++) {
		if (rdev->pm.power_state[i].num_clock_modes > 1)
			rdev->pm.power_state[i].clock_info[0].flags |=
				RADEON_PM_MODE_NO_DISPLAY;
	}
	/* first mode is usually default */
	if (rdev->pm.default_power_state_index == -1) {
		rdev->pm.power_state[0].type =
			POWER_STATE_TYPE_DEFAULT;
		rdev->pm.default_power_state_index = 0;
		rdev->pm.power_state[0].default_clock_mode =
			&rdev->pm.power_state[0].clock_info[0];
	}
	return state_index;
}

static int radeon_atombios_parse_power_table_6(struct radeon_device *rdev)
{
	struct radeon_mode_info *mode_info = &rdev->mode_info;
	struct _ATOM_PPLIB_NONCLOCK_INFO *non_clock_info;
	union pplib_power_state *power_state;
	int i, j, non_clock_array_index, clock_array_index;
	int state_index = 0, mode_index = 0;
	union pplib_clock_info *clock_info;
	struct StateArray *state_array;
	struct ClockInfoArray *clock_info_array;
	struct NonClockInfoArray *non_clock_info_array;
	bool valid;
	union power_info *power_info;
	int index = GetIndexIntoMasterTable(DATA, PowerPlayInfo);
        u16 data_offset;
	u8 frev, crev;

	if (!atom_parse_data_header(mode_info->atom_context, index, NULL,
				   &frev, &crev, &data_offset))
		return state_index;
	power_info = (union power_info *)(mode_info->atom_context->bios + data_offset);

	radeon_atombios_add_pplib_thermal_controller(rdev, &power_info->pplib.sThermalController);
	state_array = (struct StateArray *)
		(mode_info->atom_context->bios + data_offset +
		 le16_to_cpu(power_info->pplib.usStateArrayOffset));
	clock_info_array = (struct ClockInfoArray *)
		(mode_info->atom_context->bios + data_offset +
		 le16_to_cpu(power_info->pplib.usClockInfoArrayOffset));
	non_clock_info_array = (struct NonClockInfoArray *)
		(mode_info->atom_context->bios + data_offset +
		 le16_to_cpu(power_info->pplib.usNonClockInfoArrayOffset));
	rdev->pm.power_state = kzalloc(sizeof(struct radeon_power_state) *
				       state_array->ucNumEntries, GFP_KERNEL);
	if (!rdev->pm.power_state)
		return state_index;
	for (i = 0; i < state_array->ucNumEntries; i++) {
		mode_index = 0;
		power_state = (union pplib_power_state *)&state_array->states[i];
		/* XXX this might be an inagua bug... */
		non_clock_array_index = i; /* power_state->v2.nonClockInfoIndex */
		non_clock_info = (struct _ATOM_PPLIB_NONCLOCK_INFO *)
			&non_clock_info_array->nonClockInfo[non_clock_array_index];
		rdev->pm.power_state[i].clock_info = kzalloc(sizeof(struct radeon_pm_clock_info) *
							     (power_state->v2.ucNumDPMLevels ?
							      power_state->v2.ucNumDPMLevels : 1),
							     GFP_KERNEL);
		if (!rdev->pm.power_state[i].clock_info)
			return state_index;
		if (power_state->v2.ucNumDPMLevels) {
			for (j = 0; j < power_state->v2.ucNumDPMLevels; j++) {
				clock_array_index = power_state->v2.clockInfoIndex[j];
				/* XXX this might be an inagua bug... */
				if (clock_array_index >= clock_info_array->ucNumEntries)
					continue;
				clock_info = (union pplib_clock_info *)
					&clock_info_array->clockInfo[clock_array_index];
				valid = radeon_atombios_parse_pplib_clock_info(rdev,
									       state_index, mode_index,
									       clock_info);
				if (valid)
					mode_index++;
			}
		} else {
			rdev->pm.power_state[state_index].clock_info[0].mclk =
				rdev->clock.default_mclk;
			rdev->pm.power_state[state_index].clock_info[0].sclk =
				rdev->clock.default_sclk;
			mode_index++;
		}
		rdev->pm.power_state[state_index].num_clock_modes = mode_index;
		if (mode_index) {
			radeon_atombios_parse_pplib_non_clock_info(rdev, state_index, mode_index,
								   non_clock_info);
			state_index++;
		}
	}
	/* if multiple clock modes, mark the lowest as no display */
	for (i = 0; i < state_index; i++) {
		if (rdev->pm.power_state[i].num_clock_modes > 1)
			rdev->pm.power_state[i].clock_info[0].flags |=
				RADEON_PM_MODE_NO_DISPLAY;
	}
	/* first mode is usually default */
	if (rdev->pm.default_power_state_index == -1) {
		rdev->pm.power_state[0].type =
			POWER_STATE_TYPE_DEFAULT;
		rdev->pm.default_power_state_index = 0;
		rdev->pm.power_state[0].default_clock_mode =
			&rdev->pm.power_state[0].clock_info[0];
	}
	return state_index;
}

void radeon_atombios_get_power_modes(struct radeon_device *rdev)
{
	struct radeon_mode_info *mode_info = &rdev->mode_info;
	int index = GetIndexIntoMasterTable(DATA, PowerPlayInfo);
	u16 data_offset;
	u8 frev, crev;
	int state_index = 0;

	rdev->pm.default_power_state_index = -1;

	if (atom_parse_data_header(mode_info->atom_context, index, NULL,
				   &frev, &crev, &data_offset)) {
		switch (frev) {
		case 1:
		case 2:
		case 3:
			state_index = radeon_atombios_parse_power_table_1_3(rdev);
			break;
		case 4:
		case 5:
			state_index = radeon_atombios_parse_power_table_4_5(rdev);
			break;
		case 6:
			state_index = radeon_atombios_parse_power_table_6(rdev);
			break;
		default:
			break;
		}
	} else {
		rdev->pm.power_state = kzalloc(sizeof(struct radeon_power_state), GFP_KERNEL);
		if (rdev->pm.power_state) {
			rdev->pm.power_state[0].clock_info =
				kzalloc(sizeof(struct radeon_pm_clock_info) * 1, GFP_KERNEL);
			if (rdev->pm.power_state[0].clock_info) {
				/* add the default mode */
				rdev->pm.power_state[state_index].type =
					POWER_STATE_TYPE_DEFAULT;
				rdev->pm.power_state[state_index].num_clock_modes = 1;
				rdev->pm.power_state[state_index].clock_info[0].mclk = rdev->clock.default_mclk;
				rdev->pm.power_state[state_index].clock_info[0].sclk = rdev->clock.default_sclk;
				rdev->pm.power_state[state_index].default_clock_mode =
					&rdev->pm.power_state[state_index].clock_info[0];
				rdev->pm.power_state[state_index].clock_info[0].voltage.type = VOLTAGE_NONE;
				rdev->pm.power_state[state_index].pcie_lanes = 16;
				rdev->pm.default_power_state_index = state_index;
				rdev->pm.power_state[state_index].flags = 0;
				state_index++;
			}
		}
	}

	rdev->pm.num_power_states = state_index;

	rdev->pm.current_power_state_index = rdev->pm.default_power_state_index;
	rdev->pm.current_clock_mode_index = 0;
	if (rdev->pm.default_power_state_index >= 0)
		rdev->pm.current_vddc =
			rdev->pm.power_state[rdev->pm.default_power_state_index].clock_info[0].voltage.voltage;
	else
		rdev->pm.current_vddc = 0;
}

void radeon_atom_set_clock_gating(struct radeon_device *rdev, int enable)
{
	DYNAMIC_CLOCK_GATING_PS_ALLOCATION args;
	int index = GetIndexIntoMasterTable(COMMAND, DynamicClockGating);

	args.ucEnable = enable;

	atom_execute_table(rdev->mode_info.atom_context, index, (uint32_t *)&args);
}

uint32_t radeon_atom_get_engine_clock(struct radeon_device *rdev)
{
	GET_ENGINE_CLOCK_PS_ALLOCATION args;
	int index = GetIndexIntoMasterTable(COMMAND, GetEngineClock);

	atom_execute_table(rdev->mode_info.atom_context, index, (uint32_t *)&args);
	return le32_to_cpu(args.ulReturnEngineClock);
}

uint32_t radeon_atom_get_memory_clock(struct radeon_device *rdev)
{
	GET_MEMORY_CLOCK_PS_ALLOCATION args;
	int index = GetIndexIntoMasterTable(COMMAND, GetMemoryClock);

	atom_execute_table(rdev->mode_info.atom_context, index, (uint32_t *)&args);
	return le32_to_cpu(args.ulReturnMemoryClock);
}

void radeon_atom_set_engine_clock(struct radeon_device *rdev,
				  uint32_t eng_clock)
{
	SET_ENGINE_CLOCK_PS_ALLOCATION args;
	int index = GetIndexIntoMasterTable(COMMAND, SetEngineClock);

	args.ulTargetEngineClock = cpu_to_le32(eng_clock);	/* 10 khz */

	atom_execute_table(rdev->mode_info.atom_context, index, (uint32_t *)&args);
}

void radeon_atom_set_memory_clock(struct radeon_device *rdev,
				  uint32_t mem_clock)
{
	SET_MEMORY_CLOCK_PS_ALLOCATION args;
	int index = GetIndexIntoMasterTable(COMMAND, SetMemoryClock);

	if (rdev->flags & RADEON_IS_IGP)
		return;

	args.ulTargetMemoryClock = cpu_to_le32(mem_clock);	/* 10 khz */

	atom_execute_table(rdev->mode_info.atom_context, index, (uint32_t *)&args);
}

union set_voltage {
	struct _SET_VOLTAGE_PS_ALLOCATION alloc;
	struct _SET_VOLTAGE_PARAMETERS v1;
	struct _SET_VOLTAGE_PARAMETERS_V2 v2;
};

void radeon_atom_set_voltage(struct radeon_device *rdev, u16 voltage_level, u8 voltage_type)
{
	union set_voltage args;
	int index = GetIndexIntoMasterTable(COMMAND, SetVoltage);
	u8 frev, crev, volt_index = voltage_level;

	if (!atom_parse_cmd_header(rdev->mode_info.atom_context, index, &frev, &crev))
		return;

	/* 0xff01 is a flag rather then an actual voltage */
	if (voltage_level == 0xff01)
		return;

	switch (crev) {
	case 1:
		args.v1.ucVoltageType = voltage_type;
		args.v1.ucVoltageMode = SET_ASIC_VOLTAGE_MODE_ALL_SOURCE;
		args.v1.ucVoltageIndex = volt_index;
		break;
	case 2:
		args.v2.ucVoltageType = voltage_type;
		args.v2.ucVoltageMode = SET_ASIC_VOLTAGE_MODE_SET_VOLTAGE;
		args.v2.usVoltageLevel = cpu_to_le16(voltage_level);
		break;
	default:
		DRM_ERROR("Unknown table version %d, %d\n", frev, crev);
		return;
	}

	atom_execute_table(rdev->mode_info.atom_context, index, (uint32_t *)&args);
}

int radeon_atom_get_max_vddc(struct radeon_device *rdev,
			     u16 *voltage)
{
	union set_voltage args;
	int index = GetIndexIntoMasterTable(COMMAND, SetVoltage);
	u8 frev, crev;

	if (!atom_parse_cmd_header(rdev->mode_info.atom_context, index, &frev, &crev))
		return -EINVAL;

	switch (crev) {
	case 1:
		return -EINVAL;
	case 2:
		args.v2.ucVoltageType = SET_VOLTAGE_GET_MAX_VOLTAGE;
		args.v2.ucVoltageMode = 0;
		args.v2.usVoltageLevel = 0;

		atom_execute_table(rdev->mode_info.atom_context, index, (uint32_t *)&args);

		*voltage = le16_to_cpu(args.v2.usVoltageLevel);
		break;
	default:
		DRM_ERROR("Unknown table version %d, %d\n", frev, crev);
		return -EINVAL;
	}

	return 0;
}

void radeon_atom_initialize_bios_scratch_regs(struct drm_device *dev)
{
	struct radeon_device *rdev = dev->dev_private;
	uint32_t bios_2_scratch, bios_6_scratch;

	if (rdev->family >= CHIP_R600) {
		bios_2_scratch = RREG32(R600_BIOS_2_SCRATCH);
		bios_6_scratch = RREG32(R600_BIOS_6_SCRATCH);
	} else {
		bios_2_scratch = RREG32(RADEON_BIOS_2_SCRATCH);
		bios_6_scratch = RREG32(RADEON_BIOS_6_SCRATCH);
	}

	/* let the bios control the backlight */
	bios_2_scratch &= ~ATOM_S2_VRI_BRIGHT_ENABLE;

	/* tell the bios not to handle mode switching */
	bios_6_scratch |= ATOM_S6_ACC_BLOCK_DISPLAY_SWITCH;

	if (rdev->family >= CHIP_R600) {
		WREG32(R600_BIOS_2_SCRATCH, bios_2_scratch);
		WREG32(R600_BIOS_6_SCRATCH, bios_6_scratch);
	} else {
		WREG32(RADEON_BIOS_2_SCRATCH, bios_2_scratch);
		WREG32(RADEON_BIOS_6_SCRATCH, bios_6_scratch);
	}

}

void radeon_save_bios_scratch_regs(struct radeon_device *rdev)
{
	uint32_t scratch_reg;
	int i;

	if (rdev->family >= CHIP_R600)
		scratch_reg = R600_BIOS_0_SCRATCH;
	else
		scratch_reg = RADEON_BIOS_0_SCRATCH;

	for (i = 0; i < RADEON_BIOS_NUM_SCRATCH; i++)
		rdev->bios_scratch[i] = RREG32(scratch_reg + (i * 4));
}

void radeon_restore_bios_scratch_regs(struct radeon_device *rdev)
{
	uint32_t scratch_reg;
	int i;

	if (rdev->family >= CHIP_R600)
		scratch_reg = R600_BIOS_0_SCRATCH;
	else
		scratch_reg = RADEON_BIOS_0_SCRATCH;

	for (i = 0; i < RADEON_BIOS_NUM_SCRATCH; i++)
		WREG32(scratch_reg + (i * 4), rdev->bios_scratch[i]);
}

void radeon_atom_output_lock(struct drm_encoder *encoder, bool lock)
{
	struct drm_device *dev = encoder->dev;
	struct radeon_device *rdev = dev->dev_private;
	uint32_t bios_6_scratch;

	if (rdev->family >= CHIP_R600)
		bios_6_scratch = RREG32(R600_BIOS_6_SCRATCH);
	else
		bios_6_scratch = RREG32(RADEON_BIOS_6_SCRATCH);

	if (lock) {
		bios_6_scratch |= ATOM_S6_CRITICAL_STATE;
		bios_6_scratch &= ~ATOM_S6_ACC_MODE;
	} else {
		bios_6_scratch &= ~ATOM_S6_CRITICAL_STATE;
		bios_6_scratch |= ATOM_S6_ACC_MODE;
	}

	if (rdev->family >= CHIP_R600)
		WREG32(R600_BIOS_6_SCRATCH, bios_6_scratch);
	else
		WREG32(RADEON_BIOS_6_SCRATCH, bios_6_scratch);
}

/* at some point we may want to break this out into individual functions */
void
radeon_atombios_connected_scratch_regs(struct drm_connector *connector,
				       struct drm_encoder *encoder,
				       bool connected)
{
	struct drm_device *dev = connector->dev;
	struct radeon_device *rdev = dev->dev_private;
	struct radeon_connector *radeon_connector =
	    to_radeon_connector(connector);
	struct radeon_encoder *radeon_encoder = to_radeon_encoder(encoder);
	uint32_t bios_0_scratch, bios_3_scratch, bios_6_scratch;

	if (rdev->family >= CHIP_R600) {
		bios_0_scratch = RREG32(R600_BIOS_0_SCRATCH);
		bios_3_scratch = RREG32(R600_BIOS_3_SCRATCH);
		bios_6_scratch = RREG32(R600_BIOS_6_SCRATCH);
	} else {
		bios_0_scratch = RREG32(RADEON_BIOS_0_SCRATCH);
		bios_3_scratch = RREG32(RADEON_BIOS_3_SCRATCH);
		bios_6_scratch = RREG32(RADEON_BIOS_6_SCRATCH);
	}

	if ((radeon_encoder->devices & ATOM_DEVICE_TV1_SUPPORT) &&
	    (radeon_connector->devices & ATOM_DEVICE_TV1_SUPPORT)) {
		if (connected) {
			DRM_DEBUG_KMS("TV1 connected\n");
			bios_3_scratch |= ATOM_S3_TV1_ACTIVE;
			bios_6_scratch |= ATOM_S6_ACC_REQ_TV1;
		} else {
			DRM_DEBUG_KMS("TV1 disconnected\n");
			bios_0_scratch &= ~ATOM_S0_TV1_MASK;
			bios_3_scratch &= ~ATOM_S3_TV1_ACTIVE;
			bios_6_scratch &= ~ATOM_S6_ACC_REQ_TV1;
		}
	}
	if ((radeon_encoder->devices & ATOM_DEVICE_CV_SUPPORT) &&
	    (radeon_connector->devices & ATOM_DEVICE_CV_SUPPORT)) {
		if (connected) {
			DRM_DEBUG_KMS("CV connected\n");
			bios_3_scratch |= ATOM_S3_CV_ACTIVE;
			bios_6_scratch |= ATOM_S6_ACC_REQ_CV;
		} else {
			DRM_DEBUG_KMS("CV disconnected\n");
			bios_0_scratch &= ~ATOM_S0_CV_MASK;
			bios_3_scratch &= ~ATOM_S3_CV_ACTIVE;
			bios_6_scratch &= ~ATOM_S6_ACC_REQ_CV;
		}
	}
	if ((radeon_encoder->devices & ATOM_DEVICE_LCD1_SUPPORT) &&
	    (radeon_connector->devices & ATOM_DEVICE_LCD1_SUPPORT)) {
		if (connected) {
			DRM_DEBUG_KMS("LCD1 connected\n");
			bios_0_scratch |= ATOM_S0_LCD1;
			bios_3_scratch |= ATOM_S3_LCD1_ACTIVE;
			bios_6_scratch |= ATOM_S6_ACC_REQ_LCD1;
		} else {
			DRM_DEBUG_KMS("LCD1 disconnected\n");
			bios_0_scratch &= ~ATOM_S0_LCD1;
			bios_3_scratch &= ~ATOM_S3_LCD1_ACTIVE;
			bios_6_scratch &= ~ATOM_S6_ACC_REQ_LCD1;
		}
	}
	if ((radeon_encoder->devices & ATOM_DEVICE_CRT1_SUPPORT) &&
	    (radeon_connector->devices & ATOM_DEVICE_CRT1_SUPPORT)) {
		if (connected) {
			DRM_DEBUG_KMS("CRT1 connected\n");
			bios_0_scratch |= ATOM_S0_CRT1_COLOR;
			bios_3_scratch |= ATOM_S3_CRT1_ACTIVE;
			bios_6_scratch |= ATOM_S6_ACC_REQ_CRT1;
		} else {
			DRM_DEBUG_KMS("CRT1 disconnected\n");
			bios_0_scratch &= ~ATOM_S0_CRT1_MASK;
			bios_3_scratch &= ~ATOM_S3_CRT1_ACTIVE;
			bios_6_scratch &= ~ATOM_S6_ACC_REQ_CRT1;
		}
	}
	if ((radeon_encoder->devices & ATOM_DEVICE_CRT2_SUPPORT) &&
	    (radeon_connector->devices & ATOM_DEVICE_CRT2_SUPPORT)) {
		if (connected) {
			DRM_DEBUG_KMS("CRT2 connected\n");
			bios_0_scratch |= ATOM_S0_CRT2_COLOR;
			bios_3_scratch |= ATOM_S3_CRT2_ACTIVE;
			bios_6_scratch |= ATOM_S6_ACC_REQ_CRT2;
		} else {
			DRM_DEBUG_KMS("CRT2 disconnected\n");
			bios_0_scratch &= ~ATOM_S0_CRT2_MASK;
			bios_3_scratch &= ~ATOM_S3_CRT2_ACTIVE;
			bios_6_scratch &= ~ATOM_S6_ACC_REQ_CRT2;
		}
	}
	if ((radeon_encoder->devices & ATOM_DEVICE_DFP1_SUPPORT) &&
	    (radeon_connector->devices & ATOM_DEVICE_DFP1_SUPPORT)) {
		if (connected) {
			DRM_DEBUG_KMS("DFP1 connected\n");
			bios_0_scratch |= ATOM_S0_DFP1;
			bios_3_scratch |= ATOM_S3_DFP1_ACTIVE;
			bios_6_scratch |= ATOM_S6_ACC_REQ_DFP1;
		} else {
			DRM_DEBUG_KMS("DFP1 disconnected\n");
			bios_0_scratch &= ~ATOM_S0_DFP1;
			bios_3_scratch &= ~ATOM_S3_DFP1_ACTIVE;
			bios_6_scratch &= ~ATOM_S6_ACC_REQ_DFP1;
		}
	}
	if ((radeon_encoder->devices & ATOM_DEVICE_DFP2_SUPPORT) &&
	    (radeon_connector->devices & ATOM_DEVICE_DFP2_SUPPORT)) {
		if (connected) {
			DRM_DEBUG_KMS("DFP2 connected\n");
			bios_0_scratch |= ATOM_S0_DFP2;
			bios_3_scratch |= ATOM_S3_DFP2_ACTIVE;
			bios_6_scratch |= ATOM_S6_ACC_REQ_DFP2;
		} else {
			DRM_DEBUG_KMS("DFP2 disconnected\n");
			bios_0_scratch &= ~ATOM_S0_DFP2;
			bios_3_scratch &= ~ATOM_S3_DFP2_ACTIVE;
			bios_6_scratch &= ~ATOM_S6_ACC_REQ_DFP2;
		}
	}
	if ((radeon_encoder->devices & ATOM_DEVICE_DFP3_SUPPORT) &&
	    (radeon_connector->devices & ATOM_DEVICE_DFP3_SUPPORT)) {
		if (connected) {
			DRM_DEBUG_KMS("DFP3 connected\n");
			bios_0_scratch |= ATOM_S0_DFP3;
			bios_3_scratch |= ATOM_S3_DFP3_ACTIVE;
			bios_6_scratch |= ATOM_S6_ACC_REQ_DFP3;
		} else {
			DRM_DEBUG_KMS("DFP3 disconnected\n");
			bios_0_scratch &= ~ATOM_S0_DFP3;
			bios_3_scratch &= ~ATOM_S3_DFP3_ACTIVE;
			bios_6_scratch &= ~ATOM_S6_ACC_REQ_DFP3;
		}
	}
	if ((radeon_encoder->devices & ATOM_DEVICE_DFP4_SUPPORT) &&
	    (radeon_connector->devices & ATOM_DEVICE_DFP4_SUPPORT)) {
		if (connected) {
			DRM_DEBUG_KMS("DFP4 connected\n");
			bios_0_scratch |= ATOM_S0_DFP4;
			bios_3_scratch |= ATOM_S3_DFP4_ACTIVE;
			bios_6_scratch |= ATOM_S6_ACC_REQ_DFP4;
		} else {
			DRM_DEBUG_KMS("DFP4 disconnected\n");
			bios_0_scratch &= ~ATOM_S0_DFP4;
			bios_3_scratch &= ~ATOM_S3_DFP4_ACTIVE;
			bios_6_scratch &= ~ATOM_S6_ACC_REQ_DFP4;
		}
	}
	if ((radeon_encoder->devices & ATOM_DEVICE_DFP5_SUPPORT) &&
	    (radeon_connector->devices & ATOM_DEVICE_DFP5_SUPPORT)) {
		if (connected) {
			DRM_DEBUG_KMS("DFP5 connected\n");
			bios_0_scratch |= ATOM_S0_DFP5;
			bios_3_scratch |= ATOM_S3_DFP5_ACTIVE;
			bios_6_scratch |= ATOM_S6_ACC_REQ_DFP5;
		} else {
			DRM_DEBUG_KMS("DFP5 disconnected\n");
			bios_0_scratch &= ~ATOM_S0_DFP5;
			bios_3_scratch &= ~ATOM_S3_DFP5_ACTIVE;
			bios_6_scratch &= ~ATOM_S6_ACC_REQ_DFP5;
		}
	}

	if (rdev->family >= CHIP_R600) {
		WREG32(R600_BIOS_0_SCRATCH, bios_0_scratch);
		WREG32(R600_BIOS_3_SCRATCH, bios_3_scratch);
		WREG32(R600_BIOS_6_SCRATCH, bios_6_scratch);
	} else {
		WREG32(RADEON_BIOS_0_SCRATCH, bios_0_scratch);
		WREG32(RADEON_BIOS_3_SCRATCH, bios_3_scratch);
		WREG32(RADEON_BIOS_6_SCRATCH, bios_6_scratch);
	}
}

void
radeon_atombios_encoder_crtc_scratch_regs(struct drm_encoder *encoder, int crtc)
{
	struct drm_device *dev = encoder->dev;
	struct radeon_device *rdev = dev->dev_private;
	struct radeon_encoder *radeon_encoder = to_radeon_encoder(encoder);
	uint32_t bios_3_scratch;

	if (rdev->family >= CHIP_R600)
		bios_3_scratch = RREG32(R600_BIOS_3_SCRATCH);
	else
		bios_3_scratch = RREG32(RADEON_BIOS_3_SCRATCH);

	if (radeon_encoder->devices & ATOM_DEVICE_TV1_SUPPORT) {
		bios_3_scratch &= ~ATOM_S3_TV1_CRTC_ACTIVE;
		bios_3_scratch |= (crtc << 18);
	}
	if (radeon_encoder->devices & ATOM_DEVICE_CV_SUPPORT) {
		bios_3_scratch &= ~ATOM_S3_CV_CRTC_ACTIVE;
		bios_3_scratch |= (crtc << 24);
	}
	if (radeon_encoder->devices & ATOM_DEVICE_CRT1_SUPPORT) {
		bios_3_scratch &= ~ATOM_S3_CRT1_CRTC_ACTIVE;
		bios_3_scratch |= (crtc << 16);
	}
	if (radeon_encoder->devices & ATOM_DEVICE_CRT2_SUPPORT) {
		bios_3_scratch &= ~ATOM_S3_CRT2_CRTC_ACTIVE;
		bios_3_scratch |= (crtc << 20);
	}
	if (radeon_encoder->devices & ATOM_DEVICE_LCD1_SUPPORT) {
		bios_3_scratch &= ~ATOM_S3_LCD1_CRTC_ACTIVE;
		bios_3_scratch |= (crtc << 17);
	}
	if (radeon_encoder->devices & ATOM_DEVICE_DFP1_SUPPORT) {
		bios_3_scratch &= ~ATOM_S3_DFP1_CRTC_ACTIVE;
		bios_3_scratch |= (crtc << 19);
	}
	if (radeon_encoder->devices & ATOM_DEVICE_DFP2_SUPPORT) {
		bios_3_scratch &= ~ATOM_S3_DFP2_CRTC_ACTIVE;
		bios_3_scratch |= (crtc << 23);
	}
	if (radeon_encoder->devices & ATOM_DEVICE_DFP3_SUPPORT) {
		bios_3_scratch &= ~ATOM_S3_DFP3_CRTC_ACTIVE;
		bios_3_scratch |= (crtc << 25);
	}

	if (rdev->family >= CHIP_R600)
		WREG32(R600_BIOS_3_SCRATCH, bios_3_scratch);
	else
		WREG32(RADEON_BIOS_3_SCRATCH, bios_3_scratch);
}

void
radeon_atombios_encoder_dpms_scratch_regs(struct drm_encoder *encoder, bool on)
{
	struct drm_device *dev = encoder->dev;
	struct radeon_device *rdev = dev->dev_private;
	struct radeon_encoder *radeon_encoder = to_radeon_encoder(encoder);
	uint32_t bios_2_scratch;

	if (rdev->family >= CHIP_R600)
		bios_2_scratch = RREG32(R600_BIOS_2_SCRATCH);
	else
		bios_2_scratch = RREG32(RADEON_BIOS_2_SCRATCH);

	if (radeon_encoder->devices & ATOM_DEVICE_TV1_SUPPORT) {
		if (on)
			bios_2_scratch &= ~ATOM_S2_TV1_DPMS_STATE;
		else
			bios_2_scratch |= ATOM_S2_TV1_DPMS_STATE;
	}
	if (radeon_encoder->devices & ATOM_DEVICE_CV_SUPPORT) {
		if (on)
			bios_2_scratch &= ~ATOM_S2_CV_DPMS_STATE;
		else
			bios_2_scratch |= ATOM_S2_CV_DPMS_STATE;
	}
	if (radeon_encoder->devices & ATOM_DEVICE_CRT1_SUPPORT) {
		if (on)
			bios_2_scratch &= ~ATOM_S2_CRT1_DPMS_STATE;
		else
			bios_2_scratch |= ATOM_S2_CRT1_DPMS_STATE;
	}
	if (radeon_encoder->devices & ATOM_DEVICE_CRT2_SUPPORT) {
		if (on)
			bios_2_scratch &= ~ATOM_S2_CRT2_DPMS_STATE;
		else
			bios_2_scratch |= ATOM_S2_CRT2_DPMS_STATE;
	}
	if (radeon_encoder->devices & ATOM_DEVICE_LCD1_SUPPORT) {
		if (on)
			bios_2_scratch &= ~ATOM_S2_LCD1_DPMS_STATE;
		else
			bios_2_scratch |= ATOM_S2_LCD1_DPMS_STATE;
	}
	if (radeon_encoder->devices & ATOM_DEVICE_DFP1_SUPPORT) {
		if (on)
			bios_2_scratch &= ~ATOM_S2_DFP1_DPMS_STATE;
		else
			bios_2_scratch |= ATOM_S2_DFP1_DPMS_STATE;
	}
	if (radeon_encoder->devices & ATOM_DEVICE_DFP2_SUPPORT) {
		if (on)
			bios_2_scratch &= ~ATOM_S2_DFP2_DPMS_STATE;
		else
			bios_2_scratch |= ATOM_S2_DFP2_DPMS_STATE;
	}
	if (radeon_encoder->devices & ATOM_DEVICE_DFP3_SUPPORT) {
		if (on)
			bios_2_scratch &= ~ATOM_S2_DFP3_DPMS_STATE;
		else
			bios_2_scratch |= ATOM_S2_DFP3_DPMS_STATE;
	}
	if (radeon_encoder->devices & ATOM_DEVICE_DFP4_SUPPORT) {
		if (on)
			bios_2_scratch &= ~ATOM_S2_DFP4_DPMS_STATE;
		else
			bios_2_scratch |= ATOM_S2_DFP4_DPMS_STATE;
	}
	if (radeon_encoder->devices & ATOM_DEVICE_DFP5_SUPPORT) {
		if (on)
			bios_2_scratch &= ~ATOM_S2_DFP5_DPMS_STATE;
		else
			bios_2_scratch |= ATOM_S2_DFP5_DPMS_STATE;
	}

	if (rdev->family >= CHIP_R600)
		WREG32(R600_BIOS_2_SCRATCH, bios_2_scratch);
	else
		WREG32(RADEON_BIOS_2_SCRATCH, bios_2_scratch);
}<|MERGE_RESOLUTION|>--- conflicted
+++ resolved
@@ -199,15 +199,9 @@
 			gpio = &i2c_info->asGPIO_Info[i];
 
 			radeon_lookup_i2c_gpio_quirks(rdev, gpio, i);
-<<<<<<< HEAD
 
 			i2c = radeon_get_bus_rec_for_i2c_gpio(gpio);
 
-=======
-
-			i2c = radeon_get_bus_rec_for_i2c_gpio(gpio);
-
->>>>>>> 805a6af8
 			if (i2c.valid) {
 				sprintf(stmp, "0x%x", i2c.i2c_id);
 				rdev->i2c_bus[i] = radeon_i2c_create(rdev->ddev, &i2c, stmp);
