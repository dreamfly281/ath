--- conflicted
+++ resolved
@@ -1977,12 +1977,9 @@
 	num_modes = power_info->info.ucNumOfPowerModeEntries;
 	if (num_modes > ATOM_MAX_NUMBEROF_POWER_BLOCK)
 		num_modes = ATOM_MAX_NUMBEROF_POWER_BLOCK;
-<<<<<<< HEAD
-=======
 	rdev->pm.power_state = kzalloc(sizeof(struct radeon_power_state) * num_modes, GFP_KERNEL);
 	if (!rdev->pm.power_state)
 		return state_index;
->>>>>>> 100b33c8
 	/* last mode is usually default, array is low to high */
 	for (i = 0; i < num_modes; i++) {
 		rdev->pm.power_state[state_index].clock_info[0].voltage.type = VOLTAGE_NONE;
@@ -2288,207 +2285,6 @@
 			VOLTAGE_SW;
 		rdev->pm.power_state[state_index].clock_info[mode_index].voltage.voltage =
 			clock_info->evergreen.usVDDC;
-<<<<<<< HEAD
-	} else {
-		sclk = le16_to_cpu(clock_info->r600.usEngineClockLow);
-		sclk |= clock_info->r600.ucEngineClockHigh << 16;
-		mclk = le16_to_cpu(clock_info->r600.usMemoryClockLow);
-		mclk |= clock_info->r600.ucMemoryClockHigh << 16;
-		rdev->pm.power_state[state_index].clock_info[mode_index].mclk = mclk;
-		rdev->pm.power_state[state_index].clock_info[mode_index].sclk = sclk;
-		rdev->pm.power_state[state_index].clock_info[mode_index].voltage.type =
-			VOLTAGE_SW;
-		rdev->pm.power_state[state_index].clock_info[mode_index].voltage.voltage =
-			clock_info->r600.usVDDC;
-	}
-
-	if (rdev->flags & RADEON_IS_IGP) {
-		/* skip invalid modes */
-		if (rdev->pm.power_state[state_index].clock_info[mode_index].sclk == 0)
-			return false;
-	} else {
-		/* skip invalid modes */
-		if ((rdev->pm.power_state[state_index].clock_info[mode_index].mclk == 0) ||
-		    (rdev->pm.power_state[state_index].clock_info[mode_index].sclk == 0))
-			return false;
-	}
-	return true;
-}
-
-static int radeon_atombios_parse_power_table_4_5(struct radeon_device *rdev)
-{
-	struct radeon_mode_info *mode_info = &rdev->mode_info;
-	struct _ATOM_PPLIB_NONCLOCK_INFO *non_clock_info;
-	union pplib_power_state *power_state;
-	int i, j;
-	int state_index = 0, mode_index = 0;
-	union pplib_clock_info *clock_info;
-	bool valid;
-	union power_info *power_info;
-	int index = GetIndexIntoMasterTable(DATA, PowerPlayInfo);
-        u16 data_offset;
-	u8 frev, crev;
-
-	if (!atom_parse_data_header(mode_info->atom_context, index, NULL,
-				   &frev, &crev, &data_offset))
-		return state_index;
-	power_info = (union power_info *)(mode_info->atom_context->bios + data_offset);
-
-	radeon_atombios_add_pplib_thermal_controller(rdev, &power_info->pplib.sThermalController);
-	/* first mode is usually default, followed by low to high */
-	for (i = 0; i < power_info->pplib.ucNumStates; i++) {
-		mode_index = 0;
-		power_state = (union pplib_power_state *)
-			(mode_info->atom_context->bios + data_offset +
-			 le16_to_cpu(power_info->pplib.usStateArrayOffset) +
-			 i * power_info->pplib.ucStateEntrySize);
-		non_clock_info = (struct _ATOM_PPLIB_NONCLOCK_INFO *)
-			(mode_info->atom_context->bios + data_offset +
-			 le16_to_cpu(power_info->pplib.usNonClockInfoArrayOffset) +
-			 (power_state->v1.ucNonClockStateIndex *
-			  power_info->pplib.ucNonClockSize));
-		for (j = 0; j < (power_info->pplib.ucStateEntrySize - 1); j++) {
-			clock_info = (union pplib_clock_info *)
-				(mode_info->atom_context->bios + data_offset +
-				 le16_to_cpu(power_info->pplib.usClockInfoArrayOffset) +
-				 (power_state->v1.ucClockStateIndices[j] *
-				  power_info->pplib.ucClockInfoSize));
-			valid = radeon_atombios_parse_pplib_clock_info(rdev,
-								       state_index, mode_index,
-								       clock_info);
-			if (valid)
-				mode_index++;
-		}
-		rdev->pm.power_state[state_index].num_clock_modes = mode_index;
-		if (mode_index) {
-			radeon_atombios_parse_pplib_non_clock_info(rdev, state_index, mode_index,
-								   non_clock_info);
-			state_index++;
-		}
-	}
-	/* if multiple clock modes, mark the lowest as no display */
-	for (i = 0; i < state_index; i++) {
-		if (rdev->pm.power_state[i].num_clock_modes > 1)
-			rdev->pm.power_state[i].clock_info[0].flags |=
-				RADEON_PM_MODE_NO_DISPLAY;
-	}
-	/* first mode is usually default */
-	if (rdev->pm.default_power_state_index == -1) {
-		rdev->pm.power_state[0].type =
-			POWER_STATE_TYPE_DEFAULT;
-		rdev->pm.default_power_state_index = 0;
-		rdev->pm.power_state[0].default_clock_mode =
-			&rdev->pm.power_state[0].clock_info[0];
-	}
-	return state_index;
-}
-
-static int radeon_atombios_parse_power_table_6(struct radeon_device *rdev)
-{
-	struct radeon_mode_info *mode_info = &rdev->mode_info;
-	struct _ATOM_PPLIB_NONCLOCK_INFO *non_clock_info;
-	union pplib_power_state *power_state;
-	int i, j, non_clock_array_index, clock_array_index;
-	int state_index = 0, mode_index = 0;
-	union pplib_clock_info *clock_info;
-	struct StateArray *state_array;
-	struct ClockInfoArray *clock_info_array;
-	struct NonClockInfoArray *non_clock_info_array;
-	bool valid;
-	union power_info *power_info;
-	int index = GetIndexIntoMasterTable(DATA, PowerPlayInfo);
-        u16 data_offset;
-	u8 frev, crev;
-
-	if (!atom_parse_data_header(mode_info->atom_context, index, NULL,
-				   &frev, &crev, &data_offset))
-		return state_index;
-	power_info = (union power_info *)(mode_info->atom_context->bios + data_offset);
-
-	radeon_atombios_add_pplib_thermal_controller(rdev, &power_info->pplib.sThermalController);
-	state_array = (struct StateArray *)
-		(mode_info->atom_context->bios + data_offset +
-		 power_info->pplib.usStateArrayOffset);
-	clock_info_array = (struct ClockInfoArray *)
-		(mode_info->atom_context->bios + data_offset +
-		 power_info->pplib.usClockInfoArrayOffset);
-	non_clock_info_array = (struct NonClockInfoArray *)
-		(mode_info->atom_context->bios + data_offset +
-		 power_info->pplib.usNonClockInfoArrayOffset);
-	for (i = 0; i < state_array->ucNumEntries; i++) {
-		mode_index = 0;
-		power_state = (union pplib_power_state *)&state_array->states[i];
-		/* XXX this might be an inagua bug... */
-		non_clock_array_index = i; /* power_state->v2.nonClockInfoIndex */
-		non_clock_info = (struct _ATOM_PPLIB_NONCLOCK_INFO *)
-			&non_clock_info_array->nonClockInfo[non_clock_array_index];
-		for (j = 0; j < power_state->v2.ucNumDPMLevels; j++) {
-			clock_array_index = power_state->v2.clockInfoIndex[j];
-			/* XXX this might be an inagua bug... */
-			if (clock_array_index >= clock_info_array->ucNumEntries)
-				continue;
-			clock_info = (union pplib_clock_info *)
-				&clock_info_array->clockInfo[clock_array_index];
-			valid = radeon_atombios_parse_pplib_clock_info(rdev,
-								       state_index, mode_index,
-								       clock_info);
-			if (valid)
-				mode_index++;
-		}
-		rdev->pm.power_state[state_index].num_clock_modes = mode_index;
-		if (mode_index) {
-			radeon_atombios_parse_pplib_non_clock_info(rdev, state_index, mode_index,
-								   non_clock_info);
-			state_index++;
-		}
-	}
-	/* if multiple clock modes, mark the lowest as no display */
-	for (i = 0; i < state_index; i++) {
-		if (rdev->pm.power_state[i].num_clock_modes > 1)
-			rdev->pm.power_state[i].clock_info[0].flags |=
-				RADEON_PM_MODE_NO_DISPLAY;
-	}
-	/* first mode is usually default */
-	if (rdev->pm.default_power_state_index == -1) {
-		rdev->pm.power_state[0].type =
-			POWER_STATE_TYPE_DEFAULT;
-		rdev->pm.default_power_state_index = 0;
-		rdev->pm.power_state[0].default_clock_mode =
-			&rdev->pm.power_state[0].clock_info[0];
-	}
-	return state_index;
-}
-
-void radeon_atombios_get_power_modes(struct radeon_device *rdev)
-{
-	struct radeon_mode_info *mode_info = &rdev->mode_info;
-	int index = GetIndexIntoMasterTable(DATA, PowerPlayInfo);
-	u16 data_offset;
-	u8 frev, crev;
-	int state_index = 0;
-
-	rdev->pm.default_power_state_index = -1;
-
-	if (atom_parse_data_header(mode_info->atom_context, index, NULL,
-				   &frev, &crev, &data_offset)) {
-		switch (frev) {
-		case 1:
-		case 2:
-		case 3:
-			state_index = radeon_atombios_parse_power_table_1_3(rdev);
-			break;
-		case 4:
-		case 5:
-			state_index = radeon_atombios_parse_power_table_4_5(rdev);
-			break;
-		case 6:
-			state_index = radeon_atombios_parse_power_table_6(rdev);
-			break;
-		default:
-			break;
-		}
-=======
->>>>>>> 100b33c8
 	} else {
 		sclk = le16_to_cpu(clock_info->r600.usEngineClockLow);
 		sclk |= clock_info->r600.ucEngineClockHigh << 16;
