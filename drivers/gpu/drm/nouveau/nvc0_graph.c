/*
 * Copyright 2010 Red Hat Inc.
 *
 * Permission is hereby granted, free of charge, to any person obtaining a
 * copy of this software and associated documentation files (the "Software"),
 * to deal in the Software without restriction, including without limitation
 * the rights to use, copy, modify, merge, publish, distribute, sublicense,
 * and/or sell copies of the Software, and to permit persons to whom the
 * Software is furnished to do so, subject to the following conditions:
 *
 * The above copyright notice and this permission notice shall be included in
 * all copies or substantial portions of the Software.
 *
 * THE SOFTWARE IS PROVIDED "AS IS", WITHOUT WARRANTY OF ANY KIND, EXPRESS OR
 * IMPLIED, INCLUDING BUT NOT LIMITED TO THE WARRANTIES OF MERCHANTABILITY,
 * FITNESS FOR A PARTICULAR PURPOSE AND NONINFRINGEMENT.  IN NO EVENT SHALL
 * THE COPYRIGHT HOLDER(S) OR AUTHOR(S) BE LIABLE FOR ANY CLAIM, DAMAGES OR
 * OTHER LIABILITY, WHETHER IN AN ACTION OF CONTRACT, TORT OR OTHERWISE,
 * ARISING FROM, OUT OF OR IN CONNECTION WITH THE SOFTWARE OR THE USE OR
 * OTHER DEALINGS IN THE SOFTWARE.
 *
 * Authors: Ben Skeggs
 */

#include <linux/firmware.h>

#include "drmP.h"

#include "nouveau_drv.h"
#include "nouveau_mm.h"
#include "nvc0_graph.h"

static void nvc0_graph_isr(struct drm_device *);
<<<<<<< HEAD
=======
static void nvc0_runk140_isr(struct drm_device *);
>>>>>>> ebf53826
static int  nvc0_graph_unload_context_to(struct drm_device *dev, u64 chan);

void
nvc0_graph_fifo_access(struct drm_device *dev, bool enabled)
{
}

struct nouveau_channel *
nvc0_graph_channel(struct drm_device *dev)
{
	return NULL;
}

static int
nvc0_graph_construct_context(struct nouveau_channel *chan)
{
	struct drm_nouveau_private *dev_priv = chan->dev->dev_private;
	struct nvc0_graph_priv *priv = dev_priv->engine.graph.priv;
	struct nvc0_graph_chan *grch = chan->pgraph_ctx;
	struct drm_device *dev = chan->dev;
	int ret, i;
	u32 *ctx;

	ctx = kmalloc(priv->grctx_size, GFP_KERNEL);
	if (!ctx)
		return -ENOMEM;

	nvc0_graph_load_context(chan);

	nv_wo32(grch->grctx, 0x1c, 1);
	nv_wo32(grch->grctx, 0x20, 0);
	nv_wo32(grch->grctx, 0x28, 0);
	nv_wo32(grch->grctx, 0x2c, 0);
	dev_priv->engine.instmem.flush(dev);

	ret = nvc0_grctx_generate(chan);
	if (ret) {
		kfree(ctx);
		return ret;
	}

	ret = nvc0_graph_unload_context_to(dev, chan->ramin->vinst);
	if (ret) {
		kfree(ctx);
		return ret;
	}

	for (i = 0; i < priv->grctx_size; i += 4)
		ctx[i / 4] = nv_ro32(grch->grctx, i);

	priv->grctx_vals = ctx;
	return 0;
}

static int
nvc0_graph_create_context_mmio_list(struct nouveau_channel *chan)
{
	struct drm_nouveau_private *dev_priv = chan->dev->dev_private;
	struct nvc0_graph_priv *priv = dev_priv->engine.graph.priv;
	struct nvc0_graph_chan *grch = chan->pgraph_ctx;
	struct drm_device *dev = chan->dev;
	int i = 0, gpc, tp, ret;
	u32 magic;

	ret = nouveau_gpuobj_new(dev, NULL, 0x2000, 256, NVOBJ_FLAG_VM,
				 &grch->unk408004);
	if (ret)
		return ret;

	ret = nouveau_gpuobj_new(dev, NULL, 0x8000, 256, NVOBJ_FLAG_VM,
				 &grch->unk40800c);
	if (ret)
		return ret;

	ret = nouveau_gpuobj_new(dev, NULL, 384 * 1024, 4096,
				 NVOBJ_FLAG_VM | NVOBJ_FLAG_VM_USER,
				 &grch->unk418810);
	if (ret)
		return ret;

	ret = nouveau_gpuobj_new(dev, NULL, 0x1000, 0, NVOBJ_FLAG_VM,
				 &grch->mmio);
	if (ret)
		return ret;


	nv_wo32(grch->mmio, i++ * 4, 0x00408004);
	nv_wo32(grch->mmio, i++ * 4, grch->unk408004->vinst >> 8);
	nv_wo32(grch->mmio, i++ * 4, 0x00408008);
	nv_wo32(grch->mmio, i++ * 4, 0x80000018);

	nv_wo32(grch->mmio, i++ * 4, 0x0040800c);
	nv_wo32(grch->mmio, i++ * 4, grch->unk40800c->vinst >> 8);
	nv_wo32(grch->mmio, i++ * 4, 0x00408010);
	nv_wo32(grch->mmio, i++ * 4, 0x80000000);

	nv_wo32(grch->mmio, i++ * 4, 0x00418810);
	nv_wo32(grch->mmio, i++ * 4, 0x80000000 | grch->unk418810->vinst >> 12);
	nv_wo32(grch->mmio, i++ * 4, 0x00419848);
	nv_wo32(grch->mmio, i++ * 4, 0x10000000 | grch->unk418810->vinst >> 12);

	nv_wo32(grch->mmio, i++ * 4, 0x00419004);
	nv_wo32(grch->mmio, i++ * 4, grch->unk40800c->vinst >> 8);
	nv_wo32(grch->mmio, i++ * 4, 0x00419008);
	nv_wo32(grch->mmio, i++ * 4, 0x00000000);

	nv_wo32(grch->mmio, i++ * 4, 0x00418808);
	nv_wo32(grch->mmio, i++ * 4, grch->unk408004->vinst >> 8);
	nv_wo32(grch->mmio, i++ * 4, 0x0041880c);
	nv_wo32(grch->mmio, i++ * 4, 0x80000018);

	magic = 0x02180000;
	nv_wo32(grch->mmio, i++ * 4, 0x00405830);
	nv_wo32(grch->mmio, i++ * 4, magic);
	for (gpc = 0; gpc < priv->gpc_nr; gpc++) {
		for (tp = 0; tp < priv->tp_nr[gpc]; tp++, magic += 0x02fc) {
			u32 reg = 0x504520 + (gpc * 0x8000) + (tp * 0x0800);
			nv_wo32(grch->mmio, i++ * 4, reg);
			nv_wo32(grch->mmio, i++ * 4, magic);
		}
	}

	grch->mmio_nr = i / 2;
	return 0;
}

int
nvc0_graph_create_context(struct nouveau_channel *chan)
{
	struct drm_nouveau_private *dev_priv = chan->dev->dev_private;
	struct nouveau_instmem_engine *pinstmem = &dev_priv->engine.instmem;
	struct nouveau_pgraph_engine *pgraph = &dev_priv->engine.graph;
	struct nvc0_graph_priv *priv = pgraph->priv;
	struct nvc0_graph_chan *grch;
	struct drm_device *dev = chan->dev;
	struct nouveau_gpuobj *grctx;
	int ret, i;

	chan->pgraph_ctx = kzalloc(sizeof(*grch), GFP_KERNEL);
	if (!chan->pgraph_ctx)
		return -ENOMEM;
	grch = chan->pgraph_ctx;

	ret = nouveau_gpuobj_new(dev, NULL, priv->grctx_size, 256,
				 NVOBJ_FLAG_VM | NVOBJ_FLAG_ZERO_ALLOC,
				 &grch->grctx);
	if (ret)
		goto error;
	chan->ramin_grctx = grch->grctx;
	grctx = grch->grctx;

	ret = nvc0_graph_create_context_mmio_list(chan);
	if (ret)
		goto error;

	nv_wo32(chan->ramin, 0x0210, lower_32_bits(grctx->vinst) | 4);
	nv_wo32(chan->ramin, 0x0214, upper_32_bits(grctx->vinst));
	pinstmem->flush(dev);

	if (!priv->grctx_vals) {
		ret = nvc0_graph_construct_context(chan);
		if (ret)
			goto error;
	}

	for (i = 0; i < priv->grctx_size; i += 4)
		nv_wo32(grctx, i, priv->grctx_vals[i / 4]);

        nv_wo32(grctx, 0xf4, 0);
        nv_wo32(grctx, 0xf8, 0);
        nv_wo32(grctx, 0x10, grch->mmio_nr);
        nv_wo32(grctx, 0x14, lower_32_bits(grch->mmio->vinst));
        nv_wo32(grctx, 0x18, upper_32_bits(grch->mmio->vinst));
        nv_wo32(grctx, 0x1c, 1);
        nv_wo32(grctx, 0x20, 0);
        nv_wo32(grctx, 0x28, 0);
        nv_wo32(grctx, 0x2c, 0);
	pinstmem->flush(dev);
	return 0;

error:
	pgraph->destroy_context(chan);
	return ret;
}

void
nvc0_graph_destroy_context(struct nouveau_channel *chan)
{
	struct nvc0_graph_chan *grch;

	grch = chan->pgraph_ctx;
	chan->pgraph_ctx = NULL;
	if (!grch)
		return;

	nouveau_gpuobj_ref(NULL, &grch->mmio);
	nouveau_gpuobj_ref(NULL, &grch->unk418810);
	nouveau_gpuobj_ref(NULL, &grch->unk40800c);
	nouveau_gpuobj_ref(NULL, &grch->unk408004);
	nouveau_gpuobj_ref(NULL, &grch->grctx);
	chan->ramin_grctx = NULL;
}

int
nvc0_graph_load_context(struct nouveau_channel *chan)
{
	struct drm_device *dev = chan->dev;

	nv_wr32(dev, 0x409840, 0x00000030);
	nv_wr32(dev, 0x409500, 0x80000000 | chan->ramin->vinst >> 12);
	nv_wr32(dev, 0x409504, 0x00000003);
	if (!nv_wait(dev, 0x409800, 0x00000010, 0x00000010))
		NV_ERROR(dev, "PGRAPH: load_ctx timeout\n");

	return 0;
}

static int
nvc0_graph_unload_context_to(struct drm_device *dev, u64 chan)
{
	nv_wr32(dev, 0x409840, 0x00000003);
	nv_wr32(dev, 0x409500, 0x80000000 | chan >> 12);
	nv_wr32(dev, 0x409504, 0x00000009);
	if (!nv_wait(dev, 0x409800, 0x00000001, 0x00000000)) {
		NV_ERROR(dev, "PGRAPH: unload_ctx timeout\n");
		return -EBUSY;
	}

	return 0;
}

int
nvc0_graph_unload_context(struct drm_device *dev)
{
	u64 inst = (u64)(nv_rd32(dev, 0x409b00) & 0x0fffffff) << 12;
	return nvc0_graph_unload_context_to(dev, inst);
}

static void
nvc0_graph_destroy(struct drm_device *dev)
{
	struct drm_nouveau_private *dev_priv = dev->dev_private;
	struct nouveau_pgraph_engine *pgraph = &dev_priv->engine.graph;
	struct nvc0_graph_priv *priv;

	priv = pgraph->priv;
	if (!priv)
		return;

	nouveau_irq_unregister(dev, 12);
<<<<<<< HEAD
=======
	nouveau_irq_unregister(dev, 25);
>>>>>>> ebf53826

	nouveau_gpuobj_ref(NULL, &priv->unk4188b8);
	nouveau_gpuobj_ref(NULL, &priv->unk4188b4);

	if (priv->grctx_vals)
		kfree(priv->grctx_vals);
	kfree(priv);
}

void
nvc0_graph_takedown(struct drm_device *dev)
{
	nvc0_graph_destroy(dev);
}

static int
nvc0_graph_create(struct drm_device *dev)
{
	struct drm_nouveau_private *dev_priv = dev->dev_private;
	struct nouveau_pgraph_engine *pgraph = &dev_priv->engine.graph;
	struct nvc0_graph_priv *priv;
	int ret, gpc, i;

	priv = kzalloc(sizeof(*priv), GFP_KERNEL);
	if (!priv)
		return -ENOMEM;
	pgraph->priv = priv;

	ret = nouveau_gpuobj_new(dev, NULL, 0x1000, 256, 0, &priv->unk4188b4);
	if (ret)
		goto error;

	ret = nouveau_gpuobj_new(dev, NULL, 0x1000, 256, 0, &priv->unk4188b8);
	if (ret)
		goto error;

	for (i = 0; i < 0x1000; i += 4) {
		nv_wo32(priv->unk4188b4, i, 0x00000010);
		nv_wo32(priv->unk4188b8, i, 0x00000010);
	}

	priv->gpc_nr  =  nv_rd32(dev, 0x409604) & 0x0000001f;
	priv->rop_nr = (nv_rd32(dev, 0x409604) & 0x001f0000) >> 16;
	for (gpc = 0; gpc < priv->gpc_nr; gpc++) {
		priv->tp_nr[gpc] = nv_rd32(dev, GPC_UNIT(gpc, 0x2608));
		priv->tp_total += priv->tp_nr[gpc];
	}

	/*XXX: these need figuring out... */
	switch (dev_priv->chipset) {
	case 0xc0:
		if (priv->tp_total == 11) { /* 465, 3/4/4/0, 4 */
			priv->magic_not_rop_nr = 0x07;
			/* filled values up to tp_total, the rest 0 */
			priv->magicgpc980[0]   = 0x22111000;
			priv->magicgpc980[1]   = 0x00000233;
			priv->magicgpc980[2]   = 0x00000000;
			priv->magicgpc980[3]   = 0x00000000;
			priv->magicgpc918      = 0x000ba2e9;
		} else
		if (priv->tp_total == 14) { /* 470, 3/3/4/4, 5 */
			priv->magic_not_rop_nr = 0x05;
			priv->magicgpc980[0]   = 0x11110000;
			priv->magicgpc980[1]   = 0x00233222;
			priv->magicgpc980[2]   = 0x00000000;
			priv->magicgpc980[3]   = 0x00000000;
			priv->magicgpc918      = 0x00092493;
		} else
		if (priv->tp_total == 15) { /* 480, 3/4/4/4, 6 */
			priv->magic_not_rop_nr = 0x06;
			priv->magicgpc980[0]   = 0x11110000;
			priv->magicgpc980[1]   = 0x03332222;
			priv->magicgpc980[2]   = 0x00000000;
			priv->magicgpc980[3]   = 0x00000000;
			priv->magicgpc918      = 0x00088889;
		}
		break;
	case 0xc3: /* 450, 4/0/0/0, 2 */
		priv->magic_not_rop_nr = 0x03;
		priv->magicgpc980[0]   = 0x00003210;
		priv->magicgpc980[1]   = 0x00000000;
		priv->magicgpc980[2]   = 0x00000000;
		priv->magicgpc980[3]   = 0x00000000;
		priv->magicgpc918      = 0x00200000;
		break;
	case 0xc4: /* 460, 3/4/0/0, 4 */
		priv->magic_not_rop_nr = 0x01;
		priv->magicgpc980[0]   = 0x02321100;
		priv->magicgpc980[1]   = 0x00000000;
		priv->magicgpc980[2]   = 0x00000000;
		priv->magicgpc980[3]   = 0x00000000;
		priv->magicgpc918      = 0x00124925;
		break;
	}

	if (!priv->magic_not_rop_nr) {
		NV_ERROR(dev, "PGRAPH: unknown config: %d/%d/%d/%d, %d\n",
			 priv->tp_nr[0], priv->tp_nr[1], priv->tp_nr[2],
			 priv->tp_nr[3], priv->rop_nr);
		/* use 0xc3's values... */
		priv->magic_not_rop_nr = 0x03;
		priv->magicgpc980[0]   = 0x00003210;
		priv->magicgpc980[1]   = 0x00000000;
		priv->magicgpc980[2]   = 0x00000000;
		priv->magicgpc980[3]   = 0x00000000;
		priv->magicgpc918      = 0x00200000;
	}

	nouveau_irq_register(dev, 12, nvc0_graph_isr);
<<<<<<< HEAD
=======
	nouveau_irq_register(dev, 25, nvc0_runk140_isr);
>>>>>>> ebf53826
	NVOBJ_CLASS(dev, 0x902d, GR); /* 2D */
	NVOBJ_CLASS(dev, 0x9039, GR); /* M2MF */
	NVOBJ_CLASS(dev, 0x9097, GR); /* 3D */
	NVOBJ_CLASS(dev, 0x90c0, GR); /* COMPUTE */
	return 0;

error:
	nvc0_graph_destroy(dev);
	return ret;
}

static void
nvc0_graph_init_obj418880(struct drm_device *dev)
{
	struct drm_nouveau_private *dev_priv = dev->dev_private;
	struct nouveau_pgraph_engine *pgraph = &dev_priv->engine.graph;
	struct nvc0_graph_priv *priv = pgraph->priv;
	int i;

	nv_wr32(dev, GPC_BCAST(0x0880), 0x00000000);
	nv_wr32(dev, GPC_BCAST(0x08a4), 0x00000000);
	for (i = 0; i < 4; i++)
		nv_wr32(dev, GPC_BCAST(0x0888) + (i * 4), 0x00000000);
	nv_wr32(dev, GPC_BCAST(0x08b4), priv->unk4188b4->vinst >> 8);
	nv_wr32(dev, GPC_BCAST(0x08b8), priv->unk4188b8->vinst >> 8);
}

static void
nvc0_graph_init_regs(struct drm_device *dev)
{
	nv_wr32(dev, 0x400080, 0x003083c2);
	nv_wr32(dev, 0x400088, 0x00006fe7);
	nv_wr32(dev, 0x40008c, 0x00000000);
	nv_wr32(dev, 0x400090, 0x00000030);
	nv_wr32(dev, 0x40013c, 0x013901f7);
	nv_wr32(dev, 0x400140, 0x00000100);
	nv_wr32(dev, 0x400144, 0x00000000);
	nv_wr32(dev, 0x400148, 0x00000110);
	nv_wr32(dev, 0x400138, 0x00000000);
	nv_wr32(dev, 0x400130, 0x00000000);
	nv_wr32(dev, 0x400134, 0x00000000);
	nv_wr32(dev, 0x400124, 0x00000002);
}

static void
nvc0_graph_init_gpc_0(struct drm_device *dev)
{
	struct drm_nouveau_private *dev_priv = dev->dev_private;
	struct nvc0_graph_priv *priv = dev_priv->engine.graph.priv;
	int gpc;
	
	//      TP      ROP UNKVAL(magic_not_rop_nr)
	// 450: 4/0/0/0 2        3
	// 460: 3/4/0/0 4        1
	// 465: 3/4/4/0 4        7
	// 470: 3/3/4/4 5        5
	// 480: 3/4/4/4 6        6

	// magicgpc918
	// 450: 00200000 00000000001000000000000000000000
	// 460: 00124925 00000000000100100100100100100101
	// 465: 000ba2e9 00000000000010111010001011101001
	// 470: 00092493 00000000000010010010010010010011
	// 480: 00088889 00000000000010001000100010001001

	/* filled values up to tp_total, remainder 0 */
	// 450: 00003210 00000000 00000000 00000000
	// 460: 02321100 00000000 00000000 00000000
	// 465: 22111000 00000233 00000000 00000000
	// 470: 11110000 00233222 00000000 00000000
	// 480: 11110000 03332222 00000000 00000000
	
	nv_wr32(dev, GPC_BCAST(0x0980), priv->magicgpc980[0]);
	nv_wr32(dev, GPC_BCAST(0x0984), priv->magicgpc980[1]);
	nv_wr32(dev, GPC_BCAST(0x0988), priv->magicgpc980[2]);
	nv_wr32(dev, GPC_BCAST(0x098c), priv->magicgpc980[3]);

	for (gpc = 0; gpc < priv->gpc_nr; gpc++) {
		nv_wr32(dev, GPC_UNIT(gpc, 0x0914), priv->magic_not_rop_nr << 8 |
						  priv->tp_nr[gpc]);
		nv_wr32(dev, GPC_UNIT(gpc, 0x0910), 0x00040000 | priv->tp_total);
		nv_wr32(dev, GPC_UNIT(gpc, 0x0918), priv->magicgpc918);
	}

	nv_wr32(dev, GPC_BCAST(0x1bd4), priv->magicgpc918);
	nv_wr32(dev, GPC_BCAST(0x08ac), priv->rop_nr);
}

static void
nvc0_graph_init_units(struct drm_device *dev)
{
	nv_wr32(dev, 0x409c24, 0x000f0000);
	nv_wr32(dev, 0x404000, 0xc0000000); /* DISPATCH */
	nv_wr32(dev, 0x404600, 0xc0000000); /* M2MF */
	nv_wr32(dev, 0x408030, 0xc0000000);
	nv_wr32(dev, 0x40601c, 0xc0000000);
	nv_wr32(dev, 0x404490, 0xc0000000); /* MACRO */
	nv_wr32(dev, 0x406018, 0xc0000000);
	nv_wr32(dev, 0x405840, 0xc0000000);
	nv_wr32(dev, 0x405844, 0x00ffffff);
	nv_mask(dev, 0x419cc0, 0x00000008, 0x00000008);
	nv_mask(dev, 0x419eb4, 0x00001000, 0x00001000);
}

static void
nvc0_graph_init_gpc_1(struct drm_device *dev)
{
	struct drm_nouveau_private *dev_priv = dev->dev_private;
	struct nvc0_graph_priv *priv = dev_priv->engine.graph.priv;
	int gpc, tp;

	for (gpc = 0; gpc < priv->gpc_nr; gpc++) {
		nv_wr32(dev, GPC_UNIT(gpc, 0x0420), 0xc0000000);
		nv_wr32(dev, GPC_UNIT(gpc, 0x0900), 0xc0000000);
		nv_wr32(dev, GPC_UNIT(gpc, 0x1028), 0xc0000000);
		nv_wr32(dev, GPC_UNIT(gpc, 0x0824), 0xc0000000);
		for (tp = 0; tp < priv->tp_nr[gpc]; tp++) {
			nv_wr32(dev, TP_UNIT(gpc, tp, 0x508), 0xffffffff);
			nv_wr32(dev, TP_UNIT(gpc, tp, 0x50c), 0xffffffff);
			nv_wr32(dev, TP_UNIT(gpc, tp, 0x224), 0xc0000000);
			nv_wr32(dev, TP_UNIT(gpc, tp, 0x48c), 0xc0000000);
			nv_wr32(dev, TP_UNIT(gpc, tp, 0x084), 0xc0000000);
<<<<<<< HEAD
			nv_wr32(dev, TP_UNIT(gpc, tp, 0xe44), 0x001ffffe);
			nv_wr32(dev, TP_UNIT(gpc, tp, 0xe4c), 0x0000000f);
=======
			nv_wr32(dev, TP_UNIT(gpc, tp, 0x644), 0x001ffffe);
			nv_wr32(dev, TP_UNIT(gpc, tp, 0x64c), 0x0000000f);
>>>>>>> ebf53826
		}
		nv_wr32(dev, GPC_UNIT(gpc, 0x2c90), 0xffffffff);
		nv_wr32(dev, GPC_UNIT(gpc, 0x2c94), 0xffffffff);
	}
}

static void
nvc0_graph_init_rop(struct drm_device *dev)
{
	struct drm_nouveau_private *dev_priv = dev->dev_private;
	struct nvc0_graph_priv *priv = dev_priv->engine.graph.priv;
	int rop;

	for (rop = 0; rop < priv->rop_nr; rop++) {
		nv_wr32(dev, ROP_UNIT(rop, 0x144), 0xc0000000);
		nv_wr32(dev, ROP_UNIT(rop, 0x070), 0xc0000000);
		nv_wr32(dev, ROP_UNIT(rop, 0x204), 0xffffffff);
		nv_wr32(dev, ROP_UNIT(rop, 0x208), 0xffffffff);
	}
}

static int
nvc0_fuc_load_fw(struct drm_device *dev, u32 fuc_base,
		 const char *code_fw, const char *data_fw)
{
	const struct firmware *fw;
	char name[32];
	int ret, i;

	snprintf(name, sizeof(name), "nouveau/%s", data_fw);
	ret = request_firmware(&fw, name, &dev->pdev->dev);
	if (ret) {
		NV_ERROR(dev, "failed to load %s\n", data_fw);
		return ret;
	}

	nv_wr32(dev, fuc_base + 0x01c0, 0x01000000);
	for (i = 0; i < fw->size / 4; i++)
		nv_wr32(dev, fuc_base + 0x01c4, ((u32 *)fw->data)[i]);
	release_firmware(fw);

	snprintf(name, sizeof(name), "nouveau/%s", code_fw);
	ret = request_firmware(&fw, name, &dev->pdev->dev);
	if (ret) {
		NV_ERROR(dev, "failed to load %s\n", code_fw);
		return ret;
	}

	nv_wr32(dev, fuc_base + 0x0180, 0x01000000);
	for (i = 0; i < fw->size / 4; i++) {
		if ((i & 0x3f) == 0)
			nv_wr32(dev, fuc_base + 0x0188, i >> 6);
		nv_wr32(dev, fuc_base + 0x0184, ((u32 *)fw->data)[i]);
	}
	release_firmware(fw);

	return 0;
}

static int
nvc0_graph_init_ctxctl(struct drm_device *dev)
{
	struct drm_nouveau_private *dev_priv = dev->dev_private;
	struct nvc0_graph_priv *priv = dev_priv->engine.graph.priv;
	u32 r000260;
	int ret;

	/* load fuc microcode */
	r000260 = nv_mask(dev, 0x000260, 0x00000001, 0x00000000);
	ret = nvc0_fuc_load_fw(dev, 0x409000, "fuc409c", "fuc409d");
	if (ret == 0)
		ret = nvc0_fuc_load_fw(dev, 0x41a000, "fuc41ac", "fuc41ad");
	nv_wr32(dev, 0x000260, r000260);

	if (ret)
		return ret;

	/* start both of them running */
	nv_wr32(dev, 0x409840, 0xffffffff);
	nv_wr32(dev, 0x41a10c, 0x00000000);
	nv_wr32(dev, 0x40910c, 0x00000000);
	nv_wr32(dev, 0x41a100, 0x00000002);
	nv_wr32(dev, 0x409100, 0x00000002);
	if (!nv_wait(dev, 0x409800, 0x00000001, 0x00000001))
		NV_INFO(dev, "0x409800 wait failed\n");

	nv_wr32(dev, 0x409840, 0xffffffff);
	nv_wr32(dev, 0x409500, 0x7fffffff);
	nv_wr32(dev, 0x409504, 0x00000021);

	nv_wr32(dev, 0x409840, 0xffffffff);
	nv_wr32(dev, 0x409500, 0x00000000);
	nv_wr32(dev, 0x409504, 0x00000010);
	if (!nv_wait_ne(dev, 0x409800, 0xffffffff, 0x00000000)) {
		NV_ERROR(dev, "fuc09 req 0x10 timeout\n");
		return -EBUSY;
	}
	priv->grctx_size = nv_rd32(dev, 0x409800);

	nv_wr32(dev, 0x409840, 0xffffffff);
	nv_wr32(dev, 0x409500, 0x00000000);
	nv_wr32(dev, 0x409504, 0x00000016);
	if (!nv_wait_ne(dev, 0x409800, 0xffffffff, 0x00000000)) {
		NV_ERROR(dev, "fuc09 req 0x16 timeout\n");
		return -EBUSY;
	}

	nv_wr32(dev, 0x409840, 0xffffffff);
	nv_wr32(dev, 0x409500, 0x00000000);
	nv_wr32(dev, 0x409504, 0x00000025);
	if (!nv_wait_ne(dev, 0x409800, 0xffffffff, 0x00000000)) {
		NV_ERROR(dev, "fuc09 req 0x25 timeout\n");
		return -EBUSY;
	}

	return 0;
}

int
nvc0_graph_init(struct drm_device *dev)
{
	struct drm_nouveau_private *dev_priv = dev->dev_private;
	struct nouveau_pgraph_engine *pgraph = &dev_priv->engine.graph;
	struct nvc0_graph_priv *priv;
	int ret;

	dev_priv->engine.graph.accel_blocked = true;

	switch (dev_priv->chipset) {
	case 0xc0:
	case 0xc3:
	case 0xc4:
		break;
	default:
		NV_ERROR(dev, "PGRAPH: unsupported chipset, please report!\n");
		if (nouveau_noaccel != 0)
			return 0;
		break;
	}

	nv_mask(dev, 0x000200, 0x18001000, 0x00000000);
	nv_mask(dev, 0x000200, 0x18001000, 0x18001000);

	if (!pgraph->priv) {
		ret = nvc0_graph_create(dev);
		if (ret)
			return ret;
	}
	priv = pgraph->priv;

	nvc0_graph_init_obj418880(dev);
	nvc0_graph_init_regs(dev);
	//nvc0_graph_init_unitplemented_magics(dev);
	nvc0_graph_init_gpc_0(dev);
	//nvc0_graph_init_unitplemented_c242(dev);

	nv_wr32(dev, 0x400500, 0x00010001);
	nv_wr32(dev, 0x400100, 0xffffffff);
	nv_wr32(dev, 0x40013c, 0xffffffff);

	nvc0_graph_init_units(dev);
	nvc0_graph_init_gpc_1(dev);
	nvc0_graph_init_rop(dev);

	nv_wr32(dev, 0x400108, 0xffffffff);
	nv_wr32(dev, 0x400138, 0xffffffff);
	nv_wr32(dev, 0x400118, 0xffffffff);
	nv_wr32(dev, 0x400130, 0xffffffff);
	nv_wr32(dev, 0x40011c, 0xffffffff);
	nv_wr32(dev, 0x400134, 0xffffffff);
	nv_wr32(dev, 0x400054, 0x34ce3464);

	ret = nvc0_graph_init_ctxctl(dev);
	if (ret == 0)
		dev_priv->engine.graph.accel_blocked = false;
	return 0;
}

static int
nvc0_graph_isr_chid(struct drm_device *dev, u64 inst)
{
	struct drm_nouveau_private *dev_priv = dev->dev_private;
	struct nouveau_channel *chan;
	unsigned long flags;
	int i;

	spin_lock_irqsave(&dev_priv->channels.lock, flags);
	for (i = 0; i < dev_priv->engine.fifo.channels; i++) {
		chan = dev_priv->channels.ptr[i];
		if (!chan || !chan->ramin)
			continue;

		if (inst == chan->ramin->vinst)
			break;
	}
	spin_unlock_irqrestore(&dev_priv->channels.lock, flags);
	return i;
}

static void
nvc0_graph_isr(struct drm_device *dev)
{
	u64 inst = (u64)(nv_rd32(dev, 0x409b00) & 0x0fffffff) << 12;
	u32 chid = nvc0_graph_isr_chid(dev, inst);
	u32 stat = nv_rd32(dev, 0x400100);
	u32 addr = nv_rd32(dev, 0x400704);
	u32 mthd = (addr & 0x00003ffc);
	u32 subc = (addr & 0x00070000) >> 16;
	u32 data = nv_rd32(dev, 0x400708);
	u32 code = nv_rd32(dev, 0x400110);
	u32 class = nv_rd32(dev, 0x404200 + (subc * 4));

	if (stat & 0x00000010) {
		NV_INFO(dev, "PGRAPH: ILLEGAL_MTHD ch %d [0x%010llx] subc %d "
			     "class 0x%04x mthd 0x%04x data 0x%08x\n",
			chid, inst, subc, class, mthd, data);
		nv_wr32(dev, 0x400100, 0x00000010);
		stat &= ~0x00000010;
	}

	if (stat & 0x00000020) {
		NV_INFO(dev, "PGRAPH: ILLEGAL_CLASS ch %d [0x%010llx] subc %d "
			     "class 0x%04x mthd 0x%04x data 0x%08x\n",
			chid, inst, subc, class, mthd, data);
		nv_wr32(dev, 0x400100, 0x00000020);
		stat &= ~0x00000020;
	}

	if (stat & 0x00100000) {
		NV_INFO(dev, "PGRAPH: DATA_ERROR [");
		nouveau_enum_print(nv50_data_error_names, code);
		printk("] ch %d [0x%010llx] subc %d class 0x%04x "
		       "mthd 0x%04x data 0x%08x\n",
		       chid, inst, subc, class, mthd, data);
		nv_wr32(dev, 0x400100, 0x00100000);
		stat &= ~0x00100000;
	}

	if (stat & 0x00200000) {
		u32 trap = nv_rd32(dev, 0x400108);
		NV_INFO(dev, "PGRAPH: TRAP ch %d status 0x%08x\n", chid, trap);
		nv_wr32(dev, 0x400108, trap);
		nv_wr32(dev, 0x400100, 0x00200000);
		stat &= ~0x00200000;
	}

	if (stat & 0x00080000) {
		u32 ustat = nv_rd32(dev, 0x409c18);

		NV_INFO(dev, "PGRAPH: CTXCTRL ustat 0x%08x\n", ustat);

		nv_wr32(dev, 0x409c20, ustat);
		nv_wr32(dev, 0x400100, 0x00080000);
		stat &= ~0x00080000;
	}

	if (stat) {
		NV_INFO(dev, "PGRAPH: unknown stat 0x%08x\n", stat);
		nv_wr32(dev, 0x400100, stat);
	}

	nv_wr32(dev, 0x400500, 0x00010001);
<<<<<<< HEAD
=======
}

static void
nvc0_runk140_isr(struct drm_device *dev)
{
	u32 units = nv_rd32(dev, 0x00017c) & 0x1f;

	while (units) {
		u32 unit = ffs(units) - 1;
		u32 reg = 0x140000 + unit * 0x2000;
		u32 st0 = nv_mask(dev, reg + 0x1020, 0, 0);
		u32 st1 = nv_mask(dev, reg + 0x1420, 0, 0);

		NV_INFO(dev, "PRUNK140: %d 0x%08x 0x%08x\n", unit, st0, st1);
		units &= ~(1 << unit);
	}
>>>>>>> ebf53826
}<|MERGE_RESOLUTION|>--- conflicted
+++ resolved
@@ -31,10 +31,7 @@
 #include "nvc0_graph.h"
 
 static void nvc0_graph_isr(struct drm_device *);
-<<<<<<< HEAD
-=======
 static void nvc0_runk140_isr(struct drm_device *);
->>>>>>> ebf53826
 static int  nvc0_graph_unload_context_to(struct drm_device *dev, u64 chan);
 
 void
@@ -285,10 +282,7 @@
 		return;
 
 	nouveau_irq_unregister(dev, 12);
-<<<<<<< HEAD
-=======
 	nouveau_irq_unregister(dev, 25);
->>>>>>> ebf53826
 
 	nouveau_gpuobj_ref(NULL, &priv->unk4188b8);
 	nouveau_gpuobj_ref(NULL, &priv->unk4188b4);
@@ -398,10 +392,7 @@
 	}
 
 	nouveau_irq_register(dev, 12, nvc0_graph_isr);
-<<<<<<< HEAD
-=======
 	nouveau_irq_register(dev, 25, nvc0_runk140_isr);
->>>>>>> ebf53826
 	NVOBJ_CLASS(dev, 0x902d, GR); /* 2D */
 	NVOBJ_CLASS(dev, 0x9039, GR); /* M2MF */
 	NVOBJ_CLASS(dev, 0x9097, GR); /* 3D */
@@ -524,13 +515,8 @@
 			nv_wr32(dev, TP_UNIT(gpc, tp, 0x224), 0xc0000000);
 			nv_wr32(dev, TP_UNIT(gpc, tp, 0x48c), 0xc0000000);
 			nv_wr32(dev, TP_UNIT(gpc, tp, 0x084), 0xc0000000);
-<<<<<<< HEAD
-			nv_wr32(dev, TP_UNIT(gpc, tp, 0xe44), 0x001ffffe);
-			nv_wr32(dev, TP_UNIT(gpc, tp, 0xe4c), 0x0000000f);
-=======
 			nv_wr32(dev, TP_UNIT(gpc, tp, 0x644), 0x001ffffe);
 			nv_wr32(dev, TP_UNIT(gpc, tp, 0x64c), 0x0000000f);
->>>>>>> ebf53826
 		}
 		nv_wr32(dev, GPC_UNIT(gpc, 0x2c90), 0xffffffff);
 		nv_wr32(dev, GPC_UNIT(gpc, 0x2c94), 0xffffffff);
@@ -793,8 +779,6 @@
 	}
 
 	nv_wr32(dev, 0x400500, 0x00010001);
-<<<<<<< HEAD
-=======
 }
 
 static void
@@ -811,5 +795,4 @@
 		NV_INFO(dev, "PRUNK140: %d 0x%08x 0x%08x\n", unit, st0, st1);
 		units &= ~(1 << unit);
 	}
->>>>>>> ebf53826
 }