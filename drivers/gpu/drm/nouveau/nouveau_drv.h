--- conflicted
+++ resolved
@@ -847,12 +847,6 @@
 				     struct nouveau_tile_reg *tile,
 				     struct nouveau_fence *fence);
 extern const struct ttm_mem_type_manager_func nouveau_vram_manager;
-<<<<<<< HEAD
-
-/* nvc0_vram.c */
-extern const struct ttm_mem_type_manager_func nvc0_vram_manager;
-=======
->>>>>>> ebf53826
 
 /* nouveau_notifier.c */
 extern int  nouveau_notifier_init_channel(struct nouveau_channel *);
