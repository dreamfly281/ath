--- conflicted
+++ resolved
@@ -653,11 +653,7 @@
 	}
 	dev->queue->queuedata = dev;
 
-<<<<<<< HEAD
-	/* As Linux block layer does't support >4KB hardware sector,  */
-=======
 	/* As Linux block layer doesn't support >4KB hardware sector,  */
->>>>>>> 0ee5623f
 	/* Here we force report 512 byte hardware sector size to Kernel */
 	blk_queue_logical_block_size(dev->queue, 512);
 
