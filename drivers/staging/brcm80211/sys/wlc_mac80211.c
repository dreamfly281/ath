--- conflicted
+++ resolved
@@ -5126,10 +5126,6 @@
 	fifo = prio2fifo[prio];
 
 	ASSERT((uint) skb_headroom(sdu) >= TXOFF);
-<<<<<<< HEAD
-	ASSERT(!(sdu->cloned));
-=======
->>>>>>> ebf53826
 	ASSERT(!(sdu->next));
 	ASSERT(!(sdu->prev));
 	ASSERT(fifo < NFIFO);
