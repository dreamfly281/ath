/*
 * coretemp.c - Linux kernel module for hardware monitoring
 *
 * Copyright (C) 2007 Rudolf Marek <r.marek@assembler.cz>
 *
 * Inspired from many hwmon drivers
 *
 * This program is free software; you can redistribute it and/or modify
 * it under the terms of the GNU General Public License as published by
 * the Free Software Foundation; version 2 of the License.
 *
 * This program is distributed in the hope that it will be useful,
 * but WITHOUT ANY WARRANTY; without even the implied warranty of
 * MERCHANTABILITY or FITNESS FOR A PARTICULAR PURPOSE.  See the
 * GNU General Public License for more details.
 *
 * You should have received a copy of the GNU General Public License
 * along with this program; if not, write to the Free Software
 * Foundation, Inc., 51 Franklin Street, Fifth Floor, Boston, MA
 * 02110-1301 USA.
 */

#define pr_fmt(fmt) KBUILD_MODNAME ": " fmt

#include <linux/module.h>
#include <linux/init.h>
#include <linux/slab.h>
#include <linux/jiffies.h>
#include <linux/hwmon.h>
#include <linux/sysfs.h>
#include <linux/hwmon-sysfs.h>
#include <linux/err.h>
#include <linux/mutex.h>
#include <linux/list.h>
#include <linux/platform_device.h>
#include <linux/cpu.h>
#include <linux/pci.h>
#include <linux/smp.h>
#include <linux/moduleparam.h>
#include <asm/msr.h>
#include <asm/processor.h>

#define DRVNAME	"coretemp"

/*
 * force_tjmax only matters when TjMax can't be read from the CPU itself.
 * When set, it replaces the driver's suboptimal heuristic.
 */
static int force_tjmax;
module_param_named(tjmax, force_tjmax, int, 0444);
MODULE_PARM_DESC(tjmax, "TjMax value in degrees Celsius");

#define BASE_SYSFS_ATTR_NO	2	/* Sysfs Base attr no for coretemp */
#define NUM_REAL_CORES		16	/* Number of Real cores per cpu */
#define CORETEMP_NAME_LENGTH	17	/* String Length of attrs */
#define MAX_CORE_ATTRS		4	/* Maximum no of basic attrs */
#define TOTAL_ATTRS		(MAX_CORE_ATTRS + 1)
#define MAX_CORE_DATA		(NUM_REAL_CORES + BASE_SYSFS_ATTR_NO)

#ifdef CONFIG_SMP
#define TO_PHYS_ID(cpu)		cpu_data(cpu).phys_proc_id
#define TO_CORE_ID(cpu)		cpu_data(cpu).cpu_core_id
#define TO_ATTR_NO(cpu)		(TO_CORE_ID(cpu) + BASE_SYSFS_ATTR_NO)
#define for_each_sibling(i, cpu)	for_each_cpu(i, cpu_sibling_mask(cpu))
#else
#define TO_PHYS_ID(cpu)		(cpu)
#define TO_CORE_ID(cpu)		(cpu)
#define TO_ATTR_NO(cpu)		(cpu)
#define for_each_sibling(i, cpu)	for (i = 0; false; )
#endif

/*
 * Per-Core Temperature Data
 * @last_updated: The time when the current temperature value was updated
 *		earlier (in jiffies).
 * @cpu_core_id: The CPU Core from which temperature values should be read
 *		This value is passed as "id" field to rdmsr/wrmsr functions.
 * @status_reg: One of IA32_THERM_STATUS or IA32_PACKAGE_THERM_STATUS,
 *		from where the temperature values should be read.
 * @attr_size:  Total number of pre-core attrs displayed in the sysfs.
 * @is_pkg_data: If this is 1, the temp_data holds pkgtemp data.
 *		Otherwise, temp_data holds coretemp data.
 * @valid: If this is 1, the current temperature is valid.
 */
struct temp_data {
	int temp;
	int ttarget;
	int tjmax;
	unsigned long last_updated;
	unsigned int cpu;
	u32 cpu_core_id;
	u32 status_reg;
	int attr_size;
	bool is_pkg_data;
	bool valid;
	struct sensor_device_attribute sd_attrs[TOTAL_ATTRS];
	char attr_name[TOTAL_ATTRS][CORETEMP_NAME_LENGTH];
	struct mutex update_lock;
};

/* Platform Data per Physical CPU */
struct platform_data {
	struct device *hwmon_dev;
	u16 phys_proc_id;
	struct temp_data *core_data[MAX_CORE_DATA];
	struct device_attribute name_attr;
};

struct pdev_entry {
	struct list_head list;
	struct platform_device *pdev;
	u16 phys_proc_id;
};

static LIST_HEAD(pdev_list);
static DEFINE_MUTEX(pdev_list_mutex);

static ssize_t show_name(struct device *dev,
			struct device_attribute *devattr, char *buf)
{
	return sprintf(buf, "%s\n", DRVNAME);
}

static ssize_t show_label(struct device *dev,
				struct device_attribute *devattr, char *buf)
{
	struct sensor_device_attribute *attr = to_sensor_dev_attr(devattr);
	struct platform_data *pdata = dev_get_drvdata(dev);
	struct temp_data *tdata = pdata->core_data[attr->index];

	if (tdata->is_pkg_data)
		return sprintf(buf, "Physical id %u\n", pdata->phys_proc_id);

	return sprintf(buf, "Core %u\n", tdata->cpu_core_id);
}

static ssize_t show_crit_alarm(struct device *dev,
				struct device_attribute *devattr, char *buf)
{
	u32 eax, edx;
	struct sensor_device_attribute *attr = to_sensor_dev_attr(devattr);
	struct platform_data *pdata = dev_get_drvdata(dev);
	struct temp_data *tdata = pdata->core_data[attr->index];

	rdmsr_on_cpu(tdata->cpu, tdata->status_reg, &eax, &edx);

	return sprintf(buf, "%d\n", (eax >> 5) & 1);
}

static ssize_t show_tjmax(struct device *dev,
			struct device_attribute *devattr, char *buf)
{
	struct sensor_device_attribute *attr = to_sensor_dev_attr(devattr);
	struct platform_data *pdata = dev_get_drvdata(dev);

	return sprintf(buf, "%d\n", pdata->core_data[attr->index]->tjmax);
}

static ssize_t show_ttarget(struct device *dev,
				struct device_attribute *devattr, char *buf)
{
	struct sensor_device_attribute *attr = to_sensor_dev_attr(devattr);
	struct platform_data *pdata = dev_get_drvdata(dev);

	return sprintf(buf, "%d\n", pdata->core_data[attr->index]->ttarget);
}

static ssize_t show_temp(struct device *dev,
			struct device_attribute *devattr, char *buf)
{
	u32 eax, edx;
	struct sensor_device_attribute *attr = to_sensor_dev_attr(devattr);
	struct platform_data *pdata = dev_get_drvdata(dev);
	struct temp_data *tdata = pdata->core_data[attr->index];

	mutex_lock(&tdata->update_lock);

	/* Check whether the time interval has elapsed */
	if (!tdata->valid || time_after(jiffies, tdata->last_updated + HZ)) {
		rdmsr_on_cpu(tdata->cpu, tdata->status_reg, &eax, &edx);
		tdata->valid = 0;
		/* Check whether the data is valid */
		if (eax & 0x80000000) {
			tdata->temp = tdata->tjmax -
					((eax >> 16) & 0x7f) * 1000;
			tdata->valid = 1;
		}
		tdata->last_updated = jiffies;
	}

	mutex_unlock(&tdata->update_lock);
	return tdata->valid ? sprintf(buf, "%d\n", tdata->temp) : -EAGAIN;
}

static int adjust_tjmax(struct cpuinfo_x86 *c, u32 id, struct device *dev)
{
	/* The 100C is default for both mobile and non mobile CPUs */

	int tjmax = 100000;
	int tjmax_ee = 85000;
	int usemsr_ee = 1;
	int err;
	u32 eax, edx;
	struct pci_dev *host_bridge;

	/* Early chips have no MSR for TjMax */

	if (c->x86_model == 0xf && c->x86_mask < 4)
		usemsr_ee = 0;

	/* Atom CPUs */

	if (c->x86_model == 0x1c) {
		usemsr_ee = 0;

		host_bridge = pci_get_bus_and_slot(0, PCI_DEVFN(0, 0));

		if (host_bridge && host_bridge->vendor == PCI_VENDOR_ID_INTEL
		    && (host_bridge->device == 0xa000	/* NM10 based nettop */
		    || host_bridge->device == 0xa010))	/* NM10 based netbook */
			tjmax = 100000;
		else
			tjmax = 90000;

		pci_dev_put(host_bridge);
	}

	if (c->x86_model > 0xe && usemsr_ee) {
		u8 platform_id;

		/*
		 * Now we can detect the mobile CPU using Intel provided table
		 * http://softwarecommunity.intel.com/Wiki/Mobility/720.htm
		 * For Core2 cores, check MSR 0x17, bit 28 1 = Mobile CPU
		 */
		err = rdmsr_safe_on_cpu(id, 0x17, &eax, &edx);
		if (err) {
			dev_warn(dev,
				 "Unable to access MSR 0x17, assuming desktop"
				 " CPU\n");
			usemsr_ee = 0;
		} else if (c->x86_model < 0x17 && !(eax & 0x10000000)) {
			/*
			 * Trust bit 28 up to Penryn, I could not find any
			 * documentation on that; if you happen to know
			 * someone at Intel please ask
			 */
			usemsr_ee = 0;
		} else {
			/* Platform ID bits 52:50 (EDX starts at bit 32) */
			platform_id = (edx >> 18) & 0x7;

			/*
			 * Mobile Penryn CPU seems to be platform ID 7 or 5
			 * (guesswork)
			 */
			if (c->x86_model == 0x17 &&
			    (platform_id == 5 || platform_id == 7)) {
				/*
				 * If MSR EE bit is set, set it to 90 degrees C,
				 * otherwise 105 degrees C
				 */
				tjmax_ee = 90000;
				tjmax = 105000;
			}
		}
	}

	if (usemsr_ee) {
		err = rdmsr_safe_on_cpu(id, 0xee, &eax, &edx);
		if (err) {
			dev_warn(dev,
				 "Unable to access MSR 0xEE, for Tjmax, left"
				 " at default\n");
		} else if (eax & 0x40000000) {
			tjmax = tjmax_ee;
		}
	} else if (tjmax == 100000) {
		/*
		 * If we don't use msr EE it means we are desktop CPU
		 * (with exeception of Atom)
		 */
		dev_warn(dev, "Using relative temperature scale!\n");
	}

	return tjmax;
}

static int get_tjmax(struct cpuinfo_x86 *c, u32 id, struct device *dev)
{
	int err;
	u32 eax, edx;
	u32 val;

	/*
	 * A new feature of current Intel(R) processors, the
	 * IA32_TEMPERATURE_TARGET contains the TjMax value
	 */
	err = rdmsr_safe_on_cpu(id, MSR_IA32_TEMPERATURE_TARGET, &eax, &edx);
	if (err) {
		if (c->x86_model > 0xe && c->x86_model != 0x1c)
			dev_warn(dev, "Unable to read TjMax from CPU %u\n", id);
	} else {
		val = (eax >> 16) & 0xff;
		/*
		 * If the TjMax is not plausible, an assumption
		 * will be used
		 */
		if (val) {
			dev_dbg(dev, "TjMax is %d degrees C\n", val);
			return val * 1000;
		}
	}

	if (force_tjmax) {
		dev_notice(dev, "TjMax forced to %d degrees C by user\n",
			   force_tjmax);
		return force_tjmax * 1000;
	}

	/*
	 * An assumption is made for early CPUs and unreadable MSR.
	 * NOTE: the calculated value may not be correct.
	 */
	return adjust_tjmax(c, id, dev);
}

static void __devinit get_ucode_rev_on_cpu(void *edx)
{
	u32 eax;

	wrmsr(MSR_IA32_UCODE_REV, 0, 0);
	sync_core();
	rdmsr(MSR_IA32_UCODE_REV, eax, *(u32 *)edx);
}

static int create_name_attr(struct platform_data *pdata, struct device *dev)
{
	sysfs_attr_init(&pdata->name_attr.attr);
	pdata->name_attr.attr.name = "name";
	pdata->name_attr.attr.mode = S_IRUGO;
	pdata->name_attr.show = show_name;
	return device_create_file(dev, &pdata->name_attr);
}

static int create_core_attrs(struct temp_data *tdata, struct device *dev,
				int attr_no)
{
	int err, i;
	static ssize_t (*const rd_ptr[TOTAL_ATTRS]) (struct device *dev,
			struct device_attribute *devattr, char *buf) = {
			show_label, show_crit_alarm, show_temp, show_tjmax,
			show_ttarget };
	static const char *const names[TOTAL_ATTRS] = {
					"temp%d_label", "temp%d_crit_alarm",
					"temp%d_input", "temp%d_crit",
					"temp%d_max" };

	for (i = 0; i < tdata->attr_size; i++) {
		snprintf(tdata->attr_name[i], CORETEMP_NAME_LENGTH, names[i],
			attr_no);
		sysfs_attr_init(&tdata->sd_attrs[i].dev_attr.attr);
		tdata->sd_attrs[i].dev_attr.attr.name = tdata->attr_name[i];
		tdata->sd_attrs[i].dev_attr.attr.mode = S_IRUGO;
		tdata->sd_attrs[i].dev_attr.show = rd_ptr[i];
		tdata->sd_attrs[i].index = attr_no;
		err = device_create_file(dev, &tdata->sd_attrs[i].dev_attr);
		if (err)
			goto exit_free;
	}
	return 0;

exit_free:
	while (--i >= 0)
		device_remove_file(dev, &tdata->sd_attrs[i].dev_attr);
	return err;
}


<<<<<<< HEAD
static int __devinit chk_ucode_version(struct platform_device *pdev)
=======
static int __cpuinit chk_ucode_version(unsigned int cpu)
>>>>>>> 80ad2277
{
	struct cpuinfo_x86 *c = &cpu_data(cpu);
	int err;
	u32 edx;

	/*
	 * Check if we have problem with errata AE18 of Core processors:
	 * Readings might stop update when processor visited too deep sleep,
	 * fixed for stepping D0 (6EC).
	 */
	if (c->x86_model == 0xe && c->x86_mask < 0xc) {
		/* check for microcode update */
		err = smp_call_function_single(cpu, get_ucode_rev_on_cpu,
					       &edx, 1);
		if (err) {
			pr_err("Cannot determine microcode revision of "
			       "CPU#%u (%d)!\n", cpu, err);
			return -ENODEV;
		} else if (edx < 0x39) {
			pr_err("Errata AE18 not fixed, update BIOS or "
			       "microcode of the CPU!\n");
			return -ENODEV;
		}
	}
	return 0;
}

static struct platform_device *coretemp_get_pdev(unsigned int cpu)
{
	u16 phys_proc_id = TO_PHYS_ID(cpu);
	struct pdev_entry *p;

	mutex_lock(&pdev_list_mutex);

	list_for_each_entry(p, &pdev_list, list)
		if (p->phys_proc_id == phys_proc_id) {
			mutex_unlock(&pdev_list_mutex);
			return p->pdev;
		}

	mutex_unlock(&pdev_list_mutex);
	return NULL;
}

static struct temp_data *init_temp_data(unsigned int cpu, int pkg_flag)
{
	struct temp_data *tdata;

	tdata = kzalloc(sizeof(struct temp_data), GFP_KERNEL);
	if (!tdata)
		return NULL;

	tdata->status_reg = pkg_flag ? MSR_IA32_PACKAGE_THERM_STATUS :
							MSR_IA32_THERM_STATUS;
	tdata->is_pkg_data = pkg_flag;
	tdata->cpu = cpu;
	tdata->cpu_core_id = TO_CORE_ID(cpu);
	tdata->attr_size = MAX_CORE_ATTRS;
	mutex_init(&tdata->update_lock);
	return tdata;
}

static int create_core_data(struct platform_device *pdev,
				unsigned int cpu, int pkg_flag)
{
	struct temp_data *tdata;
	struct platform_data *pdata = platform_get_drvdata(pdev);
	struct cpuinfo_x86 *c = &cpu_data(cpu);
	u32 eax, edx;
	int err, attr_no;

	/*
	 * Find attr number for sysfs:
	 * We map the attr number to core id of the CPU
	 * The attr number is always core id + 2
	 * The Pkgtemp will always show up as temp1_*, if available
	 */
	attr_no = pkg_flag ? 1 : TO_ATTR_NO(cpu);

	if (attr_no > MAX_CORE_DATA - 1)
		return -ERANGE;

	/*
	 * Provide a single set of attributes for all HT siblings of a core
	 * to avoid duplicate sensors (the processor ID and core ID of all
	 * HT siblings of a core are the same).
	 * Skip if a HT sibling of this core is already registered.
	 * This is not an error.
	 */
	if (pdata->core_data[attr_no] != NULL)
		return 0;

	tdata = init_temp_data(cpu, pkg_flag);
	if (!tdata)
		return -ENOMEM;

	/* Test if we can access the status register */
	err = rdmsr_safe_on_cpu(cpu, tdata->status_reg, &eax, &edx);
	if (err)
		goto exit_free;

	/* We can access status register. Get Critical Temperature */
	tdata->tjmax = get_tjmax(c, cpu, &pdev->dev);

	/*
	 * Read the still undocumented bits 8:15 of IA32_TEMPERATURE_TARGET.
	 * The target temperature is available on older CPUs but not in this
	 * register. Atoms don't have the register at all.
	 */
	if (c->x86_model > 0xe && c->x86_model != 0x1c) {
		err = rdmsr_safe_on_cpu(cpu, MSR_IA32_TEMPERATURE_TARGET,
					&eax, &edx);
		if (!err) {
			tdata->ttarget
			  = tdata->tjmax - ((eax >> 8) & 0xff) * 1000;
			tdata->attr_size++;
		}
	}

	pdata->core_data[attr_no] = tdata;

	/* Create sysfs interfaces */
	err = create_core_attrs(tdata, &pdev->dev, attr_no);
	if (err)
		goto exit_free;

	return 0;
exit_free:
	pdata->core_data[attr_no] = NULL;
	kfree(tdata);
	return err;
}

static void coretemp_add_core(unsigned int cpu, int pkg_flag)
{
	struct platform_device *pdev = coretemp_get_pdev(cpu);
	int err;

	if (!pdev)
		return;

	err = create_core_data(pdev, cpu, pkg_flag);
	if (err)
		dev_err(&pdev->dev, "Adding Core %u failed\n", cpu);
}

static void coretemp_remove_core(struct platform_data *pdata,
				struct device *dev, int indx)
{
	int i;
	struct temp_data *tdata = pdata->core_data[indx];

	/* Remove the sysfs attributes */
	for (i = 0; i < tdata->attr_size; i++)
		device_remove_file(dev, &tdata->sd_attrs[i].dev_attr);

	kfree(pdata->core_data[indx]);
	pdata->core_data[indx] = NULL;
}

static int __devinit coretemp_probe(struct platform_device *pdev)
{
	struct platform_data *pdata;
	int err;

	/* Initialize the per-package data structures */
	pdata = kzalloc(sizeof(struct platform_data), GFP_KERNEL);
	if (!pdata)
		return -ENOMEM;

	err = create_name_attr(pdata, &pdev->dev);
	if (err)
		goto exit_free;

	pdata->phys_proc_id = pdev->id;
	platform_set_drvdata(pdev, pdata);

	pdata->hwmon_dev = hwmon_device_register(&pdev->dev);
	if (IS_ERR(pdata->hwmon_dev)) {
		err = PTR_ERR(pdata->hwmon_dev);
		dev_err(&pdev->dev, "Class registration failed (%d)\n", err);
		goto exit_name;
	}
	return 0;

exit_name:
	device_remove_file(&pdev->dev, &pdata->name_attr);
	platform_set_drvdata(pdev, NULL);
exit_free:
	kfree(pdata);
	return err;
}

static int __devexit coretemp_remove(struct platform_device *pdev)
{
	struct platform_data *pdata = platform_get_drvdata(pdev);
	int i;

	for (i = MAX_CORE_DATA - 1; i >= 0; --i)
		if (pdata->core_data[i])
			coretemp_remove_core(pdata, &pdev->dev, i);

	device_remove_file(&pdev->dev, &pdata->name_attr);
	hwmon_device_unregister(pdata->hwmon_dev);
	platform_set_drvdata(pdev, NULL);
	kfree(pdata);
	return 0;
}

static struct platform_driver coretemp_driver = {
	.driver = {
		.owner = THIS_MODULE,
		.name = DRVNAME,
	},
	.probe = coretemp_probe,
	.remove = __devexit_p(coretemp_remove),
};

static int __cpuinit coretemp_device_add(unsigned int cpu)
{
	int err;
	struct platform_device *pdev;
	struct pdev_entry *pdev_entry;

	mutex_lock(&pdev_list_mutex);

	pdev = platform_device_alloc(DRVNAME, TO_PHYS_ID(cpu));
	if (!pdev) {
		err = -ENOMEM;
		pr_err("Device allocation failed\n");
		goto exit;
	}

	pdev_entry = kzalloc(sizeof(struct pdev_entry), GFP_KERNEL);
	if (!pdev_entry) {
		err = -ENOMEM;
		goto exit_device_put;
	}

	err = platform_device_add(pdev);
	if (err) {
		pr_err("Device addition failed (%d)\n", err);
		goto exit_device_free;
	}

	pdev_entry->pdev = pdev;
	pdev_entry->phys_proc_id = pdev->id;

	list_add_tail(&pdev_entry->list, &pdev_list);
	mutex_unlock(&pdev_list_mutex);

	return 0;

exit_device_free:
	kfree(pdev_entry);
exit_device_put:
	platform_device_put(pdev);
exit:
	mutex_unlock(&pdev_list_mutex);
	return err;
}

static void coretemp_device_remove(unsigned int cpu)
{
	struct pdev_entry *p, *n;
	u16 phys_proc_id = TO_PHYS_ID(cpu);

	mutex_lock(&pdev_list_mutex);
	list_for_each_entry_safe(p, n, &pdev_list, list) {
		if (p->phys_proc_id != phys_proc_id)
			continue;
		platform_device_unregister(p->pdev);
		list_del(&p->list);
		kfree(p);
	}
	mutex_unlock(&pdev_list_mutex);
}

static bool is_any_core_online(struct platform_data *pdata)
{
	int i;

	/* Find online cores, except pkgtemp data */
	for (i = MAX_CORE_DATA - 1; i >= 0; --i) {
		if (pdata->core_data[i] &&
			!pdata->core_data[i]->is_pkg_data) {
			return true;
		}
	}
	return false;
}

static void __cpuinit get_core_online(unsigned int cpu)
{
	struct cpuinfo_x86 *c = &cpu_data(cpu);
	struct platform_device *pdev = coretemp_get_pdev(cpu);
	int err;

	/*
	 * CPUID.06H.EAX[0] indicates whether the CPU has thermal
	 * sensors. We check this bit only, all the early CPUs
	 * without thermal sensors will be filtered out.
	 */
	if (!cpu_has(c, X86_FEATURE_DTS))
		return;

	if (!pdev) {
		/* Check the microcode version of the CPU */
		if (chk_ucode_version(cpu))
			return;

		/*
		 * Alright, we have DTS support.
		 * We are bringing the _first_ core in this pkg
		 * online. So, initialize per-pkg data structures and
		 * then bring this core online.
		 */
		err = coretemp_device_add(cpu);
		if (err)
			return;
		/*
		 * Check whether pkgtemp support is available.
		 * If so, add interfaces for pkgtemp.
		 */
		if (cpu_has(c, X86_FEATURE_PTS))
			coretemp_add_core(cpu, 1);
	}
	/*
	 * Physical CPU device already exists.
	 * So, just add interfaces for this core.
	 */
	coretemp_add_core(cpu, 0);
}

static void __cpuinit put_core_offline(unsigned int cpu)
{
	int i, indx;
	struct platform_data *pdata;
	struct platform_device *pdev = coretemp_get_pdev(cpu);

	/* If the physical CPU device does not exist, just return */
	if (!pdev)
		return;

	pdata = platform_get_drvdata(pdev);

	indx = TO_ATTR_NO(cpu);

	if (pdata->core_data[indx] && pdata->core_data[indx]->cpu == cpu)
		coretemp_remove_core(pdata, &pdev->dev, indx);

	/*
	 * If a HT sibling of a core is taken offline, but another HT sibling
	 * of the same core is still online, register the alternate sibling.
	 * This ensures that exactly one set of attributes is provided as long
	 * as at least one HT sibling of a core is online.
	 */
	for_each_sibling(i, cpu) {
		if (i != cpu) {
			get_core_online(i);
			/*
			 * Display temperature sensor data for one HT sibling
			 * per core only, so abort the loop after one such
			 * sibling has been found.
			 */
			break;
		}
	}
	/*
	 * If all cores in this pkg are offline, remove the device.
	 * coretemp_device_remove calls unregister_platform_device,
	 * which in turn calls coretemp_remove. This removes the
	 * pkgtemp entry and does other clean ups.
	 */
	if (!is_any_core_online(pdata))
		coretemp_device_remove(cpu);
}

static int __cpuinit coretemp_cpu_callback(struct notifier_block *nfb,
				 unsigned long action, void *hcpu)
{
	unsigned int cpu = (unsigned long) hcpu;

	switch (action) {
	case CPU_ONLINE:
	case CPU_DOWN_FAILED:
		get_core_online(cpu);
		break;
	case CPU_DOWN_PREPARE:
		put_core_offline(cpu);
		break;
	}
	return NOTIFY_OK;
}

static struct notifier_block coretemp_cpu_notifier __refdata = {
	.notifier_call = coretemp_cpu_callback,
};

static int __init coretemp_init(void)
{
	int i, err = -ENODEV;

	/* quick check if we run Intel */
	if (cpu_data(0).x86_vendor != X86_VENDOR_INTEL)
		goto exit;

	err = platform_driver_register(&coretemp_driver);
	if (err)
		goto exit;

	for_each_online_cpu(i)
		get_core_online(i);

#ifndef CONFIG_HOTPLUG_CPU
	if (list_empty(&pdev_list)) {
		err = -ENODEV;
		goto exit_driver_unreg;
	}
#endif

	register_hotcpu_notifier(&coretemp_cpu_notifier);
	return 0;

#ifndef CONFIG_HOTPLUG_CPU
exit_driver_unreg:
	platform_driver_unregister(&coretemp_driver);
#endif
exit:
	return err;
}

static void __exit coretemp_exit(void)
{
	struct pdev_entry *p, *n;

	unregister_hotcpu_notifier(&coretemp_cpu_notifier);
	mutex_lock(&pdev_list_mutex);
	list_for_each_entry_safe(p, n, &pdev_list, list) {
		platform_device_unregister(p->pdev);
		list_del(&p->list);
		kfree(p);
	}
	mutex_unlock(&pdev_list_mutex);
	platform_driver_unregister(&coretemp_driver);
}

MODULE_AUTHOR("Rudolf Marek <r.marek@assembler.cz>");
MODULE_DESCRIPTION("Intel Core temperature monitor");
MODULE_LICENSE("GPL");

module_init(coretemp_init)
module_exit(coretemp_exit)<|MERGE_RESOLUTION|>--- conflicted
+++ resolved
@@ -377,11 +377,7 @@
 }
 
 
-<<<<<<< HEAD
-static int __devinit chk_ucode_version(struct platform_device *pdev)
-=======
 static int __cpuinit chk_ucode_version(unsigned int cpu)
->>>>>>> 80ad2277
 {
 	struct cpuinfo_x86 *c = &cpu_data(cpu);
 	int err;
