--- conflicted
+++ resolved
@@ -384,17 +384,10 @@
 	"Watchdog cannot be stopped once started (default="
 				__MODULE_STRING(WATCHDOG_NOWAYOUT) ")");
 
-<<<<<<< HEAD
-static int turn_SMI_watchdog_clear_off = 0;
-module_param(turn_SMI_watchdog_clear_off, int, 0);
-MODULE_PARM_DESC(turn_SMI_watchdog_clear_off,
-	"Turn off SMI clearing watchdog (default=0)");
-=======
 static int turn_SMI_watchdog_clear_off = 1;
 module_param(turn_SMI_watchdog_clear_off, int, 0);
 MODULE_PARM_DESC(turn_SMI_watchdog_clear_off,
 	"Turn off SMI clearing watchdog (depends on TCO-version)(default=1)");
->>>>>>> 805a6af8
 
 /*
  * Some TCO specific functions
@@ -820,11 +813,7 @@
 		ret = -EIO;
 		goto out_unmap;
 	}
-<<<<<<< HEAD
-	if (turn_SMI_watchdog_clear_off) {
-=======
 	if (turn_SMI_watchdog_clear_off >= iTCO_wdt_private.iTCO_version) {
->>>>>>> 805a6af8
 		/* Bit 13: TCO_EN -> 0 = Disables TCO logic generating an SMI# */
 		val32 = inl(SMI_EN);
 		val32 &= 0xffffdfff;	/* Turn off SMI clearing watchdog */
