--- conflicted
+++ resolved
@@ -277,8 +277,6 @@
 	host->clock = clock;
 }
 
-<<<<<<< HEAD
-=======
 /**
  * sdhci_s3c_platform_8bit_width - support 8bit buswidth
  * @host: The SDHCI host being queried
@@ -311,7 +309,6 @@
 	return 0;
 }
 
->>>>>>> ebf53826
 static struct sdhci_ops sdhci_s3c_ops = {
 	.get_max_clock		= sdhci_s3c_get_max_clk,
 	.set_clock		= sdhci_s3c_set_clock,
