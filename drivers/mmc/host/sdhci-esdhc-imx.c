--- conflicted
+++ resolved
@@ -142,15 +142,6 @@
 	struct sdhci_pltfm_host *pltfm_host = sdhci_priv(host);
 	struct pltfm_imx_data *imx_data = pltfm_host->priv;
 	struct esdhc_platform_data *boarddata = &imx_data->boarddata;
-<<<<<<< HEAD
-
-	if (unlikely((reg == SDHCI_INT_ENABLE || reg == SDHCI_SIGNAL_ENABLE)
-			&& (boarddata->cd_type == ESDHC_CD_GPIO)))
-		/*
-		 * these interrupts won't work with a custom card_detect gpio
-		 */
-		val &= ~(SDHCI_INT_CARD_REMOVE | SDHCI_INT_CARD_INSERT);
-=======
 	u32 data;
 
 	if (unlikely(reg == SDHCI_INT_ENABLE || reg == SDHCI_SIGNAL_ENABLE)) {
@@ -177,7 +168,6 @@
 			writel(data, host->ioaddr + SDHCI_HOST_CONTROL);
 		}
 	}
->>>>>>> b1973297
 
 	if (unlikely((imx_data->flags & ESDHC_FLAG_MULTIBLK_NO_INT)
 				&& (reg == SDHCI_INT_STATUS)
@@ -441,19 +431,11 @@
 	} else {
 		boarddata->wp_gpio = -EINVAL;
 	}
-<<<<<<< HEAD
 
 	/* card_detect */
 	if (boarddata->cd_type != ESDHC_CD_GPIO)
 		boarddata->cd_gpio = -EINVAL;
 
-=======
-
-	/* card_detect */
-	if (boarddata->cd_type != ESDHC_CD_GPIO)
-		boarddata->cd_gpio = -EINVAL;
-
->>>>>>> b1973297
 	switch (boarddata->cd_type) {
 	case ESDHC_CD_GPIO:
 		err = gpio_request_one(boarddata->cd_gpio, GPIOF_IN, "ESDHC_CD");
