/**
 * @file oprof.c
 *
 * @remark Copyright 2002 OProfile authors
 * @remark Read the file COPYING
 *
 * @author John Levon <levon@movementarian.org>
 */

#include <linux/kernel.h>
#include <linux/module.h>
#include <linux/init.h>
#include <linux/oprofile.h>
#include <linux/moduleparam.h>
#include <linux/workqueue.h>
#include <linux/time.h>
#include <linux/mutex.h>

#include "oprof.h"
#include "event_buffer.h"
#include "cpu_buffer.h"
#include "buffer_sync.h"
#include "oprofile_stats.h"

struct oprofile_operations oprofile_ops;

unsigned long oprofile_started;
unsigned long oprofile_backtrace_depth;
static unsigned long is_setup;
static DEFINE_MUTEX(start_mutex);

/* timer
   0 - use performance monitoring hardware if available
   1 - use the timer int mechanism regardless
 */
static int timer = 0;

int oprofile_setup(void)
{
	int err;

	mutex_lock(&start_mutex);

	if ((err = alloc_cpu_buffers()))
		goto out;

	if ((err = alloc_event_buffer()))
		goto out1;

	if (oprofile_ops.setup && (err = oprofile_ops.setup()))
		goto out2;

	/* Note even though this starts part of the
	 * profiling overhead, it's necessary to prevent
	 * us missing task deaths and eventually oopsing
	 * when trying to process the event buffer.
	 */
	if (oprofile_ops.sync_start) {
		int sync_ret = oprofile_ops.sync_start();
		switch (sync_ret) {
		case 0:
			goto post_sync;
		case 1:
			goto do_generic;
		case -1:
			goto out3;
		default:
			goto out3;
		}
	}
do_generic:
	if ((err = sync_start()))
		goto out3;

post_sync:
	is_setup = 1;
	mutex_unlock(&start_mutex);
	return 0;

out3:
	if (oprofile_ops.shutdown)
		oprofile_ops.shutdown();
out2:
	free_event_buffer();
out1:
	free_cpu_buffers();
out:
	mutex_unlock(&start_mutex);
	return err;
}

#ifdef CONFIG_OPROFILE_EVENT_MULTIPLEX

static void switch_worker(struct work_struct *work);
static DECLARE_DELAYED_WORK(switch_work, switch_worker);

static void start_switch_worker(void)
{
	if (oprofile_ops.switch_events)
		schedule_delayed_work(&switch_work, oprofile_time_slice);
}

static void stop_switch_worker(void)
{
	cancel_delayed_work_sync(&switch_work);
}

static void switch_worker(struct work_struct *work)
{
	if (oprofile_ops.switch_events())
		return;

	atomic_inc(&oprofile_stats.multiplex_counter);
	start_switch_worker();
}

/* User inputs in ms, converts to jiffies */
int oprofile_set_timeout(unsigned long val_msec)
{
	int err = 0;
	unsigned long time_slice;

	mutex_lock(&start_mutex);

	if (oprofile_started) {
		err = -EBUSY;
		goto out;
	}

	if (!oprofile_ops.switch_events) {
		err = -EINVAL;
		goto out;
	}

	time_slice = msecs_to_jiffies(val_msec);
	if (time_slice == MAX_JIFFY_OFFSET) {
		err = -EINVAL;
		goto out;
	}

	oprofile_time_slice = time_slice;

out:
	mutex_unlock(&start_mutex);
	return err;

}

#else

static inline void start_switch_worker(void) { }
static inline void stop_switch_worker(void) { }

#endif

/* Actually start profiling (echo 1>/dev/oprofile/enable) */
int oprofile_start(void)
{
	int err = -EINVAL;

	mutex_lock(&start_mutex);

	if (!is_setup)
		goto out;

	err = 0;

	if (oprofile_started)
		goto out;

	oprofile_reset_stats();

	if ((err = oprofile_ops.start()))
		goto out;

	start_switch_worker();

	oprofile_started = 1;
out:
	mutex_unlock(&start_mutex);
	return err;
}


/* echo 0>/dev/oprofile/enable */
void oprofile_stop(void)
{
	mutex_lock(&start_mutex);
	if (!oprofile_started)
		goto out;
	oprofile_ops.stop();
	oprofile_started = 0;

	stop_switch_worker();

	/* wake up the daemon to read what remains */
	wake_up_buffer_waiter();
out:
	mutex_unlock(&start_mutex);
}


void oprofile_shutdown(void)
{
	mutex_lock(&start_mutex);
	if (oprofile_ops.sync_stop) {
		int sync_ret = oprofile_ops.sync_stop();
		switch (sync_ret) {
		case 0:
			goto post_sync;
		case 1:
			goto do_generic;
		default:
			goto post_sync;
		}
	}
do_generic:
	sync_stop();
post_sync:
	if (oprofile_ops.shutdown)
		oprofile_ops.shutdown();
	is_setup = 0;
	free_event_buffer();
	free_cpu_buffers();
	mutex_unlock(&start_mutex);
}

int oprofile_set_ulong(unsigned long *addr, unsigned long val)
{
	int err = -EBUSY;

	mutex_lock(&start_mutex);
	if (!oprofile_started) {
		*addr = val;
		err = 0;
	}
	mutex_unlock(&start_mutex);

	return err;
}

static int timer_mode;

static int __init oprofile_init(void)
{
	int err;

	/* always init architecture to setup backtrace support */
<<<<<<< HEAD
	err = oprofile_arch_init(&oprofile_ops);

	timer_mode = err || timer;	/* fall back to timer mode on errors */
	if (timer_mode) {
		if (!err)
			oprofile_arch_exit();
=======
	timer_mode = 0;
	err = oprofile_arch_init(&oprofile_ops);
	if (!err) {
		if (!timer && !oprofilefs_register())
			return 0;
		oprofile_arch_exit();
	}

	/* setup timer mode: */
	timer_mode = 1;
	/* no nmi timer mode if oprofile.timer is set */
	if (timer || op_nmi_timer_init(&oprofile_ops)) {
>>>>>>> a0afd4f7
		err = oprofile_timer_init(&oprofile_ops);
		if (err)
			return err;
	}

<<<<<<< HEAD
	err = oprofilefs_register();
	if (!err)
		return 0;

	/* failed */
	if (timer_mode)
		oprofile_timer_exit();
	else
		oprofile_arch_exit();

	return err;
=======
	return oprofilefs_register();
>>>>>>> a0afd4f7
}


static void __exit oprofile_exit(void)
{
	oprofilefs_unregister();
<<<<<<< HEAD
	if (timer_mode)
		oprofile_timer_exit();
	else
=======
	if (!timer_mode)
>>>>>>> a0afd4f7
		oprofile_arch_exit();
}


module_init(oprofile_init);
module_exit(oprofile_exit);

module_param_named(timer, timer, int, 0644);
MODULE_PARM_DESC(timer, "force use of timer interrupt");

MODULE_LICENSE("GPL");
MODULE_AUTHOR("John Levon <levon@movementarian.org>");
MODULE_DESCRIPTION("OProfile system profiler");<|MERGE_RESOLUTION|>--- conflicted
+++ resolved
@@ -246,14 +246,6 @@
 	int err;
 
 	/* always init architecture to setup backtrace support */
-<<<<<<< HEAD
-	err = oprofile_arch_init(&oprofile_ops);
-
-	timer_mode = err || timer;	/* fall back to timer mode on errors */
-	if (timer_mode) {
-		if (!err)
-			oprofile_arch_exit();
-=======
 	timer_mode = 0;
 	err = oprofile_arch_init(&oprofile_ops);
 	if (!err) {
@@ -266,40 +258,19 @@
 	timer_mode = 1;
 	/* no nmi timer mode if oprofile.timer is set */
 	if (timer || op_nmi_timer_init(&oprofile_ops)) {
->>>>>>> a0afd4f7
 		err = oprofile_timer_init(&oprofile_ops);
 		if (err)
 			return err;
 	}
 
-<<<<<<< HEAD
-	err = oprofilefs_register();
-	if (!err)
-		return 0;
-
-	/* failed */
-	if (timer_mode)
-		oprofile_timer_exit();
-	else
-		oprofile_arch_exit();
-
-	return err;
-=======
 	return oprofilefs_register();
->>>>>>> a0afd4f7
 }
 
 
 static void __exit oprofile_exit(void)
 {
 	oprofilefs_unregister();
-<<<<<<< HEAD
-	if (timer_mode)
-		oprofile_timer_exit();
-	else
-=======
 	if (!timer_mode)
->>>>>>> a0afd4f7
 		oprofile_arch_exit();
 }
 
