/*
 * net/sched/sch_gred.c	Generic Random Early Detection queue.
 *
 *
 *              This program is free software; you can redistribute it and/or
 *              modify it under the terms of the GNU General Public License
 *              as published by the Free Software Foundation; either version
 *              2 of the License, or (at your option) any later version.
 *
 * Authors:    J Hadi Salim (hadi@cyberus.ca) 1998-2002
 *
 *             991129: -  Bug fix with grio mode
 *		       - a better sing. AvgQ mode with Grio(WRED)
 *		       - A finer grained VQ dequeue based on sugestion
 *		         from Ren Liu
 *		       - More error checks
 *
 *  For all the glorious comments look at include/net/red.h
 */

#include <linux/slab.h>
#include <linux/module.h>
#include <linux/types.h>
#include <linux/kernel.h>
#include <linux/skbuff.h>
#include <net/pkt_sched.h>
#include <net/red.h>

#define GRED_DEF_PRIO (MAX_DPs / 2)
#define GRED_VQ_MASK (MAX_DPs - 1)

struct gred_sched_data;
struct gred_sched;

struct gred_sched_data {
	u32		limit;		/* HARD maximal queue length	*/
	u32		DP;		/* the drop parameters */
	u32		bytesin;	/* bytes seen on virtualQ so far*/
	u32		packetsin;	/* packets seen on virtualQ so far*/
	u32		backlog;	/* bytes on the virtualQ */
	u8		prio;		/* the prio of this vq */

	struct red_parms parms;
	struct red_vars  vars;
	struct red_stats stats;
};

enum {
	GRED_WRED_MODE = 1,
	GRED_RIO_MODE,
};

struct gred_sched {
	struct gred_sched_data *tab[MAX_DPs];
	unsigned long	flags;
	u32		red_flags;
	u32 		DPs;
	u32 		def;
	struct red_vars wred_set;
};

static inline int gred_wred_mode(struct gred_sched *table)
{
	return test_bit(GRED_WRED_MODE, &table->flags);
}

static inline void gred_enable_wred_mode(struct gred_sched *table)
{
	__set_bit(GRED_WRED_MODE, &table->flags);
}

static inline void gred_disable_wred_mode(struct gred_sched *table)
{
	__clear_bit(GRED_WRED_MODE, &table->flags);
}

static inline int gred_rio_mode(struct gred_sched *table)
{
	return test_bit(GRED_RIO_MODE, &table->flags);
}

static inline void gred_enable_rio_mode(struct gred_sched *table)
{
	__set_bit(GRED_RIO_MODE, &table->flags);
}

static inline void gred_disable_rio_mode(struct gred_sched *table)
{
	__clear_bit(GRED_RIO_MODE, &table->flags);
}

static inline int gred_wred_mode_check(struct Qdisc *sch)
{
	struct gred_sched *table = qdisc_priv(sch);
	int i;

	/* Really ugly O(n^2) but shouldn't be necessary too frequent. */
	for (i = 0; i < table->DPs; i++) {
		struct gred_sched_data *q = table->tab[i];
		int n;

		if (q == NULL)
			continue;

		for (n = 0; n < table->DPs; n++)
			if (table->tab[n] && table->tab[n] != q &&
			    table->tab[n]->prio == q->prio)
				return 1;
	}

	return 0;
}

static inline unsigned int gred_backlog(struct gred_sched *table,
					struct gred_sched_data *q,
					struct Qdisc *sch)
{
	if (gred_wred_mode(table))
		return sch->qstats.backlog;
	else
		return q->backlog;
}

static inline u16 tc_index_to_dp(struct sk_buff *skb)
{
	return skb->tc_index & GRED_VQ_MASK;
}

static inline void gred_load_wred_set(const struct gred_sched *table,
				      struct gred_sched_data *q)
{
	q->vars.qavg = table->wred_set.qavg;
	q->vars.qidlestart = table->wred_set.qidlestart;
}

static inline void gred_store_wred_set(struct gred_sched *table,
				       struct gred_sched_data *q)
{
	table->wred_set.qavg = q->vars.qavg;
}

static inline int gred_use_ecn(struct gred_sched *t)
{
	return t->red_flags & TC_RED_ECN;
}

static inline int gred_use_harddrop(struct gred_sched *t)
{
	return t->red_flags & TC_RED_HARDDROP;
}

static int gred_enqueue(struct sk_buff *skb, struct Qdisc *sch)
{
	struct gred_sched_data *q = NULL;
	struct gred_sched *t = qdisc_priv(sch);
	unsigned long qavg = 0;
	u16 dp = tc_index_to_dp(skb);

	if (dp >= t->DPs || (q = t->tab[dp]) == NULL) {
		dp = t->def;

		q = t->tab[dp];
		if (!q) {
			/* Pass through packets not assigned to a DP
			 * if no default DP has been configured. This
			 * allows for DP flows to be left untouched.
			 */
			if (skb_queue_len(&sch->q) < qdisc_dev(sch)->tx_queue_len)
				return qdisc_enqueue_tail(skb, sch);
			else
				goto drop;
		}

		/* fix tc_index? --could be controversial but needed for
		   requeueing */
		skb->tc_index = (skb->tc_index & ~GRED_VQ_MASK) | dp;
	}

	/* sum up all the qaves of prios <= to ours to get the new qave */
	if (!gred_wred_mode(t) && gred_rio_mode(t)) {
		int i;

		for (i = 0; i < t->DPs; i++) {
			if (t->tab[i] && t->tab[i]->prio < q->prio &&
			    !red_is_idling(&t->tab[i]->vars))
				qavg += t->tab[i]->vars.qavg;
		}

	}

	q->packetsin++;
	q->bytesin += qdisc_pkt_len(skb);

	if (gred_wred_mode(t))
		gred_load_wred_set(t, q);

	q->vars.qavg = red_calc_qavg(&q->parms,
				     &q->vars,
				     gred_backlog(t, q, sch));

	if (red_is_idling(&q->vars))
		red_end_of_idle_period(&q->vars);

	if (gred_wred_mode(t))
		gred_store_wred_set(t, q);

	switch (red_action(&q->parms, &q->vars, q->vars.qavg + qavg)) {
	case RED_DONT_MARK:
		break;

	case RED_PROB_MARK:
		sch->qstats.overlimits++;
		if (!gred_use_ecn(t) || !INET_ECN_set_ce(skb)) {
			q->stats.prob_drop++;
			goto congestion_drop;
		}

		q->stats.prob_mark++;
		break;

	case RED_HARD_MARK:
		sch->qstats.overlimits++;
		if (gred_use_harddrop(t) || !gred_use_ecn(t) ||
		    !INET_ECN_set_ce(skb)) {
			q->stats.forced_drop++;
			goto congestion_drop;
		}
		q->stats.forced_mark++;
		break;
	}

	if (q->backlog + qdisc_pkt_len(skb) <= q->limit) {
		q->backlog += qdisc_pkt_len(skb);
		return qdisc_enqueue_tail(skb, sch);
	}

	q->stats.pdrop++;
drop:
	return qdisc_drop(skb, sch);

congestion_drop:
	qdisc_drop(skb, sch);
	return NET_XMIT_CN;
}

static struct sk_buff *gred_dequeue(struct Qdisc *sch)
{
	struct sk_buff *skb;
	struct gred_sched *t = qdisc_priv(sch);

	skb = qdisc_dequeue_head(sch);

	if (skb) {
		struct gred_sched_data *q;
		u16 dp = tc_index_to_dp(skb);

		if (dp >= t->DPs || (q = t->tab[dp]) == NULL) {
			if (net_ratelimit())
				pr_warning("GRED: Unable to relocate VQ 0x%x "
					   "after dequeue, screwing up "
					   "backlog.\n", tc_index_to_dp(skb));
		} else {
			q->backlog -= qdisc_pkt_len(skb);

			if (!q->backlog && !gred_wred_mode(t))
				red_start_of_idle_period(&q->vars);
		}

		return skb;
	}

	if (gred_wred_mode(t) && !red_is_idling(&t->wred_set))
		red_start_of_idle_period(&t->wred_set);

	return NULL;
}

static unsigned int gred_drop(struct Qdisc *sch)
{
	struct sk_buff *skb;
	struct gred_sched *t = qdisc_priv(sch);

	skb = qdisc_dequeue_tail(sch);
	if (skb) {
		unsigned int len = qdisc_pkt_len(skb);
		struct gred_sched_data *q;
		u16 dp = tc_index_to_dp(skb);

		if (dp >= t->DPs || (q = t->tab[dp]) == NULL) {
			if (net_ratelimit())
				pr_warning("GRED: Unable to relocate VQ 0x%x "
					   "while dropping, screwing up "
					   "backlog.\n", tc_index_to_dp(skb));
		} else {
			q->backlog -= len;
			q->stats.other++;

			if (!q->backlog && !gred_wred_mode(t))
				red_start_of_idle_period(&q->vars);
		}

		qdisc_drop(skb, sch);
		return len;
	}

	if (gred_wred_mode(t) && !red_is_idling(&t->wred_set))
		red_start_of_idle_period(&t->wred_set);

	return 0;

}

static void gred_reset(struct Qdisc *sch)
{
	int i;
	struct gred_sched *t = qdisc_priv(sch);

	qdisc_reset_queue(sch);

	for (i = 0; i < t->DPs; i++) {
		struct gred_sched_data *q = t->tab[i];

		if (!q)
			continue;

		red_restart(&q->vars);
		q->backlog = 0;
	}
}

static inline void gred_destroy_vq(struct gred_sched_data *q)
{
	kfree(q);
}

static inline int gred_change_table_def(struct Qdisc *sch, struct nlattr *dps)
{
	struct gred_sched *table = qdisc_priv(sch);
	struct tc_gred_sopt *sopt;
	int i;

	if (dps == NULL)
		return -EINVAL;

	sopt = nla_data(dps);

	if (sopt->DPs > MAX_DPs || sopt->DPs == 0 || sopt->def_DP >= sopt->DPs)
		return -EINVAL;

	sch_tree_lock(sch);
	table->DPs = sopt->DPs;
	table->def = sopt->def_DP;
	table->red_flags = sopt->flags;

	/*
	 * Every entry point to GRED is synchronized with the above code
	 * and the DP is checked against DPs, i.e. shadowed VQs can no
	 * longer be found so we can unlock right here.
	 */
	sch_tree_unlock(sch);

	if (sopt->grio) {
		gred_enable_rio_mode(table);
		gred_disable_wred_mode(table);
		if (gred_wred_mode_check(sch))
			gred_enable_wred_mode(table);
	} else {
		gred_disable_rio_mode(table);
		gred_disable_wred_mode(table);
	}

	for (i = table->DPs; i < MAX_DPs; i++) {
		if (table->tab[i]) {
			pr_warning("GRED: Warning: Destroying "
				   "shadowed VQ 0x%x\n", i);
			gred_destroy_vq(table->tab[i]);
			table->tab[i] = NULL;
		}
	}

	return 0;
}

static inline int gred_change_vq(struct Qdisc *sch, int dp,
				 struct tc_gred_qopt *ctl, int prio,
				 u8 *stab, u32 max_P,
				 struct gred_sched_data **prealloc)
{
	struct gred_sched *table = qdisc_priv(sch);
	struct gred_sched_data *q = table->tab[dp];

<<<<<<< HEAD
	if (table->tab[dp] == NULL) {
		table->tab[dp] = kzalloc(sizeof(*q), GFP_ATOMIC);
		if (table->tab[dp] == NULL)
=======
	if (!q) {
		table->tab[dp] = q = *prealloc;
		*prealloc = NULL;
		if (!q)
>>>>>>> a0afd4f7
			return -ENOMEM;
	}

	q->DP = dp;
	q->prio = prio;
	q->limit = ctl->limit;

	if (q->backlog == 0)
		red_end_of_idle_period(&q->vars);

	red_set_parms(&q->parms,
		      ctl->qth_min, ctl->qth_max, ctl->Wlog, ctl->Plog,
		      ctl->Scell_log, stab, max_P);
	red_set_vars(&q->vars);
	return 0;
}

static const struct nla_policy gred_policy[TCA_GRED_MAX + 1] = {
	[TCA_GRED_PARMS]	= { .len = sizeof(struct tc_gred_qopt) },
	[TCA_GRED_STAB]		= { .len = 256 },
	[TCA_GRED_DPS]		= { .len = sizeof(struct tc_gred_sopt) },
	[TCA_GRED_MAX_P]	= { .type = NLA_U32 },
};

static int gred_change(struct Qdisc *sch, struct nlattr *opt)
{
	struct gred_sched *table = qdisc_priv(sch);
	struct tc_gred_qopt *ctl;
	struct nlattr *tb[TCA_GRED_MAX + 1];
	int err, prio = GRED_DEF_PRIO;
	u8 *stab;
	u32 max_P;
	struct gred_sched_data *prealloc;

	if (opt == NULL)
		return -EINVAL;

	err = nla_parse_nested(tb, TCA_GRED_MAX, opt, gred_policy);
	if (err < 0)
		return err;

	if (tb[TCA_GRED_PARMS] == NULL && tb[TCA_GRED_STAB] == NULL)
		return gred_change_table_def(sch, opt);

	if (tb[TCA_GRED_PARMS] == NULL ||
	    tb[TCA_GRED_STAB] == NULL)
		return -EINVAL;

	max_P = tb[TCA_GRED_MAX_P] ? nla_get_u32(tb[TCA_GRED_MAX_P]) : 0;

	err = -EINVAL;
	ctl = nla_data(tb[TCA_GRED_PARMS]);
	stab = nla_data(tb[TCA_GRED_STAB]);

	if (ctl->DP >= table->DPs)
		goto errout;

	if (gred_rio_mode(table)) {
		if (ctl->prio == 0) {
			int def_prio = GRED_DEF_PRIO;

			if (table->tab[table->def])
				def_prio = table->tab[table->def]->prio;

			printk(KERN_DEBUG "GRED: DP %u does not have a prio "
			       "setting default to %d\n", ctl->DP, def_prio);

			prio = def_prio;
		} else
			prio = ctl->prio;
	}

	prealloc = kzalloc(sizeof(*prealloc), GFP_KERNEL);
	sch_tree_lock(sch);

	err = gred_change_vq(sch, ctl->DP, ctl, prio, stab, max_P, &prealloc);
	if (err < 0)
		goto errout_locked;

	if (gred_rio_mode(table)) {
		gred_disable_wred_mode(table);
		if (gred_wred_mode_check(sch))
			gred_enable_wred_mode(table);
	}

	err = 0;

errout_locked:
	sch_tree_unlock(sch);
	kfree(prealloc);
errout:
	return err;
}

static int gred_init(struct Qdisc *sch, struct nlattr *opt)
{
	struct nlattr *tb[TCA_GRED_MAX + 1];
	int err;

	if (opt == NULL)
		return -EINVAL;

	err = nla_parse_nested(tb, TCA_GRED_MAX, opt, gred_policy);
	if (err < 0)
		return err;

	if (tb[TCA_GRED_PARMS] || tb[TCA_GRED_STAB])
		return -EINVAL;

	return gred_change_table_def(sch, tb[TCA_GRED_DPS]);
}

static int gred_dump(struct Qdisc *sch, struct sk_buff *skb)
{
	struct gred_sched *table = qdisc_priv(sch);
	struct nlattr *parms, *opts = NULL;
	int i;
	u32 max_p[MAX_DPs];
	struct tc_gred_sopt sopt = {
		.DPs	= table->DPs,
		.def_DP	= table->def,
		.grio	= gred_rio_mode(table),
		.flags	= table->red_flags,
	};

	opts = nla_nest_start(skb, TCA_OPTIONS);
	if (opts == NULL)
		goto nla_put_failure;
	NLA_PUT(skb, TCA_GRED_DPS, sizeof(sopt), &sopt);

	for (i = 0; i < MAX_DPs; i++) {
		struct gred_sched_data *q = table->tab[i];

		max_p[i] = q ? q->parms.max_P : 0;
	}
	NLA_PUT(skb, TCA_GRED_MAX_P, sizeof(max_p), max_p);

	parms = nla_nest_start(skb, TCA_GRED_PARMS);
	if (parms == NULL)
		goto nla_put_failure;

	for (i = 0; i < MAX_DPs; i++) {
		struct gred_sched_data *q = table->tab[i];
		struct tc_gred_qopt opt;

		memset(&opt, 0, sizeof(opt));

		if (!q) {
			/* hack -- fix at some point with proper message
			   This is how we indicate to tc that there is no VQ
			   at this DP */

			opt.DP = MAX_DPs + i;
			goto append_opt;
		}

		opt.limit	= q->limit;
		opt.DP		= q->DP;
		opt.backlog	= q->backlog;
		opt.prio	= q->prio;
		opt.qth_min	= q->parms.qth_min >> q->parms.Wlog;
		opt.qth_max	= q->parms.qth_max >> q->parms.Wlog;
		opt.Wlog	= q->parms.Wlog;
		opt.Plog	= q->parms.Plog;
		opt.Scell_log	= q->parms.Scell_log;
		opt.other	= q->stats.other;
		opt.early	= q->stats.prob_drop;
		opt.forced	= q->stats.forced_drop;
		opt.pdrop	= q->stats.pdrop;
		opt.packets	= q->packetsin;
		opt.bytesin	= q->bytesin;

		if (gred_wred_mode(table)) {
			q->vars.qidlestart =
				table->tab[table->def]->vars.qidlestart;
			q->vars.qavg = table->tab[table->def]->vars.qavg;
		}

		opt.qave = red_calc_qavg(&q->parms, &q->vars, q->vars.qavg);

append_opt:
		if (nla_append(skb, sizeof(opt), &opt) < 0)
			goto nla_put_failure;
	}

	nla_nest_end(skb, parms);

	return nla_nest_end(skb, opts);

nla_put_failure:
	nla_nest_cancel(skb, opts);
	return -EMSGSIZE;
}

static void gred_destroy(struct Qdisc *sch)
{
	struct gred_sched *table = qdisc_priv(sch);
	int i;

	for (i = 0; i < table->DPs; i++) {
		if (table->tab[i])
			gred_destroy_vq(table->tab[i]);
	}
}

static struct Qdisc_ops gred_qdisc_ops __read_mostly = {
	.id		=	"gred",
	.priv_size	=	sizeof(struct gred_sched),
	.enqueue	=	gred_enqueue,
	.dequeue	=	gred_dequeue,
	.peek		=	qdisc_peek_head,
	.drop		=	gred_drop,
	.init		=	gred_init,
	.reset		=	gred_reset,
	.destroy	=	gred_destroy,
	.change		=	gred_change,
	.dump		=	gred_dump,
	.owner		=	THIS_MODULE,
};

static int __init gred_module_init(void)
{
	return register_qdisc(&gred_qdisc_ops);
}

static void __exit gred_module_exit(void)
{
	unregister_qdisc(&gred_qdisc_ops);
}

module_init(gred_module_init)
module_exit(gred_module_exit)

MODULE_LICENSE("GPL");<|MERGE_RESOLUTION|>--- conflicted
+++ resolved
@@ -389,16 +389,10 @@
 	struct gred_sched *table = qdisc_priv(sch);
 	struct gred_sched_data *q = table->tab[dp];
 
-<<<<<<< HEAD
-	if (table->tab[dp] == NULL) {
-		table->tab[dp] = kzalloc(sizeof(*q), GFP_ATOMIC);
-		if (table->tab[dp] == NULL)
-=======
 	if (!q) {
 		table->tab[dp] = q = *prealloc;
 		*prealloc = NULL;
 		if (!q)
->>>>>>> a0afd4f7
 			return -ENOMEM;
 	}
 
