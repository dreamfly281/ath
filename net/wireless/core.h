/*
 * Wireless configuration interface internals.
 *
 * Copyright 2006-2010	Johannes Berg <johannes@sipsolutions.net>
 */
#ifndef __NET_WIRELESS_CORE_H
#define __NET_WIRELESS_CORE_H
#include <linux/mutex.h>
#include <linux/list.h>
#include <linux/netdevice.h>
#include <linux/kref.h>
#include <linux/rbtree.h>
#include <linux/debugfs.h>
#include <linux/rfkill.h>
#include <linux/workqueue.h>
#include <net/genetlink.h>
#include <net/cfg80211.h>
#include "reg.h"

struct cfg80211_registered_device {
	const struct cfg80211_ops *ops;
	struct list_head list;
	/* we hold this mutex during any call so that
	 * we cannot do multiple calls at once, and also
	 * to avoid the deregister call to proceed while
	 * any call is in progress */
	struct mutex mtx;

	/* rfkill support */
	struct rfkill_ops rfkill_ops;
	struct rfkill *rfkill;
	struct work_struct rfkill_sync;

	/* ISO / IEC 3166 alpha2 for which this device is receiving
	 * country IEs on, this can help disregard country IEs from APs
	 * on the same alpha2 quickly. The alpha2 may differ from
	 * cfg80211_regdomain's alpha2 when an intersection has occurred.
	 * If the AP is reconfigured this can also be used to tell us if
	 * the country on the country IE changed. */
	char country_ie_alpha2[2];

	/* If a Country IE has been received this tells us the environment
	 * which its telling us its in. This defaults to ENVIRON_ANY */
	enum environment_cap env;

	/* wiphy index, internal only */
	int wiphy_idx;

	/* associate netdev list */
	struct mutex devlist_mtx;
	/* protected by devlist_mtx or RCU */
	struct list_head netdev_list;
	int devlist_generation;
	int opencount; /* also protected by devlist_mtx */
	wait_queue_head_t dev_wait;

	u32 ap_beacons_nlpid;

	/* BSSes/scanning */
	spinlock_t bss_lock;
	struct list_head bss_list;
	struct rb_root bss_tree;
	u32 bss_generation;
	struct cfg80211_scan_request *scan_req; /* protected by RTNL */
	struct cfg80211_sched_scan_request *sched_scan_req;
	unsigned long suspend_at;
	struct work_struct scan_done_wk;
	struct work_struct sched_scan_results_wk;

	struct mutex sched_scan_mtx;

#ifdef CONFIG_NL80211_TESTMODE
	struct genl_info *testmode_info;
#endif

	struct work_struct conn_work;
	struct work_struct event_work;

	struct cfg80211_wowlan *wowlan;

	/* must be last because of the way we do wiphy_priv(),
	 * and it should at least be aligned to NETDEV_ALIGN */
	struct wiphy wiphy __attribute__((__aligned__(NETDEV_ALIGN)));
};

static inline
struct cfg80211_registered_device *wiphy_to_dev(struct wiphy *wiphy)
{
	BUG_ON(!wiphy);
	return container_of(wiphy, struct cfg80211_registered_device, wiphy);
}

/* Note 0 is valid, hence phy0 */
static inline
bool wiphy_idx_valid(int wiphy_idx)
{
	return wiphy_idx >= 0;
}

static inline void
cfg80211_rdev_free_wowlan(struct cfg80211_registered_device *rdev)
{
	int i;

	if (!rdev->wowlan)
		return;
	for (i = 0; i < rdev->wowlan->n_patterns; i++)
		kfree(rdev->wowlan->patterns[i].mask);
	kfree(rdev->wowlan->patterns);
	kfree(rdev->wowlan);
}

extern struct workqueue_struct *cfg80211_wq;
extern struct mutex cfg80211_mutex;
extern struct list_head cfg80211_rdev_list;
extern int cfg80211_rdev_list_generation;

static inline void assert_cfg80211_lock(void)
{
	lockdep_assert_held(&cfg80211_mutex);
}

/*
 * You can use this to mark a wiphy_idx as not having an associated wiphy.
 * It guarantees cfg80211_rdev_by_wiphy_idx(wiphy_idx) will return NULL
 */
#define WIPHY_IDX_STALE -1

struct cfg80211_internal_bss {
	struct list_head list;
	struct rb_node rbn;
	unsigned long ts;
	struct kref ref;
	atomic_t hold;
	bool beacon_ies_allocated;
	bool proberesp_ies_allocated;

	/* must be last because of priv member */
	struct cfg80211_bss pub;
};

static inline struct cfg80211_internal_bss *bss_from_pub(struct cfg80211_bss *pub)
{
	return container_of(pub, struct cfg80211_internal_bss, pub);
}

static inline void cfg80211_ref_bss(struct cfg80211_internal_bss *bss)
{
	kref_get(&bss->ref);
}

static inline void cfg80211_hold_bss(struct cfg80211_internal_bss *bss)
{
	atomic_inc(&bss->hold);
}

static inline void cfg80211_unhold_bss(struct cfg80211_internal_bss *bss)
{
	int r = atomic_dec_return(&bss->hold);
	WARN_ON(r < 0);
}


struct cfg80211_registered_device *cfg80211_rdev_by_wiphy_idx(int wiphy_idx);
int get_wiphy_idx(struct wiphy *wiphy);

struct cfg80211_registered_device *
__cfg80211_rdev_from_info(struct genl_info *info);

/*
 * This function returns a pointer to the driver
 * that the genl_info item that is passed refers to.
 * If successful, it returns non-NULL and also locks
 * the driver's mutex!
 *
 * This means that you need to call cfg80211_unlock_rdev()
 * before being allowed to acquire &cfg80211_mutex!
 *
 * This is necessary because we need to lock the global
 * mutex to get an item off the list safely, and then
 * we lock the rdev mutex so it doesn't go away under us.
 *
 * We don't want to keep cfg80211_mutex locked
 * for all the time in order to allow requests on
 * other interfaces to go through at the same time.
 *
 * The result of this can be a PTR_ERR and hence must
 * be checked with IS_ERR() for errors.
 */
extern struct cfg80211_registered_device *
cfg80211_get_dev_from_info(struct genl_info *info);

/* requires cfg80211_rdev_mutex to be held! */
struct wiphy *wiphy_idx_to_wiphy(int wiphy_idx);

/* identical to cfg80211_get_dev_from_info but only operate on ifindex */
extern struct cfg80211_registered_device *
cfg80211_get_dev_from_ifindex(struct net *net, int ifindex);

int cfg80211_switch_netns(struct cfg80211_registered_device *rdev,
			  struct net *net);

static inline void cfg80211_lock_rdev(struct cfg80211_registered_device *rdev)
{
	mutex_lock(&rdev->mtx);
}

static inline void cfg80211_unlock_rdev(struct cfg80211_registered_device *rdev)
{
	BUG_ON(IS_ERR(rdev) || !rdev);
	mutex_unlock(&rdev->mtx);
}

static inline void wdev_lock(struct wireless_dev *wdev)
	__acquires(wdev)
{
	mutex_lock(&wdev->mtx);
	__acquire(wdev->mtx);
}

static inline void wdev_unlock(struct wireless_dev *wdev)
	__releases(wdev)
{
	__release(wdev->mtx);
	mutex_unlock(&wdev->mtx);
}

#define ASSERT_RDEV_LOCK(rdev) lockdep_assert_held(&(rdev)->mtx)
#define ASSERT_WDEV_LOCK(wdev) lockdep_assert_held(&(wdev)->mtx)

enum cfg80211_event_type {
	EVENT_CONNECT_RESULT,
	EVENT_ROAMED,
	EVENT_DISCONNECTED,
	EVENT_IBSS_JOINED,
};

struct cfg80211_event {
	struct list_head list;
	enum cfg80211_event_type type;

	union {
		struct {
			u8 bssid[ETH_ALEN];
			const u8 *req_ie;
			const u8 *resp_ie;
			size_t req_ie_len;
			size_t resp_ie_len;
			u16 status;
		} cr;
		struct {
			struct ieee80211_channel *channel;
			u8 bssid[ETH_ALEN];
			const u8 *req_ie;
			const u8 *resp_ie;
			size_t req_ie_len;
			size_t resp_ie_len;
		} rm;
		struct {
			const u8 *ie;
			size_t ie_len;
			u16 reason;
		} dc;
		struct {
			u8 bssid[ETH_ALEN];
		} ij;
	};
};

struct cfg80211_cached_keys {
	struct key_params params[6];
	u8 data[6][WLAN_MAX_KEY_LEN];
	int def, defmgmt;
};


/* free object */
extern void cfg80211_dev_free(struct cfg80211_registered_device *rdev);

extern int cfg80211_dev_rename(struct cfg80211_registered_device *rdev,
			       char *newname);

void ieee80211_set_bitrate_flags(struct wiphy *wiphy);

void cfg80211_bss_expire(struct cfg80211_registered_device *dev);
void cfg80211_bss_age(struct cfg80211_registered_device *dev,
                      unsigned long age_secs);

/* IBSS */
int __cfg80211_join_ibss(struct cfg80211_registered_device *rdev,
			 struct net_device *dev,
			 struct cfg80211_ibss_params *params,
			 struct cfg80211_cached_keys *connkeys);
int cfg80211_join_ibss(struct cfg80211_registered_device *rdev,
		       struct net_device *dev,
		       struct cfg80211_ibss_params *params,
		       struct cfg80211_cached_keys *connkeys);
void cfg80211_clear_ibss(struct net_device *dev, bool nowext);
int __cfg80211_leave_ibss(struct cfg80211_registered_device *rdev,
			  struct net_device *dev, bool nowext);
int cfg80211_leave_ibss(struct cfg80211_registered_device *rdev,
			struct net_device *dev, bool nowext);
void __cfg80211_ibss_joined(struct net_device *dev, const u8 *bssid);
int cfg80211_ibss_wext_join(struct cfg80211_registered_device *rdev,
			    struct wireless_dev *wdev);

/* mesh */
extern const struct mesh_config default_mesh_config;
extern const struct mesh_setup default_mesh_setup;
int __cfg80211_join_mesh(struct cfg80211_registered_device *rdev,
			 struct net_device *dev,
			 const struct mesh_setup *setup,
			 const struct mesh_config *conf);
int cfg80211_join_mesh(struct cfg80211_registered_device *rdev,
		       struct net_device *dev,
		       const struct mesh_setup *setup,
		       const struct mesh_config *conf);
int cfg80211_leave_mesh(struct cfg80211_registered_device *rdev,
			struct net_device *dev);

/* MLME */
int __cfg80211_mlme_auth(struct cfg80211_registered_device *rdev,
			 struct net_device *dev,
			 struct ieee80211_channel *chan,
			 enum nl80211_auth_type auth_type,
			 const u8 *bssid,
			 const u8 *ssid, int ssid_len,
			 const u8 *ie, int ie_len,
			 const u8 *key, int key_len, int key_idx,
			 bool local_state_change);
int cfg80211_mlme_auth(struct cfg80211_registered_device *rdev,
		       struct net_device *dev, struct ieee80211_channel *chan,
		       enum nl80211_auth_type auth_type, const u8 *bssid,
		       const u8 *ssid, int ssid_len,
		       const u8 *ie, int ie_len,
		       const u8 *key, int key_len, int key_idx,
		       bool local_state_change);
int __cfg80211_mlme_assoc(struct cfg80211_registered_device *rdev,
			  struct net_device *dev,
			  struct ieee80211_channel *chan,
			  const u8 *bssid, const u8 *prev_bssid,
			  const u8 *ssid, int ssid_len,
			  const u8 *ie, int ie_len, bool use_mfp,
			  struct cfg80211_crypto_settings *crypt);
int cfg80211_mlme_assoc(struct cfg80211_registered_device *rdev,
			struct net_device *dev, struct ieee80211_channel *chan,
			const u8 *bssid, const u8 *prev_bssid,
			const u8 *ssid, int ssid_len,
			const u8 *ie, int ie_len, bool use_mfp,
			struct cfg80211_crypto_settings *crypt);
int __cfg80211_mlme_deauth(struct cfg80211_registered_device *rdev,
			   struct net_device *dev, const u8 *bssid,
			   const u8 *ie, int ie_len, u16 reason,
			   bool local_state_change);
int cfg80211_mlme_deauth(struct cfg80211_registered_device *rdev,
			 struct net_device *dev, const u8 *bssid,
			 const u8 *ie, int ie_len, u16 reason,
			 bool local_state_change);
int cfg80211_mlme_disassoc(struct cfg80211_registered_device *rdev,
			   struct net_device *dev, const u8 *bssid,
			   const u8 *ie, int ie_len, u16 reason,
			   bool local_state_change);
void cfg80211_mlme_down(struct cfg80211_registered_device *rdev,
			struct net_device *dev);
void __cfg80211_connect_result(struct net_device *dev, const u8 *bssid,
			       const u8 *req_ie, size_t req_ie_len,
			       const u8 *resp_ie, size_t resp_ie_len,
			       u16 status, bool wextev,
			       struct cfg80211_bss *bss);
int cfg80211_mlme_register_mgmt(struct wireless_dev *wdev, u32 snd_pid,
				u16 frame_type, const u8 *match_data,
				int match_len);
void cfg80211_mlme_unregister_socket(struct wireless_dev *wdev, u32 nlpid);
void cfg80211_mlme_purge_registrations(struct wireless_dev *wdev);
int cfg80211_mlme_mgmt_tx(struct cfg80211_registered_device *rdev,
			  struct net_device *dev,
			  struct ieee80211_channel *chan, bool offchan,
			  enum nl80211_channel_type channel_type,
			  bool channel_type_valid, unsigned int wait,
			  const u8 *buf, size_t len, bool no_cck,
<<<<<<< HEAD
			  u64 *cookie);
=======
			  bool dont_wait_for_ack, u64 *cookie);
>>>>>>> befdbc51

/* SME */
int __cfg80211_connect(struct cfg80211_registered_device *rdev,
		       struct net_device *dev,
		       struct cfg80211_connect_params *connect,
		       struct cfg80211_cached_keys *connkeys,
		       const u8 *prev_bssid);
int cfg80211_connect(struct cfg80211_registered_device *rdev,
		     struct net_device *dev,
		     struct cfg80211_connect_params *connect,
		     struct cfg80211_cached_keys *connkeys);
int __cfg80211_disconnect(struct cfg80211_registered_device *rdev,
			  struct net_device *dev, u16 reason,
			  bool wextev);
int cfg80211_disconnect(struct cfg80211_registered_device *rdev,
			struct net_device *dev, u16 reason,
			bool wextev);
void __cfg80211_roamed(struct wireless_dev *wdev,
		       struct ieee80211_channel *channel,
		       const u8 *bssid,
		       const u8 *req_ie, size_t req_ie_len,
		       const u8 *resp_ie, size_t resp_ie_len);
int cfg80211_mgd_wext_connect(struct cfg80211_registered_device *rdev,
			      struct wireless_dev *wdev);

void cfg80211_conn_work(struct work_struct *work);
void cfg80211_sme_failed_assoc(struct wireless_dev *wdev);
bool cfg80211_sme_failed_reassoc(struct wireless_dev *wdev);

/* internal helpers */
bool cfg80211_supported_cipher_suite(struct wiphy *wiphy, u32 cipher);
int cfg80211_validate_key_settings(struct cfg80211_registered_device *rdev,
				   struct key_params *params, int key_idx,
				   bool pairwise, const u8 *mac_addr);
void __cfg80211_disconnected(struct net_device *dev, const u8 *ie,
			     size_t ie_len, u16 reason, bool from_ap);
void cfg80211_sme_scan_done(struct net_device *dev);
void cfg80211_sme_rx_auth(struct net_device *dev, const u8 *buf, size_t len);
void cfg80211_sme_disassoc(struct net_device *dev, int idx);
void __cfg80211_scan_done(struct work_struct *wk);
void ___cfg80211_scan_done(struct cfg80211_registered_device *rdev, bool leak);
void __cfg80211_sched_scan_results(struct work_struct *wk);
int __cfg80211_stop_sched_scan(struct cfg80211_registered_device *rdev,
			       bool driver_initiated);
void cfg80211_upload_connect_keys(struct wireless_dev *wdev);
int cfg80211_change_iface(struct cfg80211_registered_device *rdev,
			  struct net_device *dev, enum nl80211_iftype ntype,
			  u32 *flags, struct vif_params *params);
void cfg80211_process_rdev_events(struct cfg80211_registered_device *rdev);

int cfg80211_can_change_interface(struct cfg80211_registered_device *rdev,
				  struct wireless_dev *wdev,
				  enum nl80211_iftype iftype);

static inline int
cfg80211_can_add_interface(struct cfg80211_registered_device *rdev,
			   enum nl80211_iftype iftype)
{
	return cfg80211_can_change_interface(rdev, NULL, iftype);
}

struct ieee80211_channel *
rdev_freq_to_chan(struct cfg80211_registered_device *rdev,
		  int freq, enum nl80211_channel_type channel_type);
int cfg80211_set_freq(struct cfg80211_registered_device *rdev,
		      struct wireless_dev *wdev, int freq,
		      enum nl80211_channel_type channel_type);

u16 cfg80211_calculate_bitrate(struct rate_info *rate);

int ieee80211_get_ratemask(struct ieee80211_supported_band *sband,
			   const u8 *rates, unsigned int n_rates,
			   u32 *mask);

int cfg80211_validate_beacon_int(struct cfg80211_registered_device *rdev,
				 u32 beacon_int);

#ifdef CONFIG_CFG80211_DEVELOPER_WARNINGS
#define CFG80211_DEV_WARN_ON(cond)	WARN_ON(cond)
#else
/*
 * Trick to enable using it as a condition,
 * and also not give a warning when it's
 * not used that way.
 */
#define CFG80211_DEV_WARN_ON(cond)	({bool __r = (cond); __r; })
#endif

#endif /* __NET_WIRELESS_CORE_H */<|MERGE_RESOLUTION|>--- conflicted
+++ resolved
@@ -378,11 +378,7 @@
 			  enum nl80211_channel_type channel_type,
 			  bool channel_type_valid, unsigned int wait,
 			  const u8 *buf, size_t len, bool no_cck,
-<<<<<<< HEAD
-			  u64 *cookie);
-=======
 			  bool dont_wait_for_ack, u64 *cookie);
->>>>>>> befdbc51
 
 /* SME */
 int __cfg80211_connect(struct cfg80211_registered_device *rdev,
