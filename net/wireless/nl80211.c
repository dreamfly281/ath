/*
 * This is the new netlink-based wireless configuration interface.
 *
 * Copyright 2006-2010	Johannes Berg <johannes@sipsolutions.net>
 */

#include <linux/if.h>
#include <linux/module.h>
#include <linux/err.h>
#include <linux/slab.h>
#include <linux/list.h>
#include <linux/if_ether.h>
#include <linux/ieee80211.h>
#include <linux/nl80211.h>
#include <linux/rtnetlink.h>
#include <linux/netlink.h>
#include <linux/etherdevice.h>
#include <net/net_namespace.h>
#include <net/genetlink.h>
#include <net/cfg80211.h>
#include <net/sock.h>
#include "core.h"
#include "nl80211.h"
#include "reg.h"

static bool nl80211_valid_auth_type(enum nl80211_auth_type auth_type);
static int nl80211_crypto_settings(struct cfg80211_registered_device *rdev,
				   struct genl_info *info,
				   struct cfg80211_crypto_settings *settings,
				   int cipher_limit);

static int nl80211_pre_doit(struct genl_ops *ops, struct sk_buff *skb,
			    struct genl_info *info);
static void nl80211_post_doit(struct genl_ops *ops, struct sk_buff *skb,
			      struct genl_info *info);

/* the netlink family */
static struct genl_family nl80211_fam = {
	.id = GENL_ID_GENERATE,	/* don't bother with a hardcoded ID */
	.name = "nl80211",	/* have users key off the name instead */
	.hdrsize = 0,		/* no private header */
	.version = 1,		/* no particular meaning now */
	.maxattr = NL80211_ATTR_MAX,
	.netnsok = true,
	.pre_doit = nl80211_pre_doit,
	.post_doit = nl80211_post_doit,
};

/* internal helper: get rdev and dev */
static int get_rdev_dev_by_info_ifindex(struct genl_info *info,
				       struct cfg80211_registered_device **rdev,
				       struct net_device **dev)
{
	struct nlattr **attrs = info->attrs;
	int ifindex;

	if (!attrs[NL80211_ATTR_IFINDEX])
		return -EINVAL;

	ifindex = nla_get_u32(attrs[NL80211_ATTR_IFINDEX]);
	*dev = dev_get_by_index(genl_info_net(info), ifindex);
	if (!*dev)
		return -ENODEV;

	*rdev = cfg80211_get_dev_from_ifindex(genl_info_net(info), ifindex);
	if (IS_ERR(*rdev)) {
		dev_put(*dev);
		return PTR_ERR(*rdev);
	}

	return 0;
}

/* policy for the attributes */
static const struct nla_policy nl80211_policy[NL80211_ATTR_MAX+1] = {
	[NL80211_ATTR_WIPHY] = { .type = NLA_U32 },
	[NL80211_ATTR_WIPHY_NAME] = { .type = NLA_NUL_STRING,
				      .len = 20-1 },
	[NL80211_ATTR_WIPHY_TXQ_PARAMS] = { .type = NLA_NESTED },
	[NL80211_ATTR_WIPHY_FREQ] = { .type = NLA_U32 },
	[NL80211_ATTR_WIPHY_CHANNEL_TYPE] = { .type = NLA_U32 },
	[NL80211_ATTR_WIPHY_RETRY_SHORT] = { .type = NLA_U8 },
	[NL80211_ATTR_WIPHY_RETRY_LONG] = { .type = NLA_U8 },
	[NL80211_ATTR_WIPHY_FRAG_THRESHOLD] = { .type = NLA_U32 },
	[NL80211_ATTR_WIPHY_RTS_THRESHOLD] = { .type = NLA_U32 },
	[NL80211_ATTR_WIPHY_COVERAGE_CLASS] = { .type = NLA_U8 },

	[NL80211_ATTR_IFTYPE] = { .type = NLA_U32 },
	[NL80211_ATTR_IFINDEX] = { .type = NLA_U32 },
	[NL80211_ATTR_IFNAME] = { .type = NLA_NUL_STRING, .len = IFNAMSIZ-1 },

	[NL80211_ATTR_MAC] = { .type = NLA_BINARY, .len = ETH_ALEN },
	[NL80211_ATTR_PREV_BSSID] = { .type = NLA_BINARY, .len = ETH_ALEN },

	[NL80211_ATTR_KEY] = { .type = NLA_NESTED, },
	[NL80211_ATTR_KEY_DATA] = { .type = NLA_BINARY,
				    .len = WLAN_MAX_KEY_LEN },
	[NL80211_ATTR_KEY_IDX] = { .type = NLA_U8 },
	[NL80211_ATTR_KEY_CIPHER] = { .type = NLA_U32 },
	[NL80211_ATTR_KEY_DEFAULT] = { .type = NLA_FLAG },
	[NL80211_ATTR_KEY_SEQ] = { .type = NLA_BINARY, .len = 16 },
	[NL80211_ATTR_KEY_TYPE] = { .type = NLA_U32 },

	[NL80211_ATTR_BEACON_INTERVAL] = { .type = NLA_U32 },
	[NL80211_ATTR_DTIM_PERIOD] = { .type = NLA_U32 },
	[NL80211_ATTR_BEACON_HEAD] = { .type = NLA_BINARY,
				       .len = IEEE80211_MAX_DATA_LEN },
	[NL80211_ATTR_BEACON_TAIL] = { .type = NLA_BINARY,
				       .len = IEEE80211_MAX_DATA_LEN },
	[NL80211_ATTR_STA_AID] = { .type = NLA_U16 },
	[NL80211_ATTR_STA_FLAGS] = { .type = NLA_NESTED },
	[NL80211_ATTR_STA_LISTEN_INTERVAL] = { .type = NLA_U16 },
	[NL80211_ATTR_STA_SUPPORTED_RATES] = { .type = NLA_BINARY,
					       .len = NL80211_MAX_SUPP_RATES },
	[NL80211_ATTR_STA_PLINK_ACTION] = { .type = NLA_U8 },
	[NL80211_ATTR_STA_VLAN] = { .type = NLA_U32 },
	[NL80211_ATTR_MNTR_FLAGS] = { /* NLA_NESTED can't be empty */ },
	[NL80211_ATTR_MESH_ID] = { .type = NLA_BINARY,
				.len = IEEE80211_MAX_MESH_ID_LEN },
	[NL80211_ATTR_MPATH_NEXT_HOP] = { .type = NLA_U32 },

	[NL80211_ATTR_REG_ALPHA2] = { .type = NLA_STRING, .len = 2 },
	[NL80211_ATTR_REG_RULES] = { .type = NLA_NESTED },

	[NL80211_ATTR_BSS_CTS_PROT] = { .type = NLA_U8 },
	[NL80211_ATTR_BSS_SHORT_PREAMBLE] = { .type = NLA_U8 },
	[NL80211_ATTR_BSS_SHORT_SLOT_TIME] = { .type = NLA_U8 },
	[NL80211_ATTR_BSS_BASIC_RATES] = { .type = NLA_BINARY,
					   .len = NL80211_MAX_SUPP_RATES },
	[NL80211_ATTR_BSS_HT_OPMODE] = { .type = NLA_U16 },

	[NL80211_ATTR_MESH_CONFIG] = { .type = NLA_NESTED },
	[NL80211_ATTR_SUPPORT_MESH_AUTH] = { .type = NLA_FLAG },

	[NL80211_ATTR_HT_CAPABILITY] = { .len = NL80211_HT_CAPABILITY_LEN },

	[NL80211_ATTR_MGMT_SUBTYPE] = { .type = NLA_U8 },
	[NL80211_ATTR_IE] = { .type = NLA_BINARY,
			      .len = IEEE80211_MAX_DATA_LEN },
	[NL80211_ATTR_SCAN_FREQUENCIES] = { .type = NLA_NESTED },
	[NL80211_ATTR_SCAN_SSIDS] = { .type = NLA_NESTED },

	[NL80211_ATTR_SSID] = { .type = NLA_BINARY,
				.len = IEEE80211_MAX_SSID_LEN },
	[NL80211_ATTR_AUTH_TYPE] = { .type = NLA_U32 },
	[NL80211_ATTR_REASON_CODE] = { .type = NLA_U16 },
	[NL80211_ATTR_FREQ_FIXED] = { .type = NLA_FLAG },
	[NL80211_ATTR_TIMED_OUT] = { .type = NLA_FLAG },
	[NL80211_ATTR_USE_MFP] = { .type = NLA_U32 },
	[NL80211_ATTR_STA_FLAGS2] = {
		.len = sizeof(struct nl80211_sta_flag_update),
	},
	[NL80211_ATTR_CONTROL_PORT] = { .type = NLA_FLAG },
	[NL80211_ATTR_CONTROL_PORT_ETHERTYPE] = { .type = NLA_U16 },
	[NL80211_ATTR_CONTROL_PORT_NO_ENCRYPT] = { .type = NLA_FLAG },
	[NL80211_ATTR_PRIVACY] = { .type = NLA_FLAG },
	[NL80211_ATTR_CIPHER_SUITE_GROUP] = { .type = NLA_U32 },
	[NL80211_ATTR_WPA_VERSIONS] = { .type = NLA_U32 },
	[NL80211_ATTR_PID] = { .type = NLA_U32 },
	[NL80211_ATTR_4ADDR] = { .type = NLA_U8 },
	[NL80211_ATTR_PMKID] = { .type = NLA_BINARY,
				 .len = WLAN_PMKID_LEN },
	[NL80211_ATTR_DURATION] = { .type = NLA_U32 },
	[NL80211_ATTR_COOKIE] = { .type = NLA_U64 },
	[NL80211_ATTR_TX_RATES] = { .type = NLA_NESTED },
	[NL80211_ATTR_FRAME] = { .type = NLA_BINARY,
				 .len = IEEE80211_MAX_DATA_LEN },
	[NL80211_ATTR_FRAME_MATCH] = { .type = NLA_BINARY, },
	[NL80211_ATTR_PS_STATE] = { .type = NLA_U32 },
	[NL80211_ATTR_CQM] = { .type = NLA_NESTED, },
	[NL80211_ATTR_LOCAL_STATE_CHANGE] = { .type = NLA_FLAG },
	[NL80211_ATTR_AP_ISOLATE] = { .type = NLA_U8 },
	[NL80211_ATTR_WIPHY_TX_POWER_SETTING] = { .type = NLA_U32 },
	[NL80211_ATTR_WIPHY_TX_POWER_LEVEL] = { .type = NLA_U32 },
	[NL80211_ATTR_FRAME_TYPE] = { .type = NLA_U16 },
	[NL80211_ATTR_WIPHY_ANTENNA_TX] = { .type = NLA_U32 },
	[NL80211_ATTR_WIPHY_ANTENNA_RX] = { .type = NLA_U32 },
	[NL80211_ATTR_MCAST_RATE] = { .type = NLA_U32 },
	[NL80211_ATTR_OFFCHANNEL_TX_OK] = { .type = NLA_FLAG },
	[NL80211_ATTR_KEY_DEFAULT_TYPES] = { .type = NLA_NESTED },
	[NL80211_ATTR_WOWLAN_TRIGGERS] = { .type = NLA_NESTED },
	[NL80211_ATTR_STA_PLINK_STATE] = { .type = NLA_U8 },
	[NL80211_ATTR_SCHED_SCAN_INTERVAL] = { .type = NLA_U32 },
	[NL80211_ATTR_REKEY_DATA] = { .type = NLA_NESTED },
	[NL80211_ATTR_SCAN_SUPP_RATES] = { .type = NLA_NESTED },
	[NL80211_ATTR_HIDDEN_SSID] = { .type = NLA_U32 },
	[NL80211_ATTR_IE_PROBE_RESP] = { .type = NLA_BINARY,
					 .len = IEEE80211_MAX_DATA_LEN },
	[NL80211_ATTR_IE_ASSOC_RESP] = { .type = NLA_BINARY,
					 .len = IEEE80211_MAX_DATA_LEN },
	[NL80211_ATTR_ROAM_SUPPORT] = { .type = NLA_FLAG },
	[NL80211_ATTR_SCHED_SCAN_MATCH] = { .type = NLA_NESTED },
	[NL80211_ATTR_TX_NO_CCK_RATE] = { .type = NLA_FLAG },
	[NL80211_ATTR_TDLS_ACTION] = { .type = NLA_U8 },
	[NL80211_ATTR_TDLS_DIALOG_TOKEN] = { .type = NLA_U8 },
	[NL80211_ATTR_TDLS_OPERATION] = { .type = NLA_U8 },
	[NL80211_ATTR_TDLS_SUPPORT] = { .type = NLA_FLAG },
	[NL80211_ATTR_TDLS_EXTERNAL_SETUP] = { .type = NLA_FLAG },
<<<<<<< HEAD
=======
	[NL80211_ATTR_DONT_WAIT_FOR_ACK] = { .type = NLA_FLAG },
>>>>>>> befdbc51
};

/* policy for the key attributes */
static const struct nla_policy nl80211_key_policy[NL80211_KEY_MAX + 1] = {
	[NL80211_KEY_DATA] = { .type = NLA_BINARY, .len = WLAN_MAX_KEY_LEN },
	[NL80211_KEY_IDX] = { .type = NLA_U8 },
	[NL80211_KEY_CIPHER] = { .type = NLA_U32 },
	[NL80211_KEY_SEQ] = { .type = NLA_BINARY, .len = 16 },
	[NL80211_KEY_DEFAULT] = { .type = NLA_FLAG },
	[NL80211_KEY_DEFAULT_MGMT] = { .type = NLA_FLAG },
	[NL80211_KEY_TYPE] = { .type = NLA_U32 },
	[NL80211_KEY_DEFAULT_TYPES] = { .type = NLA_NESTED },
};

/* policy for the key default flags */
static const struct nla_policy
nl80211_key_default_policy[NUM_NL80211_KEY_DEFAULT_TYPES] = {
	[NL80211_KEY_DEFAULT_TYPE_UNICAST] = { .type = NLA_FLAG },
	[NL80211_KEY_DEFAULT_TYPE_MULTICAST] = { .type = NLA_FLAG },
};

/* policy for WoWLAN attributes */
static const struct nla_policy
nl80211_wowlan_policy[NUM_NL80211_WOWLAN_TRIG] = {
	[NL80211_WOWLAN_TRIG_ANY] = { .type = NLA_FLAG },
	[NL80211_WOWLAN_TRIG_DISCONNECT] = { .type = NLA_FLAG },
	[NL80211_WOWLAN_TRIG_MAGIC_PKT] = { .type = NLA_FLAG },
	[NL80211_WOWLAN_TRIG_PKT_PATTERN] = { .type = NLA_NESTED },
	[NL80211_WOWLAN_TRIG_GTK_REKEY_FAILURE] = { .type = NLA_FLAG },
	[NL80211_WOWLAN_TRIG_EAP_IDENT_REQUEST] = { .type = NLA_FLAG },
	[NL80211_WOWLAN_TRIG_4WAY_HANDSHAKE] = { .type = NLA_FLAG },
	[NL80211_WOWLAN_TRIG_RFKILL_RELEASE] = { .type = NLA_FLAG },
};

/* policy for GTK rekey offload attributes */
static const struct nla_policy
nl80211_rekey_policy[NUM_NL80211_REKEY_DATA] = {
	[NL80211_REKEY_DATA_KEK] = { .len = NL80211_KEK_LEN },
	[NL80211_REKEY_DATA_KCK] = { .len = NL80211_KCK_LEN },
	[NL80211_REKEY_DATA_REPLAY_CTR] = { .len = NL80211_REPLAY_CTR_LEN },
};

static const struct nla_policy
nl80211_match_policy[NL80211_SCHED_SCAN_MATCH_ATTR_MAX + 1] = {
	[NL80211_ATTR_SCHED_SCAN_MATCH_SSID] = { .type = NLA_BINARY,
						 .len = IEEE80211_MAX_SSID_LEN },
};

/* ifidx get helper */
static int nl80211_get_ifidx(struct netlink_callback *cb)
{
	int res;

	res = nlmsg_parse(cb->nlh, GENL_HDRLEN + nl80211_fam.hdrsize,
			  nl80211_fam.attrbuf, nl80211_fam.maxattr,
			  nl80211_policy);
	if (res)
		return res;

	if (!nl80211_fam.attrbuf[NL80211_ATTR_IFINDEX])
		return -EINVAL;

	res = nla_get_u32(nl80211_fam.attrbuf[NL80211_ATTR_IFINDEX]);
	if (!res)
		return -EINVAL;
	return res;
}

static int nl80211_prepare_netdev_dump(struct sk_buff *skb,
				       struct netlink_callback *cb,
				       struct cfg80211_registered_device **rdev,
				       struct net_device **dev)
{
	int ifidx = cb->args[0];
	int err;

	if (!ifidx)
		ifidx = nl80211_get_ifidx(cb);
	if (ifidx < 0)
		return ifidx;

	cb->args[0] = ifidx;

	rtnl_lock();

	*dev = __dev_get_by_index(sock_net(skb->sk), ifidx);
	if (!*dev) {
		err = -ENODEV;
		goto out_rtnl;
	}

	*rdev = cfg80211_get_dev_from_ifindex(sock_net(skb->sk), ifidx);
	if (IS_ERR(*rdev)) {
		err = PTR_ERR(*rdev);
		goto out_rtnl;
	}

	return 0;
 out_rtnl:
	rtnl_unlock();
	return err;
}

static void nl80211_finish_netdev_dump(struct cfg80211_registered_device *rdev)
{
	cfg80211_unlock_rdev(rdev);
	rtnl_unlock();
}

/* IE validation */
static bool is_valid_ie_attr(const struct nlattr *attr)
{
	const u8 *pos;
	int len;

	if (!attr)
		return true;

	pos = nla_data(attr);
	len = nla_len(attr);

	while (len) {
		u8 elemlen;

		if (len < 2)
			return false;
		len -= 2;

		elemlen = pos[1];
		if (elemlen > len)
			return false;

		len -= elemlen;
		pos += 2 + elemlen;
	}

	return true;
}

/* message building helper */
static inline void *nl80211hdr_put(struct sk_buff *skb, u32 pid, u32 seq,
				   int flags, u8 cmd)
{
	/* since there is no private header just add the generic one */
	return genlmsg_put(skb, pid, seq, &nl80211_fam, flags, cmd);
}

static int nl80211_msg_put_channel(struct sk_buff *msg,
				   struct ieee80211_channel *chan)
{
	NLA_PUT_U32(msg, NL80211_FREQUENCY_ATTR_FREQ,
		    chan->center_freq);

	if (chan->flags & IEEE80211_CHAN_DISABLED)
		NLA_PUT_FLAG(msg, NL80211_FREQUENCY_ATTR_DISABLED);
	if (chan->flags & IEEE80211_CHAN_PASSIVE_SCAN)
		NLA_PUT_FLAG(msg, NL80211_FREQUENCY_ATTR_PASSIVE_SCAN);
	if (chan->flags & IEEE80211_CHAN_NO_IBSS)
		NLA_PUT_FLAG(msg, NL80211_FREQUENCY_ATTR_NO_IBSS);
	if (chan->flags & IEEE80211_CHAN_RADAR)
		NLA_PUT_FLAG(msg, NL80211_FREQUENCY_ATTR_RADAR);

	NLA_PUT_U32(msg, NL80211_FREQUENCY_ATTR_MAX_TX_POWER,
		    DBM_TO_MBM(chan->max_power));

	return 0;

 nla_put_failure:
	return -ENOBUFS;
}

/* netlink command implementations */

struct key_parse {
	struct key_params p;
	int idx;
	int type;
	bool def, defmgmt;
	bool def_uni, def_multi;
};

static int nl80211_parse_key_new(struct nlattr *key, struct key_parse *k)
{
	struct nlattr *tb[NL80211_KEY_MAX + 1];
	int err = nla_parse_nested(tb, NL80211_KEY_MAX, key,
				   nl80211_key_policy);
	if (err)
		return err;

	k->def = !!tb[NL80211_KEY_DEFAULT];
	k->defmgmt = !!tb[NL80211_KEY_DEFAULT_MGMT];

	if (k->def) {
		k->def_uni = true;
		k->def_multi = true;
	}
	if (k->defmgmt)
		k->def_multi = true;

	if (tb[NL80211_KEY_IDX])
		k->idx = nla_get_u8(tb[NL80211_KEY_IDX]);

	if (tb[NL80211_KEY_DATA]) {
		k->p.key = nla_data(tb[NL80211_KEY_DATA]);
		k->p.key_len = nla_len(tb[NL80211_KEY_DATA]);
	}

	if (tb[NL80211_KEY_SEQ]) {
		k->p.seq = nla_data(tb[NL80211_KEY_SEQ]);
		k->p.seq_len = nla_len(tb[NL80211_KEY_SEQ]);
	}

	if (tb[NL80211_KEY_CIPHER])
		k->p.cipher = nla_get_u32(tb[NL80211_KEY_CIPHER]);

	if (tb[NL80211_KEY_TYPE]) {
		k->type = nla_get_u32(tb[NL80211_KEY_TYPE]);
		if (k->type < 0 || k->type >= NUM_NL80211_KEYTYPES)
			return -EINVAL;
	}

	if (tb[NL80211_KEY_DEFAULT_TYPES]) {
		struct nlattr *kdt[NUM_NL80211_KEY_DEFAULT_TYPES];
		int err = nla_parse_nested(kdt,
					   NUM_NL80211_KEY_DEFAULT_TYPES - 1,
					   tb[NL80211_KEY_DEFAULT_TYPES],
					   nl80211_key_default_policy);
		if (err)
			return err;

		k->def_uni = kdt[NL80211_KEY_DEFAULT_TYPE_UNICAST];
		k->def_multi = kdt[NL80211_KEY_DEFAULT_TYPE_MULTICAST];
	}

	return 0;
}

static int nl80211_parse_key_old(struct genl_info *info, struct key_parse *k)
{
	if (info->attrs[NL80211_ATTR_KEY_DATA]) {
		k->p.key = nla_data(info->attrs[NL80211_ATTR_KEY_DATA]);
		k->p.key_len = nla_len(info->attrs[NL80211_ATTR_KEY_DATA]);
	}

	if (info->attrs[NL80211_ATTR_KEY_SEQ]) {
		k->p.seq = nla_data(info->attrs[NL80211_ATTR_KEY_SEQ]);
		k->p.seq_len = nla_len(info->attrs[NL80211_ATTR_KEY_SEQ]);
	}

	if (info->attrs[NL80211_ATTR_KEY_IDX])
		k->idx = nla_get_u8(info->attrs[NL80211_ATTR_KEY_IDX]);

	if (info->attrs[NL80211_ATTR_KEY_CIPHER])
		k->p.cipher = nla_get_u32(info->attrs[NL80211_ATTR_KEY_CIPHER]);

	k->def = !!info->attrs[NL80211_ATTR_KEY_DEFAULT];
	k->defmgmt = !!info->attrs[NL80211_ATTR_KEY_DEFAULT_MGMT];

	if (k->def) {
		k->def_uni = true;
		k->def_multi = true;
	}
	if (k->defmgmt)
		k->def_multi = true;

	if (info->attrs[NL80211_ATTR_KEY_TYPE]) {
		k->type = nla_get_u32(info->attrs[NL80211_ATTR_KEY_TYPE]);
		if (k->type < 0 || k->type >= NUM_NL80211_KEYTYPES)
			return -EINVAL;
	}

	if (info->attrs[NL80211_ATTR_KEY_DEFAULT_TYPES]) {
		struct nlattr *kdt[NUM_NL80211_KEY_DEFAULT_TYPES];
		int err = nla_parse_nested(
				kdt, NUM_NL80211_KEY_DEFAULT_TYPES - 1,
				info->attrs[NL80211_ATTR_KEY_DEFAULT_TYPES],
				nl80211_key_default_policy);
		if (err)
			return err;

		k->def_uni = kdt[NL80211_KEY_DEFAULT_TYPE_UNICAST];
		k->def_multi = kdt[NL80211_KEY_DEFAULT_TYPE_MULTICAST];
	}

	return 0;
}

static int nl80211_parse_key(struct genl_info *info, struct key_parse *k)
{
	int err;

	memset(k, 0, sizeof(*k));
	k->idx = -1;
	k->type = -1;

	if (info->attrs[NL80211_ATTR_KEY])
		err = nl80211_parse_key_new(info->attrs[NL80211_ATTR_KEY], k);
	else
		err = nl80211_parse_key_old(info, k);

	if (err)
		return err;

	if (k->def && k->defmgmt)
		return -EINVAL;

	if (k->defmgmt) {
		if (k->def_uni || !k->def_multi)
			return -EINVAL;
	}

	if (k->idx != -1) {
		if (k->defmgmt) {
			if (k->idx < 4 || k->idx > 5)
				return -EINVAL;
		} else if (k->def) {
			if (k->idx < 0 || k->idx > 3)
				return -EINVAL;
		} else {
			if (k->idx < 0 || k->idx > 5)
				return -EINVAL;
		}
	}

	return 0;
}

static struct cfg80211_cached_keys *
nl80211_parse_connkeys(struct cfg80211_registered_device *rdev,
		       struct nlattr *keys)
{
	struct key_parse parse;
	struct nlattr *key;
	struct cfg80211_cached_keys *result;
	int rem, err, def = 0;

	result = kzalloc(sizeof(*result), GFP_KERNEL);
	if (!result)
		return ERR_PTR(-ENOMEM);

	result->def = -1;
	result->defmgmt = -1;

	nla_for_each_nested(key, keys, rem) {
		memset(&parse, 0, sizeof(parse));
		parse.idx = -1;

		err = nl80211_parse_key_new(key, &parse);
		if (err)
			goto error;
		err = -EINVAL;
		if (!parse.p.key)
			goto error;
		if (parse.idx < 0 || parse.idx > 4)
			goto error;
		if (parse.def) {
			if (def)
				goto error;
			def = 1;
			result->def = parse.idx;
			if (!parse.def_uni || !parse.def_multi)
				goto error;
		} else if (parse.defmgmt)
			goto error;
		err = cfg80211_validate_key_settings(rdev, &parse.p,
						     parse.idx, false, NULL);
		if (err)
			goto error;
		result->params[parse.idx].cipher = parse.p.cipher;
		result->params[parse.idx].key_len = parse.p.key_len;
		result->params[parse.idx].key = result->data[parse.idx];
		memcpy(result->data[parse.idx], parse.p.key, parse.p.key_len);
	}

	return result;
 error:
	kfree(result);
	return ERR_PTR(err);
}

static int nl80211_key_allowed(struct wireless_dev *wdev)
{
	ASSERT_WDEV_LOCK(wdev);

	switch (wdev->iftype) {
	case NL80211_IFTYPE_AP:
	case NL80211_IFTYPE_AP_VLAN:
	case NL80211_IFTYPE_P2P_GO:
	case NL80211_IFTYPE_MESH_POINT:
		break;
	case NL80211_IFTYPE_ADHOC:
		if (!wdev->current_bss)
			return -ENOLINK;
		break;
	case NL80211_IFTYPE_STATION:
	case NL80211_IFTYPE_P2P_CLIENT:
		if (wdev->sme_state != CFG80211_SME_CONNECTED)
			return -ENOLINK;
		break;
	default:
		return -EINVAL;
	}

	return 0;
}

static int nl80211_put_iftypes(struct sk_buff *msg, u32 attr, u16 ifmodes)
{
	struct nlattr *nl_modes = nla_nest_start(msg, attr);
	int i;

	if (!nl_modes)
		goto nla_put_failure;

	i = 0;
	while (ifmodes) {
		if (ifmodes & 1)
			NLA_PUT_FLAG(msg, i);
		ifmodes >>= 1;
		i++;
	}

	nla_nest_end(msg, nl_modes);
	return 0;

nla_put_failure:
	return -ENOBUFS;
}

static int nl80211_put_iface_combinations(struct wiphy *wiphy,
					  struct sk_buff *msg)
{
	struct nlattr *nl_combis;
	int i, j;

	nl_combis = nla_nest_start(msg,
				NL80211_ATTR_INTERFACE_COMBINATIONS);
	if (!nl_combis)
		goto nla_put_failure;

	for (i = 0; i < wiphy->n_iface_combinations; i++) {
		const struct ieee80211_iface_combination *c;
		struct nlattr *nl_combi, *nl_limits;

		c = &wiphy->iface_combinations[i];

		nl_combi = nla_nest_start(msg, i + 1);
		if (!nl_combi)
			goto nla_put_failure;

		nl_limits = nla_nest_start(msg, NL80211_IFACE_COMB_LIMITS);
		if (!nl_limits)
			goto nla_put_failure;

		for (j = 0; j < c->n_limits; j++) {
			struct nlattr *nl_limit;

			nl_limit = nla_nest_start(msg, j + 1);
			if (!nl_limit)
				goto nla_put_failure;
			NLA_PUT_U32(msg, NL80211_IFACE_LIMIT_MAX,
				    c->limits[j].max);
			if (nl80211_put_iftypes(msg, NL80211_IFACE_LIMIT_TYPES,
						c->limits[j].types))
				goto nla_put_failure;
			nla_nest_end(msg, nl_limit);
		}

		nla_nest_end(msg, nl_limits);

		if (c->beacon_int_infra_match)
			NLA_PUT_FLAG(msg,
				NL80211_IFACE_COMB_STA_AP_BI_MATCH);
		NLA_PUT_U32(msg, NL80211_IFACE_COMB_NUM_CHANNELS,
			    c->num_different_channels);
		NLA_PUT_U32(msg, NL80211_IFACE_COMB_MAXNUM,
			    c->max_interfaces);

		nla_nest_end(msg, nl_combi);
	}

	nla_nest_end(msg, nl_combis);

	return 0;
nla_put_failure:
	return -ENOBUFS;
}

static int nl80211_send_wiphy(struct sk_buff *msg, u32 pid, u32 seq, int flags,
			      struct cfg80211_registered_device *dev)
{
	void *hdr;
	struct nlattr *nl_bands, *nl_band;
	struct nlattr *nl_freqs, *nl_freq;
	struct nlattr *nl_rates, *nl_rate;
	struct nlattr *nl_cmds;
	enum ieee80211_band band;
	struct ieee80211_channel *chan;
	struct ieee80211_rate *rate;
	int i;
	const struct ieee80211_txrx_stypes *mgmt_stypes =
				dev->wiphy.mgmt_stypes;

	hdr = nl80211hdr_put(msg, pid, seq, flags, NL80211_CMD_NEW_WIPHY);
	if (!hdr)
		return -1;

	NLA_PUT_U32(msg, NL80211_ATTR_WIPHY, dev->wiphy_idx);
	NLA_PUT_STRING(msg, NL80211_ATTR_WIPHY_NAME, wiphy_name(&dev->wiphy));

	NLA_PUT_U32(msg, NL80211_ATTR_GENERATION,
		    cfg80211_rdev_list_generation);

	NLA_PUT_U8(msg, NL80211_ATTR_WIPHY_RETRY_SHORT,
		   dev->wiphy.retry_short);
	NLA_PUT_U8(msg, NL80211_ATTR_WIPHY_RETRY_LONG,
		   dev->wiphy.retry_long);
	NLA_PUT_U32(msg, NL80211_ATTR_WIPHY_FRAG_THRESHOLD,
		    dev->wiphy.frag_threshold);
	NLA_PUT_U32(msg, NL80211_ATTR_WIPHY_RTS_THRESHOLD,
		    dev->wiphy.rts_threshold);
	NLA_PUT_U8(msg, NL80211_ATTR_WIPHY_COVERAGE_CLASS,
		    dev->wiphy.coverage_class);
	NLA_PUT_U8(msg, NL80211_ATTR_MAX_NUM_SCAN_SSIDS,
		   dev->wiphy.max_scan_ssids);
	NLA_PUT_U8(msg, NL80211_ATTR_MAX_NUM_SCHED_SCAN_SSIDS,
		   dev->wiphy.max_sched_scan_ssids);
	NLA_PUT_U16(msg, NL80211_ATTR_MAX_SCAN_IE_LEN,
		    dev->wiphy.max_scan_ie_len);
	NLA_PUT_U16(msg, NL80211_ATTR_MAX_SCHED_SCAN_IE_LEN,
		    dev->wiphy.max_sched_scan_ie_len);
	NLA_PUT_U8(msg, NL80211_ATTR_MAX_MATCH_SETS,
		   dev->wiphy.max_match_sets);

	if (dev->wiphy.flags & WIPHY_FLAG_IBSS_RSN)
		NLA_PUT_FLAG(msg, NL80211_ATTR_SUPPORT_IBSS_RSN);
	if (dev->wiphy.flags & WIPHY_FLAG_MESH_AUTH)
		NLA_PUT_FLAG(msg, NL80211_ATTR_SUPPORT_MESH_AUTH);
	if (dev->wiphy.flags & WIPHY_FLAG_AP_UAPSD)
		NLA_PUT_FLAG(msg, NL80211_ATTR_SUPPORT_AP_UAPSD);
	if (dev->wiphy.flags & WIPHY_FLAG_SUPPORTS_FW_ROAM)
		NLA_PUT_FLAG(msg, NL80211_ATTR_ROAM_SUPPORT);
	if (dev->wiphy.flags & WIPHY_FLAG_SUPPORTS_TDLS)
		NLA_PUT_FLAG(msg, NL80211_ATTR_TDLS_SUPPORT);
	if (dev->wiphy.flags & WIPHY_FLAG_TDLS_EXTERNAL_SETUP)
		NLA_PUT_FLAG(msg, NL80211_ATTR_TDLS_EXTERNAL_SETUP);

	NLA_PUT(msg, NL80211_ATTR_CIPHER_SUITES,
		sizeof(u32) * dev->wiphy.n_cipher_suites,
		dev->wiphy.cipher_suites);

	NLA_PUT_U8(msg, NL80211_ATTR_MAX_NUM_PMKIDS,
		   dev->wiphy.max_num_pmkids);

	if (dev->wiphy.flags & WIPHY_FLAG_CONTROL_PORT_PROTOCOL)
		NLA_PUT_FLAG(msg, NL80211_ATTR_CONTROL_PORT_ETHERTYPE);

	NLA_PUT_U32(msg, NL80211_ATTR_WIPHY_ANTENNA_AVAIL_TX,
		    dev->wiphy.available_antennas_tx);
	NLA_PUT_U32(msg, NL80211_ATTR_WIPHY_ANTENNA_AVAIL_RX,
		    dev->wiphy.available_antennas_rx);

	if ((dev->wiphy.available_antennas_tx ||
	     dev->wiphy.available_antennas_rx) && dev->ops->get_antenna) {
		u32 tx_ant = 0, rx_ant = 0;
		int res;
		res = dev->ops->get_antenna(&dev->wiphy, &tx_ant, &rx_ant);
		if (!res) {
			NLA_PUT_U32(msg, NL80211_ATTR_WIPHY_ANTENNA_TX, tx_ant);
			NLA_PUT_U32(msg, NL80211_ATTR_WIPHY_ANTENNA_RX, rx_ant);
		}
	}

	if (nl80211_put_iftypes(msg, NL80211_ATTR_SUPPORTED_IFTYPES,
				dev->wiphy.interface_modes))
		goto nla_put_failure;

	nl_bands = nla_nest_start(msg, NL80211_ATTR_WIPHY_BANDS);
	if (!nl_bands)
		goto nla_put_failure;

	for (band = 0; band < IEEE80211_NUM_BANDS; band++) {
		if (!dev->wiphy.bands[band])
			continue;

		nl_band = nla_nest_start(msg, band);
		if (!nl_band)
			goto nla_put_failure;

		/* add HT info */
		if (dev->wiphy.bands[band]->ht_cap.ht_supported) {
			NLA_PUT(msg, NL80211_BAND_ATTR_HT_MCS_SET,
				sizeof(dev->wiphy.bands[band]->ht_cap.mcs),
				&dev->wiphy.bands[band]->ht_cap.mcs);
			NLA_PUT_U16(msg, NL80211_BAND_ATTR_HT_CAPA,
				dev->wiphy.bands[band]->ht_cap.cap);
			NLA_PUT_U8(msg, NL80211_BAND_ATTR_HT_AMPDU_FACTOR,
				dev->wiphy.bands[band]->ht_cap.ampdu_factor);
			NLA_PUT_U8(msg, NL80211_BAND_ATTR_HT_AMPDU_DENSITY,
				dev->wiphy.bands[band]->ht_cap.ampdu_density);
		}

		/* add frequencies */
		nl_freqs = nla_nest_start(msg, NL80211_BAND_ATTR_FREQS);
		if (!nl_freqs)
			goto nla_put_failure;

		for (i = 0; i < dev->wiphy.bands[band]->n_channels; i++) {
			nl_freq = nla_nest_start(msg, i);
			if (!nl_freq)
				goto nla_put_failure;

			chan = &dev->wiphy.bands[band]->channels[i];

			if (nl80211_msg_put_channel(msg, chan))
				goto nla_put_failure;

			nla_nest_end(msg, nl_freq);
		}

		nla_nest_end(msg, nl_freqs);

		/* add bitrates */
		nl_rates = nla_nest_start(msg, NL80211_BAND_ATTR_RATES);
		if (!nl_rates)
			goto nla_put_failure;

		for (i = 0; i < dev->wiphy.bands[band]->n_bitrates; i++) {
			nl_rate = nla_nest_start(msg, i);
			if (!nl_rate)
				goto nla_put_failure;

			rate = &dev->wiphy.bands[band]->bitrates[i];
			NLA_PUT_U32(msg, NL80211_BITRATE_ATTR_RATE,
				    rate->bitrate);
			if (rate->flags & IEEE80211_RATE_SHORT_PREAMBLE)
				NLA_PUT_FLAG(msg,
					NL80211_BITRATE_ATTR_2GHZ_SHORTPREAMBLE);

			nla_nest_end(msg, nl_rate);
		}

		nla_nest_end(msg, nl_rates);

		nla_nest_end(msg, nl_band);
	}
	nla_nest_end(msg, nl_bands);

	nl_cmds = nla_nest_start(msg, NL80211_ATTR_SUPPORTED_COMMANDS);
	if (!nl_cmds)
		goto nla_put_failure;

	i = 0;
#define CMD(op, n)						\
	 do {							\
		if (dev->ops->op) {				\
			i++;					\
			NLA_PUT_U32(msg, i, NL80211_CMD_ ## n);	\
		}						\
	} while (0)

	CMD(add_virtual_intf, NEW_INTERFACE);
	CMD(change_virtual_intf, SET_INTERFACE);
	CMD(add_key, NEW_KEY);
	CMD(add_beacon, NEW_BEACON);
	CMD(add_station, NEW_STATION);
	CMD(add_mpath, NEW_MPATH);
	CMD(update_mesh_config, SET_MESH_CONFIG);
	CMD(change_bss, SET_BSS);
	CMD(auth, AUTHENTICATE);
	CMD(assoc, ASSOCIATE);
	CMD(deauth, DEAUTHENTICATE);
	CMD(disassoc, DISASSOCIATE);
	CMD(join_ibss, JOIN_IBSS);
	CMD(join_mesh, JOIN_MESH);
	CMD(set_pmksa, SET_PMKSA);
	CMD(del_pmksa, DEL_PMKSA);
	CMD(flush_pmksa, FLUSH_PMKSA);
	CMD(remain_on_channel, REMAIN_ON_CHANNEL);
	CMD(set_bitrate_mask, SET_TX_BITRATE_MASK);
	CMD(mgmt_tx, FRAME);
	CMD(mgmt_tx_cancel_wait, FRAME_WAIT_CANCEL);
	if (dev->wiphy.flags & WIPHY_FLAG_NETNS_OK) {
		i++;
		NLA_PUT_U32(msg, i, NL80211_CMD_SET_WIPHY_NETNS);
	}
	CMD(set_channel, SET_CHANNEL);
	CMD(set_wds_peer, SET_WDS_PEER);
	if (dev->wiphy.flags & WIPHY_FLAG_SUPPORTS_TDLS) {
		CMD(tdls_mgmt, TDLS_MGMT);
		CMD(tdls_oper, TDLS_OPER);
	}
	if (dev->wiphy.flags & WIPHY_FLAG_SUPPORTS_SCHED_SCAN)
		CMD(sched_scan_start, START_SCHED_SCAN);
	CMD(probe_client, PROBE_CLIENT);
	if (dev->wiphy.flags & WIPHY_FLAG_REPORTS_OBSS) {
		i++;
		NLA_PUT_U32(msg, i, NL80211_CMD_REGISTER_BEACONS);
	}

#undef CMD

	if (dev->ops->connect || dev->ops->auth) {
		i++;
		NLA_PUT_U32(msg, i, NL80211_CMD_CONNECT);
	}

	if (dev->ops->disconnect || dev->ops->deauth) {
		i++;
		NLA_PUT_U32(msg, i, NL80211_CMD_DISCONNECT);
	}

	nla_nest_end(msg, nl_cmds);

	if (dev->ops->remain_on_channel)
		NLA_PUT_U32(msg, NL80211_ATTR_MAX_REMAIN_ON_CHANNEL_DURATION,
			    dev->wiphy.max_remain_on_channel_duration);

	if (dev->ops->mgmt_tx_cancel_wait)
		NLA_PUT_FLAG(msg, NL80211_ATTR_OFFCHANNEL_TX_OK);

	if (mgmt_stypes) {
		u16 stypes;
		struct nlattr *nl_ftypes, *nl_ifs;
		enum nl80211_iftype ift;

		nl_ifs = nla_nest_start(msg, NL80211_ATTR_TX_FRAME_TYPES);
		if (!nl_ifs)
			goto nla_put_failure;

		for (ift = 0; ift < NUM_NL80211_IFTYPES; ift++) {
			nl_ftypes = nla_nest_start(msg, ift);
			if (!nl_ftypes)
				goto nla_put_failure;
			i = 0;
			stypes = mgmt_stypes[ift].tx;
			while (stypes) {
				if (stypes & 1)
					NLA_PUT_U16(msg, NL80211_ATTR_FRAME_TYPE,
						    (i << 4) | IEEE80211_FTYPE_MGMT);
				stypes >>= 1;
				i++;
			}
			nla_nest_end(msg, nl_ftypes);
		}

		nla_nest_end(msg, nl_ifs);

		nl_ifs = nla_nest_start(msg, NL80211_ATTR_RX_FRAME_TYPES);
		if (!nl_ifs)
			goto nla_put_failure;

		for (ift = 0; ift < NUM_NL80211_IFTYPES; ift++) {
			nl_ftypes = nla_nest_start(msg, ift);
			if (!nl_ftypes)
				goto nla_put_failure;
			i = 0;
			stypes = mgmt_stypes[ift].rx;
			while (stypes) {
				if (stypes & 1)
					NLA_PUT_U16(msg, NL80211_ATTR_FRAME_TYPE,
						    (i << 4) | IEEE80211_FTYPE_MGMT);
				stypes >>= 1;
				i++;
			}
			nla_nest_end(msg, nl_ftypes);
		}
		nla_nest_end(msg, nl_ifs);
	}

	if (dev->wiphy.wowlan.flags || dev->wiphy.wowlan.n_patterns) {
		struct nlattr *nl_wowlan;

		nl_wowlan = nla_nest_start(msg,
				NL80211_ATTR_WOWLAN_TRIGGERS_SUPPORTED);
		if (!nl_wowlan)
			goto nla_put_failure;

		if (dev->wiphy.wowlan.flags & WIPHY_WOWLAN_ANY)
			NLA_PUT_FLAG(msg, NL80211_WOWLAN_TRIG_ANY);
		if (dev->wiphy.wowlan.flags & WIPHY_WOWLAN_DISCONNECT)
			NLA_PUT_FLAG(msg, NL80211_WOWLAN_TRIG_DISCONNECT);
		if (dev->wiphy.wowlan.flags & WIPHY_WOWLAN_MAGIC_PKT)
			NLA_PUT_FLAG(msg, NL80211_WOWLAN_TRIG_MAGIC_PKT);
		if (dev->wiphy.wowlan.flags & WIPHY_WOWLAN_SUPPORTS_GTK_REKEY)
			NLA_PUT_FLAG(msg, NL80211_WOWLAN_TRIG_GTK_REKEY_SUPPORTED);
		if (dev->wiphy.wowlan.flags & WIPHY_WOWLAN_GTK_REKEY_FAILURE)
			NLA_PUT_FLAG(msg, NL80211_WOWLAN_TRIG_GTK_REKEY_FAILURE);
		if (dev->wiphy.wowlan.flags & WIPHY_WOWLAN_EAP_IDENTITY_REQ)
			NLA_PUT_FLAG(msg, NL80211_WOWLAN_TRIG_EAP_IDENT_REQUEST);
		if (dev->wiphy.wowlan.flags & WIPHY_WOWLAN_4WAY_HANDSHAKE)
			NLA_PUT_FLAG(msg, NL80211_WOWLAN_TRIG_4WAY_HANDSHAKE);
		if (dev->wiphy.wowlan.flags & WIPHY_WOWLAN_RFKILL_RELEASE)
			NLA_PUT_FLAG(msg, NL80211_WOWLAN_TRIG_RFKILL_RELEASE);
		if (dev->wiphy.wowlan.n_patterns) {
			struct nl80211_wowlan_pattern_support pat = {
				.max_patterns = dev->wiphy.wowlan.n_patterns,
				.min_pattern_len =
					dev->wiphy.wowlan.pattern_min_len,
				.max_pattern_len =
					dev->wiphy.wowlan.pattern_max_len,
			};
			NLA_PUT(msg, NL80211_WOWLAN_TRIG_PKT_PATTERN,
				sizeof(pat), &pat);
		}

		nla_nest_end(msg, nl_wowlan);
	}

	if (nl80211_put_iftypes(msg, NL80211_ATTR_SOFTWARE_IFTYPES,
				dev->wiphy.software_iftypes))
		goto nla_put_failure;

	if (nl80211_put_iface_combinations(&dev->wiphy, msg))
		goto nla_put_failure;

	if (dev->wiphy.flags & WIPHY_FLAG_HAVE_AP_SME)
		NLA_PUT_U32(msg, NL80211_ATTR_DEVICE_AP_SME,
			    dev->wiphy.ap_sme_capa);

	NLA_PUT_U32(msg, NL80211_ATTR_FEATURE_FLAGS, dev->wiphy.features);

	return genlmsg_end(msg, hdr);

 nla_put_failure:
	genlmsg_cancel(msg, hdr);
	return -EMSGSIZE;
}

static int nl80211_dump_wiphy(struct sk_buff *skb, struct netlink_callback *cb)
{
	int idx = 0;
	int start = cb->args[0];
	struct cfg80211_registered_device *dev;

	mutex_lock(&cfg80211_mutex);
	list_for_each_entry(dev, &cfg80211_rdev_list, list) {
		if (!net_eq(wiphy_net(&dev->wiphy), sock_net(skb->sk)))
			continue;
		if (++idx <= start)
			continue;
		if (nl80211_send_wiphy(skb, NETLINK_CB(cb->skb).pid,
				       cb->nlh->nlmsg_seq, NLM_F_MULTI,
				       dev) < 0) {
			idx--;
			break;
		}
	}
	mutex_unlock(&cfg80211_mutex);

	cb->args[0] = idx;

	return skb->len;
}

static int nl80211_get_wiphy(struct sk_buff *skb, struct genl_info *info)
{
	struct sk_buff *msg;
	struct cfg80211_registered_device *dev = info->user_ptr[0];

	msg = nlmsg_new(NLMSG_DEFAULT_SIZE, GFP_KERNEL);
	if (!msg)
		return -ENOMEM;

	if (nl80211_send_wiphy(msg, info->snd_pid, info->snd_seq, 0, dev) < 0) {
		nlmsg_free(msg);
		return -ENOBUFS;
	}

	return genlmsg_reply(msg, info);
}

static const struct nla_policy txq_params_policy[NL80211_TXQ_ATTR_MAX + 1] = {
	[NL80211_TXQ_ATTR_QUEUE]		= { .type = NLA_U8 },
	[NL80211_TXQ_ATTR_TXOP]			= { .type = NLA_U16 },
	[NL80211_TXQ_ATTR_CWMIN]		= { .type = NLA_U16 },
	[NL80211_TXQ_ATTR_CWMAX]		= { .type = NLA_U16 },
	[NL80211_TXQ_ATTR_AIFS]			= { .type = NLA_U8 },
};

static int parse_txq_params(struct nlattr *tb[],
			    struct ieee80211_txq_params *txq_params)
{
	if (!tb[NL80211_TXQ_ATTR_QUEUE] || !tb[NL80211_TXQ_ATTR_TXOP] ||
	    !tb[NL80211_TXQ_ATTR_CWMIN] || !tb[NL80211_TXQ_ATTR_CWMAX] ||
	    !tb[NL80211_TXQ_ATTR_AIFS])
		return -EINVAL;

	txq_params->queue = nla_get_u8(tb[NL80211_TXQ_ATTR_QUEUE]);
	txq_params->txop = nla_get_u16(tb[NL80211_TXQ_ATTR_TXOP]);
	txq_params->cwmin = nla_get_u16(tb[NL80211_TXQ_ATTR_CWMIN]);
	txq_params->cwmax = nla_get_u16(tb[NL80211_TXQ_ATTR_CWMAX]);
	txq_params->aifs = nla_get_u8(tb[NL80211_TXQ_ATTR_AIFS]);

	return 0;
}

static bool nl80211_can_set_dev_channel(struct wireless_dev *wdev)
{
	/*
	 * You can only set the channel explicitly for AP, mesh
	 * and WDS type interfaces; all others have their channel
	 * managed via their respective "establish a connection"
	 * command (connect, join, ...)
	 *
	 * Monitors are special as they are normally slaved to
	 * whatever else is going on, so they behave as though
	 * you tried setting the wiphy channel itself.
	 */
	return !wdev ||
		wdev->iftype == NL80211_IFTYPE_AP ||
		wdev->iftype == NL80211_IFTYPE_WDS ||
		wdev->iftype == NL80211_IFTYPE_MESH_POINT ||
		wdev->iftype == NL80211_IFTYPE_MONITOR ||
		wdev->iftype == NL80211_IFTYPE_P2P_GO;
}

static int __nl80211_set_channel(struct cfg80211_registered_device *rdev,
				 struct wireless_dev *wdev,
				 struct genl_info *info)
{
	enum nl80211_channel_type channel_type = NL80211_CHAN_NO_HT;
	u32 freq;
	int result;

	if (!info->attrs[NL80211_ATTR_WIPHY_FREQ])
		return -EINVAL;

	if (!nl80211_can_set_dev_channel(wdev))
		return -EOPNOTSUPP;

	if (info->attrs[NL80211_ATTR_WIPHY_CHANNEL_TYPE]) {
		channel_type = nla_get_u32(info->attrs[
				   NL80211_ATTR_WIPHY_CHANNEL_TYPE]);
		if (channel_type != NL80211_CHAN_NO_HT &&
		    channel_type != NL80211_CHAN_HT20 &&
		    channel_type != NL80211_CHAN_HT40PLUS &&
		    channel_type != NL80211_CHAN_HT40MINUS)
			return -EINVAL;
	}

	freq = nla_get_u32(info->attrs[NL80211_ATTR_WIPHY_FREQ]);

	mutex_lock(&rdev->devlist_mtx);
	if (wdev) {
		wdev_lock(wdev);
		result = cfg80211_set_freq(rdev, wdev, freq, channel_type);
		wdev_unlock(wdev);
	} else {
		result = cfg80211_set_freq(rdev, NULL, freq, channel_type);
	}
	mutex_unlock(&rdev->devlist_mtx);

	return result;
}

static int nl80211_set_channel(struct sk_buff *skb, struct genl_info *info)
{
	struct cfg80211_registered_device *rdev = info->user_ptr[0];
	struct net_device *netdev = info->user_ptr[1];

	return __nl80211_set_channel(rdev, netdev->ieee80211_ptr, info);
}

static int nl80211_set_wds_peer(struct sk_buff *skb, struct genl_info *info)
{
	struct cfg80211_registered_device *rdev = info->user_ptr[0];
	struct net_device *dev = info->user_ptr[1];
	struct wireless_dev *wdev = dev->ieee80211_ptr;
	const u8 *bssid;

	if (!info->attrs[NL80211_ATTR_MAC])
		return -EINVAL;

	if (netif_running(dev))
		return -EBUSY;

	if (!rdev->ops->set_wds_peer)
		return -EOPNOTSUPP;

	if (wdev->iftype != NL80211_IFTYPE_WDS)
		return -EOPNOTSUPP;

	bssid = nla_data(info->attrs[NL80211_ATTR_MAC]);
	return rdev->ops->set_wds_peer(wdev->wiphy, dev, bssid);
}


static int nl80211_set_wiphy(struct sk_buff *skb, struct genl_info *info)
{
	struct cfg80211_registered_device *rdev;
	struct net_device *netdev = NULL;
	struct wireless_dev *wdev;
	int result = 0, rem_txq_params = 0;
	struct nlattr *nl_txq_params;
	u32 changed;
	u8 retry_short = 0, retry_long = 0;
	u32 frag_threshold = 0, rts_threshold = 0;
	u8 coverage_class = 0;

	/*
	 * Try to find the wiphy and netdev. Normally this
	 * function shouldn't need the netdev, but this is
	 * done for backward compatibility -- previously
	 * setting the channel was done per wiphy, but now
	 * it is per netdev. Previous userland like hostapd
	 * also passed a netdev to set_wiphy, so that it is
	 * possible to let that go to the right netdev!
	 */
	mutex_lock(&cfg80211_mutex);

	if (info->attrs[NL80211_ATTR_IFINDEX]) {
		int ifindex = nla_get_u32(info->attrs[NL80211_ATTR_IFINDEX]);

		netdev = dev_get_by_index(genl_info_net(info), ifindex);
		if (netdev && netdev->ieee80211_ptr) {
			rdev = wiphy_to_dev(netdev->ieee80211_ptr->wiphy);
			mutex_lock(&rdev->mtx);
		} else
			netdev = NULL;
	}

	if (!netdev) {
		rdev = __cfg80211_rdev_from_info(info);
		if (IS_ERR(rdev)) {
			mutex_unlock(&cfg80211_mutex);
			return PTR_ERR(rdev);
		}
		wdev = NULL;
		netdev = NULL;
		result = 0;

		mutex_lock(&rdev->mtx);
	} else if (netif_running(netdev) &&
		   nl80211_can_set_dev_channel(netdev->ieee80211_ptr))
		wdev = netdev->ieee80211_ptr;
	else
		wdev = NULL;

	/*
	 * end workaround code, by now the rdev is available
	 * and locked, and wdev may or may not be NULL.
	 */

	if (info->attrs[NL80211_ATTR_WIPHY_NAME])
		result = cfg80211_dev_rename(
			rdev, nla_data(info->attrs[NL80211_ATTR_WIPHY_NAME]));

	mutex_unlock(&cfg80211_mutex);

	if (result)
		goto bad_res;

	if (info->attrs[NL80211_ATTR_WIPHY_TXQ_PARAMS]) {
		struct ieee80211_txq_params txq_params;
		struct nlattr *tb[NL80211_TXQ_ATTR_MAX + 1];

		if (!rdev->ops->set_txq_params) {
			result = -EOPNOTSUPP;
			goto bad_res;
		}

		if (!netdev) {
			result = -EINVAL;
			goto bad_res;
		}

		if (netdev->ieee80211_ptr->iftype != NL80211_IFTYPE_AP &&
		    netdev->ieee80211_ptr->iftype != NL80211_IFTYPE_P2P_GO) {
			result = -EINVAL;
			goto bad_res;
		}

		nla_for_each_nested(nl_txq_params,
				    info->attrs[NL80211_ATTR_WIPHY_TXQ_PARAMS],
				    rem_txq_params) {
			nla_parse(tb, NL80211_TXQ_ATTR_MAX,
				  nla_data(nl_txq_params),
				  nla_len(nl_txq_params),
				  txq_params_policy);
			result = parse_txq_params(tb, &txq_params);
			if (result)
				goto bad_res;

			result = rdev->ops->set_txq_params(&rdev->wiphy,
							   netdev,
							   &txq_params);
			if (result)
				goto bad_res;
		}
	}

	if (info->attrs[NL80211_ATTR_WIPHY_FREQ]) {
		result = __nl80211_set_channel(rdev, wdev, info);
		if (result)
			goto bad_res;
	}

	if (info->attrs[NL80211_ATTR_WIPHY_TX_POWER_SETTING]) {
		enum nl80211_tx_power_setting type;
		int idx, mbm = 0;

		if (!rdev->ops->set_tx_power) {
			result = -EOPNOTSUPP;
			goto bad_res;
		}

		idx = NL80211_ATTR_WIPHY_TX_POWER_SETTING;
		type = nla_get_u32(info->attrs[idx]);

		if (!info->attrs[NL80211_ATTR_WIPHY_TX_POWER_LEVEL] &&
		    (type != NL80211_TX_POWER_AUTOMATIC)) {
			result = -EINVAL;
			goto bad_res;
		}

		if (type != NL80211_TX_POWER_AUTOMATIC) {
			idx = NL80211_ATTR_WIPHY_TX_POWER_LEVEL;
			mbm = nla_get_u32(info->attrs[idx]);
		}

		result = rdev->ops->set_tx_power(&rdev->wiphy, type, mbm);
		if (result)
			goto bad_res;
	}

	if (info->attrs[NL80211_ATTR_WIPHY_ANTENNA_TX] &&
	    info->attrs[NL80211_ATTR_WIPHY_ANTENNA_RX]) {
		u32 tx_ant, rx_ant;
		if ((!rdev->wiphy.available_antennas_tx &&
		     !rdev->wiphy.available_antennas_rx) ||
		    !rdev->ops->set_antenna) {
			result = -EOPNOTSUPP;
			goto bad_res;
		}

		tx_ant = nla_get_u32(info->attrs[NL80211_ATTR_WIPHY_ANTENNA_TX]);
		rx_ant = nla_get_u32(info->attrs[NL80211_ATTR_WIPHY_ANTENNA_RX]);

		/* reject antenna configurations which don't match the
		 * available antenna masks, except for the "all" mask */
		if ((~tx_ant && (tx_ant & ~rdev->wiphy.available_antennas_tx)) ||
		    (~rx_ant && (rx_ant & ~rdev->wiphy.available_antennas_rx))) {
			result = -EINVAL;
			goto bad_res;
		}

		tx_ant = tx_ant & rdev->wiphy.available_antennas_tx;
		rx_ant = rx_ant & rdev->wiphy.available_antennas_rx;

		result = rdev->ops->set_antenna(&rdev->wiphy, tx_ant, rx_ant);
		if (result)
			goto bad_res;
	}

	changed = 0;

	if (info->attrs[NL80211_ATTR_WIPHY_RETRY_SHORT]) {
		retry_short = nla_get_u8(
			info->attrs[NL80211_ATTR_WIPHY_RETRY_SHORT]);
		if (retry_short == 0) {
			result = -EINVAL;
			goto bad_res;
		}
		changed |= WIPHY_PARAM_RETRY_SHORT;
	}

	if (info->attrs[NL80211_ATTR_WIPHY_RETRY_LONG]) {
		retry_long = nla_get_u8(
			info->attrs[NL80211_ATTR_WIPHY_RETRY_LONG]);
		if (retry_long == 0) {
			result = -EINVAL;
			goto bad_res;
		}
		changed |= WIPHY_PARAM_RETRY_LONG;
	}

	if (info->attrs[NL80211_ATTR_WIPHY_FRAG_THRESHOLD]) {
		frag_threshold = nla_get_u32(
			info->attrs[NL80211_ATTR_WIPHY_FRAG_THRESHOLD]);
		if (frag_threshold < 256) {
			result = -EINVAL;
			goto bad_res;
		}
		if (frag_threshold != (u32) -1) {
			/*
			 * Fragments (apart from the last one) are required to
			 * have even length. Make the fragmentation code
			 * simpler by stripping LSB should someone try to use
			 * odd threshold value.
			 */
			frag_threshold &= ~0x1;
		}
		changed |= WIPHY_PARAM_FRAG_THRESHOLD;
	}

	if (info->attrs[NL80211_ATTR_WIPHY_RTS_THRESHOLD]) {
		rts_threshold = nla_get_u32(
			info->attrs[NL80211_ATTR_WIPHY_RTS_THRESHOLD]);
		changed |= WIPHY_PARAM_RTS_THRESHOLD;
	}

	if (info->attrs[NL80211_ATTR_WIPHY_COVERAGE_CLASS]) {
		coverage_class = nla_get_u8(
			info->attrs[NL80211_ATTR_WIPHY_COVERAGE_CLASS]);
		changed |= WIPHY_PARAM_COVERAGE_CLASS;
	}

	if (changed) {
		u8 old_retry_short, old_retry_long;
		u32 old_frag_threshold, old_rts_threshold;
		u8 old_coverage_class;

		if (!rdev->ops->set_wiphy_params) {
			result = -EOPNOTSUPP;
			goto bad_res;
		}

		old_retry_short = rdev->wiphy.retry_short;
		old_retry_long = rdev->wiphy.retry_long;
		old_frag_threshold = rdev->wiphy.frag_threshold;
		old_rts_threshold = rdev->wiphy.rts_threshold;
		old_coverage_class = rdev->wiphy.coverage_class;

		if (changed & WIPHY_PARAM_RETRY_SHORT)
			rdev->wiphy.retry_short = retry_short;
		if (changed & WIPHY_PARAM_RETRY_LONG)
			rdev->wiphy.retry_long = retry_long;
		if (changed & WIPHY_PARAM_FRAG_THRESHOLD)
			rdev->wiphy.frag_threshold = frag_threshold;
		if (changed & WIPHY_PARAM_RTS_THRESHOLD)
			rdev->wiphy.rts_threshold = rts_threshold;
		if (changed & WIPHY_PARAM_COVERAGE_CLASS)
			rdev->wiphy.coverage_class = coverage_class;

		result = rdev->ops->set_wiphy_params(&rdev->wiphy, changed);
		if (result) {
			rdev->wiphy.retry_short = old_retry_short;
			rdev->wiphy.retry_long = old_retry_long;
			rdev->wiphy.frag_threshold = old_frag_threshold;
			rdev->wiphy.rts_threshold = old_rts_threshold;
			rdev->wiphy.coverage_class = old_coverage_class;
		}
	}

 bad_res:
	mutex_unlock(&rdev->mtx);
	if (netdev)
		dev_put(netdev);
	return result;
}


static int nl80211_send_iface(struct sk_buff *msg, u32 pid, u32 seq, int flags,
			      struct cfg80211_registered_device *rdev,
			      struct net_device *dev)
{
	void *hdr;

	hdr = nl80211hdr_put(msg, pid, seq, flags, NL80211_CMD_NEW_INTERFACE);
	if (!hdr)
		return -1;

	NLA_PUT_U32(msg, NL80211_ATTR_IFINDEX, dev->ifindex);
	NLA_PUT_U32(msg, NL80211_ATTR_WIPHY, rdev->wiphy_idx);
	NLA_PUT_STRING(msg, NL80211_ATTR_IFNAME, dev->name);
	NLA_PUT_U32(msg, NL80211_ATTR_IFTYPE, dev->ieee80211_ptr->iftype);

	NLA_PUT_U32(msg, NL80211_ATTR_GENERATION,
		    rdev->devlist_generation ^
			(cfg80211_rdev_list_generation << 2));

	return genlmsg_end(msg, hdr);

 nla_put_failure:
	genlmsg_cancel(msg, hdr);
	return -EMSGSIZE;
}

static int nl80211_dump_interface(struct sk_buff *skb, struct netlink_callback *cb)
{
	int wp_idx = 0;
	int if_idx = 0;
	int wp_start = cb->args[0];
	int if_start = cb->args[1];
	struct cfg80211_registered_device *rdev;
	struct wireless_dev *wdev;

	mutex_lock(&cfg80211_mutex);
	list_for_each_entry(rdev, &cfg80211_rdev_list, list) {
		if (!net_eq(wiphy_net(&rdev->wiphy), sock_net(skb->sk)))
			continue;
		if (wp_idx < wp_start) {
			wp_idx++;
			continue;
		}
		if_idx = 0;

		mutex_lock(&rdev->devlist_mtx);
		list_for_each_entry(wdev, &rdev->netdev_list, list) {
			if (if_idx < if_start) {
				if_idx++;
				continue;
			}
			if (nl80211_send_iface(skb, NETLINK_CB(cb->skb).pid,
					       cb->nlh->nlmsg_seq, NLM_F_MULTI,
					       rdev, wdev->netdev) < 0) {
				mutex_unlock(&rdev->devlist_mtx);
				goto out;
			}
			if_idx++;
		}
		mutex_unlock(&rdev->devlist_mtx);

		wp_idx++;
	}
 out:
	mutex_unlock(&cfg80211_mutex);

	cb->args[0] = wp_idx;
	cb->args[1] = if_idx;

	return skb->len;
}

static int nl80211_get_interface(struct sk_buff *skb, struct genl_info *info)
{
	struct sk_buff *msg;
	struct cfg80211_registered_device *dev = info->user_ptr[0];
	struct net_device *netdev = info->user_ptr[1];

	msg = nlmsg_new(NLMSG_DEFAULT_SIZE, GFP_KERNEL);
	if (!msg)
		return -ENOMEM;

	if (nl80211_send_iface(msg, info->snd_pid, info->snd_seq, 0,
			       dev, netdev) < 0) {
		nlmsg_free(msg);
		return -ENOBUFS;
	}

	return genlmsg_reply(msg, info);
}

static const struct nla_policy mntr_flags_policy[NL80211_MNTR_FLAG_MAX + 1] = {
	[NL80211_MNTR_FLAG_FCSFAIL] = { .type = NLA_FLAG },
	[NL80211_MNTR_FLAG_PLCPFAIL] = { .type = NLA_FLAG },
	[NL80211_MNTR_FLAG_CONTROL] = { .type = NLA_FLAG },
	[NL80211_MNTR_FLAG_OTHER_BSS] = { .type = NLA_FLAG },
	[NL80211_MNTR_FLAG_COOK_FRAMES] = { .type = NLA_FLAG },
};

static int parse_monitor_flags(struct nlattr *nla, u32 *mntrflags)
{
	struct nlattr *flags[NL80211_MNTR_FLAG_MAX + 1];
	int flag;

	*mntrflags = 0;

	if (!nla)
		return -EINVAL;

	if (nla_parse_nested(flags, NL80211_MNTR_FLAG_MAX,
			     nla, mntr_flags_policy))
		return -EINVAL;

	for (flag = 1; flag <= NL80211_MNTR_FLAG_MAX; flag++)
		if (flags[flag])
			*mntrflags |= (1<<flag);

	return 0;
}

static int nl80211_valid_4addr(struct cfg80211_registered_device *rdev,
			       struct net_device *netdev, u8 use_4addr,
			       enum nl80211_iftype iftype)
{
	if (!use_4addr) {
		if (netdev && (netdev->priv_flags & IFF_BRIDGE_PORT))
			return -EBUSY;
		return 0;
	}

	switch (iftype) {
	case NL80211_IFTYPE_AP_VLAN:
		if (rdev->wiphy.flags & WIPHY_FLAG_4ADDR_AP)
			return 0;
		break;
	case NL80211_IFTYPE_STATION:
		if (rdev->wiphy.flags & WIPHY_FLAG_4ADDR_STATION)
			return 0;
		break;
	default:
		break;
	}

	return -EOPNOTSUPP;
}

static int nl80211_set_interface(struct sk_buff *skb, struct genl_info *info)
{
	struct cfg80211_registered_device *rdev = info->user_ptr[0];
	struct vif_params params;
	int err;
	enum nl80211_iftype otype, ntype;
	struct net_device *dev = info->user_ptr[1];
	u32 _flags, *flags = NULL;
	bool change = false;

	memset(&params, 0, sizeof(params));

	otype = ntype = dev->ieee80211_ptr->iftype;

	if (info->attrs[NL80211_ATTR_IFTYPE]) {
		ntype = nla_get_u32(info->attrs[NL80211_ATTR_IFTYPE]);
		if (otype != ntype)
			change = true;
		if (ntype > NL80211_IFTYPE_MAX)
			return -EINVAL;
	}

	if (info->attrs[NL80211_ATTR_MESH_ID]) {
		struct wireless_dev *wdev = dev->ieee80211_ptr;

		if (ntype != NL80211_IFTYPE_MESH_POINT)
			return -EINVAL;
		if (netif_running(dev))
			return -EBUSY;

		wdev_lock(wdev);
		BUILD_BUG_ON(IEEE80211_MAX_SSID_LEN !=
			     IEEE80211_MAX_MESH_ID_LEN);
		wdev->mesh_id_up_len =
			nla_len(info->attrs[NL80211_ATTR_MESH_ID]);
		memcpy(wdev->ssid, nla_data(info->attrs[NL80211_ATTR_MESH_ID]),
		       wdev->mesh_id_up_len);
		wdev_unlock(wdev);
	}

	if (info->attrs[NL80211_ATTR_4ADDR]) {
		params.use_4addr = !!nla_get_u8(info->attrs[NL80211_ATTR_4ADDR]);
		change = true;
		err = nl80211_valid_4addr(rdev, dev, params.use_4addr, ntype);
		if (err)
			return err;
	} else {
		params.use_4addr = -1;
	}

	if (info->attrs[NL80211_ATTR_MNTR_FLAGS]) {
		if (ntype != NL80211_IFTYPE_MONITOR)
			return -EINVAL;
		err = parse_monitor_flags(info->attrs[NL80211_ATTR_MNTR_FLAGS],
					  &_flags);
		if (err)
			return err;

		flags = &_flags;
		change = true;
	}

	if (change)
		err = cfg80211_change_iface(rdev, dev, ntype, flags, &params);
	else
		err = 0;

	if (!err && params.use_4addr != -1)
		dev->ieee80211_ptr->use_4addr = params.use_4addr;

	return err;
}

static int nl80211_new_interface(struct sk_buff *skb, struct genl_info *info)
{
	struct cfg80211_registered_device *rdev = info->user_ptr[0];
	struct vif_params params;
	struct net_device *dev;
	int err;
	enum nl80211_iftype type = NL80211_IFTYPE_UNSPECIFIED;
	u32 flags;

	memset(&params, 0, sizeof(params));

	if (!info->attrs[NL80211_ATTR_IFNAME])
		return -EINVAL;

	if (info->attrs[NL80211_ATTR_IFTYPE]) {
		type = nla_get_u32(info->attrs[NL80211_ATTR_IFTYPE]);
		if (type > NL80211_IFTYPE_MAX)
			return -EINVAL;
	}

	if (!rdev->ops->add_virtual_intf ||
	    !(rdev->wiphy.interface_modes & (1 << type)))
		return -EOPNOTSUPP;

	if (info->attrs[NL80211_ATTR_4ADDR]) {
		params.use_4addr = !!nla_get_u8(info->attrs[NL80211_ATTR_4ADDR]);
		err = nl80211_valid_4addr(rdev, NULL, params.use_4addr, type);
		if (err)
			return err;
	}

	err = parse_monitor_flags(type == NL80211_IFTYPE_MONITOR ?
				  info->attrs[NL80211_ATTR_MNTR_FLAGS] : NULL,
				  &flags);
	dev = rdev->ops->add_virtual_intf(&rdev->wiphy,
		nla_data(info->attrs[NL80211_ATTR_IFNAME]),
		type, err ? NULL : &flags, &params);
	if (IS_ERR(dev))
		return PTR_ERR(dev);

	if (type == NL80211_IFTYPE_MESH_POINT &&
	    info->attrs[NL80211_ATTR_MESH_ID]) {
		struct wireless_dev *wdev = dev->ieee80211_ptr;

		wdev_lock(wdev);
		BUILD_BUG_ON(IEEE80211_MAX_SSID_LEN !=
			     IEEE80211_MAX_MESH_ID_LEN);
		wdev->mesh_id_up_len =
			nla_len(info->attrs[NL80211_ATTR_MESH_ID]);
		memcpy(wdev->ssid, nla_data(info->attrs[NL80211_ATTR_MESH_ID]),
		       wdev->mesh_id_up_len);
		wdev_unlock(wdev);
	}

	return 0;
}

static int nl80211_del_interface(struct sk_buff *skb, struct genl_info *info)
{
	struct cfg80211_registered_device *rdev = info->user_ptr[0];
	struct net_device *dev = info->user_ptr[1];

	if (!rdev->ops->del_virtual_intf)
		return -EOPNOTSUPP;

	return rdev->ops->del_virtual_intf(&rdev->wiphy, dev);
}

struct get_key_cookie {
	struct sk_buff *msg;
	int error;
	int idx;
};

static void get_key_callback(void *c, struct key_params *params)
{
	struct nlattr *key;
	struct get_key_cookie *cookie = c;

	if (params->key)
		NLA_PUT(cookie->msg, NL80211_ATTR_KEY_DATA,
			params->key_len, params->key);

	if (params->seq)
		NLA_PUT(cookie->msg, NL80211_ATTR_KEY_SEQ,
			params->seq_len, params->seq);

	if (params->cipher)
		NLA_PUT_U32(cookie->msg, NL80211_ATTR_KEY_CIPHER,
			    params->cipher);

	key = nla_nest_start(cookie->msg, NL80211_ATTR_KEY);
	if (!key)
		goto nla_put_failure;

	if (params->key)
		NLA_PUT(cookie->msg, NL80211_KEY_DATA,
			params->key_len, params->key);

	if (params->seq)
		NLA_PUT(cookie->msg, NL80211_KEY_SEQ,
			params->seq_len, params->seq);

	if (params->cipher)
		NLA_PUT_U32(cookie->msg, NL80211_KEY_CIPHER,
			    params->cipher);

	NLA_PUT_U8(cookie->msg, NL80211_ATTR_KEY_IDX, cookie->idx);

	nla_nest_end(cookie->msg, key);

	return;
 nla_put_failure:
	cookie->error = 1;
}

static int nl80211_get_key(struct sk_buff *skb, struct genl_info *info)
{
	struct cfg80211_registered_device *rdev = info->user_ptr[0];
	int err;
	struct net_device *dev = info->user_ptr[1];
	u8 key_idx = 0;
	const u8 *mac_addr = NULL;
	bool pairwise;
	struct get_key_cookie cookie = {
		.error = 0,
	};
	void *hdr;
	struct sk_buff *msg;

	if (info->attrs[NL80211_ATTR_KEY_IDX])
		key_idx = nla_get_u8(info->attrs[NL80211_ATTR_KEY_IDX]);

	if (key_idx > 5)
		return -EINVAL;

	if (info->attrs[NL80211_ATTR_MAC])
		mac_addr = nla_data(info->attrs[NL80211_ATTR_MAC]);

	pairwise = !!mac_addr;
	if (info->attrs[NL80211_ATTR_KEY_TYPE]) {
		u32 kt = nla_get_u32(info->attrs[NL80211_ATTR_KEY_TYPE]);
		if (kt >= NUM_NL80211_KEYTYPES)
			return -EINVAL;
		if (kt != NL80211_KEYTYPE_GROUP &&
		    kt != NL80211_KEYTYPE_PAIRWISE)
			return -EINVAL;
		pairwise = kt == NL80211_KEYTYPE_PAIRWISE;
	}

	if (!rdev->ops->get_key)
		return -EOPNOTSUPP;

	msg = nlmsg_new(NLMSG_DEFAULT_SIZE, GFP_KERNEL);
	if (!msg)
		return -ENOMEM;

	hdr = nl80211hdr_put(msg, info->snd_pid, info->snd_seq, 0,
			     NL80211_CMD_NEW_KEY);
	if (IS_ERR(hdr))
		return PTR_ERR(hdr);

	cookie.msg = msg;
	cookie.idx = key_idx;

	NLA_PUT_U32(msg, NL80211_ATTR_IFINDEX, dev->ifindex);
	NLA_PUT_U8(msg, NL80211_ATTR_KEY_IDX, key_idx);
	if (mac_addr)
		NLA_PUT(msg, NL80211_ATTR_MAC, ETH_ALEN, mac_addr);

	if (pairwise && mac_addr &&
	    !(rdev->wiphy.flags & WIPHY_FLAG_IBSS_RSN))
		return -ENOENT;

	err = rdev->ops->get_key(&rdev->wiphy, dev, key_idx, pairwise,
				 mac_addr, &cookie, get_key_callback);

	if (err)
		goto free_msg;

	if (cookie.error)
		goto nla_put_failure;

	genlmsg_end(msg, hdr);
	return genlmsg_reply(msg, info);

 nla_put_failure:
	err = -ENOBUFS;
 free_msg:
	nlmsg_free(msg);
	return err;
}

static int nl80211_set_key(struct sk_buff *skb, struct genl_info *info)
{
	struct cfg80211_registered_device *rdev = info->user_ptr[0];
	struct key_parse key;
	int err;
	struct net_device *dev = info->user_ptr[1];

	err = nl80211_parse_key(info, &key);
	if (err)
		return err;

	if (key.idx < 0)
		return -EINVAL;

	/* only support setting default key */
	if (!key.def && !key.defmgmt)
		return -EINVAL;

	wdev_lock(dev->ieee80211_ptr);

	if (key.def) {
		if (!rdev->ops->set_default_key) {
			err = -EOPNOTSUPP;
			goto out;
		}

		err = nl80211_key_allowed(dev->ieee80211_ptr);
		if (err)
			goto out;

		err = rdev->ops->set_default_key(&rdev->wiphy, dev, key.idx,
						 key.def_uni, key.def_multi);

		if (err)
			goto out;

#ifdef CONFIG_CFG80211_WEXT
		dev->ieee80211_ptr->wext.default_key = key.idx;
#endif
	} else {
		if (key.def_uni || !key.def_multi) {
			err = -EINVAL;
			goto out;
		}

		if (!rdev->ops->set_default_mgmt_key) {
			err = -EOPNOTSUPP;
			goto out;
		}

		err = nl80211_key_allowed(dev->ieee80211_ptr);
		if (err)
			goto out;

		err = rdev->ops->set_default_mgmt_key(&rdev->wiphy,
						      dev, key.idx);
		if (err)
			goto out;

#ifdef CONFIG_CFG80211_WEXT
		dev->ieee80211_ptr->wext.default_mgmt_key = key.idx;
#endif
	}

 out:
	wdev_unlock(dev->ieee80211_ptr);

	return err;
}

static int nl80211_new_key(struct sk_buff *skb, struct genl_info *info)
{
	struct cfg80211_registered_device *rdev = info->user_ptr[0];
	int err;
	struct net_device *dev = info->user_ptr[1];
	struct key_parse key;
	const u8 *mac_addr = NULL;

	err = nl80211_parse_key(info, &key);
	if (err)
		return err;

	if (!key.p.key)
		return -EINVAL;

	if (info->attrs[NL80211_ATTR_MAC])
		mac_addr = nla_data(info->attrs[NL80211_ATTR_MAC]);

	if (key.type == -1) {
		if (mac_addr)
			key.type = NL80211_KEYTYPE_PAIRWISE;
		else
			key.type = NL80211_KEYTYPE_GROUP;
	}

	/* for now */
	if (key.type != NL80211_KEYTYPE_PAIRWISE &&
	    key.type != NL80211_KEYTYPE_GROUP)
		return -EINVAL;

	if (!rdev->ops->add_key)
		return -EOPNOTSUPP;

	if (cfg80211_validate_key_settings(rdev, &key.p, key.idx,
					   key.type == NL80211_KEYTYPE_PAIRWISE,
					   mac_addr))
		return -EINVAL;

	wdev_lock(dev->ieee80211_ptr);
	err = nl80211_key_allowed(dev->ieee80211_ptr);
	if (!err)
		err = rdev->ops->add_key(&rdev->wiphy, dev, key.idx,
					 key.type == NL80211_KEYTYPE_PAIRWISE,
					 mac_addr, &key.p);
	wdev_unlock(dev->ieee80211_ptr);

	return err;
}

static int nl80211_del_key(struct sk_buff *skb, struct genl_info *info)
{
	struct cfg80211_registered_device *rdev = info->user_ptr[0];
	int err;
	struct net_device *dev = info->user_ptr[1];
	u8 *mac_addr = NULL;
	struct key_parse key;

	err = nl80211_parse_key(info, &key);
	if (err)
		return err;

	if (info->attrs[NL80211_ATTR_MAC])
		mac_addr = nla_data(info->attrs[NL80211_ATTR_MAC]);

	if (key.type == -1) {
		if (mac_addr)
			key.type = NL80211_KEYTYPE_PAIRWISE;
		else
			key.type = NL80211_KEYTYPE_GROUP;
	}

	/* for now */
	if (key.type != NL80211_KEYTYPE_PAIRWISE &&
	    key.type != NL80211_KEYTYPE_GROUP)
		return -EINVAL;

	if (!rdev->ops->del_key)
		return -EOPNOTSUPP;

	wdev_lock(dev->ieee80211_ptr);
	err = nl80211_key_allowed(dev->ieee80211_ptr);

	if (key.type == NL80211_KEYTYPE_PAIRWISE && mac_addr &&
	    !(rdev->wiphy.flags & WIPHY_FLAG_IBSS_RSN))
		err = -ENOENT;

	if (!err)
		err = rdev->ops->del_key(&rdev->wiphy, dev, key.idx,
					 key.type == NL80211_KEYTYPE_PAIRWISE,
					 mac_addr);

#ifdef CONFIG_CFG80211_WEXT
	if (!err) {
		if (key.idx == dev->ieee80211_ptr->wext.default_key)
			dev->ieee80211_ptr->wext.default_key = -1;
		else if (key.idx == dev->ieee80211_ptr->wext.default_mgmt_key)
			dev->ieee80211_ptr->wext.default_mgmt_key = -1;
	}
#endif
	wdev_unlock(dev->ieee80211_ptr);

	return err;
}

static int nl80211_addset_beacon(struct sk_buff *skb, struct genl_info *info)
{
        int (*call)(struct wiphy *wiphy, struct net_device *dev,
		    struct beacon_parameters *info);
	struct cfg80211_registered_device *rdev = info->user_ptr[0];
	struct net_device *dev = info->user_ptr[1];
	struct wireless_dev *wdev = dev->ieee80211_ptr;
	struct beacon_parameters params;
	int haveinfo = 0, err;

	if (!is_valid_ie_attr(info->attrs[NL80211_ATTR_BEACON_TAIL]) ||
	    !is_valid_ie_attr(info->attrs[NL80211_ATTR_IE]) ||
	    !is_valid_ie_attr(info->attrs[NL80211_ATTR_IE_PROBE_RESP]) ||
	    !is_valid_ie_attr(info->attrs[NL80211_ATTR_IE_ASSOC_RESP]))
		return -EINVAL;

	if (dev->ieee80211_ptr->iftype != NL80211_IFTYPE_AP &&
	    dev->ieee80211_ptr->iftype != NL80211_IFTYPE_P2P_GO)
		return -EOPNOTSUPP;

	memset(&params, 0, sizeof(params));

	switch (info->genlhdr->cmd) {
	case NL80211_CMD_NEW_BEACON:
		/* these are required for NEW_BEACON */
		if (!info->attrs[NL80211_ATTR_BEACON_INTERVAL] ||
		    !info->attrs[NL80211_ATTR_DTIM_PERIOD] ||
		    !info->attrs[NL80211_ATTR_BEACON_HEAD])
			return -EINVAL;

		params.interval =
			nla_get_u32(info->attrs[NL80211_ATTR_BEACON_INTERVAL]);
		params.dtim_period =
			nla_get_u32(info->attrs[NL80211_ATTR_DTIM_PERIOD]);

		err = cfg80211_validate_beacon_int(rdev, params.interval);
		if (err)
			return err;

		/*
		 * In theory, some of these attributes could be required for
		 * NEW_BEACON, but since they were not used when the command was
		 * originally added, keep them optional for old user space
		 * programs to work with drivers that do not need the additional
		 * information.
		 */
		if (info->attrs[NL80211_ATTR_SSID]) {
			params.ssid = nla_data(info->attrs[NL80211_ATTR_SSID]);
			params.ssid_len =
				nla_len(info->attrs[NL80211_ATTR_SSID]);
			if (params.ssid_len == 0 ||
			    params.ssid_len > IEEE80211_MAX_SSID_LEN)
				return -EINVAL;
		}

		if (info->attrs[NL80211_ATTR_HIDDEN_SSID]) {
			params.hidden_ssid = nla_get_u32(
				info->attrs[NL80211_ATTR_HIDDEN_SSID]);
			if (params.hidden_ssid !=
			    NL80211_HIDDEN_SSID_NOT_IN_USE &&
			    params.hidden_ssid !=
			    NL80211_HIDDEN_SSID_ZERO_LEN &&
			    params.hidden_ssid !=
			    NL80211_HIDDEN_SSID_ZERO_CONTENTS)
				return -EINVAL;
		}

		params.privacy = !!info->attrs[NL80211_ATTR_PRIVACY];

		if (info->attrs[NL80211_ATTR_AUTH_TYPE]) {
			params.auth_type = nla_get_u32(
				info->attrs[NL80211_ATTR_AUTH_TYPE]);
			if (!nl80211_valid_auth_type(params.auth_type))
				return -EINVAL;
		} else
			params.auth_type = NL80211_AUTHTYPE_AUTOMATIC;

		err = nl80211_crypto_settings(rdev, info, &params.crypto,
					      NL80211_MAX_NR_CIPHER_SUITES);
		if (err)
			return err;

		call = rdev->ops->add_beacon;
		break;
	case NL80211_CMD_SET_BEACON:
		call = rdev->ops->set_beacon;
		break;
	default:
		WARN_ON(1);
		return -EOPNOTSUPP;
	}

	if (!call)
		return -EOPNOTSUPP;

	if (info->attrs[NL80211_ATTR_BEACON_HEAD]) {
		params.head = nla_data(info->attrs[NL80211_ATTR_BEACON_HEAD]);
		params.head_len =
		    nla_len(info->attrs[NL80211_ATTR_BEACON_HEAD]);
		haveinfo = 1;
	}

	if (info->attrs[NL80211_ATTR_BEACON_TAIL]) {
		params.tail = nla_data(info->attrs[NL80211_ATTR_BEACON_TAIL]);
		params.tail_len =
		    nla_len(info->attrs[NL80211_ATTR_BEACON_TAIL]);
		haveinfo = 1;
	}

	if (!haveinfo)
		return -EINVAL;

	if (info->attrs[NL80211_ATTR_IE]) {
		params.beacon_ies = nla_data(info->attrs[NL80211_ATTR_IE]);
		params.beacon_ies_len = nla_len(info->attrs[NL80211_ATTR_IE]);
	}

	if (info->attrs[NL80211_ATTR_IE_PROBE_RESP]) {
		params.proberesp_ies =
			nla_data(info->attrs[NL80211_ATTR_IE_PROBE_RESP]);
		params.proberesp_ies_len =
			nla_len(info->attrs[NL80211_ATTR_IE_PROBE_RESP]);
	}

	if (info->attrs[NL80211_ATTR_IE_ASSOC_RESP]) {
		params.assocresp_ies =
			nla_data(info->attrs[NL80211_ATTR_IE_ASSOC_RESP]);
		params.assocresp_ies_len =
			nla_len(info->attrs[NL80211_ATTR_IE_ASSOC_RESP]);
	}

	err = call(&rdev->wiphy, dev, &params);
	if (!err && params.interval)
		wdev->beacon_interval = params.interval;
	return err;
}

static int nl80211_del_beacon(struct sk_buff *skb, struct genl_info *info)
{
	struct cfg80211_registered_device *rdev = info->user_ptr[0];
	struct net_device *dev = info->user_ptr[1];
	struct wireless_dev *wdev = dev->ieee80211_ptr;
	int err;

	if (!rdev->ops->del_beacon)
		return -EOPNOTSUPP;

	if (dev->ieee80211_ptr->iftype != NL80211_IFTYPE_AP &&
	    dev->ieee80211_ptr->iftype != NL80211_IFTYPE_P2P_GO)
		return -EOPNOTSUPP;

	err = rdev->ops->del_beacon(&rdev->wiphy, dev);
	if (!err)
		wdev->beacon_interval = 0;
	return err;
}

static const struct nla_policy sta_flags_policy[NL80211_STA_FLAG_MAX + 1] = {
	[NL80211_STA_FLAG_AUTHORIZED] = { .type = NLA_FLAG },
	[NL80211_STA_FLAG_SHORT_PREAMBLE] = { .type = NLA_FLAG },
	[NL80211_STA_FLAG_WME] = { .type = NLA_FLAG },
	[NL80211_STA_FLAG_MFP] = { .type = NLA_FLAG },
	[NL80211_STA_FLAG_AUTHENTICATED] = { .type = NLA_FLAG },
};

static int parse_station_flags(struct genl_info *info,
			       struct station_parameters *params)
{
	struct nlattr *flags[NL80211_STA_FLAG_MAX + 1];
	struct nlattr *nla;
	int flag;

	/*
	 * Try parsing the new attribute first so userspace
	 * can specify both for older kernels.
	 */
	nla = info->attrs[NL80211_ATTR_STA_FLAGS2];
	if (nla) {
		struct nl80211_sta_flag_update *sta_flags;

		sta_flags = nla_data(nla);
		params->sta_flags_mask = sta_flags->mask;
		params->sta_flags_set = sta_flags->set;
		if ((params->sta_flags_mask |
		     params->sta_flags_set) & BIT(__NL80211_STA_FLAG_INVALID))
			return -EINVAL;
		return 0;
	}

	/* if present, parse the old attribute */

	nla = info->attrs[NL80211_ATTR_STA_FLAGS];
	if (!nla)
		return 0;

	if (nla_parse_nested(flags, NL80211_STA_FLAG_MAX,
			     nla, sta_flags_policy))
		return -EINVAL;

	params->sta_flags_mask = (1 << __NL80211_STA_FLAG_AFTER_LAST) - 1;
	params->sta_flags_mask &= ~1;

	for (flag = 1; flag <= NL80211_STA_FLAG_MAX; flag++)
		if (flags[flag])
			params->sta_flags_set |= (1<<flag);

	return 0;
}

static bool nl80211_put_sta_rate(struct sk_buff *msg, struct rate_info *info,
				 int attr)
{
	struct nlattr *rate;
	u16 bitrate;

	rate = nla_nest_start(msg, attr);
	if (!rate)
		goto nla_put_failure;

	/* cfg80211_calculate_bitrate will return 0 for mcs >= 32 */
	bitrate = cfg80211_calculate_bitrate(info);
	if (bitrate > 0)
		NLA_PUT_U16(msg, NL80211_RATE_INFO_BITRATE, bitrate);

	if (info->flags & RATE_INFO_FLAGS_MCS)
		NLA_PUT_U8(msg, NL80211_RATE_INFO_MCS, info->mcs);
	if (info->flags & RATE_INFO_FLAGS_40_MHZ_WIDTH)
		NLA_PUT_FLAG(msg, NL80211_RATE_INFO_40_MHZ_WIDTH);
	if (info->flags & RATE_INFO_FLAGS_SHORT_GI)
		NLA_PUT_FLAG(msg, NL80211_RATE_INFO_SHORT_GI);

	nla_nest_end(msg, rate);
	return true;

nla_put_failure:
	return false;
}

static int nl80211_send_station(struct sk_buff *msg, u32 pid, u32 seq,
				int flags, struct net_device *dev,
				const u8 *mac_addr, struct station_info *sinfo)
{
	void *hdr;
	struct nlattr *sinfoattr, *bss_param;

	hdr = nl80211hdr_put(msg, pid, seq, flags, NL80211_CMD_NEW_STATION);
	if (!hdr)
		return -1;

	NLA_PUT_U32(msg, NL80211_ATTR_IFINDEX, dev->ifindex);
	NLA_PUT(msg, NL80211_ATTR_MAC, ETH_ALEN, mac_addr);

	NLA_PUT_U32(msg, NL80211_ATTR_GENERATION, sinfo->generation);

	sinfoattr = nla_nest_start(msg, NL80211_ATTR_STA_INFO);
	if (!sinfoattr)
		goto nla_put_failure;
	if (sinfo->filled & STATION_INFO_CONNECTED_TIME)
		NLA_PUT_U32(msg, NL80211_STA_INFO_CONNECTED_TIME,
			    sinfo->connected_time);
	if (sinfo->filled & STATION_INFO_INACTIVE_TIME)
		NLA_PUT_U32(msg, NL80211_STA_INFO_INACTIVE_TIME,
			    sinfo->inactive_time);
	if (sinfo->filled & STATION_INFO_RX_BYTES)
		NLA_PUT_U32(msg, NL80211_STA_INFO_RX_BYTES,
			    sinfo->rx_bytes);
	if (sinfo->filled & STATION_INFO_TX_BYTES)
		NLA_PUT_U32(msg, NL80211_STA_INFO_TX_BYTES,
			    sinfo->tx_bytes);
	if (sinfo->filled & STATION_INFO_LLID)
		NLA_PUT_U16(msg, NL80211_STA_INFO_LLID,
			    sinfo->llid);
	if (sinfo->filled & STATION_INFO_PLID)
		NLA_PUT_U16(msg, NL80211_STA_INFO_PLID,
			    sinfo->plid);
	if (sinfo->filled & STATION_INFO_PLINK_STATE)
		NLA_PUT_U8(msg, NL80211_STA_INFO_PLINK_STATE,
			    sinfo->plink_state);
	if (sinfo->filled & STATION_INFO_SIGNAL)
		NLA_PUT_U8(msg, NL80211_STA_INFO_SIGNAL,
			   sinfo->signal);
	if (sinfo->filled & STATION_INFO_SIGNAL_AVG)
		NLA_PUT_U8(msg, NL80211_STA_INFO_SIGNAL_AVG,
			   sinfo->signal_avg);
	if (sinfo->filled & STATION_INFO_TX_BITRATE) {
		if (!nl80211_put_sta_rate(msg, &sinfo->txrate,
					  NL80211_STA_INFO_TX_BITRATE))
			goto nla_put_failure;
	}
	if (sinfo->filled & STATION_INFO_RX_BITRATE) {
		if (!nl80211_put_sta_rate(msg, &sinfo->rxrate,
					  NL80211_STA_INFO_RX_BITRATE))
			goto nla_put_failure;
	}
	if (sinfo->filled & STATION_INFO_RX_PACKETS)
		NLA_PUT_U32(msg, NL80211_STA_INFO_RX_PACKETS,
			    sinfo->rx_packets);
	if (sinfo->filled & STATION_INFO_TX_PACKETS)
		NLA_PUT_U32(msg, NL80211_STA_INFO_TX_PACKETS,
			    sinfo->tx_packets);
	if (sinfo->filled & STATION_INFO_TX_RETRIES)
		NLA_PUT_U32(msg, NL80211_STA_INFO_TX_RETRIES,
			    sinfo->tx_retries);
	if (sinfo->filled & STATION_INFO_TX_FAILED)
		NLA_PUT_U32(msg, NL80211_STA_INFO_TX_FAILED,
			    sinfo->tx_failed);
	if (sinfo->filled & STATION_INFO_BSS_PARAM) {
		bss_param = nla_nest_start(msg, NL80211_STA_INFO_BSS_PARAM);
		if (!bss_param)
			goto nla_put_failure;

		if (sinfo->bss_param.flags & BSS_PARAM_FLAGS_CTS_PROT)
			NLA_PUT_FLAG(msg, NL80211_STA_BSS_PARAM_CTS_PROT);
		if (sinfo->bss_param.flags & BSS_PARAM_FLAGS_SHORT_PREAMBLE)
			NLA_PUT_FLAG(msg, NL80211_STA_BSS_PARAM_SHORT_PREAMBLE);
		if (sinfo->bss_param.flags & BSS_PARAM_FLAGS_SHORT_SLOT_TIME)
			NLA_PUT_FLAG(msg,
				     NL80211_STA_BSS_PARAM_SHORT_SLOT_TIME);
		NLA_PUT_U8(msg, NL80211_STA_BSS_PARAM_DTIM_PERIOD,
			   sinfo->bss_param.dtim_period);
		NLA_PUT_U16(msg, NL80211_STA_BSS_PARAM_BEACON_INTERVAL,
			    sinfo->bss_param.beacon_interval);

		nla_nest_end(msg, bss_param);
	}
	if (sinfo->filled & STATION_INFO_STA_FLAGS)
		NLA_PUT(msg, NL80211_STA_INFO_STA_FLAGS,
			sizeof(struct nl80211_sta_flag_update),
			&sinfo->sta_flags);
	nla_nest_end(msg, sinfoattr);

	if (sinfo->filled & STATION_INFO_ASSOC_REQ_IES)
		NLA_PUT(msg, NL80211_ATTR_IE, sinfo->assoc_req_ies_len,
			sinfo->assoc_req_ies);

	return genlmsg_end(msg, hdr);

 nla_put_failure:
	genlmsg_cancel(msg, hdr);
	return -EMSGSIZE;
}

static int nl80211_dump_station(struct sk_buff *skb,
				struct netlink_callback *cb)
{
	struct station_info sinfo;
	struct cfg80211_registered_device *dev;
	struct net_device *netdev;
	u8 mac_addr[ETH_ALEN];
	int sta_idx = cb->args[1];
	int err;

	err = nl80211_prepare_netdev_dump(skb, cb, &dev, &netdev);
	if (err)
		return err;

	if (!dev->ops->dump_station) {
		err = -EOPNOTSUPP;
		goto out_err;
	}

	while (1) {
		memset(&sinfo, 0, sizeof(sinfo));
		err = dev->ops->dump_station(&dev->wiphy, netdev, sta_idx,
					     mac_addr, &sinfo);
		if (err == -ENOENT)
			break;
		if (err)
			goto out_err;

		if (nl80211_send_station(skb,
				NETLINK_CB(cb->skb).pid,
				cb->nlh->nlmsg_seq, NLM_F_MULTI,
				netdev, mac_addr,
				&sinfo) < 0)
			goto out;

		sta_idx++;
	}


 out:
	cb->args[1] = sta_idx;
	err = skb->len;
 out_err:
	nl80211_finish_netdev_dump(dev);

	return err;
}

static int nl80211_get_station(struct sk_buff *skb, struct genl_info *info)
{
	struct cfg80211_registered_device *rdev = info->user_ptr[0];
	struct net_device *dev = info->user_ptr[1];
	struct station_info sinfo;
	struct sk_buff *msg;
	u8 *mac_addr = NULL;
	int err;

	memset(&sinfo, 0, sizeof(sinfo));

	if (!info->attrs[NL80211_ATTR_MAC])
		return -EINVAL;

	mac_addr = nla_data(info->attrs[NL80211_ATTR_MAC]);

	if (!rdev->ops->get_station)
		return -EOPNOTSUPP;

	err = rdev->ops->get_station(&rdev->wiphy, dev, mac_addr, &sinfo);
	if (err)
		return err;

	msg = nlmsg_new(NLMSG_DEFAULT_SIZE, GFP_KERNEL);
	if (!msg)
		return -ENOMEM;

	if (nl80211_send_station(msg, info->snd_pid, info->snd_seq, 0,
				 dev, mac_addr, &sinfo) < 0) {
		nlmsg_free(msg);
		return -ENOBUFS;
	}

	return genlmsg_reply(msg, info);
}

/*
 * Get vlan interface making sure it is running and on the right wiphy.
 */
static int get_vlan(struct genl_info *info,
		    struct cfg80211_registered_device *rdev,
		    struct net_device **vlan)
{
	struct nlattr *vlanattr = info->attrs[NL80211_ATTR_STA_VLAN];
	*vlan = NULL;

	if (vlanattr) {
		*vlan = dev_get_by_index(genl_info_net(info),
					 nla_get_u32(vlanattr));
		if (!*vlan)
			return -ENODEV;
		if (!(*vlan)->ieee80211_ptr)
			return -EINVAL;
		if ((*vlan)->ieee80211_ptr->wiphy != &rdev->wiphy)
			return -EINVAL;
		if (!netif_running(*vlan))
			return -ENETDOWN;
	}
	return 0;
}

static int nl80211_set_station(struct sk_buff *skb, struct genl_info *info)
{
	struct cfg80211_registered_device *rdev = info->user_ptr[0];
	int err;
	struct net_device *dev = info->user_ptr[1];
	struct station_parameters params;
	u8 *mac_addr = NULL;

	memset(&params, 0, sizeof(params));

	params.listen_interval = -1;
	params.plink_state = -1;

	if (info->attrs[NL80211_ATTR_STA_AID])
		return -EINVAL;

	if (!info->attrs[NL80211_ATTR_MAC])
		return -EINVAL;

	mac_addr = nla_data(info->attrs[NL80211_ATTR_MAC]);

	if (info->attrs[NL80211_ATTR_STA_SUPPORTED_RATES]) {
		params.supported_rates =
			nla_data(info->attrs[NL80211_ATTR_STA_SUPPORTED_RATES]);
		params.supported_rates_len =
			nla_len(info->attrs[NL80211_ATTR_STA_SUPPORTED_RATES]);
	}

	if (info->attrs[NL80211_ATTR_STA_LISTEN_INTERVAL])
		params.listen_interval =
		    nla_get_u16(info->attrs[NL80211_ATTR_STA_LISTEN_INTERVAL]);

	if (info->attrs[NL80211_ATTR_HT_CAPABILITY])
		params.ht_capa =
			nla_data(info->attrs[NL80211_ATTR_HT_CAPABILITY]);

	if (parse_station_flags(info, &params))
		return -EINVAL;

	if (info->attrs[NL80211_ATTR_STA_PLINK_ACTION])
		params.plink_action =
		    nla_get_u8(info->attrs[NL80211_ATTR_STA_PLINK_ACTION]);

	if (info->attrs[NL80211_ATTR_STA_PLINK_STATE])
		params.plink_state =
		    nla_get_u8(info->attrs[NL80211_ATTR_STA_PLINK_STATE]);

	err = get_vlan(info, rdev, &params.vlan);
	if (err)
		goto out;

	/* validate settings */
	err = 0;

	switch (dev->ieee80211_ptr->iftype) {
	case NL80211_IFTYPE_AP:
	case NL80211_IFTYPE_AP_VLAN:
	case NL80211_IFTYPE_P2P_GO:
		/* disallow mesh-specific things */
		if (params.plink_action)
			err = -EINVAL;
		break;
	case NL80211_IFTYPE_P2P_CLIENT:
	case NL80211_IFTYPE_STATION:
		/* disallow things sta doesn't support */
		if (params.plink_action)
			err = -EINVAL;
		if (params.vlan)
			err = -EINVAL;
		if (params.supported_rates &&
		    !(params.sta_flags_set & BIT(NL80211_STA_FLAG_TDLS_PEER)))
			err = -EINVAL;
		if (params.ht_capa)
			err = -EINVAL;
		if (params.listen_interval >= 0)
			err = -EINVAL;
		if (params.sta_flags_mask &
				~(BIT(NL80211_STA_FLAG_AUTHORIZED) |
				  BIT(NL80211_STA_FLAG_TDLS_PEER)))
			err = -EINVAL;
		/* can't change the TDLS bit */
		if (!(params.sta_flags_set & BIT(NL80211_STA_FLAG_TDLS_PEER)) &&
		    (params.sta_flags_mask & BIT(NL80211_STA_FLAG_TDLS_PEER)))
			err = -EINVAL;
		break;
	case NL80211_IFTYPE_MESH_POINT:
		/* disallow things mesh doesn't support */
		if (params.vlan)
			err = -EINVAL;
		if (params.ht_capa)
			err = -EINVAL;
		if (params.listen_interval >= 0)
			err = -EINVAL;
		if (params.sta_flags_mask &
				~(BIT(NL80211_STA_FLAG_AUTHENTICATED) |
				  BIT(NL80211_STA_FLAG_MFP) |
				  BIT(NL80211_STA_FLAG_AUTHORIZED)))
			err = -EINVAL;
		break;
	default:
		err = -EINVAL;
	}

	if (err)
		goto out;

	if (!rdev->ops->change_station) {
		err = -EOPNOTSUPP;
		goto out;
	}

	err = rdev->ops->change_station(&rdev->wiphy, dev, mac_addr, &params);

 out:
	if (params.vlan)
		dev_put(params.vlan);

	return err;
}

static struct nla_policy
nl80211_sta_wme_policy[NL80211_STA_WME_MAX + 1] __read_mostly = {
	[NL80211_STA_WME_UAPSD_QUEUES] = { .type = NLA_U8 },
	[NL80211_STA_WME_MAX_SP] = { .type = NLA_U8 },
};

static int nl80211_new_station(struct sk_buff *skb, struct genl_info *info)
{
	struct cfg80211_registered_device *rdev = info->user_ptr[0];
	int err;
	struct net_device *dev = info->user_ptr[1];
	struct station_parameters params;
	u8 *mac_addr = NULL;

	memset(&params, 0, sizeof(params));

	if (!info->attrs[NL80211_ATTR_MAC])
		return -EINVAL;

	if (!info->attrs[NL80211_ATTR_STA_LISTEN_INTERVAL])
		return -EINVAL;

	if (!info->attrs[NL80211_ATTR_STA_SUPPORTED_RATES])
		return -EINVAL;

	if (!info->attrs[NL80211_ATTR_STA_AID])
		return -EINVAL;

	mac_addr = nla_data(info->attrs[NL80211_ATTR_MAC]);
	params.supported_rates =
		nla_data(info->attrs[NL80211_ATTR_STA_SUPPORTED_RATES]);
	params.supported_rates_len =
		nla_len(info->attrs[NL80211_ATTR_STA_SUPPORTED_RATES]);
	params.listen_interval =
		nla_get_u16(info->attrs[NL80211_ATTR_STA_LISTEN_INTERVAL]);

	params.aid = nla_get_u16(info->attrs[NL80211_ATTR_STA_AID]);
	if (!params.aid || params.aid > IEEE80211_MAX_AID)
		return -EINVAL;

	if (info->attrs[NL80211_ATTR_HT_CAPABILITY])
		params.ht_capa =
			nla_data(info->attrs[NL80211_ATTR_HT_CAPABILITY]);

	if (info->attrs[NL80211_ATTR_STA_PLINK_ACTION])
		params.plink_action =
		    nla_get_u8(info->attrs[NL80211_ATTR_STA_PLINK_ACTION]);

	if (parse_station_flags(info, &params))
		return -EINVAL;

	/* parse WME attributes if sta is WME capable */
	if ((rdev->wiphy.flags & WIPHY_FLAG_AP_UAPSD) &&
	    (params.sta_flags_set & BIT(NL80211_STA_FLAG_WME)) &&
	    info->attrs[NL80211_ATTR_STA_WME]) {
		struct nlattr *tb[NL80211_STA_WME_MAX + 1];
		struct nlattr *nla;

		nla = info->attrs[NL80211_ATTR_STA_WME];
		err = nla_parse_nested(tb, NL80211_STA_WME_MAX, nla,
				       nl80211_sta_wme_policy);
		if (err)
			return err;

		if (tb[NL80211_STA_WME_UAPSD_QUEUES])
			params.uapsd_queues =
			     nla_get_u8(tb[NL80211_STA_WME_UAPSD_QUEUES]);
		if (params.uapsd_queues & ~IEEE80211_WMM_IE_STA_QOSINFO_AC_MASK)
			return -EINVAL;

		if (tb[NL80211_STA_WME_MAX_SP])
			params.max_sp =
			     nla_get_u8(tb[NL80211_STA_WME_MAX_SP]);

		if (params.max_sp & ~IEEE80211_WMM_IE_STA_QOSINFO_SP_MASK)
			return -EINVAL;

		params.sta_modify_mask |= STATION_PARAM_APPLY_UAPSD;
	}

	if (dev->ieee80211_ptr->iftype != NL80211_IFTYPE_AP &&
	    dev->ieee80211_ptr->iftype != NL80211_IFTYPE_AP_VLAN &&
	    dev->ieee80211_ptr->iftype != NL80211_IFTYPE_MESH_POINT &&
	    dev->ieee80211_ptr->iftype != NL80211_IFTYPE_P2P_GO &&
	    dev->ieee80211_ptr->iftype != NL80211_IFTYPE_STATION)
		return -EINVAL;

	/*
	 * Only managed stations can add TDLS peers, and only when the
	 * wiphy supports external TDLS setup.
	 */
	if (dev->ieee80211_ptr->iftype == NL80211_IFTYPE_STATION &&
	    !((params.sta_flags_set & BIT(NL80211_STA_FLAG_TDLS_PEER)) &&
	      (rdev->wiphy.flags & WIPHY_FLAG_SUPPORTS_TDLS) &&
	      (rdev->wiphy.flags & WIPHY_FLAG_TDLS_EXTERNAL_SETUP)))
		return -EINVAL;

	err = get_vlan(info, rdev, &params.vlan);
	if (err)
		goto out;

	/* validate settings */
	err = 0;

	if (!rdev->ops->add_station) {
		err = -EOPNOTSUPP;
		goto out;
	}

	err = rdev->ops->add_station(&rdev->wiphy, dev, mac_addr, &params);

 out:
	if (params.vlan)
		dev_put(params.vlan);
	return err;
}

static int nl80211_del_station(struct sk_buff *skb, struct genl_info *info)
{
	struct cfg80211_registered_device *rdev = info->user_ptr[0];
	struct net_device *dev = info->user_ptr[1];
	u8 *mac_addr = NULL;

	if (info->attrs[NL80211_ATTR_MAC])
		mac_addr = nla_data(info->attrs[NL80211_ATTR_MAC]);

	if (dev->ieee80211_ptr->iftype != NL80211_IFTYPE_AP &&
	    dev->ieee80211_ptr->iftype != NL80211_IFTYPE_AP_VLAN &&
	    dev->ieee80211_ptr->iftype != NL80211_IFTYPE_MESH_POINT &&
	    dev->ieee80211_ptr->iftype != NL80211_IFTYPE_P2P_GO)
		return -EINVAL;

	if (!rdev->ops->del_station)
		return -EOPNOTSUPP;

	return rdev->ops->del_station(&rdev->wiphy, dev, mac_addr);
}

static int nl80211_send_mpath(struct sk_buff *msg, u32 pid, u32 seq,
				int flags, struct net_device *dev,
				u8 *dst, u8 *next_hop,
				struct mpath_info *pinfo)
{
	void *hdr;
	struct nlattr *pinfoattr;

	hdr = nl80211hdr_put(msg, pid, seq, flags, NL80211_CMD_NEW_STATION);
	if (!hdr)
		return -1;

	NLA_PUT_U32(msg, NL80211_ATTR_IFINDEX, dev->ifindex);
	NLA_PUT(msg, NL80211_ATTR_MAC, ETH_ALEN, dst);
	NLA_PUT(msg, NL80211_ATTR_MPATH_NEXT_HOP, ETH_ALEN, next_hop);

	NLA_PUT_U32(msg, NL80211_ATTR_GENERATION, pinfo->generation);

	pinfoattr = nla_nest_start(msg, NL80211_ATTR_MPATH_INFO);
	if (!pinfoattr)
		goto nla_put_failure;
	if (pinfo->filled & MPATH_INFO_FRAME_QLEN)
		NLA_PUT_U32(msg, NL80211_MPATH_INFO_FRAME_QLEN,
			    pinfo->frame_qlen);
	if (pinfo->filled & MPATH_INFO_SN)
		NLA_PUT_U32(msg, NL80211_MPATH_INFO_SN,
			    pinfo->sn);
	if (pinfo->filled & MPATH_INFO_METRIC)
		NLA_PUT_U32(msg, NL80211_MPATH_INFO_METRIC,
			    pinfo->metric);
	if (pinfo->filled & MPATH_INFO_EXPTIME)
		NLA_PUT_U32(msg, NL80211_MPATH_INFO_EXPTIME,
			    pinfo->exptime);
	if (pinfo->filled & MPATH_INFO_FLAGS)
		NLA_PUT_U8(msg, NL80211_MPATH_INFO_FLAGS,
			    pinfo->flags);
	if (pinfo->filled & MPATH_INFO_DISCOVERY_TIMEOUT)
		NLA_PUT_U32(msg, NL80211_MPATH_INFO_DISCOVERY_TIMEOUT,
			    pinfo->discovery_timeout);
	if (pinfo->filled & MPATH_INFO_DISCOVERY_RETRIES)
		NLA_PUT_U8(msg, NL80211_MPATH_INFO_DISCOVERY_RETRIES,
			    pinfo->discovery_retries);

	nla_nest_end(msg, pinfoattr);

	return genlmsg_end(msg, hdr);

 nla_put_failure:
	genlmsg_cancel(msg, hdr);
	return -EMSGSIZE;
}

static int nl80211_dump_mpath(struct sk_buff *skb,
			      struct netlink_callback *cb)
{
	struct mpath_info pinfo;
	struct cfg80211_registered_device *dev;
	struct net_device *netdev;
	u8 dst[ETH_ALEN];
	u8 next_hop[ETH_ALEN];
	int path_idx = cb->args[1];
	int err;

	err = nl80211_prepare_netdev_dump(skb, cb, &dev, &netdev);
	if (err)
		return err;

	if (!dev->ops->dump_mpath) {
		err = -EOPNOTSUPP;
		goto out_err;
	}

	if (netdev->ieee80211_ptr->iftype != NL80211_IFTYPE_MESH_POINT) {
		err = -EOPNOTSUPP;
		goto out_err;
	}

	while (1) {
		err = dev->ops->dump_mpath(&dev->wiphy, netdev, path_idx,
					   dst, next_hop, &pinfo);
		if (err == -ENOENT)
			break;
		if (err)
			goto out_err;

		if (nl80211_send_mpath(skb, NETLINK_CB(cb->skb).pid,
				       cb->nlh->nlmsg_seq, NLM_F_MULTI,
				       netdev, dst, next_hop,
				       &pinfo) < 0)
			goto out;

		path_idx++;
	}


 out:
	cb->args[1] = path_idx;
	err = skb->len;
 out_err:
	nl80211_finish_netdev_dump(dev);
	return err;
}

static int nl80211_get_mpath(struct sk_buff *skb, struct genl_info *info)
{
	struct cfg80211_registered_device *rdev = info->user_ptr[0];
	int err;
	struct net_device *dev = info->user_ptr[1];
	struct mpath_info pinfo;
	struct sk_buff *msg;
	u8 *dst = NULL;
	u8 next_hop[ETH_ALEN];

	memset(&pinfo, 0, sizeof(pinfo));

	if (!info->attrs[NL80211_ATTR_MAC])
		return -EINVAL;

	dst = nla_data(info->attrs[NL80211_ATTR_MAC]);

	if (!rdev->ops->get_mpath)
		return -EOPNOTSUPP;

	if (dev->ieee80211_ptr->iftype != NL80211_IFTYPE_MESH_POINT)
		return -EOPNOTSUPP;

	err = rdev->ops->get_mpath(&rdev->wiphy, dev, dst, next_hop, &pinfo);
	if (err)
		return err;

	msg = nlmsg_new(NLMSG_DEFAULT_SIZE, GFP_KERNEL);
	if (!msg)
		return -ENOMEM;

	if (nl80211_send_mpath(msg, info->snd_pid, info->snd_seq, 0,
				 dev, dst, next_hop, &pinfo) < 0) {
		nlmsg_free(msg);
		return -ENOBUFS;
	}

	return genlmsg_reply(msg, info);
}

static int nl80211_set_mpath(struct sk_buff *skb, struct genl_info *info)
{
	struct cfg80211_registered_device *rdev = info->user_ptr[0];
	struct net_device *dev = info->user_ptr[1];
	u8 *dst = NULL;
	u8 *next_hop = NULL;

	if (!info->attrs[NL80211_ATTR_MAC])
		return -EINVAL;

	if (!info->attrs[NL80211_ATTR_MPATH_NEXT_HOP])
		return -EINVAL;

	dst = nla_data(info->attrs[NL80211_ATTR_MAC]);
	next_hop = nla_data(info->attrs[NL80211_ATTR_MPATH_NEXT_HOP]);

	if (!rdev->ops->change_mpath)
		return -EOPNOTSUPP;

	if (dev->ieee80211_ptr->iftype != NL80211_IFTYPE_MESH_POINT)
		return -EOPNOTSUPP;

	return rdev->ops->change_mpath(&rdev->wiphy, dev, dst, next_hop);
}

static int nl80211_new_mpath(struct sk_buff *skb, struct genl_info *info)
{
	struct cfg80211_registered_device *rdev = info->user_ptr[0];
	struct net_device *dev = info->user_ptr[1];
	u8 *dst = NULL;
	u8 *next_hop = NULL;

	if (!info->attrs[NL80211_ATTR_MAC])
		return -EINVAL;

	if (!info->attrs[NL80211_ATTR_MPATH_NEXT_HOP])
		return -EINVAL;

	dst = nla_data(info->attrs[NL80211_ATTR_MAC]);
	next_hop = nla_data(info->attrs[NL80211_ATTR_MPATH_NEXT_HOP]);

	if (!rdev->ops->add_mpath)
		return -EOPNOTSUPP;

	if (dev->ieee80211_ptr->iftype != NL80211_IFTYPE_MESH_POINT)
		return -EOPNOTSUPP;

	return rdev->ops->add_mpath(&rdev->wiphy, dev, dst, next_hop);
}

static int nl80211_del_mpath(struct sk_buff *skb, struct genl_info *info)
{
	struct cfg80211_registered_device *rdev = info->user_ptr[0];
	struct net_device *dev = info->user_ptr[1];
	u8 *dst = NULL;

	if (info->attrs[NL80211_ATTR_MAC])
		dst = nla_data(info->attrs[NL80211_ATTR_MAC]);

	if (!rdev->ops->del_mpath)
		return -EOPNOTSUPP;

	return rdev->ops->del_mpath(&rdev->wiphy, dev, dst);
}

static int nl80211_set_bss(struct sk_buff *skb, struct genl_info *info)
{
	struct cfg80211_registered_device *rdev = info->user_ptr[0];
	struct net_device *dev = info->user_ptr[1];
	struct bss_parameters params;

	memset(&params, 0, sizeof(params));
	/* default to not changing parameters */
	params.use_cts_prot = -1;
	params.use_short_preamble = -1;
	params.use_short_slot_time = -1;
	params.ap_isolate = -1;
	params.ht_opmode = -1;

	if (info->attrs[NL80211_ATTR_BSS_CTS_PROT])
		params.use_cts_prot =
		    nla_get_u8(info->attrs[NL80211_ATTR_BSS_CTS_PROT]);
	if (info->attrs[NL80211_ATTR_BSS_SHORT_PREAMBLE])
		params.use_short_preamble =
		    nla_get_u8(info->attrs[NL80211_ATTR_BSS_SHORT_PREAMBLE]);
	if (info->attrs[NL80211_ATTR_BSS_SHORT_SLOT_TIME])
		params.use_short_slot_time =
		    nla_get_u8(info->attrs[NL80211_ATTR_BSS_SHORT_SLOT_TIME]);
	if (info->attrs[NL80211_ATTR_BSS_BASIC_RATES]) {
		params.basic_rates =
			nla_data(info->attrs[NL80211_ATTR_BSS_BASIC_RATES]);
		params.basic_rates_len =
			nla_len(info->attrs[NL80211_ATTR_BSS_BASIC_RATES]);
	}
	if (info->attrs[NL80211_ATTR_AP_ISOLATE])
		params.ap_isolate = !!nla_get_u8(info->attrs[NL80211_ATTR_AP_ISOLATE]);
	if (info->attrs[NL80211_ATTR_BSS_HT_OPMODE])
		params.ht_opmode =
			nla_get_u16(info->attrs[NL80211_ATTR_BSS_HT_OPMODE]);

	if (!rdev->ops->change_bss)
		return -EOPNOTSUPP;

	if (dev->ieee80211_ptr->iftype != NL80211_IFTYPE_AP &&
	    dev->ieee80211_ptr->iftype != NL80211_IFTYPE_P2P_GO)
		return -EOPNOTSUPP;

	return rdev->ops->change_bss(&rdev->wiphy, dev, &params);
}

static const struct nla_policy reg_rule_policy[NL80211_REG_RULE_ATTR_MAX + 1] = {
	[NL80211_ATTR_REG_RULE_FLAGS]		= { .type = NLA_U32 },
	[NL80211_ATTR_FREQ_RANGE_START]		= { .type = NLA_U32 },
	[NL80211_ATTR_FREQ_RANGE_END]		= { .type = NLA_U32 },
	[NL80211_ATTR_FREQ_RANGE_MAX_BW]	= { .type = NLA_U32 },
	[NL80211_ATTR_POWER_RULE_MAX_ANT_GAIN]	= { .type = NLA_U32 },
	[NL80211_ATTR_POWER_RULE_MAX_EIRP]	= { .type = NLA_U32 },
};

static int parse_reg_rule(struct nlattr *tb[],
	struct ieee80211_reg_rule *reg_rule)
{
	struct ieee80211_freq_range *freq_range = &reg_rule->freq_range;
	struct ieee80211_power_rule *power_rule = &reg_rule->power_rule;

	if (!tb[NL80211_ATTR_REG_RULE_FLAGS])
		return -EINVAL;
	if (!tb[NL80211_ATTR_FREQ_RANGE_START])
		return -EINVAL;
	if (!tb[NL80211_ATTR_FREQ_RANGE_END])
		return -EINVAL;
	if (!tb[NL80211_ATTR_FREQ_RANGE_MAX_BW])
		return -EINVAL;
	if (!tb[NL80211_ATTR_POWER_RULE_MAX_EIRP])
		return -EINVAL;

	reg_rule->flags = nla_get_u32(tb[NL80211_ATTR_REG_RULE_FLAGS]);

	freq_range->start_freq_khz =
		nla_get_u32(tb[NL80211_ATTR_FREQ_RANGE_START]);
	freq_range->end_freq_khz =
		nla_get_u32(tb[NL80211_ATTR_FREQ_RANGE_END]);
	freq_range->max_bandwidth_khz =
		nla_get_u32(tb[NL80211_ATTR_FREQ_RANGE_MAX_BW]);

	power_rule->max_eirp =
		nla_get_u32(tb[NL80211_ATTR_POWER_RULE_MAX_EIRP]);

	if (tb[NL80211_ATTR_POWER_RULE_MAX_ANT_GAIN])
		power_rule->max_antenna_gain =
			nla_get_u32(tb[NL80211_ATTR_POWER_RULE_MAX_ANT_GAIN]);

	return 0;
}

static int nl80211_req_set_reg(struct sk_buff *skb, struct genl_info *info)
{
	int r;
	char *data = NULL;

	/*
	 * You should only get this when cfg80211 hasn't yet initialized
	 * completely when built-in to the kernel right between the time
	 * window between nl80211_init() and regulatory_init(), if that is
	 * even possible.
	 */
	mutex_lock(&cfg80211_mutex);
	if (unlikely(!cfg80211_regdomain)) {
		mutex_unlock(&cfg80211_mutex);
		return -EINPROGRESS;
	}
	mutex_unlock(&cfg80211_mutex);

	if (!info->attrs[NL80211_ATTR_REG_ALPHA2])
		return -EINVAL;

	data = nla_data(info->attrs[NL80211_ATTR_REG_ALPHA2]);

	r = regulatory_hint_user(data);

	return r;
}

static int nl80211_get_mesh_config(struct sk_buff *skb,
				   struct genl_info *info)
{
	struct cfg80211_registered_device *rdev = info->user_ptr[0];
	struct net_device *dev = info->user_ptr[1];
	struct wireless_dev *wdev = dev->ieee80211_ptr;
	struct mesh_config cur_params;
	int err = 0;
	void *hdr;
	struct nlattr *pinfoattr;
	struct sk_buff *msg;

	if (wdev->iftype != NL80211_IFTYPE_MESH_POINT)
		return -EOPNOTSUPP;

	if (!rdev->ops->get_mesh_config)
		return -EOPNOTSUPP;

	wdev_lock(wdev);
	/* If not connected, get default parameters */
	if (!wdev->mesh_id_len)
		memcpy(&cur_params, &default_mesh_config, sizeof(cur_params));
	else
		err = rdev->ops->get_mesh_config(&rdev->wiphy, dev,
						 &cur_params);
	wdev_unlock(wdev);

	if (err)
		return err;

	/* Draw up a netlink message to send back */
	msg = nlmsg_new(NLMSG_DEFAULT_SIZE, GFP_KERNEL);
	if (!msg)
		return -ENOMEM;
	hdr = nl80211hdr_put(msg, info->snd_pid, info->snd_seq, 0,
			     NL80211_CMD_GET_MESH_CONFIG);
	if (!hdr)
		goto out;
	pinfoattr = nla_nest_start(msg, NL80211_ATTR_MESH_CONFIG);
	if (!pinfoattr)
		goto nla_put_failure;
	NLA_PUT_U32(msg, NL80211_ATTR_IFINDEX, dev->ifindex);
	NLA_PUT_U16(msg, NL80211_MESHCONF_RETRY_TIMEOUT,
			cur_params.dot11MeshRetryTimeout);
	NLA_PUT_U16(msg, NL80211_MESHCONF_CONFIRM_TIMEOUT,
			cur_params.dot11MeshConfirmTimeout);
	NLA_PUT_U16(msg, NL80211_MESHCONF_HOLDING_TIMEOUT,
			cur_params.dot11MeshHoldingTimeout);
	NLA_PUT_U16(msg, NL80211_MESHCONF_MAX_PEER_LINKS,
			cur_params.dot11MeshMaxPeerLinks);
	NLA_PUT_U8(msg, NL80211_MESHCONF_MAX_RETRIES,
			cur_params.dot11MeshMaxRetries);
	NLA_PUT_U8(msg, NL80211_MESHCONF_TTL,
			cur_params.dot11MeshTTL);
	NLA_PUT_U8(msg, NL80211_MESHCONF_ELEMENT_TTL,
			cur_params.element_ttl);
	NLA_PUT_U8(msg, NL80211_MESHCONF_AUTO_OPEN_PLINKS,
			cur_params.auto_open_plinks);
	NLA_PUT_U8(msg, NL80211_MESHCONF_HWMP_MAX_PREQ_RETRIES,
			cur_params.dot11MeshHWMPmaxPREQretries);
	NLA_PUT_U32(msg, NL80211_MESHCONF_PATH_REFRESH_TIME,
			cur_params.path_refresh_time);
	NLA_PUT_U16(msg, NL80211_MESHCONF_MIN_DISCOVERY_TIMEOUT,
			cur_params.min_discovery_timeout);
	NLA_PUT_U32(msg, NL80211_MESHCONF_HWMP_ACTIVE_PATH_TIMEOUT,
			cur_params.dot11MeshHWMPactivePathTimeout);
	NLA_PUT_U16(msg, NL80211_MESHCONF_HWMP_PREQ_MIN_INTERVAL,
			cur_params.dot11MeshHWMPpreqMinInterval);
	NLA_PUT_U16(msg, NL80211_MESHCONF_HWMP_NET_DIAM_TRVS_TIME,
			cur_params.dot11MeshHWMPnetDiameterTraversalTime);
	NLA_PUT_U8(msg, NL80211_MESHCONF_HWMP_ROOTMODE,
			cur_params.dot11MeshHWMPRootMode);
	NLA_PUT_U16(msg, NL80211_MESHCONF_HWMP_RANN_INTERVAL,
			cur_params.dot11MeshHWMPRannInterval);
	NLA_PUT_U8(msg, NL80211_MESHCONF_GATE_ANNOUNCEMENTS,
			cur_params.dot11MeshGateAnnouncementProtocol);
	nla_nest_end(msg, pinfoattr);
	genlmsg_end(msg, hdr);
	return genlmsg_reply(msg, info);

 nla_put_failure:
	genlmsg_cancel(msg, hdr);
 out:
	nlmsg_free(msg);
	return -ENOBUFS;
}

static const struct nla_policy nl80211_meshconf_params_policy[NL80211_MESHCONF_ATTR_MAX+1] = {
	[NL80211_MESHCONF_RETRY_TIMEOUT] = { .type = NLA_U16 },
	[NL80211_MESHCONF_CONFIRM_TIMEOUT] = { .type = NLA_U16 },
	[NL80211_MESHCONF_HOLDING_TIMEOUT] = { .type = NLA_U16 },
	[NL80211_MESHCONF_MAX_PEER_LINKS] = { .type = NLA_U16 },
	[NL80211_MESHCONF_MAX_RETRIES] = { .type = NLA_U8 },
	[NL80211_MESHCONF_TTL] = { .type = NLA_U8 },
	[NL80211_MESHCONF_ELEMENT_TTL] = { .type = NLA_U8 },
	[NL80211_MESHCONF_AUTO_OPEN_PLINKS] = { .type = NLA_U8 },

	[NL80211_MESHCONF_HWMP_MAX_PREQ_RETRIES] = { .type = NLA_U8 },
	[NL80211_MESHCONF_PATH_REFRESH_TIME] = { .type = NLA_U32 },
	[NL80211_MESHCONF_MIN_DISCOVERY_TIMEOUT] = { .type = NLA_U16 },
	[NL80211_MESHCONF_HWMP_ACTIVE_PATH_TIMEOUT] = { .type = NLA_U32 },
	[NL80211_MESHCONF_HWMP_PREQ_MIN_INTERVAL] = { .type = NLA_U16 },
	[NL80211_MESHCONF_HWMP_NET_DIAM_TRVS_TIME] = { .type = NLA_U16 },
	[NL80211_MESHCONF_HWMP_ROOTMODE] = { .type = NLA_U8 },
	[NL80211_MESHCONF_HWMP_RANN_INTERVAL] = { .type = NLA_U16 },
	[NL80211_MESHCONF_GATE_ANNOUNCEMENTS] = { .type = NLA_U8 },
};

static const struct nla_policy
	nl80211_mesh_setup_params_policy[NL80211_MESH_SETUP_ATTR_MAX+1] = {
	[NL80211_MESH_SETUP_ENABLE_VENDOR_PATH_SEL] = { .type = NLA_U8 },
	[NL80211_MESH_SETUP_ENABLE_VENDOR_METRIC] = { .type = NLA_U8 },
	[NL80211_MESH_SETUP_USERSPACE_AUTH] = { .type = NLA_FLAG },
	[NL80211_MESH_SETUP_IE] = { .type = NLA_BINARY,
		.len = IEEE80211_MAX_DATA_LEN },
	[NL80211_MESH_SETUP_USERSPACE_AMPE] = { .type = NLA_FLAG },
};

static int nl80211_parse_mesh_config(struct genl_info *info,
				     struct mesh_config *cfg,
				     u32 *mask_out)
{
	struct nlattr *tb[NL80211_MESHCONF_ATTR_MAX + 1];
	u32 mask = 0;

#define FILL_IN_MESH_PARAM_IF_SET(table, cfg, param, mask, attr_num, nla_fn) \
do {\
	if (table[attr_num]) {\
		cfg->param = nla_fn(table[attr_num]); \
		mask |= (1 << (attr_num - 1)); \
	} \
} while (0);\


	if (!info->attrs[NL80211_ATTR_MESH_CONFIG])
		return -EINVAL;
	if (nla_parse_nested(tb, NL80211_MESHCONF_ATTR_MAX,
			     info->attrs[NL80211_ATTR_MESH_CONFIG],
			     nl80211_meshconf_params_policy))
		return -EINVAL;

	/* This makes sure that there aren't more than 32 mesh config
	 * parameters (otherwise our bitfield scheme would not work.) */
	BUILD_BUG_ON(NL80211_MESHCONF_ATTR_MAX > 32);

	/* Fill in the params struct */
	FILL_IN_MESH_PARAM_IF_SET(tb, cfg, dot11MeshRetryTimeout,
			mask, NL80211_MESHCONF_RETRY_TIMEOUT, nla_get_u16);
	FILL_IN_MESH_PARAM_IF_SET(tb, cfg, dot11MeshConfirmTimeout,
			mask, NL80211_MESHCONF_CONFIRM_TIMEOUT, nla_get_u16);
	FILL_IN_MESH_PARAM_IF_SET(tb, cfg, dot11MeshHoldingTimeout,
			mask, NL80211_MESHCONF_HOLDING_TIMEOUT, nla_get_u16);
	FILL_IN_MESH_PARAM_IF_SET(tb, cfg, dot11MeshMaxPeerLinks,
			mask, NL80211_MESHCONF_MAX_PEER_LINKS, nla_get_u16);
	FILL_IN_MESH_PARAM_IF_SET(tb, cfg, dot11MeshMaxRetries,
			mask, NL80211_MESHCONF_MAX_RETRIES, nla_get_u8);
	FILL_IN_MESH_PARAM_IF_SET(tb, cfg, dot11MeshTTL,
			mask, NL80211_MESHCONF_TTL, nla_get_u8);
	FILL_IN_MESH_PARAM_IF_SET(tb, cfg, element_ttl,
			mask, NL80211_MESHCONF_ELEMENT_TTL, nla_get_u8);
	FILL_IN_MESH_PARAM_IF_SET(tb, cfg, auto_open_plinks,
			mask, NL80211_MESHCONF_AUTO_OPEN_PLINKS, nla_get_u8);
	FILL_IN_MESH_PARAM_IF_SET(tb, cfg, dot11MeshHWMPmaxPREQretries,
			mask, NL80211_MESHCONF_HWMP_MAX_PREQ_RETRIES,
			nla_get_u8);
	FILL_IN_MESH_PARAM_IF_SET(tb, cfg, path_refresh_time,
			mask, NL80211_MESHCONF_PATH_REFRESH_TIME, nla_get_u32);
	FILL_IN_MESH_PARAM_IF_SET(tb, cfg, min_discovery_timeout,
			mask, NL80211_MESHCONF_MIN_DISCOVERY_TIMEOUT,
			nla_get_u16);
	FILL_IN_MESH_PARAM_IF_SET(tb, cfg, dot11MeshHWMPactivePathTimeout,
			mask, NL80211_MESHCONF_HWMP_ACTIVE_PATH_TIMEOUT,
			nla_get_u32);
	FILL_IN_MESH_PARAM_IF_SET(tb, cfg, dot11MeshHWMPpreqMinInterval,
			mask, NL80211_MESHCONF_HWMP_PREQ_MIN_INTERVAL,
			nla_get_u16);
	FILL_IN_MESH_PARAM_IF_SET(tb, cfg,
			dot11MeshHWMPnetDiameterTraversalTime,
			mask, NL80211_MESHCONF_HWMP_NET_DIAM_TRVS_TIME,
			nla_get_u16);
	FILL_IN_MESH_PARAM_IF_SET(tb, cfg,
			dot11MeshHWMPRootMode, mask,
			NL80211_MESHCONF_HWMP_ROOTMODE,
			nla_get_u8);
	FILL_IN_MESH_PARAM_IF_SET(tb, cfg,
			dot11MeshHWMPRannInterval, mask,
			NL80211_MESHCONF_HWMP_RANN_INTERVAL,
			nla_get_u16);
	FILL_IN_MESH_PARAM_IF_SET(tb, cfg,
			dot11MeshGateAnnouncementProtocol, mask,
			NL80211_MESHCONF_GATE_ANNOUNCEMENTS,
			nla_get_u8);
	if (mask_out)
		*mask_out = mask;

	return 0;

#undef FILL_IN_MESH_PARAM_IF_SET
}

static int nl80211_parse_mesh_setup(struct genl_info *info,
				     struct mesh_setup *setup)
{
	struct nlattr *tb[NL80211_MESH_SETUP_ATTR_MAX + 1];

	if (!info->attrs[NL80211_ATTR_MESH_SETUP])
		return -EINVAL;
	if (nla_parse_nested(tb, NL80211_MESH_SETUP_ATTR_MAX,
			     info->attrs[NL80211_ATTR_MESH_SETUP],
			     nl80211_mesh_setup_params_policy))
		return -EINVAL;

	if (tb[NL80211_MESH_SETUP_ENABLE_VENDOR_PATH_SEL])
		setup->path_sel_proto =
		(nla_get_u8(tb[NL80211_MESH_SETUP_ENABLE_VENDOR_PATH_SEL])) ?
		 IEEE80211_PATH_PROTOCOL_VENDOR :
		 IEEE80211_PATH_PROTOCOL_HWMP;

	if (tb[NL80211_MESH_SETUP_ENABLE_VENDOR_METRIC])
		setup->path_metric =
		(nla_get_u8(tb[NL80211_MESH_SETUP_ENABLE_VENDOR_METRIC])) ?
		 IEEE80211_PATH_METRIC_VENDOR :
		 IEEE80211_PATH_METRIC_AIRTIME;


	if (tb[NL80211_MESH_SETUP_IE]) {
		struct nlattr *ieattr =
			tb[NL80211_MESH_SETUP_IE];
		if (!is_valid_ie_attr(ieattr))
			return -EINVAL;
		setup->ie = nla_data(ieattr);
		setup->ie_len = nla_len(ieattr);
	}
	setup->is_authenticated = nla_get_flag(tb[NL80211_MESH_SETUP_USERSPACE_AUTH]);
	setup->is_secure = nla_get_flag(tb[NL80211_MESH_SETUP_USERSPACE_AMPE]);

	return 0;
}

static int nl80211_update_mesh_config(struct sk_buff *skb,
				      struct genl_info *info)
{
	struct cfg80211_registered_device *rdev = info->user_ptr[0];
	struct net_device *dev = info->user_ptr[1];
	struct wireless_dev *wdev = dev->ieee80211_ptr;
	struct mesh_config cfg;
	u32 mask;
	int err;

	if (wdev->iftype != NL80211_IFTYPE_MESH_POINT)
		return -EOPNOTSUPP;

	if (!rdev->ops->update_mesh_config)
		return -EOPNOTSUPP;

	err = nl80211_parse_mesh_config(info, &cfg, &mask);
	if (err)
		return err;

	wdev_lock(wdev);
	if (!wdev->mesh_id_len)
		err = -ENOLINK;

	if (!err)
		err = rdev->ops->update_mesh_config(&rdev->wiphy, dev,
						    mask, &cfg);

	wdev_unlock(wdev);

	return err;
}

static int nl80211_get_reg(struct sk_buff *skb, struct genl_info *info)
{
	struct sk_buff *msg;
	void *hdr = NULL;
	struct nlattr *nl_reg_rules;
	unsigned int i;
	int err = -EINVAL;

	mutex_lock(&cfg80211_mutex);

	if (!cfg80211_regdomain)
		goto out;

	msg = nlmsg_new(NLMSG_DEFAULT_SIZE, GFP_KERNEL);
	if (!msg) {
		err = -ENOBUFS;
		goto out;
	}

	hdr = nl80211hdr_put(msg, info->snd_pid, info->snd_seq, 0,
			     NL80211_CMD_GET_REG);
	if (!hdr)
		goto put_failure;

	NLA_PUT_STRING(msg, NL80211_ATTR_REG_ALPHA2,
		cfg80211_regdomain->alpha2);

	nl_reg_rules = nla_nest_start(msg, NL80211_ATTR_REG_RULES);
	if (!nl_reg_rules)
		goto nla_put_failure;

	for (i = 0; i < cfg80211_regdomain->n_reg_rules; i++) {
		struct nlattr *nl_reg_rule;
		const struct ieee80211_reg_rule *reg_rule;
		const struct ieee80211_freq_range *freq_range;
		const struct ieee80211_power_rule *power_rule;

		reg_rule = &cfg80211_regdomain->reg_rules[i];
		freq_range = &reg_rule->freq_range;
		power_rule = &reg_rule->power_rule;

		nl_reg_rule = nla_nest_start(msg, i);
		if (!nl_reg_rule)
			goto nla_put_failure;

		NLA_PUT_U32(msg, NL80211_ATTR_REG_RULE_FLAGS,
			reg_rule->flags);
		NLA_PUT_U32(msg, NL80211_ATTR_FREQ_RANGE_START,
			freq_range->start_freq_khz);
		NLA_PUT_U32(msg, NL80211_ATTR_FREQ_RANGE_END,
			freq_range->end_freq_khz);
		NLA_PUT_U32(msg, NL80211_ATTR_FREQ_RANGE_MAX_BW,
			freq_range->max_bandwidth_khz);
		NLA_PUT_U32(msg, NL80211_ATTR_POWER_RULE_MAX_ANT_GAIN,
			power_rule->max_antenna_gain);
		NLA_PUT_U32(msg, NL80211_ATTR_POWER_RULE_MAX_EIRP,
			power_rule->max_eirp);

		nla_nest_end(msg, nl_reg_rule);
	}

	nla_nest_end(msg, nl_reg_rules);

	genlmsg_end(msg, hdr);
	err = genlmsg_reply(msg, info);
	goto out;

nla_put_failure:
	genlmsg_cancel(msg, hdr);
put_failure:
	nlmsg_free(msg);
	err = -EMSGSIZE;
out:
	mutex_unlock(&cfg80211_mutex);
	return err;
}

static int nl80211_set_reg(struct sk_buff *skb, struct genl_info *info)
{
	struct nlattr *tb[NL80211_REG_RULE_ATTR_MAX + 1];
	struct nlattr *nl_reg_rule;
	char *alpha2 = NULL;
	int rem_reg_rules = 0, r = 0;
	u32 num_rules = 0, rule_idx = 0, size_of_regd;
	struct ieee80211_regdomain *rd = NULL;

	if (!info->attrs[NL80211_ATTR_REG_ALPHA2])
		return -EINVAL;

	if (!info->attrs[NL80211_ATTR_REG_RULES])
		return -EINVAL;

	alpha2 = nla_data(info->attrs[NL80211_ATTR_REG_ALPHA2]);

	nla_for_each_nested(nl_reg_rule, info->attrs[NL80211_ATTR_REG_RULES],
			rem_reg_rules) {
		num_rules++;
		if (num_rules > NL80211_MAX_SUPP_REG_RULES)
			return -EINVAL;
	}

	mutex_lock(&cfg80211_mutex);

	if (!reg_is_valid_request(alpha2)) {
		r = -EINVAL;
		goto bad_reg;
	}

	size_of_regd = sizeof(struct ieee80211_regdomain) +
		(num_rules * sizeof(struct ieee80211_reg_rule));

	rd = kzalloc(size_of_regd, GFP_KERNEL);
	if (!rd) {
		r = -ENOMEM;
		goto bad_reg;
	}

	rd->n_reg_rules = num_rules;
	rd->alpha2[0] = alpha2[0];
	rd->alpha2[1] = alpha2[1];

	nla_for_each_nested(nl_reg_rule, info->attrs[NL80211_ATTR_REG_RULES],
			rem_reg_rules) {
		nla_parse(tb, NL80211_REG_RULE_ATTR_MAX,
			nla_data(nl_reg_rule), nla_len(nl_reg_rule),
			reg_rule_policy);
		r = parse_reg_rule(tb, &rd->reg_rules[rule_idx]);
		if (r)
			goto bad_reg;

		rule_idx++;

		if (rule_idx > NL80211_MAX_SUPP_REG_RULES) {
			r = -EINVAL;
			goto bad_reg;
		}
	}

	BUG_ON(rule_idx != num_rules);

	r = set_regdom(rd);

	mutex_unlock(&cfg80211_mutex);

	return r;

 bad_reg:
	mutex_unlock(&cfg80211_mutex);
	kfree(rd);
	return r;
}

static int validate_scan_freqs(struct nlattr *freqs)
{
	struct nlattr *attr1, *attr2;
	int n_channels = 0, tmp1, tmp2;

	nla_for_each_nested(attr1, freqs, tmp1) {
		n_channels++;
		/*
		 * Some hardware has a limited channel list for
		 * scanning, and it is pretty much nonsensical
		 * to scan for a channel twice, so disallow that
		 * and don't require drivers to check that the
		 * channel list they get isn't longer than what
		 * they can scan, as long as they can scan all
		 * the channels they registered at once.
		 */
		nla_for_each_nested(attr2, freqs, tmp2)
			if (attr1 != attr2 &&
			    nla_get_u32(attr1) == nla_get_u32(attr2))
				return 0;
	}

	return n_channels;
}

static int nl80211_trigger_scan(struct sk_buff *skb, struct genl_info *info)
{
	struct cfg80211_registered_device *rdev = info->user_ptr[0];
	struct net_device *dev = info->user_ptr[1];
	struct cfg80211_scan_request *request;
	struct nlattr *attr;
	struct wiphy *wiphy;
	int err, tmp, n_ssids = 0, n_channels, i;
	size_t ie_len;

	if (!is_valid_ie_attr(info->attrs[NL80211_ATTR_IE]))
		return -EINVAL;

	wiphy = &rdev->wiphy;

	if (!rdev->ops->scan)
		return -EOPNOTSUPP;

	if (rdev->scan_req)
		return -EBUSY;

	if (info->attrs[NL80211_ATTR_SCAN_FREQUENCIES]) {
		n_channels = validate_scan_freqs(
				info->attrs[NL80211_ATTR_SCAN_FREQUENCIES]);
		if (!n_channels)
			return -EINVAL;
	} else {
		enum ieee80211_band band;
		n_channels = 0;

		for (band = 0; band < IEEE80211_NUM_BANDS; band++)
			if (wiphy->bands[band])
				n_channels += wiphy->bands[band]->n_channels;
	}

	if (info->attrs[NL80211_ATTR_SCAN_SSIDS])
		nla_for_each_nested(attr, info->attrs[NL80211_ATTR_SCAN_SSIDS], tmp)
			n_ssids++;

	if (n_ssids > wiphy->max_scan_ssids)
		return -EINVAL;

	if (info->attrs[NL80211_ATTR_IE])
		ie_len = nla_len(info->attrs[NL80211_ATTR_IE]);
	else
		ie_len = 0;

	if (ie_len > wiphy->max_scan_ie_len)
		return -EINVAL;

	request = kzalloc(sizeof(*request)
			+ sizeof(*request->ssids) * n_ssids
			+ sizeof(*request->channels) * n_channels
			+ ie_len, GFP_KERNEL);
	if (!request)
		return -ENOMEM;

	if (n_ssids)
		request->ssids = (void *)&request->channels[n_channels];
	request->n_ssids = n_ssids;
	if (ie_len) {
		if (request->ssids)
			request->ie = (void *)(request->ssids + n_ssids);
		else
			request->ie = (void *)(request->channels + n_channels);
	}

	i = 0;
	if (info->attrs[NL80211_ATTR_SCAN_FREQUENCIES]) {
		/* user specified, bail out if channel not found */
		nla_for_each_nested(attr, info->attrs[NL80211_ATTR_SCAN_FREQUENCIES], tmp) {
			struct ieee80211_channel *chan;

			chan = ieee80211_get_channel(wiphy, nla_get_u32(attr));

			if (!chan) {
				err = -EINVAL;
				goto out_free;
			}

			/* ignore disabled channels */
			if (chan->flags & IEEE80211_CHAN_DISABLED)
				continue;

			request->channels[i] = chan;
			i++;
		}
	} else {
		enum ieee80211_band band;

		/* all channels */
		for (band = 0; band < IEEE80211_NUM_BANDS; band++) {
			int j;
			if (!wiphy->bands[band])
				continue;
			for (j = 0; j < wiphy->bands[band]->n_channels; j++) {
				struct ieee80211_channel *chan;

				chan = &wiphy->bands[band]->channels[j];

				if (chan->flags & IEEE80211_CHAN_DISABLED)
					continue;

				request->channels[i] = chan;
				i++;
			}
		}
	}

	if (!i) {
		err = -EINVAL;
		goto out_free;
	}

	request->n_channels = i;

	i = 0;
	if (info->attrs[NL80211_ATTR_SCAN_SSIDS]) {
		nla_for_each_nested(attr, info->attrs[NL80211_ATTR_SCAN_SSIDS], tmp) {
			if (nla_len(attr) > IEEE80211_MAX_SSID_LEN) {
				err = -EINVAL;
				goto out_free;
			}
			request->ssids[i].ssid_len = nla_len(attr);
			memcpy(request->ssids[i].ssid, nla_data(attr), nla_len(attr));
			i++;
		}
	}

	if (info->attrs[NL80211_ATTR_IE]) {
		request->ie_len = nla_len(info->attrs[NL80211_ATTR_IE]);
		memcpy((void *)request->ie,
		       nla_data(info->attrs[NL80211_ATTR_IE]),
		       request->ie_len);
	}

	for (i = 0; i < IEEE80211_NUM_BANDS; i++)
		if (wiphy->bands[i])
			request->rates[i] =
				(1 << wiphy->bands[i]->n_bitrates) - 1;

	if (info->attrs[NL80211_ATTR_SCAN_SUPP_RATES]) {
		nla_for_each_nested(attr,
				    info->attrs[NL80211_ATTR_SCAN_SUPP_RATES],
				    tmp) {
			enum ieee80211_band band = nla_type(attr);

			if (band < 0 || band >= IEEE80211_NUM_BANDS) {
				err = -EINVAL;
				goto out_free;
			}
			err = ieee80211_get_ratemask(wiphy->bands[band],
						     nla_data(attr),
						     nla_len(attr),
						     &request->rates[band]);
			if (err)
				goto out_free;
		}
	}

	request->no_cck =
		nla_get_flag(info->attrs[NL80211_ATTR_TX_NO_CCK_RATE]);

	request->dev = dev;
	request->wiphy = &rdev->wiphy;

	rdev->scan_req = request;
	err = rdev->ops->scan(&rdev->wiphy, dev, request);

	if (!err) {
		nl80211_send_scan_start(rdev, dev);
		dev_hold(dev);
	} else {
 out_free:
		rdev->scan_req = NULL;
		kfree(request);
	}

	return err;
}

static int nl80211_start_sched_scan(struct sk_buff *skb,
				    struct genl_info *info)
{
	struct cfg80211_sched_scan_request *request;
	struct cfg80211_registered_device *rdev = info->user_ptr[0];
	struct net_device *dev = info->user_ptr[1];
	struct nlattr *attr;
	struct wiphy *wiphy;
	int err, tmp, n_ssids = 0, n_match_sets = 0, n_channels, i;
	u32 interval;
	enum ieee80211_band band;
	size_t ie_len;
	struct nlattr *tb[NL80211_SCHED_SCAN_MATCH_ATTR_MAX + 1];

	if (!(rdev->wiphy.flags & WIPHY_FLAG_SUPPORTS_SCHED_SCAN) ||
	    !rdev->ops->sched_scan_start)
		return -EOPNOTSUPP;

	if (!is_valid_ie_attr(info->attrs[NL80211_ATTR_IE]))
		return -EINVAL;

	if (!info->attrs[NL80211_ATTR_SCHED_SCAN_INTERVAL])
		return -EINVAL;

	interval = nla_get_u32(info->attrs[NL80211_ATTR_SCHED_SCAN_INTERVAL]);
	if (interval == 0)
		return -EINVAL;

	wiphy = &rdev->wiphy;

	if (info->attrs[NL80211_ATTR_SCAN_FREQUENCIES]) {
		n_channels = validate_scan_freqs(
				info->attrs[NL80211_ATTR_SCAN_FREQUENCIES]);
		if (!n_channels)
			return -EINVAL;
	} else {
		n_channels = 0;

		for (band = 0; band < IEEE80211_NUM_BANDS; band++)
			if (wiphy->bands[band])
				n_channels += wiphy->bands[band]->n_channels;
	}

	if (info->attrs[NL80211_ATTR_SCAN_SSIDS])
		nla_for_each_nested(attr, info->attrs[NL80211_ATTR_SCAN_SSIDS],
				    tmp)
			n_ssids++;

	if (n_ssids > wiphy->max_sched_scan_ssids)
		return -EINVAL;

	if (info->attrs[NL80211_ATTR_SCHED_SCAN_MATCH])
		nla_for_each_nested(attr,
				    info->attrs[NL80211_ATTR_SCHED_SCAN_MATCH],
				    tmp)
			n_match_sets++;

	if (n_match_sets > wiphy->max_match_sets)
		return -EINVAL;

	if (info->attrs[NL80211_ATTR_IE])
		ie_len = nla_len(info->attrs[NL80211_ATTR_IE]);
	else
		ie_len = 0;

	if (ie_len > wiphy->max_sched_scan_ie_len)
		return -EINVAL;

	mutex_lock(&rdev->sched_scan_mtx);

	if (rdev->sched_scan_req) {
		err = -EINPROGRESS;
		goto out;
	}

	request = kzalloc(sizeof(*request)
			+ sizeof(*request->ssids) * n_ssids
			+ sizeof(*request->match_sets) * n_match_sets
			+ sizeof(*request->channels) * n_channels
			+ ie_len, GFP_KERNEL);
	if (!request) {
		err = -ENOMEM;
		goto out;
	}

	if (n_ssids)
		request->ssids = (void *)&request->channels[n_channels];
	request->n_ssids = n_ssids;
	if (ie_len) {
		if (request->ssids)
			request->ie = (void *)(request->ssids + n_ssids);
		else
			request->ie = (void *)(request->channels + n_channels);
	}

	if (n_match_sets) {
		if (request->ie)
			request->match_sets = (void *)(request->ie + ie_len);
		else if (request->ssids)
			request->match_sets =
				(void *)(request->ssids + n_ssids);
		else
			request->match_sets =
				(void *)(request->channels + n_channels);
	}
	request->n_match_sets = n_match_sets;

	i = 0;
	if (info->attrs[NL80211_ATTR_SCAN_FREQUENCIES]) {
		/* user specified, bail out if channel not found */
		nla_for_each_nested(attr,
				    info->attrs[NL80211_ATTR_SCAN_FREQUENCIES],
				    tmp) {
			struct ieee80211_channel *chan;

			chan = ieee80211_get_channel(wiphy, nla_get_u32(attr));

			if (!chan) {
				err = -EINVAL;
				goto out_free;
			}

			/* ignore disabled channels */
			if (chan->flags & IEEE80211_CHAN_DISABLED)
				continue;

			request->channels[i] = chan;
			i++;
		}
	} else {
		/* all channels */
		for (band = 0; band < IEEE80211_NUM_BANDS; band++) {
			int j;
			if (!wiphy->bands[band])
				continue;
			for (j = 0; j < wiphy->bands[band]->n_channels; j++) {
				struct ieee80211_channel *chan;

				chan = &wiphy->bands[band]->channels[j];

				if (chan->flags & IEEE80211_CHAN_DISABLED)
					continue;

				request->channels[i] = chan;
				i++;
			}
		}
	}

	if (!i) {
		err = -EINVAL;
		goto out_free;
	}

	request->n_channels = i;

	i = 0;
	if (info->attrs[NL80211_ATTR_SCAN_SSIDS]) {
		nla_for_each_nested(attr, info->attrs[NL80211_ATTR_SCAN_SSIDS],
				    tmp) {
			if (nla_len(attr) > IEEE80211_MAX_SSID_LEN) {
				err = -EINVAL;
				goto out_free;
			}
			request->ssids[i].ssid_len = nla_len(attr);
			memcpy(request->ssids[i].ssid, nla_data(attr),
			       nla_len(attr));
			i++;
		}
	}

	i = 0;
	if (info->attrs[NL80211_ATTR_SCHED_SCAN_MATCH]) {
		nla_for_each_nested(attr,
				    info->attrs[NL80211_ATTR_SCHED_SCAN_MATCH],
				    tmp) {
			struct nlattr *ssid;

			nla_parse(tb, NL80211_SCHED_SCAN_MATCH_ATTR_MAX,
				  nla_data(attr), nla_len(attr),
				  nl80211_match_policy);
			ssid = tb[NL80211_ATTR_SCHED_SCAN_MATCH_SSID];
			if (ssid) {
				if (nla_len(ssid) > IEEE80211_MAX_SSID_LEN) {
					err = -EINVAL;
					goto out_free;
				}
				memcpy(request->match_sets[i].ssid.ssid,
				       nla_data(ssid), nla_len(ssid));
				request->match_sets[i].ssid.ssid_len =
					nla_len(ssid);
			}
			i++;
		}
	}

	if (info->attrs[NL80211_ATTR_IE]) {
		request->ie_len = nla_len(info->attrs[NL80211_ATTR_IE]);
		memcpy((void *)request->ie,
		       nla_data(info->attrs[NL80211_ATTR_IE]),
		       request->ie_len);
	}

	request->dev = dev;
	request->wiphy = &rdev->wiphy;
	request->interval = interval;

	err = rdev->ops->sched_scan_start(&rdev->wiphy, dev, request);
	if (!err) {
		rdev->sched_scan_req = request;
		nl80211_send_sched_scan(rdev, dev,
					NL80211_CMD_START_SCHED_SCAN);
		goto out;
	}

out_free:
	kfree(request);
out:
	mutex_unlock(&rdev->sched_scan_mtx);
	return err;
}

static int nl80211_stop_sched_scan(struct sk_buff *skb,
				   struct genl_info *info)
{
	struct cfg80211_registered_device *rdev = info->user_ptr[0];
	int err;

	if (!(rdev->wiphy.flags & WIPHY_FLAG_SUPPORTS_SCHED_SCAN) ||
	    !rdev->ops->sched_scan_stop)
		return -EOPNOTSUPP;

	mutex_lock(&rdev->sched_scan_mtx);
	err = __cfg80211_stop_sched_scan(rdev, false);
	mutex_unlock(&rdev->sched_scan_mtx);

	return err;
}

static int nl80211_send_bss(struct sk_buff *msg, struct netlink_callback *cb,
			    u32 seq, int flags,
			    struct cfg80211_registered_device *rdev,
			    struct wireless_dev *wdev,
			    struct cfg80211_internal_bss *intbss)
{
	struct cfg80211_bss *res = &intbss->pub;
	void *hdr;
	struct nlattr *bss;
	int i;

	ASSERT_WDEV_LOCK(wdev);

	hdr = nl80211hdr_put(msg, NETLINK_CB(cb->skb).pid, seq, flags,
			     NL80211_CMD_NEW_SCAN_RESULTS);
	if (!hdr)
		return -1;

	genl_dump_check_consistent(cb, hdr, &nl80211_fam);

	NLA_PUT_U32(msg, NL80211_ATTR_GENERATION, rdev->bss_generation);
	NLA_PUT_U32(msg, NL80211_ATTR_IFINDEX, wdev->netdev->ifindex);

	bss = nla_nest_start(msg, NL80211_ATTR_BSS);
	if (!bss)
		goto nla_put_failure;
	if (!is_zero_ether_addr(res->bssid))
		NLA_PUT(msg, NL80211_BSS_BSSID, ETH_ALEN, res->bssid);
	if (res->information_elements && res->len_information_elements)
		NLA_PUT(msg, NL80211_BSS_INFORMATION_ELEMENTS,
			res->len_information_elements,
			res->information_elements);
	if (res->beacon_ies && res->len_beacon_ies &&
	    res->beacon_ies != res->information_elements)
		NLA_PUT(msg, NL80211_BSS_BEACON_IES,
			res->len_beacon_ies, res->beacon_ies);
	if (res->tsf)
		NLA_PUT_U64(msg, NL80211_BSS_TSF, res->tsf);
	if (res->beacon_interval)
		NLA_PUT_U16(msg, NL80211_BSS_BEACON_INTERVAL, res->beacon_interval);
	NLA_PUT_U16(msg, NL80211_BSS_CAPABILITY, res->capability);
	NLA_PUT_U32(msg, NL80211_BSS_FREQUENCY, res->channel->center_freq);
	NLA_PUT_U32(msg, NL80211_BSS_SEEN_MS_AGO,
		jiffies_to_msecs(jiffies - intbss->ts));

	switch (rdev->wiphy.signal_type) {
	case CFG80211_SIGNAL_TYPE_MBM:
		NLA_PUT_U32(msg, NL80211_BSS_SIGNAL_MBM, res->signal);
		break;
	case CFG80211_SIGNAL_TYPE_UNSPEC:
		NLA_PUT_U8(msg, NL80211_BSS_SIGNAL_UNSPEC, res->signal);
		break;
	default:
		break;
	}

	switch (wdev->iftype) {
	case NL80211_IFTYPE_P2P_CLIENT:
	case NL80211_IFTYPE_STATION:
		if (intbss == wdev->current_bss)
			NLA_PUT_U32(msg, NL80211_BSS_STATUS,
				    NL80211_BSS_STATUS_ASSOCIATED);
		else for (i = 0; i < MAX_AUTH_BSSES; i++) {
			if (intbss != wdev->auth_bsses[i])
				continue;
			NLA_PUT_U32(msg, NL80211_BSS_STATUS,
				    NL80211_BSS_STATUS_AUTHENTICATED);
			break;
		}
		break;
	case NL80211_IFTYPE_ADHOC:
		if (intbss == wdev->current_bss)
			NLA_PUT_U32(msg, NL80211_BSS_STATUS,
				    NL80211_BSS_STATUS_IBSS_JOINED);
		break;
	default:
		break;
	}

	nla_nest_end(msg, bss);

	return genlmsg_end(msg, hdr);

 nla_put_failure:
	genlmsg_cancel(msg, hdr);
	return -EMSGSIZE;
}

static int nl80211_dump_scan(struct sk_buff *skb,
			     struct netlink_callback *cb)
{
	struct cfg80211_registered_device *rdev;
	struct net_device *dev;
	struct cfg80211_internal_bss *scan;
	struct wireless_dev *wdev;
	int start = cb->args[1], idx = 0;
	int err;

	err = nl80211_prepare_netdev_dump(skb, cb, &rdev, &dev);
	if (err)
		return err;

	wdev = dev->ieee80211_ptr;

	wdev_lock(wdev);
	spin_lock_bh(&rdev->bss_lock);
	cfg80211_bss_expire(rdev);

	cb->seq = rdev->bss_generation;

	list_for_each_entry(scan, &rdev->bss_list, list) {
		if (++idx <= start)
			continue;
		if (nl80211_send_bss(skb, cb,
				cb->nlh->nlmsg_seq, NLM_F_MULTI,
				rdev, wdev, scan) < 0) {
			idx--;
			break;
		}
	}

	spin_unlock_bh(&rdev->bss_lock);
	wdev_unlock(wdev);

	cb->args[1] = idx;
	nl80211_finish_netdev_dump(rdev);

	return skb->len;
}

static int nl80211_send_survey(struct sk_buff *msg, u32 pid, u32 seq,
				int flags, struct net_device *dev,
				struct survey_info *survey)
{
	void *hdr;
	struct nlattr *infoattr;

	hdr = nl80211hdr_put(msg, pid, seq, flags,
			     NL80211_CMD_NEW_SURVEY_RESULTS);
	if (!hdr)
		return -ENOMEM;

	NLA_PUT_U32(msg, NL80211_ATTR_IFINDEX, dev->ifindex);

	infoattr = nla_nest_start(msg, NL80211_ATTR_SURVEY_INFO);
	if (!infoattr)
		goto nla_put_failure;

	NLA_PUT_U32(msg, NL80211_SURVEY_INFO_FREQUENCY,
		    survey->channel->center_freq);
	if (survey->filled & SURVEY_INFO_NOISE_DBM)
		NLA_PUT_U8(msg, NL80211_SURVEY_INFO_NOISE,
			    survey->noise);
	if (survey->filled & SURVEY_INFO_IN_USE)
		NLA_PUT_FLAG(msg, NL80211_SURVEY_INFO_IN_USE);
	if (survey->filled & SURVEY_INFO_CHANNEL_TIME)
		NLA_PUT_U64(msg, NL80211_SURVEY_INFO_CHANNEL_TIME,
			    survey->channel_time);
	if (survey->filled & SURVEY_INFO_CHANNEL_TIME_BUSY)
		NLA_PUT_U64(msg, NL80211_SURVEY_INFO_CHANNEL_TIME_BUSY,
			    survey->channel_time_busy);
	if (survey->filled & SURVEY_INFO_CHANNEL_TIME_EXT_BUSY)
		NLA_PUT_U64(msg, NL80211_SURVEY_INFO_CHANNEL_TIME_EXT_BUSY,
			    survey->channel_time_ext_busy);
	if (survey->filled & SURVEY_INFO_CHANNEL_TIME_RX)
		NLA_PUT_U64(msg, NL80211_SURVEY_INFO_CHANNEL_TIME_RX,
			    survey->channel_time_rx);
	if (survey->filled & SURVEY_INFO_CHANNEL_TIME_TX)
		NLA_PUT_U64(msg, NL80211_SURVEY_INFO_CHANNEL_TIME_TX,
			    survey->channel_time_tx);

	nla_nest_end(msg, infoattr);

	return genlmsg_end(msg, hdr);

 nla_put_failure:
	genlmsg_cancel(msg, hdr);
	return -EMSGSIZE;
}

static int nl80211_dump_survey(struct sk_buff *skb,
			struct netlink_callback *cb)
{
	struct survey_info survey;
	struct cfg80211_registered_device *dev;
	struct net_device *netdev;
	int survey_idx = cb->args[1];
	int res;

	res = nl80211_prepare_netdev_dump(skb, cb, &dev, &netdev);
	if (res)
		return res;

	if (!dev->ops->dump_survey) {
		res = -EOPNOTSUPP;
		goto out_err;
	}

	while (1) {
		struct ieee80211_channel *chan;

		res = dev->ops->dump_survey(&dev->wiphy, netdev, survey_idx,
					    &survey);
		if (res == -ENOENT)
			break;
		if (res)
			goto out_err;

		/* Survey without a channel doesn't make sense */
		if (!survey.channel) {
			res = -EINVAL;
			goto out;
		}

		chan = ieee80211_get_channel(&dev->wiphy,
					     survey.channel->center_freq);
		if (!chan || chan->flags & IEEE80211_CHAN_DISABLED) {
			survey_idx++;
			continue;
		}

		if (nl80211_send_survey(skb,
				NETLINK_CB(cb->skb).pid,
				cb->nlh->nlmsg_seq, NLM_F_MULTI,
				netdev,
				&survey) < 0)
			goto out;
		survey_idx++;
	}

 out:
	cb->args[1] = survey_idx;
	res = skb->len;
 out_err:
	nl80211_finish_netdev_dump(dev);
	return res;
}

static bool nl80211_valid_auth_type(enum nl80211_auth_type auth_type)
{
	return auth_type <= NL80211_AUTHTYPE_MAX;
}

static bool nl80211_valid_wpa_versions(u32 wpa_versions)
{
	return !(wpa_versions & ~(NL80211_WPA_VERSION_1 |
				  NL80211_WPA_VERSION_2));
}

static int nl80211_authenticate(struct sk_buff *skb, struct genl_info *info)
{
	struct cfg80211_registered_device *rdev = info->user_ptr[0];
	struct net_device *dev = info->user_ptr[1];
	struct ieee80211_channel *chan;
	const u8 *bssid, *ssid, *ie = NULL;
	int err, ssid_len, ie_len = 0;
	enum nl80211_auth_type auth_type;
	struct key_parse key;
	bool local_state_change;

	if (!is_valid_ie_attr(info->attrs[NL80211_ATTR_IE]))
		return -EINVAL;

	if (!info->attrs[NL80211_ATTR_MAC])
		return -EINVAL;

	if (!info->attrs[NL80211_ATTR_AUTH_TYPE])
		return -EINVAL;

	if (!info->attrs[NL80211_ATTR_SSID])
		return -EINVAL;

	if (!info->attrs[NL80211_ATTR_WIPHY_FREQ])
		return -EINVAL;

	err = nl80211_parse_key(info, &key);
	if (err)
		return err;

	if (key.idx >= 0) {
		if (key.type != -1 && key.type != NL80211_KEYTYPE_GROUP)
			return -EINVAL;
		if (!key.p.key || !key.p.key_len)
			return -EINVAL;
		if ((key.p.cipher != WLAN_CIPHER_SUITE_WEP40 ||
		     key.p.key_len != WLAN_KEY_LEN_WEP40) &&
		    (key.p.cipher != WLAN_CIPHER_SUITE_WEP104 ||
		     key.p.key_len != WLAN_KEY_LEN_WEP104))
			return -EINVAL;
		if (key.idx > 4)
			return -EINVAL;
	} else {
		key.p.key_len = 0;
		key.p.key = NULL;
	}

	if (key.idx >= 0) {
		int i;
		bool ok = false;
		for (i = 0; i < rdev->wiphy.n_cipher_suites; i++) {
			if (key.p.cipher == rdev->wiphy.cipher_suites[i]) {
				ok = true;
				break;
			}
		}
		if (!ok)
			return -EINVAL;
	}

	if (!rdev->ops->auth)
		return -EOPNOTSUPP;

	if (dev->ieee80211_ptr->iftype != NL80211_IFTYPE_STATION &&
	    dev->ieee80211_ptr->iftype != NL80211_IFTYPE_P2P_CLIENT)
		return -EOPNOTSUPP;

	bssid = nla_data(info->attrs[NL80211_ATTR_MAC]);
	chan = ieee80211_get_channel(&rdev->wiphy,
		nla_get_u32(info->attrs[NL80211_ATTR_WIPHY_FREQ]));
	if (!chan || (chan->flags & IEEE80211_CHAN_DISABLED))
		return -EINVAL;

	ssid = nla_data(info->attrs[NL80211_ATTR_SSID]);
	ssid_len = nla_len(info->attrs[NL80211_ATTR_SSID]);

	if (info->attrs[NL80211_ATTR_IE]) {
		ie = nla_data(info->attrs[NL80211_ATTR_IE]);
		ie_len = nla_len(info->attrs[NL80211_ATTR_IE]);
	}

	auth_type = nla_get_u32(info->attrs[NL80211_ATTR_AUTH_TYPE]);
	if (!nl80211_valid_auth_type(auth_type))
		return -EINVAL;

	local_state_change = !!info->attrs[NL80211_ATTR_LOCAL_STATE_CHANGE];

	return cfg80211_mlme_auth(rdev, dev, chan, auth_type, bssid,
				  ssid, ssid_len, ie, ie_len,
				  key.p.key, key.p.key_len, key.idx,
				  local_state_change);
}

static int nl80211_crypto_settings(struct cfg80211_registered_device *rdev,
				   struct genl_info *info,
				   struct cfg80211_crypto_settings *settings,
				   int cipher_limit)
{
	memset(settings, 0, sizeof(*settings));

	settings->control_port = info->attrs[NL80211_ATTR_CONTROL_PORT];

	if (info->attrs[NL80211_ATTR_CONTROL_PORT_ETHERTYPE]) {
		u16 proto;
		proto = nla_get_u16(
			info->attrs[NL80211_ATTR_CONTROL_PORT_ETHERTYPE]);
		settings->control_port_ethertype = cpu_to_be16(proto);
		if (!(rdev->wiphy.flags & WIPHY_FLAG_CONTROL_PORT_PROTOCOL) &&
		    proto != ETH_P_PAE)
			return -EINVAL;
		if (info->attrs[NL80211_ATTR_CONTROL_PORT_NO_ENCRYPT])
			settings->control_port_no_encrypt = true;
	} else
		settings->control_port_ethertype = cpu_to_be16(ETH_P_PAE);

	if (info->attrs[NL80211_ATTR_CIPHER_SUITES_PAIRWISE]) {
		void *data;
		int len, i;

		data = nla_data(info->attrs[NL80211_ATTR_CIPHER_SUITES_PAIRWISE]);
		len = nla_len(info->attrs[NL80211_ATTR_CIPHER_SUITES_PAIRWISE]);
		settings->n_ciphers_pairwise = len / sizeof(u32);

		if (len % sizeof(u32))
			return -EINVAL;

		if (settings->n_ciphers_pairwise > cipher_limit)
			return -EINVAL;

		memcpy(settings->ciphers_pairwise, data, len);

		for (i = 0; i < settings->n_ciphers_pairwise; i++)
			if (!cfg80211_supported_cipher_suite(
					&rdev->wiphy,
					settings->ciphers_pairwise[i]))
				return -EINVAL;
	}

	if (info->attrs[NL80211_ATTR_CIPHER_SUITE_GROUP]) {
		settings->cipher_group =
			nla_get_u32(info->attrs[NL80211_ATTR_CIPHER_SUITE_GROUP]);
		if (!cfg80211_supported_cipher_suite(&rdev->wiphy,
						     settings->cipher_group))
			return -EINVAL;
	}

	if (info->attrs[NL80211_ATTR_WPA_VERSIONS]) {
		settings->wpa_versions =
			nla_get_u32(info->attrs[NL80211_ATTR_WPA_VERSIONS]);
		if (!nl80211_valid_wpa_versions(settings->wpa_versions))
			return -EINVAL;
	}

	if (info->attrs[NL80211_ATTR_AKM_SUITES]) {
		void *data;
		int len;

		data = nla_data(info->attrs[NL80211_ATTR_AKM_SUITES]);
		len = nla_len(info->attrs[NL80211_ATTR_AKM_SUITES]);
		settings->n_akm_suites = len / sizeof(u32);

		if (len % sizeof(u32))
			return -EINVAL;

		if (settings->n_akm_suites > NL80211_MAX_NR_AKM_SUITES)
			return -EINVAL;

		memcpy(settings->akm_suites, data, len);
	}

	return 0;
}

static int nl80211_associate(struct sk_buff *skb, struct genl_info *info)
{
	struct cfg80211_registered_device *rdev = info->user_ptr[0];
	struct net_device *dev = info->user_ptr[1];
	struct cfg80211_crypto_settings crypto;
	struct ieee80211_channel *chan;
	const u8 *bssid, *ssid, *ie = NULL, *prev_bssid = NULL;
	int err, ssid_len, ie_len = 0;
	bool use_mfp = false;

	if (!is_valid_ie_attr(info->attrs[NL80211_ATTR_IE]))
		return -EINVAL;

	if (!info->attrs[NL80211_ATTR_MAC] ||
	    !info->attrs[NL80211_ATTR_SSID] ||
	    !info->attrs[NL80211_ATTR_WIPHY_FREQ])
		return -EINVAL;

	if (!rdev->ops->assoc)
		return -EOPNOTSUPP;

	if (dev->ieee80211_ptr->iftype != NL80211_IFTYPE_STATION &&
	    dev->ieee80211_ptr->iftype != NL80211_IFTYPE_P2P_CLIENT)
		return -EOPNOTSUPP;

	bssid = nla_data(info->attrs[NL80211_ATTR_MAC]);

	chan = ieee80211_get_channel(&rdev->wiphy,
		nla_get_u32(info->attrs[NL80211_ATTR_WIPHY_FREQ]));
	if (!chan || (chan->flags & IEEE80211_CHAN_DISABLED))
		return -EINVAL;

	ssid = nla_data(info->attrs[NL80211_ATTR_SSID]);
	ssid_len = nla_len(info->attrs[NL80211_ATTR_SSID]);

	if (info->attrs[NL80211_ATTR_IE]) {
		ie = nla_data(info->attrs[NL80211_ATTR_IE]);
		ie_len = nla_len(info->attrs[NL80211_ATTR_IE]);
	}

	if (info->attrs[NL80211_ATTR_USE_MFP]) {
		enum nl80211_mfp mfp =
			nla_get_u32(info->attrs[NL80211_ATTR_USE_MFP]);
		if (mfp == NL80211_MFP_REQUIRED)
			use_mfp = true;
		else if (mfp != NL80211_MFP_NO)
			return -EINVAL;
	}

	if (info->attrs[NL80211_ATTR_PREV_BSSID])
		prev_bssid = nla_data(info->attrs[NL80211_ATTR_PREV_BSSID]);

	err = nl80211_crypto_settings(rdev, info, &crypto, 1);
	if (!err)
		err = cfg80211_mlme_assoc(rdev, dev, chan, bssid, prev_bssid,
					  ssid, ssid_len, ie, ie_len, use_mfp,
					  &crypto);

	return err;
}

static int nl80211_deauthenticate(struct sk_buff *skb, struct genl_info *info)
{
	struct cfg80211_registered_device *rdev = info->user_ptr[0];
	struct net_device *dev = info->user_ptr[1];
	const u8 *ie = NULL, *bssid;
	int ie_len = 0;
	u16 reason_code;
	bool local_state_change;

	if (!is_valid_ie_attr(info->attrs[NL80211_ATTR_IE]))
		return -EINVAL;

	if (!info->attrs[NL80211_ATTR_MAC])
		return -EINVAL;

	if (!info->attrs[NL80211_ATTR_REASON_CODE])
		return -EINVAL;

	if (!rdev->ops->deauth)
		return -EOPNOTSUPP;

	if (dev->ieee80211_ptr->iftype != NL80211_IFTYPE_STATION &&
	    dev->ieee80211_ptr->iftype != NL80211_IFTYPE_P2P_CLIENT)
		return -EOPNOTSUPP;

	bssid = nla_data(info->attrs[NL80211_ATTR_MAC]);

	reason_code = nla_get_u16(info->attrs[NL80211_ATTR_REASON_CODE]);
	if (reason_code == 0) {
		/* Reason Code 0 is reserved */
		return -EINVAL;
	}

	if (info->attrs[NL80211_ATTR_IE]) {
		ie = nla_data(info->attrs[NL80211_ATTR_IE]);
		ie_len = nla_len(info->attrs[NL80211_ATTR_IE]);
	}

	local_state_change = !!info->attrs[NL80211_ATTR_LOCAL_STATE_CHANGE];

	return cfg80211_mlme_deauth(rdev, dev, bssid, ie, ie_len, reason_code,
				    local_state_change);
}

static int nl80211_disassociate(struct sk_buff *skb, struct genl_info *info)
{
	struct cfg80211_registered_device *rdev = info->user_ptr[0];
	struct net_device *dev = info->user_ptr[1];
	const u8 *ie = NULL, *bssid;
	int ie_len = 0;
	u16 reason_code;
	bool local_state_change;

	if (!is_valid_ie_attr(info->attrs[NL80211_ATTR_IE]))
		return -EINVAL;

	if (!info->attrs[NL80211_ATTR_MAC])
		return -EINVAL;

	if (!info->attrs[NL80211_ATTR_REASON_CODE])
		return -EINVAL;

	if (!rdev->ops->disassoc)
		return -EOPNOTSUPP;

	if (dev->ieee80211_ptr->iftype != NL80211_IFTYPE_STATION &&
	    dev->ieee80211_ptr->iftype != NL80211_IFTYPE_P2P_CLIENT)
		return -EOPNOTSUPP;

	bssid = nla_data(info->attrs[NL80211_ATTR_MAC]);

	reason_code = nla_get_u16(info->attrs[NL80211_ATTR_REASON_CODE]);
	if (reason_code == 0) {
		/* Reason Code 0 is reserved */
		return -EINVAL;
	}

	if (info->attrs[NL80211_ATTR_IE]) {
		ie = nla_data(info->attrs[NL80211_ATTR_IE]);
		ie_len = nla_len(info->attrs[NL80211_ATTR_IE]);
	}

	local_state_change = !!info->attrs[NL80211_ATTR_LOCAL_STATE_CHANGE];

	return cfg80211_mlme_disassoc(rdev, dev, bssid, ie, ie_len, reason_code,
				      local_state_change);
}

static bool
nl80211_parse_mcast_rate(struct cfg80211_registered_device *rdev,
			 int mcast_rate[IEEE80211_NUM_BANDS],
			 int rateval)
{
	struct wiphy *wiphy = &rdev->wiphy;
	bool found = false;
	int band, i;

	for (band = 0; band < IEEE80211_NUM_BANDS; band++) {
		struct ieee80211_supported_band *sband;

		sband = wiphy->bands[band];
		if (!sband)
			continue;

		for (i = 0; i < sband->n_bitrates; i++) {
			if (sband->bitrates[i].bitrate == rateval) {
				mcast_rate[band] = i + 1;
				found = true;
				break;
			}
		}
	}

	return found;
}

static int nl80211_join_ibss(struct sk_buff *skb, struct genl_info *info)
{
	struct cfg80211_registered_device *rdev = info->user_ptr[0];
	struct net_device *dev = info->user_ptr[1];
	struct cfg80211_ibss_params ibss;
	struct wiphy *wiphy;
	struct cfg80211_cached_keys *connkeys = NULL;
	int err;

	memset(&ibss, 0, sizeof(ibss));

	if (!is_valid_ie_attr(info->attrs[NL80211_ATTR_IE]))
		return -EINVAL;

	if (!info->attrs[NL80211_ATTR_WIPHY_FREQ] ||
	    !info->attrs[NL80211_ATTR_SSID] ||
	    !nla_len(info->attrs[NL80211_ATTR_SSID]))
		return -EINVAL;

	ibss.beacon_interval = 100;

	if (info->attrs[NL80211_ATTR_BEACON_INTERVAL]) {
		ibss.beacon_interval =
			nla_get_u32(info->attrs[NL80211_ATTR_BEACON_INTERVAL]);
		if (ibss.beacon_interval < 1 || ibss.beacon_interval > 10000)
			return -EINVAL;
	}

	if (!rdev->ops->join_ibss)
		return -EOPNOTSUPP;

	if (dev->ieee80211_ptr->iftype != NL80211_IFTYPE_ADHOC)
		return -EOPNOTSUPP;

	wiphy = &rdev->wiphy;

	if (info->attrs[NL80211_ATTR_MAC]) {
		ibss.bssid = nla_data(info->attrs[NL80211_ATTR_MAC]);

		if (!is_valid_ether_addr(ibss.bssid))
			return -EINVAL;
	}
	ibss.ssid = nla_data(info->attrs[NL80211_ATTR_SSID]);
	ibss.ssid_len = nla_len(info->attrs[NL80211_ATTR_SSID]);

	if (info->attrs[NL80211_ATTR_IE]) {
		ibss.ie = nla_data(info->attrs[NL80211_ATTR_IE]);
		ibss.ie_len = nla_len(info->attrs[NL80211_ATTR_IE]);
	}

	ibss.channel = ieee80211_get_channel(wiphy,
		nla_get_u32(info->attrs[NL80211_ATTR_WIPHY_FREQ]));
	if (!ibss.channel ||
	    ibss.channel->flags & IEEE80211_CHAN_NO_IBSS ||
	    ibss.channel->flags & IEEE80211_CHAN_DISABLED)
		return -EINVAL;

	ibss.channel_fixed = !!info->attrs[NL80211_ATTR_FREQ_FIXED];
	ibss.privacy = !!info->attrs[NL80211_ATTR_PRIVACY];

	if (info->attrs[NL80211_ATTR_BSS_BASIC_RATES]) {
		u8 *rates =
			nla_data(info->attrs[NL80211_ATTR_BSS_BASIC_RATES]);
		int n_rates =
			nla_len(info->attrs[NL80211_ATTR_BSS_BASIC_RATES]);
		struct ieee80211_supported_band *sband =
			wiphy->bands[ibss.channel->band];
		int err;

		err = ieee80211_get_ratemask(sband, rates, n_rates,
					     &ibss.basic_rates);
		if (err)
			return err;
	}

	if (info->attrs[NL80211_ATTR_MCAST_RATE] &&
	    !nl80211_parse_mcast_rate(rdev, ibss.mcast_rate,
			nla_get_u32(info->attrs[NL80211_ATTR_MCAST_RATE])))
		return -EINVAL;

	if (ibss.privacy && info->attrs[NL80211_ATTR_KEYS]) {
		connkeys = nl80211_parse_connkeys(rdev,
					info->attrs[NL80211_ATTR_KEYS]);
		if (IS_ERR(connkeys))
			return PTR_ERR(connkeys);
	}

	err = cfg80211_join_ibss(rdev, dev, &ibss, connkeys);
	if (err)
		kfree(connkeys);
	return err;
}

static int nl80211_leave_ibss(struct sk_buff *skb, struct genl_info *info)
{
	struct cfg80211_registered_device *rdev = info->user_ptr[0];
	struct net_device *dev = info->user_ptr[1];

	if (!rdev->ops->leave_ibss)
		return -EOPNOTSUPP;

	if (dev->ieee80211_ptr->iftype != NL80211_IFTYPE_ADHOC)
		return -EOPNOTSUPP;

	return cfg80211_leave_ibss(rdev, dev, false);
}

#ifdef CONFIG_NL80211_TESTMODE
static struct genl_multicast_group nl80211_testmode_mcgrp = {
	.name = "testmode",
};

static int nl80211_testmode_do(struct sk_buff *skb, struct genl_info *info)
{
	struct cfg80211_registered_device *rdev = info->user_ptr[0];
	int err;

	if (!info->attrs[NL80211_ATTR_TESTDATA])
		return -EINVAL;

	err = -EOPNOTSUPP;
	if (rdev->ops->testmode_cmd) {
		rdev->testmode_info = info;
		err = rdev->ops->testmode_cmd(&rdev->wiphy,
				nla_data(info->attrs[NL80211_ATTR_TESTDATA]),
				nla_len(info->attrs[NL80211_ATTR_TESTDATA]));
		rdev->testmode_info = NULL;
	}

	return err;
}

static int nl80211_testmode_dump(struct sk_buff *skb,
				 struct netlink_callback *cb)
{
	struct cfg80211_registered_device *dev;
	int err;
	long phy_idx;
	void *data = NULL;
	int data_len = 0;

	if (cb->args[0]) {
		/*
		 * 0 is a valid index, but not valid for args[0],
		 * so we need to offset by 1.
		 */
		phy_idx = cb->args[0] - 1;
	} else {
		err = nlmsg_parse(cb->nlh, GENL_HDRLEN + nl80211_fam.hdrsize,
				  nl80211_fam.attrbuf, nl80211_fam.maxattr,
				  nl80211_policy);
		if (err)
			return err;
		if (!nl80211_fam.attrbuf[NL80211_ATTR_WIPHY])
			return -EINVAL;
		phy_idx = nla_get_u32(nl80211_fam.attrbuf[NL80211_ATTR_WIPHY]);
		if (nl80211_fam.attrbuf[NL80211_ATTR_TESTDATA])
			cb->args[1] =
				(long)nl80211_fam.attrbuf[NL80211_ATTR_TESTDATA];
	}

	if (cb->args[1]) {
		data = nla_data((void *)cb->args[1]);
		data_len = nla_len((void *)cb->args[1]);
	}

	mutex_lock(&cfg80211_mutex);
	dev = cfg80211_rdev_by_wiphy_idx(phy_idx);
	if (!dev) {
		mutex_unlock(&cfg80211_mutex);
		return -ENOENT;
	}
	cfg80211_lock_rdev(dev);
	mutex_unlock(&cfg80211_mutex);

	if (!dev->ops->testmode_dump) {
		err = -EOPNOTSUPP;
		goto out_err;
	}

	while (1) {
		void *hdr = nl80211hdr_put(skb, NETLINK_CB(cb->skb).pid,
					   cb->nlh->nlmsg_seq, NLM_F_MULTI,
					   NL80211_CMD_TESTMODE);
		struct nlattr *tmdata;

		if (nla_put_u32(skb, NL80211_ATTR_WIPHY, dev->wiphy_idx) < 0) {
			genlmsg_cancel(skb, hdr);
			break;
		}

		tmdata = nla_nest_start(skb, NL80211_ATTR_TESTDATA);
		if (!tmdata) {
			genlmsg_cancel(skb, hdr);
			break;
		}
		err = dev->ops->testmode_dump(&dev->wiphy, skb, cb,
					      data, data_len);
		nla_nest_end(skb, tmdata);

		if (err == -ENOBUFS || err == -ENOENT) {
			genlmsg_cancel(skb, hdr);
			break;
		} else if (err) {
			genlmsg_cancel(skb, hdr);
			goto out_err;
		}

		genlmsg_end(skb, hdr);
	}

	err = skb->len;
	/* see above */
	cb->args[0] = phy_idx + 1;
 out_err:
	cfg80211_unlock_rdev(dev);
	return err;
}

static struct sk_buff *
__cfg80211_testmode_alloc_skb(struct cfg80211_registered_device *rdev,
			      int approxlen, u32 pid, u32 seq, gfp_t gfp)
{
	struct sk_buff *skb;
	void *hdr;
	struct nlattr *data;

	skb = nlmsg_new(approxlen + 100, gfp);
	if (!skb)
		return NULL;

	hdr = nl80211hdr_put(skb, pid, seq, 0, NL80211_CMD_TESTMODE);
	if (!hdr) {
		kfree_skb(skb);
		return NULL;
	}

	NLA_PUT_U32(skb, NL80211_ATTR_WIPHY, rdev->wiphy_idx);
	data = nla_nest_start(skb, NL80211_ATTR_TESTDATA);

	((void **)skb->cb)[0] = rdev;
	((void **)skb->cb)[1] = hdr;
	((void **)skb->cb)[2] = data;

	return skb;

 nla_put_failure:
	kfree_skb(skb);
	return NULL;
}

struct sk_buff *cfg80211_testmode_alloc_reply_skb(struct wiphy *wiphy,
						  int approxlen)
{
	struct cfg80211_registered_device *rdev = wiphy_to_dev(wiphy);

	if (WARN_ON(!rdev->testmode_info))
		return NULL;

	return __cfg80211_testmode_alloc_skb(rdev, approxlen,
				rdev->testmode_info->snd_pid,
				rdev->testmode_info->snd_seq,
				GFP_KERNEL);
}
EXPORT_SYMBOL(cfg80211_testmode_alloc_reply_skb);

int cfg80211_testmode_reply(struct sk_buff *skb)
{
	struct cfg80211_registered_device *rdev = ((void **)skb->cb)[0];
	void *hdr = ((void **)skb->cb)[1];
	struct nlattr *data = ((void **)skb->cb)[2];

	if (WARN_ON(!rdev->testmode_info)) {
		kfree_skb(skb);
		return -EINVAL;
	}

	nla_nest_end(skb, data);
	genlmsg_end(skb, hdr);
	return genlmsg_reply(skb, rdev->testmode_info);
}
EXPORT_SYMBOL(cfg80211_testmode_reply);

struct sk_buff *cfg80211_testmode_alloc_event_skb(struct wiphy *wiphy,
						  int approxlen, gfp_t gfp)
{
	struct cfg80211_registered_device *rdev = wiphy_to_dev(wiphy);

	return __cfg80211_testmode_alloc_skb(rdev, approxlen, 0, 0, gfp);
}
EXPORT_SYMBOL(cfg80211_testmode_alloc_event_skb);

void cfg80211_testmode_event(struct sk_buff *skb, gfp_t gfp)
{
	void *hdr = ((void **)skb->cb)[1];
	struct nlattr *data = ((void **)skb->cb)[2];

	nla_nest_end(skb, data);
	genlmsg_end(skb, hdr);
	genlmsg_multicast(skb, 0, nl80211_testmode_mcgrp.id, gfp);
}
EXPORT_SYMBOL(cfg80211_testmode_event);
#endif

static int nl80211_connect(struct sk_buff *skb, struct genl_info *info)
{
	struct cfg80211_registered_device *rdev = info->user_ptr[0];
	struct net_device *dev = info->user_ptr[1];
	struct cfg80211_connect_params connect;
	struct wiphy *wiphy;
	struct cfg80211_cached_keys *connkeys = NULL;
	int err;

	memset(&connect, 0, sizeof(connect));

	if (!is_valid_ie_attr(info->attrs[NL80211_ATTR_IE]))
		return -EINVAL;

	if (!info->attrs[NL80211_ATTR_SSID] ||
	    !nla_len(info->attrs[NL80211_ATTR_SSID]))
		return -EINVAL;

	if (info->attrs[NL80211_ATTR_AUTH_TYPE]) {
		connect.auth_type =
			nla_get_u32(info->attrs[NL80211_ATTR_AUTH_TYPE]);
		if (!nl80211_valid_auth_type(connect.auth_type))
			return -EINVAL;
	} else
		connect.auth_type = NL80211_AUTHTYPE_AUTOMATIC;

	connect.privacy = info->attrs[NL80211_ATTR_PRIVACY];

	err = nl80211_crypto_settings(rdev, info, &connect.crypto,
				      NL80211_MAX_NR_CIPHER_SUITES);
	if (err)
		return err;

	if (dev->ieee80211_ptr->iftype != NL80211_IFTYPE_STATION &&
	    dev->ieee80211_ptr->iftype != NL80211_IFTYPE_P2P_CLIENT)
		return -EOPNOTSUPP;

	wiphy = &rdev->wiphy;

	if (info->attrs[NL80211_ATTR_MAC])
		connect.bssid = nla_data(info->attrs[NL80211_ATTR_MAC]);
	connect.ssid = nla_data(info->attrs[NL80211_ATTR_SSID]);
	connect.ssid_len = nla_len(info->attrs[NL80211_ATTR_SSID]);

	if (info->attrs[NL80211_ATTR_IE]) {
		connect.ie = nla_data(info->attrs[NL80211_ATTR_IE]);
		connect.ie_len = nla_len(info->attrs[NL80211_ATTR_IE]);
	}

	if (info->attrs[NL80211_ATTR_WIPHY_FREQ]) {
		connect.channel =
			ieee80211_get_channel(wiphy,
			    nla_get_u32(info->attrs[NL80211_ATTR_WIPHY_FREQ]));
		if (!connect.channel ||
		    connect.channel->flags & IEEE80211_CHAN_DISABLED)
			return -EINVAL;
	}

	if (connect.privacy && info->attrs[NL80211_ATTR_KEYS]) {
		connkeys = nl80211_parse_connkeys(rdev,
					info->attrs[NL80211_ATTR_KEYS]);
		if (IS_ERR(connkeys))
			return PTR_ERR(connkeys);
	}

	err = cfg80211_connect(rdev, dev, &connect, connkeys);
	if (err)
		kfree(connkeys);
	return err;
}

static int nl80211_disconnect(struct sk_buff *skb, struct genl_info *info)
{
	struct cfg80211_registered_device *rdev = info->user_ptr[0];
	struct net_device *dev = info->user_ptr[1];
	u16 reason;

	if (!info->attrs[NL80211_ATTR_REASON_CODE])
		reason = WLAN_REASON_DEAUTH_LEAVING;
	else
		reason = nla_get_u16(info->attrs[NL80211_ATTR_REASON_CODE]);

	if (reason == 0)
		return -EINVAL;

	if (dev->ieee80211_ptr->iftype != NL80211_IFTYPE_STATION &&
	    dev->ieee80211_ptr->iftype != NL80211_IFTYPE_P2P_CLIENT)
		return -EOPNOTSUPP;

	return cfg80211_disconnect(rdev, dev, reason, true);
}

static int nl80211_wiphy_netns(struct sk_buff *skb, struct genl_info *info)
{
	struct cfg80211_registered_device *rdev = info->user_ptr[0];
	struct net *net;
	int err;
	u32 pid;

	if (!info->attrs[NL80211_ATTR_PID])
		return -EINVAL;

	pid = nla_get_u32(info->attrs[NL80211_ATTR_PID]);

	net = get_net_ns_by_pid(pid);
	if (IS_ERR(net))
		return PTR_ERR(net);

	err = 0;

	/* check if anything to do */
	if (!net_eq(wiphy_net(&rdev->wiphy), net))
		err = cfg80211_switch_netns(rdev, net);

	put_net(net);
	return err;
}

static int nl80211_setdel_pmksa(struct sk_buff *skb, struct genl_info *info)
{
	struct cfg80211_registered_device *rdev = info->user_ptr[0];
	int (*rdev_ops)(struct wiphy *wiphy, struct net_device *dev,
			struct cfg80211_pmksa *pmksa) = NULL;
	struct net_device *dev = info->user_ptr[1];
	struct cfg80211_pmksa pmksa;

	memset(&pmksa, 0, sizeof(struct cfg80211_pmksa));

	if (!info->attrs[NL80211_ATTR_MAC])
		return -EINVAL;

	if (!info->attrs[NL80211_ATTR_PMKID])
		return -EINVAL;

	pmksa.pmkid = nla_data(info->attrs[NL80211_ATTR_PMKID]);
	pmksa.bssid = nla_data(info->attrs[NL80211_ATTR_MAC]);

	if (dev->ieee80211_ptr->iftype != NL80211_IFTYPE_STATION &&
	    dev->ieee80211_ptr->iftype != NL80211_IFTYPE_P2P_CLIENT)
		return -EOPNOTSUPP;

	switch (info->genlhdr->cmd) {
	case NL80211_CMD_SET_PMKSA:
		rdev_ops = rdev->ops->set_pmksa;
		break;
	case NL80211_CMD_DEL_PMKSA:
		rdev_ops = rdev->ops->del_pmksa;
		break;
	default:
		WARN_ON(1);
		break;
	}

	if (!rdev_ops)
		return -EOPNOTSUPP;

	return rdev_ops(&rdev->wiphy, dev, &pmksa);
}

static int nl80211_flush_pmksa(struct sk_buff *skb, struct genl_info *info)
{
	struct cfg80211_registered_device *rdev = info->user_ptr[0];
	struct net_device *dev = info->user_ptr[1];

	if (dev->ieee80211_ptr->iftype != NL80211_IFTYPE_STATION &&
	    dev->ieee80211_ptr->iftype != NL80211_IFTYPE_P2P_CLIENT)
		return -EOPNOTSUPP;

	if (!rdev->ops->flush_pmksa)
		return -EOPNOTSUPP;

	return rdev->ops->flush_pmksa(&rdev->wiphy, dev);
}

static int nl80211_tdls_mgmt(struct sk_buff *skb, struct genl_info *info)
{
	struct cfg80211_registered_device *rdev = info->user_ptr[0];
	struct net_device *dev = info->user_ptr[1];
	u8 action_code, dialog_token;
	u16 status_code;
	u8 *peer;

	if (!(rdev->wiphy.flags & WIPHY_FLAG_SUPPORTS_TDLS) ||
	    !rdev->ops->tdls_mgmt)
		return -EOPNOTSUPP;

	if (!info->attrs[NL80211_ATTR_TDLS_ACTION] ||
	    !info->attrs[NL80211_ATTR_STATUS_CODE] ||
	    !info->attrs[NL80211_ATTR_TDLS_DIALOG_TOKEN] ||
	    !info->attrs[NL80211_ATTR_IE] ||
	    !info->attrs[NL80211_ATTR_MAC])
		return -EINVAL;

	peer = nla_data(info->attrs[NL80211_ATTR_MAC]);
	action_code = nla_get_u8(info->attrs[NL80211_ATTR_TDLS_ACTION]);
	status_code = nla_get_u16(info->attrs[NL80211_ATTR_STATUS_CODE]);
	dialog_token = nla_get_u8(info->attrs[NL80211_ATTR_TDLS_DIALOG_TOKEN]);

	return rdev->ops->tdls_mgmt(&rdev->wiphy, dev, peer, action_code,
				    dialog_token, status_code,
				    nla_data(info->attrs[NL80211_ATTR_IE]),
				    nla_len(info->attrs[NL80211_ATTR_IE]));
}

static int nl80211_tdls_oper(struct sk_buff *skb, struct genl_info *info)
{
	struct cfg80211_registered_device *rdev = info->user_ptr[0];
	struct net_device *dev = info->user_ptr[1];
	enum nl80211_tdls_operation operation;
	u8 *peer;

	if (!(rdev->wiphy.flags & WIPHY_FLAG_SUPPORTS_TDLS) ||
	    !rdev->ops->tdls_oper)
		return -EOPNOTSUPP;

	if (!info->attrs[NL80211_ATTR_TDLS_OPERATION] ||
	    !info->attrs[NL80211_ATTR_MAC])
		return -EINVAL;

	operation = nla_get_u8(info->attrs[NL80211_ATTR_TDLS_OPERATION]);
	peer = nla_data(info->attrs[NL80211_ATTR_MAC]);

	return rdev->ops->tdls_oper(&rdev->wiphy, dev, peer, operation);
}

static int nl80211_remain_on_channel(struct sk_buff *skb,
				     struct genl_info *info)
{
	struct cfg80211_registered_device *rdev = info->user_ptr[0];
	struct net_device *dev = info->user_ptr[1];
	struct ieee80211_channel *chan;
	struct sk_buff *msg;
	void *hdr;
	u64 cookie;
	enum nl80211_channel_type channel_type = NL80211_CHAN_NO_HT;
	u32 freq, duration;
	int err;

	if (!info->attrs[NL80211_ATTR_WIPHY_FREQ] ||
	    !info->attrs[NL80211_ATTR_DURATION])
		return -EINVAL;

	duration = nla_get_u32(info->attrs[NL80211_ATTR_DURATION]);

	/*
	 * We should be on that channel for at least one jiffie,
	 * and more than 5 seconds seems excessive.
	 */
	if (!duration || !msecs_to_jiffies(duration) ||
	    duration > rdev->wiphy.max_remain_on_channel_duration)
		return -EINVAL;

	if (!rdev->ops->remain_on_channel)
		return -EOPNOTSUPP;

	if (info->attrs[NL80211_ATTR_WIPHY_CHANNEL_TYPE]) {
		channel_type = nla_get_u32(
			info->attrs[NL80211_ATTR_WIPHY_CHANNEL_TYPE]);
		if (channel_type != NL80211_CHAN_NO_HT &&
		    channel_type != NL80211_CHAN_HT20 &&
		    channel_type != NL80211_CHAN_HT40PLUS &&
		    channel_type != NL80211_CHAN_HT40MINUS)
			return -EINVAL;
	}

	freq = nla_get_u32(info->attrs[NL80211_ATTR_WIPHY_FREQ]);
	chan = rdev_freq_to_chan(rdev, freq, channel_type);
	if (chan == NULL)
		return -EINVAL;

	msg = nlmsg_new(NLMSG_DEFAULT_SIZE, GFP_KERNEL);
	if (!msg)
		return -ENOMEM;

	hdr = nl80211hdr_put(msg, info->snd_pid, info->snd_seq, 0,
			     NL80211_CMD_REMAIN_ON_CHANNEL);

	if (IS_ERR(hdr)) {
		err = PTR_ERR(hdr);
		goto free_msg;
	}

	err = rdev->ops->remain_on_channel(&rdev->wiphy, dev, chan,
					   channel_type, duration, &cookie);

	if (err)
		goto free_msg;

	NLA_PUT_U64(msg, NL80211_ATTR_COOKIE, cookie);

	genlmsg_end(msg, hdr);

	return genlmsg_reply(msg, info);

 nla_put_failure:
	err = -ENOBUFS;
 free_msg:
	nlmsg_free(msg);
	return err;
}

static int nl80211_cancel_remain_on_channel(struct sk_buff *skb,
					    struct genl_info *info)
{
	struct cfg80211_registered_device *rdev = info->user_ptr[0];
	struct net_device *dev = info->user_ptr[1];
	u64 cookie;

	if (!info->attrs[NL80211_ATTR_COOKIE])
		return -EINVAL;

	if (!rdev->ops->cancel_remain_on_channel)
		return -EOPNOTSUPP;

	cookie = nla_get_u64(info->attrs[NL80211_ATTR_COOKIE]);

	return rdev->ops->cancel_remain_on_channel(&rdev->wiphy, dev, cookie);
}

static u32 rateset_to_mask(struct ieee80211_supported_band *sband,
			   u8 *rates, u8 rates_len)
{
	u8 i;
	u32 mask = 0;

	for (i = 0; i < rates_len; i++) {
		int rate = (rates[i] & 0x7f) * 5;
		int ridx;
		for (ridx = 0; ridx < sband->n_bitrates; ridx++) {
			struct ieee80211_rate *srate =
				&sband->bitrates[ridx];
			if (rate == srate->bitrate) {
				mask |= 1 << ridx;
				break;
			}
		}
		if (ridx == sband->n_bitrates)
			return 0; /* rate not found */
	}

	return mask;
}

static const struct nla_policy nl80211_txattr_policy[NL80211_TXRATE_MAX + 1] = {
	[NL80211_TXRATE_LEGACY] = { .type = NLA_BINARY,
				    .len = NL80211_MAX_SUPP_RATES },
};

static int nl80211_set_tx_bitrate_mask(struct sk_buff *skb,
				       struct genl_info *info)
{
	struct nlattr *tb[NL80211_TXRATE_MAX + 1];
	struct cfg80211_registered_device *rdev = info->user_ptr[0];
	struct cfg80211_bitrate_mask mask;
	int rem, i;
	struct net_device *dev = info->user_ptr[1];
	struct nlattr *tx_rates;
	struct ieee80211_supported_band *sband;

	if (info->attrs[NL80211_ATTR_TX_RATES] == NULL)
		return -EINVAL;

	if (!rdev->ops->set_bitrate_mask)
		return -EOPNOTSUPP;

	memset(&mask, 0, sizeof(mask));
	/* Default to all rates enabled */
	for (i = 0; i < IEEE80211_NUM_BANDS; i++) {
		sband = rdev->wiphy.bands[i];
		mask.control[i].legacy =
			sband ? (1 << sband->n_bitrates) - 1 : 0;
	}

	/*
	 * The nested attribute uses enum nl80211_band as the index. This maps
	 * directly to the enum ieee80211_band values used in cfg80211.
	 */
	nla_for_each_nested(tx_rates, info->attrs[NL80211_ATTR_TX_RATES], rem)
	{
		enum ieee80211_band band = nla_type(tx_rates);
		if (band < 0 || band >= IEEE80211_NUM_BANDS)
			return -EINVAL;
		sband = rdev->wiphy.bands[band];
		if (sband == NULL)
			return -EINVAL;
		nla_parse(tb, NL80211_TXRATE_MAX, nla_data(tx_rates),
			  nla_len(tx_rates), nl80211_txattr_policy);
		if (tb[NL80211_TXRATE_LEGACY]) {
			mask.control[band].legacy = rateset_to_mask(
				sband,
				nla_data(tb[NL80211_TXRATE_LEGACY]),
				nla_len(tb[NL80211_TXRATE_LEGACY]));
			if (mask.control[band].legacy == 0)
				return -EINVAL;
		}
	}

	return rdev->ops->set_bitrate_mask(&rdev->wiphy, dev, NULL, &mask);
}

static int nl80211_register_mgmt(struct sk_buff *skb, struct genl_info *info)
{
	struct cfg80211_registered_device *rdev = info->user_ptr[0];
	struct net_device *dev = info->user_ptr[1];
	u16 frame_type = IEEE80211_FTYPE_MGMT | IEEE80211_STYPE_ACTION;

	if (!info->attrs[NL80211_ATTR_FRAME_MATCH])
		return -EINVAL;

	if (info->attrs[NL80211_ATTR_FRAME_TYPE])
		frame_type = nla_get_u16(info->attrs[NL80211_ATTR_FRAME_TYPE]);

	if (dev->ieee80211_ptr->iftype != NL80211_IFTYPE_STATION &&
	    dev->ieee80211_ptr->iftype != NL80211_IFTYPE_ADHOC &&
	    dev->ieee80211_ptr->iftype != NL80211_IFTYPE_P2P_CLIENT &&
	    dev->ieee80211_ptr->iftype != NL80211_IFTYPE_AP &&
	    dev->ieee80211_ptr->iftype != NL80211_IFTYPE_AP_VLAN &&
	    dev->ieee80211_ptr->iftype != NL80211_IFTYPE_MESH_POINT &&
	    dev->ieee80211_ptr->iftype != NL80211_IFTYPE_P2P_GO)
		return -EOPNOTSUPP;

	/* not much point in registering if we can't reply */
	if (!rdev->ops->mgmt_tx)
		return -EOPNOTSUPP;

	return cfg80211_mlme_register_mgmt(dev->ieee80211_ptr, info->snd_pid,
			frame_type,
			nla_data(info->attrs[NL80211_ATTR_FRAME_MATCH]),
			nla_len(info->attrs[NL80211_ATTR_FRAME_MATCH]));
}

static int nl80211_tx_mgmt(struct sk_buff *skb, struct genl_info *info)
{
	struct cfg80211_registered_device *rdev = info->user_ptr[0];
	struct net_device *dev = info->user_ptr[1];
	struct ieee80211_channel *chan;
	enum nl80211_channel_type channel_type = NL80211_CHAN_NO_HT;
	bool channel_type_valid = false;
	u32 freq;
	int err;
	void *hdr;
	u64 cookie;
	struct sk_buff *msg = NULL;
	unsigned int wait = 0;
<<<<<<< HEAD
	bool offchan;
	bool no_cck;
=======
	bool offchan, no_cck, dont_wait_for_ack;

	dont_wait_for_ack = info->attrs[NL80211_ATTR_DONT_WAIT_FOR_ACK];
>>>>>>> befdbc51

	if (!info->attrs[NL80211_ATTR_FRAME] ||
	    !info->attrs[NL80211_ATTR_WIPHY_FREQ])
		return -EINVAL;

	if (!rdev->ops->mgmt_tx)
		return -EOPNOTSUPP;

	if (dev->ieee80211_ptr->iftype != NL80211_IFTYPE_STATION &&
	    dev->ieee80211_ptr->iftype != NL80211_IFTYPE_ADHOC &&
	    dev->ieee80211_ptr->iftype != NL80211_IFTYPE_P2P_CLIENT &&
	    dev->ieee80211_ptr->iftype != NL80211_IFTYPE_AP &&
	    dev->ieee80211_ptr->iftype != NL80211_IFTYPE_AP_VLAN &&
	    dev->ieee80211_ptr->iftype != NL80211_IFTYPE_MESH_POINT &&
	    dev->ieee80211_ptr->iftype != NL80211_IFTYPE_P2P_GO)
		return -EOPNOTSUPP;

	if (info->attrs[NL80211_ATTR_DURATION]) {
		if (!rdev->ops->mgmt_tx_cancel_wait)
			return -EINVAL;
		wait = nla_get_u32(info->attrs[NL80211_ATTR_DURATION]);
	}

	if (info->attrs[NL80211_ATTR_WIPHY_CHANNEL_TYPE]) {
		channel_type = nla_get_u32(
			info->attrs[NL80211_ATTR_WIPHY_CHANNEL_TYPE]);
		if (channel_type != NL80211_CHAN_NO_HT &&
		    channel_type != NL80211_CHAN_HT20 &&
		    channel_type != NL80211_CHAN_HT40PLUS &&
		    channel_type != NL80211_CHAN_HT40MINUS)
			return -EINVAL;
		channel_type_valid = true;
	}

	offchan = info->attrs[NL80211_ATTR_OFFCHANNEL_TX_OK];

	no_cck = nla_get_flag(info->attrs[NL80211_ATTR_TX_NO_CCK_RATE]);

	freq = nla_get_u32(info->attrs[NL80211_ATTR_WIPHY_FREQ]);
	chan = rdev_freq_to_chan(rdev, freq, channel_type);
	if (chan == NULL)
		return -EINVAL;

	if (!dont_wait_for_ack) {
		msg = nlmsg_new(NLMSG_DEFAULT_SIZE, GFP_KERNEL);
		if (!msg)
			return -ENOMEM;

		hdr = nl80211hdr_put(msg, info->snd_pid, info->snd_seq, 0,
				     NL80211_CMD_FRAME);

		if (IS_ERR(hdr)) {
			err = PTR_ERR(hdr);
			goto free_msg;
		}
	}

	err = cfg80211_mlme_mgmt_tx(rdev, dev, chan, offchan, channel_type,
				    channel_type_valid, wait,
				    nla_data(info->attrs[NL80211_ATTR_FRAME]),
				    nla_len(info->attrs[NL80211_ATTR_FRAME]),
<<<<<<< HEAD
				    no_cck, &cookie);
=======
				    no_cck, dont_wait_for_ack, &cookie);
>>>>>>> befdbc51
	if (err)
		goto free_msg;

	if (msg) {
		NLA_PUT_U64(msg, NL80211_ATTR_COOKIE, cookie);

		genlmsg_end(msg, hdr);
		return genlmsg_reply(msg, info);
	}

	return 0;

 nla_put_failure:
	err = -ENOBUFS;
 free_msg:
	nlmsg_free(msg);
	return err;
}

static int nl80211_tx_mgmt_cancel_wait(struct sk_buff *skb, struct genl_info *info)
{
	struct cfg80211_registered_device *rdev = info->user_ptr[0];
	struct net_device *dev = info->user_ptr[1];
	u64 cookie;

	if (!info->attrs[NL80211_ATTR_COOKIE])
		return -EINVAL;

	if (!rdev->ops->mgmt_tx_cancel_wait)
		return -EOPNOTSUPP;

	if (dev->ieee80211_ptr->iftype != NL80211_IFTYPE_STATION &&
	    dev->ieee80211_ptr->iftype != NL80211_IFTYPE_ADHOC &&
	    dev->ieee80211_ptr->iftype != NL80211_IFTYPE_P2P_CLIENT &&
	    dev->ieee80211_ptr->iftype != NL80211_IFTYPE_AP &&
	    dev->ieee80211_ptr->iftype != NL80211_IFTYPE_AP_VLAN &&
	    dev->ieee80211_ptr->iftype != NL80211_IFTYPE_P2P_GO)
		return -EOPNOTSUPP;

	cookie = nla_get_u64(info->attrs[NL80211_ATTR_COOKIE]);

	return rdev->ops->mgmt_tx_cancel_wait(&rdev->wiphy, dev, cookie);
}

static int nl80211_set_power_save(struct sk_buff *skb, struct genl_info *info)
{
	struct cfg80211_registered_device *rdev = info->user_ptr[0];
	struct wireless_dev *wdev;
	struct net_device *dev = info->user_ptr[1];
	u8 ps_state;
	bool state;
	int err;

	if (!info->attrs[NL80211_ATTR_PS_STATE])
		return -EINVAL;

	ps_state = nla_get_u32(info->attrs[NL80211_ATTR_PS_STATE]);

	if (ps_state != NL80211_PS_DISABLED && ps_state != NL80211_PS_ENABLED)
		return -EINVAL;

	wdev = dev->ieee80211_ptr;

	if (!rdev->ops->set_power_mgmt)
		return -EOPNOTSUPP;

	state = (ps_state == NL80211_PS_ENABLED) ? true : false;

	if (state == wdev->ps)
		return 0;

	err = rdev->ops->set_power_mgmt(wdev->wiphy, dev, state,
					wdev->ps_timeout);
	if (!err)
		wdev->ps = state;
	return err;
}

static int nl80211_get_power_save(struct sk_buff *skb, struct genl_info *info)
{
	struct cfg80211_registered_device *rdev = info->user_ptr[0];
	enum nl80211_ps_state ps_state;
	struct wireless_dev *wdev;
	struct net_device *dev = info->user_ptr[1];
	struct sk_buff *msg;
	void *hdr;
	int err;

	wdev = dev->ieee80211_ptr;

	if (!rdev->ops->set_power_mgmt)
		return -EOPNOTSUPP;

	msg = nlmsg_new(NLMSG_DEFAULT_SIZE, GFP_KERNEL);
	if (!msg)
		return -ENOMEM;

	hdr = nl80211hdr_put(msg, info->snd_pid, info->snd_seq, 0,
			     NL80211_CMD_GET_POWER_SAVE);
	if (!hdr) {
		err = -ENOBUFS;
		goto free_msg;
	}

	if (wdev->ps)
		ps_state = NL80211_PS_ENABLED;
	else
		ps_state = NL80211_PS_DISABLED;

	NLA_PUT_U32(msg, NL80211_ATTR_PS_STATE, ps_state);

	genlmsg_end(msg, hdr);
	return genlmsg_reply(msg, info);

 nla_put_failure:
	err = -ENOBUFS;
 free_msg:
	nlmsg_free(msg);
	return err;
}

static struct nla_policy
nl80211_attr_cqm_policy[NL80211_ATTR_CQM_MAX + 1] __read_mostly = {
	[NL80211_ATTR_CQM_RSSI_THOLD] = { .type = NLA_U32 },
	[NL80211_ATTR_CQM_RSSI_HYST] = { .type = NLA_U32 },
	[NL80211_ATTR_CQM_RSSI_THRESHOLD_EVENT] = { .type = NLA_U32 },
};

static int nl80211_set_cqm_rssi(struct genl_info *info,
				s32 threshold, u32 hysteresis)
{
	struct cfg80211_registered_device *rdev = info->user_ptr[0];
	struct wireless_dev *wdev;
	struct net_device *dev = info->user_ptr[1];

	if (threshold > 0)
		return -EINVAL;

	wdev = dev->ieee80211_ptr;

	if (!rdev->ops->set_cqm_rssi_config)
		return -EOPNOTSUPP;

	if (wdev->iftype != NL80211_IFTYPE_STATION &&
	    wdev->iftype != NL80211_IFTYPE_P2P_CLIENT)
		return -EOPNOTSUPP;

	return rdev->ops->set_cqm_rssi_config(wdev->wiphy, dev,
					      threshold, hysteresis);
}

static int nl80211_set_cqm(struct sk_buff *skb, struct genl_info *info)
{
	struct nlattr *attrs[NL80211_ATTR_CQM_MAX + 1];
	struct nlattr *cqm;
	int err;

	cqm = info->attrs[NL80211_ATTR_CQM];
	if (!cqm) {
		err = -EINVAL;
		goto out;
	}

	err = nla_parse_nested(attrs, NL80211_ATTR_CQM_MAX, cqm,
			       nl80211_attr_cqm_policy);
	if (err)
		goto out;

	if (attrs[NL80211_ATTR_CQM_RSSI_THOLD] &&
	    attrs[NL80211_ATTR_CQM_RSSI_HYST]) {
		s32 threshold;
		u32 hysteresis;
		threshold = nla_get_u32(attrs[NL80211_ATTR_CQM_RSSI_THOLD]);
		hysteresis = nla_get_u32(attrs[NL80211_ATTR_CQM_RSSI_HYST]);
		err = nl80211_set_cqm_rssi(info, threshold, hysteresis);
	} else
		err = -EINVAL;

out:
	return err;
}

static int nl80211_join_mesh(struct sk_buff *skb, struct genl_info *info)
{
	struct cfg80211_registered_device *rdev = info->user_ptr[0];
	struct net_device *dev = info->user_ptr[1];
	struct mesh_config cfg;
	struct mesh_setup setup;
	int err;

	/* start with default */
	memcpy(&cfg, &default_mesh_config, sizeof(cfg));
	memcpy(&setup, &default_mesh_setup, sizeof(setup));

	if (info->attrs[NL80211_ATTR_MESH_CONFIG]) {
		/* and parse parameters if given */
		err = nl80211_parse_mesh_config(info, &cfg, NULL);
		if (err)
			return err;
	}

	if (!info->attrs[NL80211_ATTR_MESH_ID] ||
	    !nla_len(info->attrs[NL80211_ATTR_MESH_ID]))
		return -EINVAL;

	setup.mesh_id = nla_data(info->attrs[NL80211_ATTR_MESH_ID]);
	setup.mesh_id_len = nla_len(info->attrs[NL80211_ATTR_MESH_ID]);

	if (info->attrs[NL80211_ATTR_MESH_SETUP]) {
		/* parse additional setup parameters if given */
		err = nl80211_parse_mesh_setup(info, &setup);
		if (err)
			return err;
	}

	return cfg80211_join_mesh(rdev, dev, &setup, &cfg);
}

static int nl80211_leave_mesh(struct sk_buff *skb, struct genl_info *info)
{
	struct cfg80211_registered_device *rdev = info->user_ptr[0];
	struct net_device *dev = info->user_ptr[1];

	return cfg80211_leave_mesh(rdev, dev);
}

static int nl80211_get_wowlan(struct sk_buff *skb, struct genl_info *info)
{
	struct cfg80211_registered_device *rdev = info->user_ptr[0];
	struct sk_buff *msg;
	void *hdr;

	if (!rdev->wiphy.wowlan.flags && !rdev->wiphy.wowlan.n_patterns)
		return -EOPNOTSUPP;

	msg = nlmsg_new(NLMSG_DEFAULT_SIZE, GFP_KERNEL);
	if (!msg)
		return -ENOMEM;

	hdr = nl80211hdr_put(msg, info->snd_pid, info->snd_seq, 0,
			     NL80211_CMD_GET_WOWLAN);
	if (!hdr)
		goto nla_put_failure;

	if (rdev->wowlan) {
		struct nlattr *nl_wowlan;

		nl_wowlan = nla_nest_start(msg, NL80211_ATTR_WOWLAN_TRIGGERS);
		if (!nl_wowlan)
			goto nla_put_failure;

		if (rdev->wowlan->any)
			NLA_PUT_FLAG(msg, NL80211_WOWLAN_TRIG_ANY);
		if (rdev->wowlan->disconnect)
			NLA_PUT_FLAG(msg, NL80211_WOWLAN_TRIG_DISCONNECT);
		if (rdev->wowlan->magic_pkt)
			NLA_PUT_FLAG(msg, NL80211_WOWLAN_TRIG_MAGIC_PKT);
		if (rdev->wowlan->gtk_rekey_failure)
			NLA_PUT_FLAG(msg, NL80211_WOWLAN_TRIG_GTK_REKEY_FAILURE);
		if (rdev->wowlan->eap_identity_req)
			NLA_PUT_FLAG(msg, NL80211_WOWLAN_TRIG_EAP_IDENT_REQUEST);
		if (rdev->wowlan->four_way_handshake)
			NLA_PUT_FLAG(msg, NL80211_WOWLAN_TRIG_4WAY_HANDSHAKE);
		if (rdev->wowlan->rfkill_release)
			NLA_PUT_FLAG(msg, NL80211_WOWLAN_TRIG_RFKILL_RELEASE);
		if (rdev->wowlan->n_patterns) {
			struct nlattr *nl_pats, *nl_pat;
			int i, pat_len;

			nl_pats = nla_nest_start(msg,
					NL80211_WOWLAN_TRIG_PKT_PATTERN);
			if (!nl_pats)
				goto nla_put_failure;

			for (i = 0; i < rdev->wowlan->n_patterns; i++) {
				nl_pat = nla_nest_start(msg, i + 1);
				if (!nl_pat)
					goto nla_put_failure;
				pat_len = rdev->wowlan->patterns[i].pattern_len;
				NLA_PUT(msg, NL80211_WOWLAN_PKTPAT_MASK,
					DIV_ROUND_UP(pat_len, 8),
					rdev->wowlan->patterns[i].mask);
				NLA_PUT(msg, NL80211_WOWLAN_PKTPAT_PATTERN,
					pat_len,
					rdev->wowlan->patterns[i].pattern);
				nla_nest_end(msg, nl_pat);
			}
			nla_nest_end(msg, nl_pats);
		}

		nla_nest_end(msg, nl_wowlan);
	}

	genlmsg_end(msg, hdr);
	return genlmsg_reply(msg, info);

nla_put_failure:
	nlmsg_free(msg);
	return -ENOBUFS;
}

static int nl80211_set_wowlan(struct sk_buff *skb, struct genl_info *info)
{
	struct cfg80211_registered_device *rdev = info->user_ptr[0];
	struct nlattr *tb[NUM_NL80211_WOWLAN_TRIG];
	struct cfg80211_wowlan no_triggers = {};
	struct cfg80211_wowlan new_triggers = {};
	struct wiphy_wowlan_support *wowlan = &rdev->wiphy.wowlan;
	int err, i;

	if (!rdev->wiphy.wowlan.flags && !rdev->wiphy.wowlan.n_patterns)
		return -EOPNOTSUPP;

	if (!info->attrs[NL80211_ATTR_WOWLAN_TRIGGERS])
		goto no_triggers;

	err = nla_parse(tb, MAX_NL80211_WOWLAN_TRIG,
			nla_data(info->attrs[NL80211_ATTR_WOWLAN_TRIGGERS]),
			nla_len(info->attrs[NL80211_ATTR_WOWLAN_TRIGGERS]),
			nl80211_wowlan_policy);
	if (err)
		return err;

	if (tb[NL80211_WOWLAN_TRIG_ANY]) {
		if (!(wowlan->flags & WIPHY_WOWLAN_ANY))
			return -EINVAL;
		new_triggers.any = true;
	}

	if (tb[NL80211_WOWLAN_TRIG_DISCONNECT]) {
		if (!(wowlan->flags & WIPHY_WOWLAN_DISCONNECT))
			return -EINVAL;
		new_triggers.disconnect = true;
	}

	if (tb[NL80211_WOWLAN_TRIG_MAGIC_PKT]) {
		if (!(wowlan->flags & WIPHY_WOWLAN_MAGIC_PKT))
			return -EINVAL;
		new_triggers.magic_pkt = true;
	}

	if (tb[NL80211_WOWLAN_TRIG_GTK_REKEY_SUPPORTED])
		return -EINVAL;

	if (tb[NL80211_WOWLAN_TRIG_GTK_REKEY_FAILURE]) {
		if (!(wowlan->flags & WIPHY_WOWLAN_GTK_REKEY_FAILURE))
			return -EINVAL;
		new_triggers.gtk_rekey_failure = true;
	}

	if (tb[NL80211_WOWLAN_TRIG_EAP_IDENT_REQUEST]) {
		if (!(wowlan->flags & WIPHY_WOWLAN_EAP_IDENTITY_REQ))
			return -EINVAL;
		new_triggers.eap_identity_req = true;
	}

	if (tb[NL80211_WOWLAN_TRIG_4WAY_HANDSHAKE]) {
		if (!(wowlan->flags & WIPHY_WOWLAN_4WAY_HANDSHAKE))
			return -EINVAL;
		new_triggers.four_way_handshake = true;
	}

	if (tb[NL80211_WOWLAN_TRIG_RFKILL_RELEASE]) {
		if (!(wowlan->flags & WIPHY_WOWLAN_RFKILL_RELEASE))
			return -EINVAL;
		new_triggers.rfkill_release = true;
	}

	if (tb[NL80211_WOWLAN_TRIG_PKT_PATTERN]) {
		struct nlattr *pat;
		int n_patterns = 0;
		int rem, pat_len, mask_len;
		struct nlattr *pat_tb[NUM_NL80211_WOWLAN_PKTPAT];

		nla_for_each_nested(pat, tb[NL80211_WOWLAN_TRIG_PKT_PATTERN],
				    rem)
			n_patterns++;
		if (n_patterns > wowlan->n_patterns)
			return -EINVAL;

		new_triggers.patterns = kcalloc(n_patterns,
						sizeof(new_triggers.patterns[0]),
						GFP_KERNEL);
		if (!new_triggers.patterns)
			return -ENOMEM;

		new_triggers.n_patterns = n_patterns;
		i = 0;

		nla_for_each_nested(pat, tb[NL80211_WOWLAN_TRIG_PKT_PATTERN],
				    rem) {
			nla_parse(pat_tb, MAX_NL80211_WOWLAN_PKTPAT,
				  nla_data(pat), nla_len(pat), NULL);
			err = -EINVAL;
			if (!pat_tb[NL80211_WOWLAN_PKTPAT_MASK] ||
			    !pat_tb[NL80211_WOWLAN_PKTPAT_PATTERN])
				goto error;
			pat_len = nla_len(pat_tb[NL80211_WOWLAN_PKTPAT_PATTERN]);
			mask_len = DIV_ROUND_UP(pat_len, 8);
			if (nla_len(pat_tb[NL80211_WOWLAN_PKTPAT_MASK]) !=
			    mask_len)
				goto error;
			if (pat_len > wowlan->pattern_max_len ||
			    pat_len < wowlan->pattern_min_len)
				goto error;

			new_triggers.patterns[i].mask =
				kmalloc(mask_len + pat_len, GFP_KERNEL);
			if (!new_triggers.patterns[i].mask) {
				err = -ENOMEM;
				goto error;
			}
			new_triggers.patterns[i].pattern =
				new_triggers.patterns[i].mask + mask_len;
			memcpy(new_triggers.patterns[i].mask,
			       nla_data(pat_tb[NL80211_WOWLAN_PKTPAT_MASK]),
			       mask_len);
			new_triggers.patterns[i].pattern_len = pat_len;
			memcpy(new_triggers.patterns[i].pattern,
			       nla_data(pat_tb[NL80211_WOWLAN_PKTPAT_PATTERN]),
			       pat_len);
			i++;
		}
	}

	if (memcmp(&new_triggers, &no_triggers, sizeof(new_triggers))) {
		struct cfg80211_wowlan *ntrig;
		ntrig = kmemdup(&new_triggers, sizeof(new_triggers),
				GFP_KERNEL);
		if (!ntrig) {
			err = -ENOMEM;
			goto error;
		}
		cfg80211_rdev_free_wowlan(rdev);
		rdev->wowlan = ntrig;
	} else {
 no_triggers:
		cfg80211_rdev_free_wowlan(rdev);
		rdev->wowlan = NULL;
	}

	return 0;
 error:
	for (i = 0; i < new_triggers.n_patterns; i++)
		kfree(new_triggers.patterns[i].mask);
	kfree(new_triggers.patterns);
	return err;
}

static int nl80211_set_rekey_data(struct sk_buff *skb, struct genl_info *info)
{
	struct cfg80211_registered_device *rdev = info->user_ptr[0];
	struct net_device *dev = info->user_ptr[1];
	struct wireless_dev *wdev = dev->ieee80211_ptr;
	struct nlattr *tb[NUM_NL80211_REKEY_DATA];
	struct cfg80211_gtk_rekey_data rekey_data;
	int err;

	if (!info->attrs[NL80211_ATTR_REKEY_DATA])
		return -EINVAL;

	err = nla_parse(tb, MAX_NL80211_REKEY_DATA,
			nla_data(info->attrs[NL80211_ATTR_REKEY_DATA]),
			nla_len(info->attrs[NL80211_ATTR_REKEY_DATA]),
			nl80211_rekey_policy);
	if (err)
		return err;

	if (nla_len(tb[NL80211_REKEY_DATA_REPLAY_CTR]) != NL80211_REPLAY_CTR_LEN)
		return -ERANGE;
	if (nla_len(tb[NL80211_REKEY_DATA_KEK]) != NL80211_KEK_LEN)
		return -ERANGE;
	if (nla_len(tb[NL80211_REKEY_DATA_KCK]) != NL80211_KCK_LEN)
		return -ERANGE;

	memcpy(rekey_data.kek, nla_data(tb[NL80211_REKEY_DATA_KEK]),
	       NL80211_KEK_LEN);
	memcpy(rekey_data.kck, nla_data(tb[NL80211_REKEY_DATA_KCK]),
	       NL80211_KCK_LEN);
	memcpy(rekey_data.replay_ctr,
	       nla_data(tb[NL80211_REKEY_DATA_REPLAY_CTR]),
	       NL80211_REPLAY_CTR_LEN);

	wdev_lock(wdev);
	if (!wdev->current_bss) {
		err = -ENOTCONN;
		goto out;
	}

	if (!rdev->ops->set_rekey_data) {
		err = -EOPNOTSUPP;
		goto out;
	}

	err = rdev->ops->set_rekey_data(&rdev->wiphy, dev, &rekey_data);
 out:
	wdev_unlock(wdev);
	return err;
}

static int nl80211_register_unexpected_frame(struct sk_buff *skb,
					     struct genl_info *info)
{
	struct net_device *dev = info->user_ptr[1];
	struct wireless_dev *wdev = dev->ieee80211_ptr;

	if (wdev->iftype != NL80211_IFTYPE_AP &&
	    wdev->iftype != NL80211_IFTYPE_P2P_GO)
		return -EINVAL;

	if (wdev->ap_unexpected_nlpid)
		return -EBUSY;

	wdev->ap_unexpected_nlpid = info->snd_pid;
	return 0;
}

static int nl80211_probe_client(struct sk_buff *skb,
				struct genl_info *info)
{
	struct cfg80211_registered_device *rdev = info->user_ptr[0];
	struct net_device *dev = info->user_ptr[1];
	struct wireless_dev *wdev = dev->ieee80211_ptr;
	struct sk_buff *msg;
	void *hdr;
	const u8 *addr;
	u64 cookie;
	int err;

	if (wdev->iftype != NL80211_IFTYPE_AP &&
	    wdev->iftype != NL80211_IFTYPE_P2P_GO)
		return -EOPNOTSUPP;

	if (!info->attrs[NL80211_ATTR_MAC])
		return -EINVAL;

	if (!rdev->ops->probe_client)
		return -EOPNOTSUPP;

	msg = nlmsg_new(NLMSG_DEFAULT_SIZE, GFP_KERNEL);
	if (!msg)
		return -ENOMEM;

	hdr = nl80211hdr_put(msg, info->snd_pid, info->snd_seq, 0,
			     NL80211_CMD_PROBE_CLIENT);

	if (IS_ERR(hdr)) {
		err = PTR_ERR(hdr);
		goto free_msg;
	}

	addr = nla_data(info->attrs[NL80211_ATTR_MAC]);

	err = rdev->ops->probe_client(&rdev->wiphy, dev, addr, &cookie);
	if (err)
		goto free_msg;

	NLA_PUT_U64(msg, NL80211_ATTR_COOKIE, cookie);

	genlmsg_end(msg, hdr);

	return genlmsg_reply(msg, info);

 nla_put_failure:
	err = -ENOBUFS;
 free_msg:
	nlmsg_free(msg);
	return err;
}

static int nl80211_register_beacons(struct sk_buff *skb, struct genl_info *info)
{
	struct cfg80211_registered_device *rdev = info->user_ptr[0];

	if (!(rdev->wiphy.flags & WIPHY_FLAG_REPORTS_OBSS))
		return -EOPNOTSUPP;

	if (rdev->ap_beacons_nlpid)
		return -EBUSY;

	rdev->ap_beacons_nlpid = info->snd_pid;

	return 0;
}

#define NL80211_FLAG_NEED_WIPHY		0x01
#define NL80211_FLAG_NEED_NETDEV	0x02
#define NL80211_FLAG_NEED_RTNL		0x04
#define NL80211_FLAG_CHECK_NETDEV_UP	0x08
#define NL80211_FLAG_NEED_NETDEV_UP	(NL80211_FLAG_NEED_NETDEV |\
					 NL80211_FLAG_CHECK_NETDEV_UP)

static int nl80211_pre_doit(struct genl_ops *ops, struct sk_buff *skb,
			    struct genl_info *info)
{
	struct cfg80211_registered_device *rdev;
	struct net_device *dev;
	int err;
	bool rtnl = ops->internal_flags & NL80211_FLAG_NEED_RTNL;

	if (rtnl)
		rtnl_lock();

	if (ops->internal_flags & NL80211_FLAG_NEED_WIPHY) {
		rdev = cfg80211_get_dev_from_info(info);
		if (IS_ERR(rdev)) {
			if (rtnl)
				rtnl_unlock();
			return PTR_ERR(rdev);
		}
		info->user_ptr[0] = rdev;
	} else if (ops->internal_flags & NL80211_FLAG_NEED_NETDEV) {
		err = get_rdev_dev_by_info_ifindex(info, &rdev, &dev);
		if (err) {
			if (rtnl)
				rtnl_unlock();
			return err;
		}
		if (ops->internal_flags & NL80211_FLAG_CHECK_NETDEV_UP &&
		    !netif_running(dev)) {
			cfg80211_unlock_rdev(rdev);
			dev_put(dev);
			if (rtnl)
				rtnl_unlock();
			return -ENETDOWN;
		}
		info->user_ptr[0] = rdev;
		info->user_ptr[1] = dev;
	}

	return 0;
}

static void nl80211_post_doit(struct genl_ops *ops, struct sk_buff *skb,
			      struct genl_info *info)
{
	if (info->user_ptr[0])
		cfg80211_unlock_rdev(info->user_ptr[0]);
	if (info->user_ptr[1])
		dev_put(info->user_ptr[1]);
	if (ops->internal_flags & NL80211_FLAG_NEED_RTNL)
		rtnl_unlock();
}

static struct genl_ops nl80211_ops[] = {
	{
		.cmd = NL80211_CMD_GET_WIPHY,
		.doit = nl80211_get_wiphy,
		.dumpit = nl80211_dump_wiphy,
		.policy = nl80211_policy,
		/* can be retrieved by unprivileged users */
		.internal_flags = NL80211_FLAG_NEED_WIPHY,
	},
	{
		.cmd = NL80211_CMD_SET_WIPHY,
		.doit = nl80211_set_wiphy,
		.policy = nl80211_policy,
		.flags = GENL_ADMIN_PERM,
		.internal_flags = NL80211_FLAG_NEED_RTNL,
	},
	{
		.cmd = NL80211_CMD_GET_INTERFACE,
		.doit = nl80211_get_interface,
		.dumpit = nl80211_dump_interface,
		.policy = nl80211_policy,
		/* can be retrieved by unprivileged users */
		.internal_flags = NL80211_FLAG_NEED_NETDEV,
	},
	{
		.cmd = NL80211_CMD_SET_INTERFACE,
		.doit = nl80211_set_interface,
		.policy = nl80211_policy,
		.flags = GENL_ADMIN_PERM,
		.internal_flags = NL80211_FLAG_NEED_NETDEV |
				  NL80211_FLAG_NEED_RTNL,
	},
	{
		.cmd = NL80211_CMD_NEW_INTERFACE,
		.doit = nl80211_new_interface,
		.policy = nl80211_policy,
		.flags = GENL_ADMIN_PERM,
		.internal_flags = NL80211_FLAG_NEED_WIPHY |
				  NL80211_FLAG_NEED_RTNL,
	},
	{
		.cmd = NL80211_CMD_DEL_INTERFACE,
		.doit = nl80211_del_interface,
		.policy = nl80211_policy,
		.flags = GENL_ADMIN_PERM,
		.internal_flags = NL80211_FLAG_NEED_NETDEV |
				  NL80211_FLAG_NEED_RTNL,
	},
	{
		.cmd = NL80211_CMD_GET_KEY,
		.doit = nl80211_get_key,
		.policy = nl80211_policy,
		.flags = GENL_ADMIN_PERM,
		.internal_flags = NL80211_FLAG_NEED_NETDEV |
				  NL80211_FLAG_NEED_RTNL,
	},
	{
		.cmd = NL80211_CMD_SET_KEY,
		.doit = nl80211_set_key,
		.policy = nl80211_policy,
		.flags = GENL_ADMIN_PERM,
		.internal_flags = NL80211_FLAG_NEED_NETDEV_UP |
				  NL80211_FLAG_NEED_RTNL,
	},
	{
		.cmd = NL80211_CMD_NEW_KEY,
		.doit = nl80211_new_key,
		.policy = nl80211_policy,
		.flags = GENL_ADMIN_PERM,
		.internal_flags = NL80211_FLAG_NEED_NETDEV_UP |
				  NL80211_FLAG_NEED_RTNL,
	},
	{
		.cmd = NL80211_CMD_DEL_KEY,
		.doit = nl80211_del_key,
		.policy = nl80211_policy,
		.flags = GENL_ADMIN_PERM,
		.internal_flags = NL80211_FLAG_NEED_NETDEV_UP |
				  NL80211_FLAG_NEED_RTNL,
	},
	{
		.cmd = NL80211_CMD_SET_BEACON,
		.policy = nl80211_policy,
		.flags = GENL_ADMIN_PERM,
		.doit = nl80211_addset_beacon,
		.internal_flags = NL80211_FLAG_NEED_NETDEV |
				  NL80211_FLAG_NEED_RTNL,
	},
	{
		.cmd = NL80211_CMD_NEW_BEACON,
		.policy = nl80211_policy,
		.flags = GENL_ADMIN_PERM,
		.doit = nl80211_addset_beacon,
		.internal_flags = NL80211_FLAG_NEED_NETDEV |
				  NL80211_FLAG_NEED_RTNL,
	},
	{
		.cmd = NL80211_CMD_DEL_BEACON,
		.policy = nl80211_policy,
		.flags = GENL_ADMIN_PERM,
		.doit = nl80211_del_beacon,
		.internal_flags = NL80211_FLAG_NEED_NETDEV |
				  NL80211_FLAG_NEED_RTNL,
	},
	{
		.cmd = NL80211_CMD_GET_STATION,
		.doit = nl80211_get_station,
		.dumpit = nl80211_dump_station,
		.policy = nl80211_policy,
		.internal_flags = NL80211_FLAG_NEED_NETDEV |
				  NL80211_FLAG_NEED_RTNL,
	},
	{
		.cmd = NL80211_CMD_SET_STATION,
		.doit = nl80211_set_station,
		.policy = nl80211_policy,
		.flags = GENL_ADMIN_PERM,
		.internal_flags = NL80211_FLAG_NEED_NETDEV |
				  NL80211_FLAG_NEED_RTNL,
	},
	{
		.cmd = NL80211_CMD_NEW_STATION,
		.doit = nl80211_new_station,
		.policy = nl80211_policy,
		.flags = GENL_ADMIN_PERM,
		.internal_flags = NL80211_FLAG_NEED_NETDEV_UP |
				  NL80211_FLAG_NEED_RTNL,
	},
	{
		.cmd = NL80211_CMD_DEL_STATION,
		.doit = nl80211_del_station,
		.policy = nl80211_policy,
		.flags = GENL_ADMIN_PERM,
		.internal_flags = NL80211_FLAG_NEED_NETDEV |
				  NL80211_FLAG_NEED_RTNL,
	},
	{
		.cmd = NL80211_CMD_GET_MPATH,
		.doit = nl80211_get_mpath,
		.dumpit = nl80211_dump_mpath,
		.policy = nl80211_policy,
		.flags = GENL_ADMIN_PERM,
		.internal_flags = NL80211_FLAG_NEED_NETDEV_UP |
				  NL80211_FLAG_NEED_RTNL,
	},
	{
		.cmd = NL80211_CMD_SET_MPATH,
		.doit = nl80211_set_mpath,
		.policy = nl80211_policy,
		.flags = GENL_ADMIN_PERM,
		.internal_flags = NL80211_FLAG_NEED_NETDEV_UP |
				  NL80211_FLAG_NEED_RTNL,
	},
	{
		.cmd = NL80211_CMD_NEW_MPATH,
		.doit = nl80211_new_mpath,
		.policy = nl80211_policy,
		.flags = GENL_ADMIN_PERM,
		.internal_flags = NL80211_FLAG_NEED_NETDEV_UP |
				  NL80211_FLAG_NEED_RTNL,
	},
	{
		.cmd = NL80211_CMD_DEL_MPATH,
		.doit = nl80211_del_mpath,
		.policy = nl80211_policy,
		.flags = GENL_ADMIN_PERM,
		.internal_flags = NL80211_FLAG_NEED_NETDEV |
				  NL80211_FLAG_NEED_RTNL,
	},
	{
		.cmd = NL80211_CMD_SET_BSS,
		.doit = nl80211_set_bss,
		.policy = nl80211_policy,
		.flags = GENL_ADMIN_PERM,
		.internal_flags = NL80211_FLAG_NEED_NETDEV |
				  NL80211_FLAG_NEED_RTNL,
	},
	{
		.cmd = NL80211_CMD_GET_REG,
		.doit = nl80211_get_reg,
		.policy = nl80211_policy,
		/* can be retrieved by unprivileged users */
	},
	{
		.cmd = NL80211_CMD_SET_REG,
		.doit = nl80211_set_reg,
		.policy = nl80211_policy,
		.flags = GENL_ADMIN_PERM,
	},
	{
		.cmd = NL80211_CMD_REQ_SET_REG,
		.doit = nl80211_req_set_reg,
		.policy = nl80211_policy,
		.flags = GENL_ADMIN_PERM,
	},
	{
		.cmd = NL80211_CMD_GET_MESH_CONFIG,
		.doit = nl80211_get_mesh_config,
		.policy = nl80211_policy,
		/* can be retrieved by unprivileged users */
		.internal_flags = NL80211_FLAG_NEED_NETDEV |
				  NL80211_FLAG_NEED_RTNL,
	},
	{
		.cmd = NL80211_CMD_SET_MESH_CONFIG,
		.doit = nl80211_update_mesh_config,
		.policy = nl80211_policy,
		.flags = GENL_ADMIN_PERM,
		.internal_flags = NL80211_FLAG_NEED_NETDEV_UP |
				  NL80211_FLAG_NEED_RTNL,
	},
	{
		.cmd = NL80211_CMD_TRIGGER_SCAN,
		.doit = nl80211_trigger_scan,
		.policy = nl80211_policy,
		.flags = GENL_ADMIN_PERM,
		.internal_flags = NL80211_FLAG_NEED_NETDEV_UP |
				  NL80211_FLAG_NEED_RTNL,
	},
	{
		.cmd = NL80211_CMD_GET_SCAN,
		.policy = nl80211_policy,
		.dumpit = nl80211_dump_scan,
	},
	{
		.cmd = NL80211_CMD_START_SCHED_SCAN,
		.doit = nl80211_start_sched_scan,
		.policy = nl80211_policy,
		.flags = GENL_ADMIN_PERM,
		.internal_flags = NL80211_FLAG_NEED_NETDEV_UP |
				  NL80211_FLAG_NEED_RTNL,
	},
	{
		.cmd = NL80211_CMD_STOP_SCHED_SCAN,
		.doit = nl80211_stop_sched_scan,
		.policy = nl80211_policy,
		.flags = GENL_ADMIN_PERM,
		.internal_flags = NL80211_FLAG_NEED_NETDEV_UP |
				  NL80211_FLAG_NEED_RTNL,
	},
	{
		.cmd = NL80211_CMD_AUTHENTICATE,
		.doit = nl80211_authenticate,
		.policy = nl80211_policy,
		.flags = GENL_ADMIN_PERM,
		.internal_flags = NL80211_FLAG_NEED_NETDEV_UP |
				  NL80211_FLAG_NEED_RTNL,
	},
	{
		.cmd = NL80211_CMD_ASSOCIATE,
		.doit = nl80211_associate,
		.policy = nl80211_policy,
		.flags = GENL_ADMIN_PERM,
		.internal_flags = NL80211_FLAG_NEED_NETDEV_UP |
				  NL80211_FLAG_NEED_RTNL,
	},
	{
		.cmd = NL80211_CMD_DEAUTHENTICATE,
		.doit = nl80211_deauthenticate,
		.policy = nl80211_policy,
		.flags = GENL_ADMIN_PERM,
		.internal_flags = NL80211_FLAG_NEED_NETDEV_UP |
				  NL80211_FLAG_NEED_RTNL,
	},
	{
		.cmd = NL80211_CMD_DISASSOCIATE,
		.doit = nl80211_disassociate,
		.policy = nl80211_policy,
		.flags = GENL_ADMIN_PERM,
		.internal_flags = NL80211_FLAG_NEED_NETDEV_UP |
				  NL80211_FLAG_NEED_RTNL,
	},
	{
		.cmd = NL80211_CMD_JOIN_IBSS,
		.doit = nl80211_join_ibss,
		.policy = nl80211_policy,
		.flags = GENL_ADMIN_PERM,
		.internal_flags = NL80211_FLAG_NEED_NETDEV_UP |
				  NL80211_FLAG_NEED_RTNL,
	},
	{
		.cmd = NL80211_CMD_LEAVE_IBSS,
		.doit = nl80211_leave_ibss,
		.policy = nl80211_policy,
		.flags = GENL_ADMIN_PERM,
		.internal_flags = NL80211_FLAG_NEED_NETDEV_UP |
				  NL80211_FLAG_NEED_RTNL,
	},
#ifdef CONFIG_NL80211_TESTMODE
	{
		.cmd = NL80211_CMD_TESTMODE,
		.doit = nl80211_testmode_do,
		.dumpit = nl80211_testmode_dump,
		.policy = nl80211_policy,
		.flags = GENL_ADMIN_PERM,
		.internal_flags = NL80211_FLAG_NEED_WIPHY |
				  NL80211_FLAG_NEED_RTNL,
	},
#endif
	{
		.cmd = NL80211_CMD_CONNECT,
		.doit = nl80211_connect,
		.policy = nl80211_policy,
		.flags = GENL_ADMIN_PERM,
		.internal_flags = NL80211_FLAG_NEED_NETDEV_UP |
				  NL80211_FLAG_NEED_RTNL,
	},
	{
		.cmd = NL80211_CMD_DISCONNECT,
		.doit = nl80211_disconnect,
		.policy = nl80211_policy,
		.flags = GENL_ADMIN_PERM,
		.internal_flags = NL80211_FLAG_NEED_NETDEV_UP |
				  NL80211_FLAG_NEED_RTNL,
	},
	{
		.cmd = NL80211_CMD_SET_WIPHY_NETNS,
		.doit = nl80211_wiphy_netns,
		.policy = nl80211_policy,
		.flags = GENL_ADMIN_PERM,
		.internal_flags = NL80211_FLAG_NEED_WIPHY |
				  NL80211_FLAG_NEED_RTNL,
	},
	{
		.cmd = NL80211_CMD_GET_SURVEY,
		.policy = nl80211_policy,
		.dumpit = nl80211_dump_survey,
	},
	{
		.cmd = NL80211_CMD_SET_PMKSA,
		.doit = nl80211_setdel_pmksa,
		.policy = nl80211_policy,
		.flags = GENL_ADMIN_PERM,
		.internal_flags = NL80211_FLAG_NEED_NETDEV |
				  NL80211_FLAG_NEED_RTNL,
	},
	{
		.cmd = NL80211_CMD_DEL_PMKSA,
		.doit = nl80211_setdel_pmksa,
		.policy = nl80211_policy,
		.flags = GENL_ADMIN_PERM,
		.internal_flags = NL80211_FLAG_NEED_NETDEV |
				  NL80211_FLAG_NEED_RTNL,
	},
	{
		.cmd = NL80211_CMD_FLUSH_PMKSA,
		.doit = nl80211_flush_pmksa,
		.policy = nl80211_policy,
		.flags = GENL_ADMIN_PERM,
		.internal_flags = NL80211_FLAG_NEED_NETDEV |
				  NL80211_FLAG_NEED_RTNL,
	},
	{
		.cmd = NL80211_CMD_REMAIN_ON_CHANNEL,
		.doit = nl80211_remain_on_channel,
		.policy = nl80211_policy,
		.flags = GENL_ADMIN_PERM,
		.internal_flags = NL80211_FLAG_NEED_NETDEV_UP |
				  NL80211_FLAG_NEED_RTNL,
	},
	{
		.cmd = NL80211_CMD_CANCEL_REMAIN_ON_CHANNEL,
		.doit = nl80211_cancel_remain_on_channel,
		.policy = nl80211_policy,
		.flags = GENL_ADMIN_PERM,
		.internal_flags = NL80211_FLAG_NEED_NETDEV_UP |
				  NL80211_FLAG_NEED_RTNL,
	},
	{
		.cmd = NL80211_CMD_SET_TX_BITRATE_MASK,
		.doit = nl80211_set_tx_bitrate_mask,
		.policy = nl80211_policy,
		.flags = GENL_ADMIN_PERM,
		.internal_flags = NL80211_FLAG_NEED_NETDEV |
				  NL80211_FLAG_NEED_RTNL,
	},
	{
		.cmd = NL80211_CMD_REGISTER_FRAME,
		.doit = nl80211_register_mgmt,
		.policy = nl80211_policy,
		.flags = GENL_ADMIN_PERM,
		.internal_flags = NL80211_FLAG_NEED_NETDEV |
				  NL80211_FLAG_NEED_RTNL,
	},
	{
		.cmd = NL80211_CMD_FRAME,
		.doit = nl80211_tx_mgmt,
		.policy = nl80211_policy,
		.flags = GENL_ADMIN_PERM,
		.internal_flags = NL80211_FLAG_NEED_NETDEV_UP |
				  NL80211_FLAG_NEED_RTNL,
	},
	{
		.cmd = NL80211_CMD_FRAME_WAIT_CANCEL,
		.doit = nl80211_tx_mgmt_cancel_wait,
		.policy = nl80211_policy,
		.flags = GENL_ADMIN_PERM,
		.internal_flags = NL80211_FLAG_NEED_NETDEV_UP |
				  NL80211_FLAG_NEED_RTNL,
	},
	{
		.cmd = NL80211_CMD_SET_POWER_SAVE,
		.doit = nl80211_set_power_save,
		.policy = nl80211_policy,
		.flags = GENL_ADMIN_PERM,
		.internal_flags = NL80211_FLAG_NEED_NETDEV |
				  NL80211_FLAG_NEED_RTNL,
	},
	{
		.cmd = NL80211_CMD_GET_POWER_SAVE,
		.doit = nl80211_get_power_save,
		.policy = nl80211_policy,
		/* can be retrieved by unprivileged users */
		.internal_flags = NL80211_FLAG_NEED_NETDEV |
				  NL80211_FLAG_NEED_RTNL,
	},
	{
		.cmd = NL80211_CMD_SET_CQM,
		.doit = nl80211_set_cqm,
		.policy = nl80211_policy,
		.flags = GENL_ADMIN_PERM,
		.internal_flags = NL80211_FLAG_NEED_NETDEV |
				  NL80211_FLAG_NEED_RTNL,
	},
	{
		.cmd = NL80211_CMD_SET_CHANNEL,
		.doit = nl80211_set_channel,
		.policy = nl80211_policy,
		.flags = GENL_ADMIN_PERM,
		.internal_flags = NL80211_FLAG_NEED_NETDEV |
				  NL80211_FLAG_NEED_RTNL,
	},
	{
		.cmd = NL80211_CMD_SET_WDS_PEER,
		.doit = nl80211_set_wds_peer,
		.policy = nl80211_policy,
		.flags = GENL_ADMIN_PERM,
		.internal_flags = NL80211_FLAG_NEED_NETDEV |
				  NL80211_FLAG_NEED_RTNL,
	},
	{
		.cmd = NL80211_CMD_JOIN_MESH,
		.doit = nl80211_join_mesh,
		.policy = nl80211_policy,
		.flags = GENL_ADMIN_PERM,
		.internal_flags = NL80211_FLAG_NEED_NETDEV_UP |
				  NL80211_FLAG_NEED_RTNL,
	},
	{
		.cmd = NL80211_CMD_LEAVE_MESH,
		.doit = nl80211_leave_mesh,
		.policy = nl80211_policy,
		.flags = GENL_ADMIN_PERM,
		.internal_flags = NL80211_FLAG_NEED_NETDEV_UP |
				  NL80211_FLAG_NEED_RTNL,
	},
	{
		.cmd = NL80211_CMD_GET_WOWLAN,
		.doit = nl80211_get_wowlan,
		.policy = nl80211_policy,
		/* can be retrieved by unprivileged users */
		.internal_flags = NL80211_FLAG_NEED_WIPHY |
				  NL80211_FLAG_NEED_RTNL,
	},
	{
		.cmd = NL80211_CMD_SET_WOWLAN,
		.doit = nl80211_set_wowlan,
		.policy = nl80211_policy,
		.flags = GENL_ADMIN_PERM,
		.internal_flags = NL80211_FLAG_NEED_WIPHY |
				  NL80211_FLAG_NEED_RTNL,
	},
	{
		.cmd = NL80211_CMD_SET_REKEY_OFFLOAD,
		.doit = nl80211_set_rekey_data,
		.policy = nl80211_policy,
		.flags = GENL_ADMIN_PERM,
		.internal_flags = NL80211_FLAG_NEED_NETDEV_UP |
				  NL80211_FLAG_NEED_RTNL,
	},
	{
		.cmd = NL80211_CMD_TDLS_MGMT,
		.doit = nl80211_tdls_mgmt,
		.policy = nl80211_policy,
		.flags = GENL_ADMIN_PERM,
		.internal_flags = NL80211_FLAG_NEED_NETDEV_UP |
				  NL80211_FLAG_NEED_RTNL,
	},
	{
		.cmd = NL80211_CMD_TDLS_OPER,
		.doit = nl80211_tdls_oper,
		.policy = nl80211_policy,
		.flags = GENL_ADMIN_PERM,
		.internal_flags = NL80211_FLAG_NEED_NETDEV_UP |
				  NL80211_FLAG_NEED_RTNL,
	},
<<<<<<< HEAD
=======
	{
		.cmd = NL80211_CMD_UNEXPECTED_FRAME,
		.doit = nl80211_register_unexpected_frame,
		.policy = nl80211_policy,
		.flags = GENL_ADMIN_PERM,
		.internal_flags = NL80211_FLAG_NEED_NETDEV |
				  NL80211_FLAG_NEED_RTNL,
	},
	{
		.cmd = NL80211_CMD_PROBE_CLIENT,
		.doit = nl80211_probe_client,
		.policy = nl80211_policy,
		.flags = GENL_ADMIN_PERM,
		.internal_flags = NL80211_FLAG_NEED_NETDEV |
				  NL80211_FLAG_NEED_RTNL,
	},
	{
		.cmd = NL80211_CMD_REGISTER_BEACONS,
		.doit = nl80211_register_beacons,
		.policy = nl80211_policy,
		.flags = GENL_ADMIN_PERM,
		.internal_flags = NL80211_FLAG_NEED_WIPHY |
				  NL80211_FLAG_NEED_RTNL,
	},
>>>>>>> befdbc51
};

static struct genl_multicast_group nl80211_mlme_mcgrp = {
	.name = "mlme",
};

/* multicast groups */
static struct genl_multicast_group nl80211_config_mcgrp = {
	.name = "config",
};
static struct genl_multicast_group nl80211_scan_mcgrp = {
	.name = "scan",
};
static struct genl_multicast_group nl80211_regulatory_mcgrp = {
	.name = "regulatory",
};

/* notification functions */

void nl80211_notify_dev_rename(struct cfg80211_registered_device *rdev)
{
	struct sk_buff *msg;

	msg = nlmsg_new(NLMSG_DEFAULT_SIZE, GFP_KERNEL);
	if (!msg)
		return;

	if (nl80211_send_wiphy(msg, 0, 0, 0, rdev) < 0) {
		nlmsg_free(msg);
		return;
	}

	genlmsg_multicast_netns(wiphy_net(&rdev->wiphy), msg, 0,
				nl80211_config_mcgrp.id, GFP_KERNEL);
}

static int nl80211_add_scan_req(struct sk_buff *msg,
				struct cfg80211_registered_device *rdev)
{
	struct cfg80211_scan_request *req = rdev->scan_req;
	struct nlattr *nest;
	int i;

	ASSERT_RDEV_LOCK(rdev);

	if (WARN_ON(!req))
		return 0;

	nest = nla_nest_start(msg, NL80211_ATTR_SCAN_SSIDS);
	if (!nest)
		goto nla_put_failure;
	for (i = 0; i < req->n_ssids; i++)
		NLA_PUT(msg, i, req->ssids[i].ssid_len, req->ssids[i].ssid);
	nla_nest_end(msg, nest);

	nest = nla_nest_start(msg, NL80211_ATTR_SCAN_FREQUENCIES);
	if (!nest)
		goto nla_put_failure;
	for (i = 0; i < req->n_channels; i++)
		NLA_PUT_U32(msg, i, req->channels[i]->center_freq);
	nla_nest_end(msg, nest);

	if (req->ie)
		NLA_PUT(msg, NL80211_ATTR_IE, req->ie_len, req->ie);

	return 0;
 nla_put_failure:
	return -ENOBUFS;
}

static int nl80211_send_scan_msg(struct sk_buff *msg,
				 struct cfg80211_registered_device *rdev,
				 struct net_device *netdev,
				 u32 pid, u32 seq, int flags,
				 u32 cmd)
{
	void *hdr;

	hdr = nl80211hdr_put(msg, pid, seq, flags, cmd);
	if (!hdr)
		return -1;

	NLA_PUT_U32(msg, NL80211_ATTR_WIPHY, rdev->wiphy_idx);
	NLA_PUT_U32(msg, NL80211_ATTR_IFINDEX, netdev->ifindex);

	/* ignore errors and send incomplete event anyway */
	nl80211_add_scan_req(msg, rdev);

	return genlmsg_end(msg, hdr);

 nla_put_failure:
	genlmsg_cancel(msg, hdr);
	return -EMSGSIZE;
}

static int
nl80211_send_sched_scan_msg(struct sk_buff *msg,
			    struct cfg80211_registered_device *rdev,
			    struct net_device *netdev,
			    u32 pid, u32 seq, int flags, u32 cmd)
{
	void *hdr;

	hdr = nl80211hdr_put(msg, pid, seq, flags, cmd);
	if (!hdr)
		return -1;

	NLA_PUT_U32(msg, NL80211_ATTR_WIPHY, rdev->wiphy_idx);
	NLA_PUT_U32(msg, NL80211_ATTR_IFINDEX, netdev->ifindex);

	return genlmsg_end(msg, hdr);

 nla_put_failure:
	genlmsg_cancel(msg, hdr);
	return -EMSGSIZE;
}

void nl80211_send_scan_start(struct cfg80211_registered_device *rdev,
			     struct net_device *netdev)
{
	struct sk_buff *msg;

	msg = nlmsg_new(NLMSG_GOODSIZE, GFP_KERNEL);
	if (!msg)
		return;

	if (nl80211_send_scan_msg(msg, rdev, netdev, 0, 0, 0,
				  NL80211_CMD_TRIGGER_SCAN) < 0) {
		nlmsg_free(msg);
		return;
	}

	genlmsg_multicast_netns(wiphy_net(&rdev->wiphy), msg, 0,
				nl80211_scan_mcgrp.id, GFP_KERNEL);
}

void nl80211_send_scan_done(struct cfg80211_registered_device *rdev,
			    struct net_device *netdev)
{
	struct sk_buff *msg;

	msg = nlmsg_new(NLMSG_DEFAULT_SIZE, GFP_KERNEL);
	if (!msg)
		return;

	if (nl80211_send_scan_msg(msg, rdev, netdev, 0, 0, 0,
				  NL80211_CMD_NEW_SCAN_RESULTS) < 0) {
		nlmsg_free(msg);
		return;
	}

	genlmsg_multicast_netns(wiphy_net(&rdev->wiphy), msg, 0,
				nl80211_scan_mcgrp.id, GFP_KERNEL);
}

void nl80211_send_scan_aborted(struct cfg80211_registered_device *rdev,
			       struct net_device *netdev)
{
	struct sk_buff *msg;

	msg = nlmsg_new(NLMSG_DEFAULT_SIZE, GFP_KERNEL);
	if (!msg)
		return;

	if (nl80211_send_scan_msg(msg, rdev, netdev, 0, 0, 0,
				  NL80211_CMD_SCAN_ABORTED) < 0) {
		nlmsg_free(msg);
		return;
	}

	genlmsg_multicast_netns(wiphy_net(&rdev->wiphy), msg, 0,
				nl80211_scan_mcgrp.id, GFP_KERNEL);
}

void nl80211_send_sched_scan_results(struct cfg80211_registered_device *rdev,
				     struct net_device *netdev)
{
	struct sk_buff *msg;

	msg = nlmsg_new(NLMSG_DEFAULT_SIZE, GFP_KERNEL);
	if (!msg)
		return;

	if (nl80211_send_sched_scan_msg(msg, rdev, netdev, 0, 0, 0,
					NL80211_CMD_SCHED_SCAN_RESULTS) < 0) {
		nlmsg_free(msg);
		return;
	}

	genlmsg_multicast_netns(wiphy_net(&rdev->wiphy), msg, 0,
				nl80211_scan_mcgrp.id, GFP_KERNEL);
}

void nl80211_send_sched_scan(struct cfg80211_registered_device *rdev,
			     struct net_device *netdev, u32 cmd)
{
	struct sk_buff *msg;

	msg = nlmsg_new(NLMSG_GOODSIZE, GFP_KERNEL);
	if (!msg)
		return;

	if (nl80211_send_sched_scan_msg(msg, rdev, netdev, 0, 0, 0, cmd) < 0) {
		nlmsg_free(msg);
		return;
	}

	genlmsg_multicast_netns(wiphy_net(&rdev->wiphy), msg, 0,
				nl80211_scan_mcgrp.id, GFP_KERNEL);
}

/*
 * This can happen on global regulatory changes or device specific settings
 * based on custom world regulatory domains.
 */
void nl80211_send_reg_change_event(struct regulatory_request *request)
{
	struct sk_buff *msg;
	void *hdr;

	msg = nlmsg_new(NLMSG_DEFAULT_SIZE, GFP_KERNEL);
	if (!msg)
		return;

	hdr = nl80211hdr_put(msg, 0, 0, 0, NL80211_CMD_REG_CHANGE);
	if (!hdr) {
		nlmsg_free(msg);
		return;
	}

	/* Userspace can always count this one always being set */
	NLA_PUT_U8(msg, NL80211_ATTR_REG_INITIATOR, request->initiator);

	if (request->alpha2[0] == '0' && request->alpha2[1] == '0')
		NLA_PUT_U8(msg, NL80211_ATTR_REG_TYPE,
			   NL80211_REGDOM_TYPE_WORLD);
	else if (request->alpha2[0] == '9' && request->alpha2[1] == '9')
		NLA_PUT_U8(msg, NL80211_ATTR_REG_TYPE,
			   NL80211_REGDOM_TYPE_CUSTOM_WORLD);
	else if ((request->alpha2[0] == '9' && request->alpha2[1] == '8') ||
		 request->intersect)
		NLA_PUT_U8(msg, NL80211_ATTR_REG_TYPE,
			   NL80211_REGDOM_TYPE_INTERSECTION);
	else {
		NLA_PUT_U8(msg, NL80211_ATTR_REG_TYPE,
			   NL80211_REGDOM_TYPE_COUNTRY);
		NLA_PUT_STRING(msg, NL80211_ATTR_REG_ALPHA2, request->alpha2);
	}

	if (wiphy_idx_valid(request->wiphy_idx))
		NLA_PUT_U32(msg, NL80211_ATTR_WIPHY, request->wiphy_idx);

	genlmsg_end(msg, hdr);

	rcu_read_lock();
	genlmsg_multicast_allns(msg, 0, nl80211_regulatory_mcgrp.id,
				GFP_ATOMIC);
	rcu_read_unlock();

	return;

nla_put_failure:
	genlmsg_cancel(msg, hdr);
	nlmsg_free(msg);
}

static void nl80211_send_mlme_event(struct cfg80211_registered_device *rdev,
				    struct net_device *netdev,
				    const u8 *buf, size_t len,
				    enum nl80211_commands cmd, gfp_t gfp)
{
	struct sk_buff *msg;
	void *hdr;

	msg = nlmsg_new(NLMSG_DEFAULT_SIZE, gfp);
	if (!msg)
		return;

	hdr = nl80211hdr_put(msg, 0, 0, 0, cmd);
	if (!hdr) {
		nlmsg_free(msg);
		return;
	}

	NLA_PUT_U32(msg, NL80211_ATTR_WIPHY, rdev->wiphy_idx);
	NLA_PUT_U32(msg, NL80211_ATTR_IFINDEX, netdev->ifindex);
	NLA_PUT(msg, NL80211_ATTR_FRAME, len, buf);

	genlmsg_end(msg, hdr);

	genlmsg_multicast_netns(wiphy_net(&rdev->wiphy), msg, 0,
				nl80211_mlme_mcgrp.id, gfp);
	return;

 nla_put_failure:
	genlmsg_cancel(msg, hdr);
	nlmsg_free(msg);
}

void nl80211_send_rx_auth(struct cfg80211_registered_device *rdev,
			  struct net_device *netdev, const u8 *buf,
			  size_t len, gfp_t gfp)
{
	nl80211_send_mlme_event(rdev, netdev, buf, len,
				NL80211_CMD_AUTHENTICATE, gfp);
}

void nl80211_send_rx_assoc(struct cfg80211_registered_device *rdev,
			   struct net_device *netdev, const u8 *buf,
			   size_t len, gfp_t gfp)
{
	nl80211_send_mlme_event(rdev, netdev, buf, len,
				NL80211_CMD_ASSOCIATE, gfp);
}

void nl80211_send_deauth(struct cfg80211_registered_device *rdev,
			 struct net_device *netdev, const u8 *buf,
			 size_t len, gfp_t gfp)
{
	nl80211_send_mlme_event(rdev, netdev, buf, len,
				NL80211_CMD_DEAUTHENTICATE, gfp);
}

void nl80211_send_disassoc(struct cfg80211_registered_device *rdev,
			   struct net_device *netdev, const u8 *buf,
			   size_t len, gfp_t gfp)
{
	nl80211_send_mlme_event(rdev, netdev, buf, len,
				NL80211_CMD_DISASSOCIATE, gfp);
}

void nl80211_send_unprot_deauth(struct cfg80211_registered_device *rdev,
				struct net_device *netdev, const u8 *buf,
				size_t len, gfp_t gfp)
{
	nl80211_send_mlme_event(rdev, netdev, buf, len,
				NL80211_CMD_UNPROT_DEAUTHENTICATE, gfp);
}

void nl80211_send_unprot_disassoc(struct cfg80211_registered_device *rdev,
				  struct net_device *netdev, const u8 *buf,
				  size_t len, gfp_t gfp)
{
	nl80211_send_mlme_event(rdev, netdev, buf, len,
				NL80211_CMD_UNPROT_DISASSOCIATE, gfp);
}

static void nl80211_send_mlme_timeout(struct cfg80211_registered_device *rdev,
				      struct net_device *netdev, int cmd,
				      const u8 *addr, gfp_t gfp)
{
	struct sk_buff *msg;
	void *hdr;

	msg = nlmsg_new(NLMSG_DEFAULT_SIZE, gfp);
	if (!msg)
		return;

	hdr = nl80211hdr_put(msg, 0, 0, 0, cmd);
	if (!hdr) {
		nlmsg_free(msg);
		return;
	}

	NLA_PUT_U32(msg, NL80211_ATTR_WIPHY, rdev->wiphy_idx);
	NLA_PUT_U32(msg, NL80211_ATTR_IFINDEX, netdev->ifindex);
	NLA_PUT_FLAG(msg, NL80211_ATTR_TIMED_OUT);
	NLA_PUT(msg, NL80211_ATTR_MAC, ETH_ALEN, addr);

	genlmsg_end(msg, hdr);

	genlmsg_multicast_netns(wiphy_net(&rdev->wiphy), msg, 0,
				nl80211_mlme_mcgrp.id, gfp);
	return;

 nla_put_failure:
	genlmsg_cancel(msg, hdr);
	nlmsg_free(msg);
}

void nl80211_send_auth_timeout(struct cfg80211_registered_device *rdev,
			       struct net_device *netdev, const u8 *addr,
			       gfp_t gfp)
{
	nl80211_send_mlme_timeout(rdev, netdev, NL80211_CMD_AUTHENTICATE,
				  addr, gfp);
}

void nl80211_send_assoc_timeout(struct cfg80211_registered_device *rdev,
				struct net_device *netdev, const u8 *addr,
				gfp_t gfp)
{
	nl80211_send_mlme_timeout(rdev, netdev, NL80211_CMD_ASSOCIATE,
				  addr, gfp);
}

void nl80211_send_connect_result(struct cfg80211_registered_device *rdev,
				 struct net_device *netdev, const u8 *bssid,
				 const u8 *req_ie, size_t req_ie_len,
				 const u8 *resp_ie, size_t resp_ie_len,
				 u16 status, gfp_t gfp)
{
	struct sk_buff *msg;
	void *hdr;

	msg = nlmsg_new(NLMSG_GOODSIZE, gfp);
	if (!msg)
		return;

	hdr = nl80211hdr_put(msg, 0, 0, 0, NL80211_CMD_CONNECT);
	if (!hdr) {
		nlmsg_free(msg);
		return;
	}

	NLA_PUT_U32(msg, NL80211_ATTR_WIPHY, rdev->wiphy_idx);
	NLA_PUT_U32(msg, NL80211_ATTR_IFINDEX, netdev->ifindex);
	if (bssid)
		NLA_PUT(msg, NL80211_ATTR_MAC, ETH_ALEN, bssid);
	NLA_PUT_U16(msg, NL80211_ATTR_STATUS_CODE, status);
	if (req_ie)
		NLA_PUT(msg, NL80211_ATTR_REQ_IE, req_ie_len, req_ie);
	if (resp_ie)
		NLA_PUT(msg, NL80211_ATTR_RESP_IE, resp_ie_len, resp_ie);

	genlmsg_end(msg, hdr);

	genlmsg_multicast_netns(wiphy_net(&rdev->wiphy), msg, 0,
				nl80211_mlme_mcgrp.id, gfp);
	return;

 nla_put_failure:
	genlmsg_cancel(msg, hdr);
	nlmsg_free(msg);

}

void nl80211_send_roamed(struct cfg80211_registered_device *rdev,
			 struct net_device *netdev, const u8 *bssid,
			 const u8 *req_ie, size_t req_ie_len,
			 const u8 *resp_ie, size_t resp_ie_len, gfp_t gfp)
{
	struct sk_buff *msg;
	void *hdr;

	msg = nlmsg_new(NLMSG_GOODSIZE, gfp);
	if (!msg)
		return;

	hdr = nl80211hdr_put(msg, 0, 0, 0, NL80211_CMD_ROAM);
	if (!hdr) {
		nlmsg_free(msg);
		return;
	}

	NLA_PUT_U32(msg, NL80211_ATTR_WIPHY, rdev->wiphy_idx);
	NLA_PUT_U32(msg, NL80211_ATTR_IFINDEX, netdev->ifindex);
	NLA_PUT(msg, NL80211_ATTR_MAC, ETH_ALEN, bssid);
	if (req_ie)
		NLA_PUT(msg, NL80211_ATTR_REQ_IE, req_ie_len, req_ie);
	if (resp_ie)
		NLA_PUT(msg, NL80211_ATTR_RESP_IE, resp_ie_len, resp_ie);

	genlmsg_end(msg, hdr);

	genlmsg_multicast_netns(wiphy_net(&rdev->wiphy), msg, 0,
				nl80211_mlme_mcgrp.id, gfp);
	return;

 nla_put_failure:
	genlmsg_cancel(msg, hdr);
	nlmsg_free(msg);

}

void nl80211_send_disconnected(struct cfg80211_registered_device *rdev,
			       struct net_device *netdev, u16 reason,
			       const u8 *ie, size_t ie_len, bool from_ap)
{
	struct sk_buff *msg;
	void *hdr;

	msg = nlmsg_new(NLMSG_GOODSIZE, GFP_KERNEL);
	if (!msg)
		return;

	hdr = nl80211hdr_put(msg, 0, 0, 0, NL80211_CMD_DISCONNECT);
	if (!hdr) {
		nlmsg_free(msg);
		return;
	}

	NLA_PUT_U32(msg, NL80211_ATTR_WIPHY, rdev->wiphy_idx);
	NLA_PUT_U32(msg, NL80211_ATTR_IFINDEX, netdev->ifindex);
	if (from_ap && reason)
		NLA_PUT_U16(msg, NL80211_ATTR_REASON_CODE, reason);
	if (from_ap)
		NLA_PUT_FLAG(msg, NL80211_ATTR_DISCONNECTED_BY_AP);
	if (ie)
		NLA_PUT(msg, NL80211_ATTR_IE, ie_len, ie);

	genlmsg_end(msg, hdr);

	genlmsg_multicast_netns(wiphy_net(&rdev->wiphy), msg, 0,
				nl80211_mlme_mcgrp.id, GFP_KERNEL);
	return;

 nla_put_failure:
	genlmsg_cancel(msg, hdr);
	nlmsg_free(msg);

}

void nl80211_send_ibss_bssid(struct cfg80211_registered_device *rdev,
			     struct net_device *netdev, const u8 *bssid,
			     gfp_t gfp)
{
	struct sk_buff *msg;
	void *hdr;

	msg = nlmsg_new(NLMSG_DEFAULT_SIZE, gfp);
	if (!msg)
		return;

	hdr = nl80211hdr_put(msg, 0, 0, 0, NL80211_CMD_JOIN_IBSS);
	if (!hdr) {
		nlmsg_free(msg);
		return;
	}

	NLA_PUT_U32(msg, NL80211_ATTR_WIPHY, rdev->wiphy_idx);
	NLA_PUT_U32(msg, NL80211_ATTR_IFINDEX, netdev->ifindex);
	NLA_PUT(msg, NL80211_ATTR_MAC, ETH_ALEN, bssid);

	genlmsg_end(msg, hdr);

	genlmsg_multicast_netns(wiphy_net(&rdev->wiphy), msg, 0,
				nl80211_mlme_mcgrp.id, gfp);
	return;

 nla_put_failure:
	genlmsg_cancel(msg, hdr);
	nlmsg_free(msg);
}

void nl80211_send_new_peer_candidate(struct cfg80211_registered_device *rdev,
		struct net_device *netdev,
		const u8 *macaddr, const u8* ie, u8 ie_len,
		gfp_t gfp)
{
	struct sk_buff *msg;
	void *hdr;

	msg = nlmsg_new(NLMSG_DEFAULT_SIZE, gfp);
	if (!msg)
		return;

	hdr = nl80211hdr_put(msg, 0, 0, 0, NL80211_CMD_NEW_PEER_CANDIDATE);
	if (!hdr) {
		nlmsg_free(msg);
		return;
	}

	NLA_PUT_U32(msg, NL80211_ATTR_WIPHY, rdev->wiphy_idx);
	NLA_PUT_U32(msg, NL80211_ATTR_IFINDEX, netdev->ifindex);
	NLA_PUT(msg, NL80211_ATTR_MAC, ETH_ALEN, macaddr);
	if (ie_len && ie)
		NLA_PUT(msg, NL80211_ATTR_IE, ie_len , ie);

	genlmsg_end(msg, hdr);

	genlmsg_multicast_netns(wiphy_net(&rdev->wiphy), msg, 0,
				nl80211_mlme_mcgrp.id, gfp);
	return;

 nla_put_failure:
	genlmsg_cancel(msg, hdr);
	nlmsg_free(msg);
}

void nl80211_michael_mic_failure(struct cfg80211_registered_device *rdev,
				 struct net_device *netdev, const u8 *addr,
				 enum nl80211_key_type key_type, int key_id,
				 const u8 *tsc, gfp_t gfp)
{
	struct sk_buff *msg;
	void *hdr;

	msg = nlmsg_new(NLMSG_DEFAULT_SIZE, gfp);
	if (!msg)
		return;

	hdr = nl80211hdr_put(msg, 0, 0, 0, NL80211_CMD_MICHAEL_MIC_FAILURE);
	if (!hdr) {
		nlmsg_free(msg);
		return;
	}

	NLA_PUT_U32(msg, NL80211_ATTR_WIPHY, rdev->wiphy_idx);
	NLA_PUT_U32(msg, NL80211_ATTR_IFINDEX, netdev->ifindex);
	if (addr)
		NLA_PUT(msg, NL80211_ATTR_MAC, ETH_ALEN, addr);
	NLA_PUT_U32(msg, NL80211_ATTR_KEY_TYPE, key_type);
	if (key_id != -1)
		NLA_PUT_U8(msg, NL80211_ATTR_KEY_IDX, key_id);
	if (tsc)
		NLA_PUT(msg, NL80211_ATTR_KEY_SEQ, 6, tsc);

	genlmsg_end(msg, hdr);

	genlmsg_multicast_netns(wiphy_net(&rdev->wiphy), msg, 0,
				nl80211_mlme_mcgrp.id, gfp);
	return;

 nla_put_failure:
	genlmsg_cancel(msg, hdr);
	nlmsg_free(msg);
}

void nl80211_send_beacon_hint_event(struct wiphy *wiphy,
				    struct ieee80211_channel *channel_before,
				    struct ieee80211_channel *channel_after)
{
	struct sk_buff *msg;
	void *hdr;
	struct nlattr *nl_freq;

	msg = nlmsg_new(NLMSG_DEFAULT_SIZE, GFP_ATOMIC);
	if (!msg)
		return;

	hdr = nl80211hdr_put(msg, 0, 0, 0, NL80211_CMD_REG_BEACON_HINT);
	if (!hdr) {
		nlmsg_free(msg);
		return;
	}

	/*
	 * Since we are applying the beacon hint to a wiphy we know its
	 * wiphy_idx is valid
	 */
	NLA_PUT_U32(msg, NL80211_ATTR_WIPHY, get_wiphy_idx(wiphy));

	/* Before */
	nl_freq = nla_nest_start(msg, NL80211_ATTR_FREQ_BEFORE);
	if (!nl_freq)
		goto nla_put_failure;
	if (nl80211_msg_put_channel(msg, channel_before))
		goto nla_put_failure;
	nla_nest_end(msg, nl_freq);

	/* After */
	nl_freq = nla_nest_start(msg, NL80211_ATTR_FREQ_AFTER);
	if (!nl_freq)
		goto nla_put_failure;
	if (nl80211_msg_put_channel(msg, channel_after))
		goto nla_put_failure;
	nla_nest_end(msg, nl_freq);

	genlmsg_end(msg, hdr);

	rcu_read_lock();
	genlmsg_multicast_allns(msg, 0, nl80211_regulatory_mcgrp.id,
				GFP_ATOMIC);
	rcu_read_unlock();

	return;

nla_put_failure:
	genlmsg_cancel(msg, hdr);
	nlmsg_free(msg);
}

static void nl80211_send_remain_on_chan_event(
	int cmd, struct cfg80211_registered_device *rdev,
	struct net_device *netdev, u64 cookie,
	struct ieee80211_channel *chan,
	enum nl80211_channel_type channel_type,
	unsigned int duration, gfp_t gfp)
{
	struct sk_buff *msg;
	void *hdr;

	msg = nlmsg_new(NLMSG_DEFAULT_SIZE, gfp);
	if (!msg)
		return;

	hdr = nl80211hdr_put(msg, 0, 0, 0, cmd);
	if (!hdr) {
		nlmsg_free(msg);
		return;
	}

	NLA_PUT_U32(msg, NL80211_ATTR_WIPHY, rdev->wiphy_idx);
	NLA_PUT_U32(msg, NL80211_ATTR_IFINDEX, netdev->ifindex);
	NLA_PUT_U32(msg, NL80211_ATTR_WIPHY_FREQ, chan->center_freq);
	NLA_PUT_U32(msg, NL80211_ATTR_WIPHY_CHANNEL_TYPE, channel_type);
	NLA_PUT_U64(msg, NL80211_ATTR_COOKIE, cookie);

	if (cmd == NL80211_CMD_REMAIN_ON_CHANNEL)
		NLA_PUT_U32(msg, NL80211_ATTR_DURATION, duration);

	genlmsg_end(msg, hdr);

	genlmsg_multicast_netns(wiphy_net(&rdev->wiphy), msg, 0,
				nl80211_mlme_mcgrp.id, gfp);
	return;

 nla_put_failure:
	genlmsg_cancel(msg, hdr);
	nlmsg_free(msg);
}

void nl80211_send_remain_on_channel(struct cfg80211_registered_device *rdev,
				    struct net_device *netdev, u64 cookie,
				    struct ieee80211_channel *chan,
				    enum nl80211_channel_type channel_type,
				    unsigned int duration, gfp_t gfp)
{
	nl80211_send_remain_on_chan_event(NL80211_CMD_REMAIN_ON_CHANNEL,
					  rdev, netdev, cookie, chan,
					  channel_type, duration, gfp);
}

void nl80211_send_remain_on_channel_cancel(
	struct cfg80211_registered_device *rdev, struct net_device *netdev,
	u64 cookie, struct ieee80211_channel *chan,
	enum nl80211_channel_type channel_type, gfp_t gfp)
{
	nl80211_send_remain_on_chan_event(NL80211_CMD_CANCEL_REMAIN_ON_CHANNEL,
					  rdev, netdev, cookie, chan,
					  channel_type, 0, gfp);
}

void nl80211_send_sta_event(struct cfg80211_registered_device *rdev,
			    struct net_device *dev, const u8 *mac_addr,
			    struct station_info *sinfo, gfp_t gfp)
{
	struct sk_buff *msg;

	msg = nlmsg_new(NLMSG_GOODSIZE, gfp);
	if (!msg)
		return;

	if (nl80211_send_station(msg, 0, 0, 0, dev, mac_addr, sinfo) < 0) {
		nlmsg_free(msg);
		return;
	}

	genlmsg_multicast_netns(wiphy_net(&rdev->wiphy), msg, 0,
				nl80211_mlme_mcgrp.id, gfp);
}

void nl80211_send_sta_del_event(struct cfg80211_registered_device *rdev,
				struct net_device *dev, const u8 *mac_addr,
				gfp_t gfp)
{
	struct sk_buff *msg;
	void *hdr;

	msg = nlmsg_new(NLMSG_GOODSIZE, gfp);
	if (!msg)
		return;

	hdr = nl80211hdr_put(msg, 0, 0, 0, NL80211_CMD_DEL_STATION);
	if (!hdr) {
		nlmsg_free(msg);
		return;
	}

	NLA_PUT_U32(msg, NL80211_ATTR_IFINDEX, dev->ifindex);
	NLA_PUT(msg, NL80211_ATTR_MAC, ETH_ALEN, mac_addr);

	genlmsg_end(msg, hdr);

	genlmsg_multicast_netns(wiphy_net(&rdev->wiphy), msg, 0,
				nl80211_mlme_mcgrp.id, gfp);
	return;

 nla_put_failure:
	genlmsg_cancel(msg, hdr);
	nlmsg_free(msg);
}

static bool __nl80211_unexpected_frame(struct net_device *dev, u8 cmd,
				       const u8 *addr, gfp_t gfp)
{
	struct wireless_dev *wdev = dev->ieee80211_ptr;
	struct cfg80211_registered_device *rdev = wiphy_to_dev(wdev->wiphy);
	struct sk_buff *msg;
	void *hdr;
	int err;
	u32 nlpid = ACCESS_ONCE(wdev->ap_unexpected_nlpid);

	if (!nlpid)
		return false;

	msg = nlmsg_new(100, gfp);
	if (!msg)
		return true;

	hdr = nl80211hdr_put(msg, 0, 0, 0, cmd);
	if (!hdr) {
		nlmsg_free(msg);
		return true;
	}

	NLA_PUT_U32(msg, NL80211_ATTR_WIPHY, rdev->wiphy_idx);
	NLA_PUT_U32(msg, NL80211_ATTR_IFINDEX, dev->ifindex);
	NLA_PUT(msg, NL80211_ATTR_MAC, ETH_ALEN, addr);

	err = genlmsg_end(msg, hdr);
	if (err < 0) {
		nlmsg_free(msg);
		return true;
	}

	genlmsg_unicast(wiphy_net(&rdev->wiphy), msg, nlpid);
	return true;

 nla_put_failure:
	genlmsg_cancel(msg, hdr);
	nlmsg_free(msg);
	return true;
}

bool nl80211_unexpected_frame(struct net_device *dev, const u8 *addr, gfp_t gfp)
{
	return __nl80211_unexpected_frame(dev, NL80211_CMD_UNEXPECTED_FRAME,
					  addr, gfp);
}

bool nl80211_unexpected_4addr_frame(struct net_device *dev,
				    const u8 *addr, gfp_t gfp)
{
	return __nl80211_unexpected_frame(dev,
					  NL80211_CMD_UNEXPECTED_4ADDR_FRAME,
					  addr, gfp);
}

int nl80211_send_mgmt(struct cfg80211_registered_device *rdev,
		      struct net_device *netdev, u32 nlpid,
		      int freq, const u8 *buf, size_t len, gfp_t gfp)
{
	struct sk_buff *msg;
	void *hdr;

	msg = nlmsg_new(NLMSG_DEFAULT_SIZE, gfp);
	if (!msg)
		return -ENOMEM;

	hdr = nl80211hdr_put(msg, 0, 0, 0, NL80211_CMD_FRAME);
	if (!hdr) {
		nlmsg_free(msg);
		return -ENOMEM;
	}

	NLA_PUT_U32(msg, NL80211_ATTR_WIPHY, rdev->wiphy_idx);
	NLA_PUT_U32(msg, NL80211_ATTR_IFINDEX, netdev->ifindex);
	NLA_PUT_U32(msg, NL80211_ATTR_WIPHY_FREQ, freq);
	NLA_PUT(msg, NL80211_ATTR_FRAME, len, buf);

	genlmsg_end(msg, hdr);

	return genlmsg_unicast(wiphy_net(&rdev->wiphy), msg, nlpid);

 nla_put_failure:
	genlmsg_cancel(msg, hdr);
	nlmsg_free(msg);
	return -ENOBUFS;
}

void nl80211_send_mgmt_tx_status(struct cfg80211_registered_device *rdev,
				 struct net_device *netdev, u64 cookie,
				 const u8 *buf, size_t len, bool ack,
				 gfp_t gfp)
{
	struct sk_buff *msg;
	void *hdr;

	msg = nlmsg_new(NLMSG_DEFAULT_SIZE, gfp);
	if (!msg)
		return;

	hdr = nl80211hdr_put(msg, 0, 0, 0, NL80211_CMD_FRAME_TX_STATUS);
	if (!hdr) {
		nlmsg_free(msg);
		return;
	}

	NLA_PUT_U32(msg, NL80211_ATTR_WIPHY, rdev->wiphy_idx);
	NLA_PUT_U32(msg, NL80211_ATTR_IFINDEX, netdev->ifindex);
	NLA_PUT(msg, NL80211_ATTR_FRAME, len, buf);
	NLA_PUT_U64(msg, NL80211_ATTR_COOKIE, cookie);
	if (ack)
		NLA_PUT_FLAG(msg, NL80211_ATTR_ACK);

	genlmsg_end(msg, hdr);

	genlmsg_multicast(msg, 0, nl80211_mlme_mcgrp.id, gfp);
	return;

 nla_put_failure:
	genlmsg_cancel(msg, hdr);
	nlmsg_free(msg);
}

void
nl80211_send_cqm_rssi_notify(struct cfg80211_registered_device *rdev,
			     struct net_device *netdev,
			     enum nl80211_cqm_rssi_threshold_event rssi_event,
			     gfp_t gfp)
{
	struct sk_buff *msg;
	struct nlattr *pinfoattr;
	void *hdr;

	msg = nlmsg_new(NLMSG_GOODSIZE, gfp);
	if (!msg)
		return;

	hdr = nl80211hdr_put(msg, 0, 0, 0, NL80211_CMD_NOTIFY_CQM);
	if (!hdr) {
		nlmsg_free(msg);
		return;
	}

	NLA_PUT_U32(msg, NL80211_ATTR_WIPHY, rdev->wiphy_idx);
	NLA_PUT_U32(msg, NL80211_ATTR_IFINDEX, netdev->ifindex);

	pinfoattr = nla_nest_start(msg, NL80211_ATTR_CQM);
	if (!pinfoattr)
		goto nla_put_failure;

	NLA_PUT_U32(msg, NL80211_ATTR_CQM_RSSI_THRESHOLD_EVENT,
		    rssi_event);

	nla_nest_end(msg, pinfoattr);

	genlmsg_end(msg, hdr);

	genlmsg_multicast_netns(wiphy_net(&rdev->wiphy), msg, 0,
				nl80211_mlme_mcgrp.id, gfp);
	return;

 nla_put_failure:
	genlmsg_cancel(msg, hdr);
	nlmsg_free(msg);
}

void nl80211_gtk_rekey_notify(struct cfg80211_registered_device *rdev,
			      struct net_device *netdev, const u8 *bssid,
			      const u8 *replay_ctr, gfp_t gfp)
{
	struct sk_buff *msg;
	struct nlattr *rekey_attr;
	void *hdr;

	msg = nlmsg_new(NLMSG_GOODSIZE, gfp);
	if (!msg)
		return;

	hdr = nl80211hdr_put(msg, 0, 0, 0, NL80211_CMD_SET_REKEY_OFFLOAD);
	if (!hdr) {
		nlmsg_free(msg);
		return;
	}

	NLA_PUT_U32(msg, NL80211_ATTR_WIPHY, rdev->wiphy_idx);
	NLA_PUT_U32(msg, NL80211_ATTR_IFINDEX, netdev->ifindex);
	NLA_PUT(msg, NL80211_ATTR_MAC, ETH_ALEN, bssid);

	rekey_attr = nla_nest_start(msg, NL80211_ATTR_REKEY_DATA);
	if (!rekey_attr)
		goto nla_put_failure;

	NLA_PUT(msg, NL80211_REKEY_DATA_REPLAY_CTR,
		NL80211_REPLAY_CTR_LEN, replay_ctr);

	nla_nest_end(msg, rekey_attr);

	genlmsg_end(msg, hdr);

	genlmsg_multicast_netns(wiphy_net(&rdev->wiphy), msg, 0,
				nl80211_mlme_mcgrp.id, gfp);
	return;

 nla_put_failure:
	genlmsg_cancel(msg, hdr);
	nlmsg_free(msg);
}

void nl80211_pmksa_candidate_notify(struct cfg80211_registered_device *rdev,
				    struct net_device *netdev, int index,
				    const u8 *bssid, bool preauth, gfp_t gfp)
{
	struct sk_buff *msg;
	struct nlattr *attr;
	void *hdr;

	msg = nlmsg_new(NLMSG_GOODSIZE, gfp);
	if (!msg)
		return;

	hdr = nl80211hdr_put(msg, 0, 0, 0, NL80211_CMD_PMKSA_CANDIDATE);
	if (!hdr) {
		nlmsg_free(msg);
		return;
	}

	NLA_PUT_U32(msg, NL80211_ATTR_WIPHY, rdev->wiphy_idx);
	NLA_PUT_U32(msg, NL80211_ATTR_IFINDEX, netdev->ifindex);

	attr = nla_nest_start(msg, NL80211_ATTR_PMKSA_CANDIDATE);
	if (!attr)
		goto nla_put_failure;

	NLA_PUT_U32(msg, NL80211_PMKSA_CANDIDATE_INDEX, index);
	NLA_PUT(msg, NL80211_PMKSA_CANDIDATE_BSSID, ETH_ALEN, bssid);
	if (preauth)
		NLA_PUT_FLAG(msg, NL80211_PMKSA_CANDIDATE_PREAUTH);

	nla_nest_end(msg, attr);

	genlmsg_end(msg, hdr);

	genlmsg_multicast_netns(wiphy_net(&rdev->wiphy), msg, 0,
				nl80211_mlme_mcgrp.id, gfp);
	return;

 nla_put_failure:
	genlmsg_cancel(msg, hdr);
	nlmsg_free(msg);
}

void nl80211_pmksa_candidate_notify(struct cfg80211_registered_device *rdev,
				    struct net_device *netdev, int index,
				    const u8 *bssid, bool preauth, gfp_t gfp)
{
	struct sk_buff *msg;
	struct nlattr *attr;
	void *hdr;

	msg = nlmsg_new(NLMSG_GOODSIZE, gfp);
	if (!msg)
		return;

	hdr = nl80211hdr_put(msg, 0, 0, 0, NL80211_CMD_PMKSA_CANDIDATE);
	if (!hdr) {
		nlmsg_free(msg);
		return;
	}

	NLA_PUT_U32(msg, NL80211_ATTR_WIPHY, rdev->wiphy_idx);
	NLA_PUT_U32(msg, NL80211_ATTR_IFINDEX, netdev->ifindex);

	attr = nla_nest_start(msg, NL80211_ATTR_PMKSA_CANDIDATE);
	if (!attr)
		goto nla_put_failure;

	NLA_PUT_U32(msg, NL80211_PMKSA_CANDIDATE_INDEX, index);
	NLA_PUT(msg, NL80211_PMKSA_CANDIDATE_BSSID, ETH_ALEN, bssid);
	if (preauth)
		NLA_PUT_FLAG(msg, NL80211_PMKSA_CANDIDATE_PREAUTH);

	nla_nest_end(msg, attr);

	if (genlmsg_end(msg, hdr) < 0) {
		nlmsg_free(msg);
		return;
	}

	genlmsg_multicast_netns(wiphy_net(&rdev->wiphy), msg, 0,
				nl80211_mlme_mcgrp.id, gfp);
	return;

 nla_put_failure:
	genlmsg_cancel(msg, hdr);
	nlmsg_free(msg);
}

void
nl80211_send_cqm_pktloss_notify(struct cfg80211_registered_device *rdev,
				struct net_device *netdev, const u8 *peer,
				u32 num_packets, gfp_t gfp)
{
	struct sk_buff *msg;
	struct nlattr *pinfoattr;
	void *hdr;

	msg = nlmsg_new(NLMSG_GOODSIZE, gfp);
	if (!msg)
		return;

	hdr = nl80211hdr_put(msg, 0, 0, 0, NL80211_CMD_NOTIFY_CQM);
	if (!hdr) {
		nlmsg_free(msg);
		return;
	}

	NLA_PUT_U32(msg, NL80211_ATTR_WIPHY, rdev->wiphy_idx);
	NLA_PUT_U32(msg, NL80211_ATTR_IFINDEX, netdev->ifindex);
	NLA_PUT(msg, NL80211_ATTR_MAC, ETH_ALEN, peer);

	pinfoattr = nla_nest_start(msg, NL80211_ATTR_CQM);
	if (!pinfoattr)
		goto nla_put_failure;

	NLA_PUT_U32(msg, NL80211_ATTR_CQM_PKT_LOSS_EVENT, num_packets);

	nla_nest_end(msg, pinfoattr);

	genlmsg_end(msg, hdr);

	genlmsg_multicast_netns(wiphy_net(&rdev->wiphy), msg, 0,
				nl80211_mlme_mcgrp.id, gfp);
	return;

 nla_put_failure:
	genlmsg_cancel(msg, hdr);
	nlmsg_free(msg);
}

void cfg80211_probe_status(struct net_device *dev, const u8 *addr,
			   u64 cookie, bool acked, gfp_t gfp)
{
	struct wireless_dev *wdev = dev->ieee80211_ptr;
	struct cfg80211_registered_device *rdev = wiphy_to_dev(wdev->wiphy);
	struct sk_buff *msg;
	void *hdr;
	int err;

	msg = nlmsg_new(NLMSG_GOODSIZE, gfp);
	if (!msg)
		return;

	hdr = nl80211hdr_put(msg, 0, 0, 0, NL80211_CMD_PROBE_CLIENT);
	if (!hdr) {
		nlmsg_free(msg);
		return;
	}

	NLA_PUT_U32(msg, NL80211_ATTR_WIPHY, rdev->wiphy_idx);
	NLA_PUT_U32(msg, NL80211_ATTR_IFINDEX, dev->ifindex);
	NLA_PUT(msg, NL80211_ATTR_MAC, ETH_ALEN, addr);
	NLA_PUT_U64(msg, NL80211_ATTR_COOKIE, cookie);
	if (acked)
		NLA_PUT_FLAG(msg, NL80211_ATTR_ACK);

	err = genlmsg_end(msg, hdr);
	if (err < 0) {
		nlmsg_free(msg);
		return;
	}

	genlmsg_multicast_netns(wiphy_net(&rdev->wiphy), msg, 0,
				nl80211_mlme_mcgrp.id, gfp);
	return;

 nla_put_failure:
	genlmsg_cancel(msg, hdr);
	nlmsg_free(msg);
}
EXPORT_SYMBOL(cfg80211_probe_status);

void cfg80211_report_obss_beacon(struct wiphy *wiphy,
				 const u8 *frame, size_t len,
				 int freq, gfp_t gfp)
{
	struct cfg80211_registered_device *rdev = wiphy_to_dev(wiphy);
	struct sk_buff *msg;
	void *hdr;
	u32 nlpid = ACCESS_ONCE(rdev->ap_beacons_nlpid);

	if (!nlpid)
		return;

	msg = nlmsg_new(len + 100, gfp);
	if (!msg)
		return;

	hdr = nl80211hdr_put(msg, 0, 0, 0, NL80211_CMD_FRAME);
	if (!hdr) {
		nlmsg_free(msg);
		return;
	}

	NLA_PUT_U32(msg, NL80211_ATTR_WIPHY, rdev->wiphy_idx);
	if (freq)
		NLA_PUT_U32(msg, NL80211_ATTR_WIPHY_FREQ, freq);
	NLA_PUT(msg, NL80211_ATTR_FRAME, len, frame);

	genlmsg_end(msg, hdr);

	genlmsg_unicast(wiphy_net(&rdev->wiphy), msg, nlpid);
	return;

 nla_put_failure:
	genlmsg_cancel(msg, hdr);
	nlmsg_free(msg);
}
EXPORT_SYMBOL(cfg80211_report_obss_beacon);

static int nl80211_netlink_notify(struct notifier_block * nb,
				  unsigned long state,
				  void *_notify)
{
	struct netlink_notify *notify = _notify;
	struct cfg80211_registered_device *rdev;
	struct wireless_dev *wdev;

	if (state != NETLINK_URELEASE)
		return NOTIFY_DONE;

	rcu_read_lock();

	list_for_each_entry_rcu(rdev, &cfg80211_rdev_list, list) {
		list_for_each_entry_rcu(wdev, &rdev->netdev_list, list)
			cfg80211_mlme_unregister_socket(wdev, notify->pid);
		if (rdev->ap_beacons_nlpid == notify->pid)
			rdev->ap_beacons_nlpid = 0;
	}

	rcu_read_unlock();

	return NOTIFY_DONE;
}

static struct notifier_block nl80211_netlink_notifier = {
	.notifier_call = nl80211_netlink_notify,
};

/* initialisation/exit functions */

int nl80211_init(void)
{
	int err;

	err = genl_register_family_with_ops(&nl80211_fam,
		nl80211_ops, ARRAY_SIZE(nl80211_ops));
	if (err)
		return err;

	err = genl_register_mc_group(&nl80211_fam, &nl80211_config_mcgrp);
	if (err)
		goto err_out;

	err = genl_register_mc_group(&nl80211_fam, &nl80211_scan_mcgrp);
	if (err)
		goto err_out;

	err = genl_register_mc_group(&nl80211_fam, &nl80211_regulatory_mcgrp);
	if (err)
		goto err_out;

	err = genl_register_mc_group(&nl80211_fam, &nl80211_mlme_mcgrp);
	if (err)
		goto err_out;

#ifdef CONFIG_NL80211_TESTMODE
	err = genl_register_mc_group(&nl80211_fam, &nl80211_testmode_mcgrp);
	if (err)
		goto err_out;
#endif

	err = netlink_register_notifier(&nl80211_netlink_notifier);
	if (err)
		goto err_out;

	return 0;
 err_out:
	genl_unregister_family(&nl80211_fam);
	return err;
}

void nl80211_exit(void)
{
	netlink_unregister_notifier(&nl80211_netlink_notifier);
	genl_unregister_family(&nl80211_fam);
}<|MERGE_RESOLUTION|>--- conflicted
+++ resolved
@@ -196,10 +196,7 @@
 	[NL80211_ATTR_TDLS_OPERATION] = { .type = NLA_U8 },
 	[NL80211_ATTR_TDLS_SUPPORT] = { .type = NLA_FLAG },
 	[NL80211_ATTR_TDLS_EXTERNAL_SETUP] = { .type = NLA_FLAG },
-<<<<<<< HEAD
-=======
 	[NL80211_ATTR_DONT_WAIT_FOR_ACK] = { .type = NLA_FLAG },
->>>>>>> befdbc51
 };
 
 /* policy for the key attributes */
@@ -5290,14 +5287,9 @@
 	u64 cookie;
 	struct sk_buff *msg = NULL;
 	unsigned int wait = 0;
-<<<<<<< HEAD
-	bool offchan;
-	bool no_cck;
-=======
 	bool offchan, no_cck, dont_wait_for_ack;
 
 	dont_wait_for_ack = info->attrs[NL80211_ATTR_DONT_WAIT_FOR_ACK];
->>>>>>> befdbc51
 
 	if (!info->attrs[NL80211_ATTR_FRAME] ||
 	    !info->attrs[NL80211_ATTR_WIPHY_FREQ])
@@ -5359,11 +5351,7 @@
 				    channel_type_valid, wait,
 				    nla_data(info->attrs[NL80211_ATTR_FRAME]),
 				    nla_len(info->attrs[NL80211_ATTR_FRAME]),
-<<<<<<< HEAD
-				    no_cck, &cookie);
-=======
 				    no_cck, dont_wait_for_ack, &cookie);
->>>>>>> befdbc51
 	if (err)
 		goto free_msg;
 
@@ -6504,8 +6492,6 @@
 		.internal_flags = NL80211_FLAG_NEED_NETDEV_UP |
 				  NL80211_FLAG_NEED_RTNL,
 	},
-<<<<<<< HEAD
-=======
 	{
 		.cmd = NL80211_CMD_UNEXPECTED_FRAME,
 		.doit = nl80211_register_unexpected_frame,
@@ -6530,7 +6516,6 @@
 		.internal_flags = NL80211_FLAG_NEED_WIPHY |
 				  NL80211_FLAG_NEED_RTNL,
 	},
->>>>>>> befdbc51
 };
 
 static struct genl_multicast_group nl80211_mlme_mcgrp = {
@@ -7566,52 +7551,6 @@
 	nlmsg_free(msg);
 }
 
-void nl80211_pmksa_candidate_notify(struct cfg80211_registered_device *rdev,
-				    struct net_device *netdev, int index,
-				    const u8 *bssid, bool preauth, gfp_t gfp)
-{
-	struct sk_buff *msg;
-	struct nlattr *attr;
-	void *hdr;
-
-	msg = nlmsg_new(NLMSG_GOODSIZE, gfp);
-	if (!msg)
-		return;
-
-	hdr = nl80211hdr_put(msg, 0, 0, 0, NL80211_CMD_PMKSA_CANDIDATE);
-	if (!hdr) {
-		nlmsg_free(msg);
-		return;
-	}
-
-	NLA_PUT_U32(msg, NL80211_ATTR_WIPHY, rdev->wiphy_idx);
-	NLA_PUT_U32(msg, NL80211_ATTR_IFINDEX, netdev->ifindex);
-
-	attr = nla_nest_start(msg, NL80211_ATTR_PMKSA_CANDIDATE);
-	if (!attr)
-		goto nla_put_failure;
-
-	NLA_PUT_U32(msg, NL80211_PMKSA_CANDIDATE_INDEX, index);
-	NLA_PUT(msg, NL80211_PMKSA_CANDIDATE_BSSID, ETH_ALEN, bssid);
-	if (preauth)
-		NLA_PUT_FLAG(msg, NL80211_PMKSA_CANDIDATE_PREAUTH);
-
-	nla_nest_end(msg, attr);
-
-	if (genlmsg_end(msg, hdr) < 0) {
-		nlmsg_free(msg);
-		return;
-	}
-
-	genlmsg_multicast_netns(wiphy_net(&rdev->wiphy), msg, 0,
-				nl80211_mlme_mcgrp.id, gfp);
-	return;
-
- nla_put_failure:
-	genlmsg_cancel(msg, hdr);
-	nlmsg_free(msg);
-}
-
 void
 nl80211_send_cqm_pktloss_notify(struct cfg80211_registered_device *rdev,
 				struct net_device *netdev, const u8 *peer,
