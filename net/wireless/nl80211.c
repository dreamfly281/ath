/*
 * This is the new netlink-based wireless configuration interface.
 *
 * Copyright 2006-2010	Johannes Berg <johannes@sipsolutions.net>
 */

#include <linux/if.h>
#include <linux/module.h>
#include <linux/err.h>
#include <linux/slab.h>
#include <linux/list.h>
#include <linux/if_ether.h>
#include <linux/ieee80211.h>
#include <linux/nl80211.h>
#include <linux/rtnetlink.h>
#include <linux/netlink.h>
#include <linux/etherdevice.h>
#include <net/net_namespace.h>
#include <net/genetlink.h>
#include <net/cfg80211.h>
#include <net/sock.h>
#include "core.h"
#include "nl80211.h"
#include "reg.h"

static bool nl80211_valid_auth_type(enum nl80211_auth_type auth_type);
static int nl80211_crypto_settings(struct cfg80211_registered_device *rdev,
				   struct genl_info *info,
				   struct cfg80211_crypto_settings *settings,
				   int cipher_limit);

static int nl80211_pre_doit(struct genl_ops *ops, struct sk_buff *skb,
			    struct genl_info *info);
static void nl80211_post_doit(struct genl_ops *ops, struct sk_buff *skb,
			      struct genl_info *info);

/* the netlink family */
static struct genl_family nl80211_fam = {
	.id = GENL_ID_GENERATE,	/* don't bother with a hardcoded ID */
	.name = "nl80211",	/* have users key off the name instead */
	.hdrsize = 0,		/* no private header */
	.version = 1,		/* no particular meaning now */
	.maxattr = NL80211_ATTR_MAX,
	.netnsok = true,
	.pre_doit = nl80211_pre_doit,
	.post_doit = nl80211_post_doit,
};

/* internal helper: get rdev and dev */
static int get_rdev_dev_by_ifindex(struct net *netns, struct nlattr **attrs,
				   struct cfg80211_registered_device **rdev,
				   struct net_device **dev)
{
	int ifindex;

	if (!attrs[NL80211_ATTR_IFINDEX])
		return -EINVAL;

	ifindex = nla_get_u32(attrs[NL80211_ATTR_IFINDEX]);
	*dev = dev_get_by_index(netns, ifindex);
	if (!*dev)
		return -ENODEV;

	*rdev = cfg80211_get_dev_from_ifindex(netns, ifindex);
	if (IS_ERR(*rdev)) {
		dev_put(*dev);
		return PTR_ERR(*rdev);
	}

	return 0;
}

/* policy for the attributes */
static const struct nla_policy nl80211_policy[NL80211_ATTR_MAX+1] = {
	[NL80211_ATTR_WIPHY] = { .type = NLA_U32 },
	[NL80211_ATTR_WIPHY_NAME] = { .type = NLA_NUL_STRING,
				      .len = 20-1 },
	[NL80211_ATTR_WIPHY_TXQ_PARAMS] = { .type = NLA_NESTED },
	[NL80211_ATTR_WIPHY_FREQ] = { .type = NLA_U32 },
	[NL80211_ATTR_WIPHY_CHANNEL_TYPE] = { .type = NLA_U32 },
	[NL80211_ATTR_WIPHY_RETRY_SHORT] = { .type = NLA_U8 },
	[NL80211_ATTR_WIPHY_RETRY_LONG] = { .type = NLA_U8 },
	[NL80211_ATTR_WIPHY_FRAG_THRESHOLD] = { .type = NLA_U32 },
	[NL80211_ATTR_WIPHY_RTS_THRESHOLD] = { .type = NLA_U32 },
	[NL80211_ATTR_WIPHY_COVERAGE_CLASS] = { .type = NLA_U8 },

	[NL80211_ATTR_IFTYPE] = { .type = NLA_U32 },
	[NL80211_ATTR_IFINDEX] = { .type = NLA_U32 },
	[NL80211_ATTR_IFNAME] = { .type = NLA_NUL_STRING, .len = IFNAMSIZ-1 },

	[NL80211_ATTR_MAC] = { .len = ETH_ALEN },
	[NL80211_ATTR_PREV_BSSID] = { .len = ETH_ALEN },

	[NL80211_ATTR_KEY] = { .type = NLA_NESTED, },
	[NL80211_ATTR_KEY_DATA] = { .type = NLA_BINARY,
				    .len = WLAN_MAX_KEY_LEN },
	[NL80211_ATTR_KEY_IDX] = { .type = NLA_U8 },
	[NL80211_ATTR_KEY_CIPHER] = { .type = NLA_U32 },
	[NL80211_ATTR_KEY_DEFAULT] = { .type = NLA_FLAG },
	[NL80211_ATTR_KEY_SEQ] = { .type = NLA_BINARY, .len = 16 },
	[NL80211_ATTR_KEY_TYPE] = { .type = NLA_U32 },

	[NL80211_ATTR_BEACON_INTERVAL] = { .type = NLA_U32 },
	[NL80211_ATTR_DTIM_PERIOD] = { .type = NLA_U32 },
	[NL80211_ATTR_BEACON_HEAD] = { .type = NLA_BINARY,
				       .len = IEEE80211_MAX_DATA_LEN },
	[NL80211_ATTR_BEACON_TAIL] = { .type = NLA_BINARY,
				       .len = IEEE80211_MAX_DATA_LEN },
	[NL80211_ATTR_STA_AID] = { .type = NLA_U16 },
	[NL80211_ATTR_STA_FLAGS] = { .type = NLA_NESTED },
	[NL80211_ATTR_STA_LISTEN_INTERVAL] = { .type = NLA_U16 },
	[NL80211_ATTR_STA_SUPPORTED_RATES] = { .type = NLA_BINARY,
					       .len = NL80211_MAX_SUPP_RATES },
	[NL80211_ATTR_STA_PLINK_ACTION] = { .type = NLA_U8 },
	[NL80211_ATTR_STA_VLAN] = { .type = NLA_U32 },
	[NL80211_ATTR_MNTR_FLAGS] = { /* NLA_NESTED can't be empty */ },
	[NL80211_ATTR_MESH_ID] = { .type = NLA_BINARY,
				.len = IEEE80211_MAX_MESH_ID_LEN },
	[NL80211_ATTR_MPATH_NEXT_HOP] = { .type = NLA_U32 },

	[NL80211_ATTR_REG_ALPHA2] = { .type = NLA_STRING, .len = 2 },
	[NL80211_ATTR_REG_RULES] = { .type = NLA_NESTED },

	[NL80211_ATTR_BSS_CTS_PROT] = { .type = NLA_U8 },
	[NL80211_ATTR_BSS_SHORT_PREAMBLE] = { .type = NLA_U8 },
	[NL80211_ATTR_BSS_SHORT_SLOT_TIME] = { .type = NLA_U8 },
	[NL80211_ATTR_BSS_BASIC_RATES] = { .type = NLA_BINARY,
					   .len = NL80211_MAX_SUPP_RATES },
	[NL80211_ATTR_BSS_HT_OPMODE] = { .type = NLA_U16 },

	[NL80211_ATTR_MESH_CONFIG] = { .type = NLA_NESTED },
	[NL80211_ATTR_SUPPORT_MESH_AUTH] = { .type = NLA_FLAG },

	[NL80211_ATTR_HT_CAPABILITY] = { .len = NL80211_HT_CAPABILITY_LEN },

	[NL80211_ATTR_MGMT_SUBTYPE] = { .type = NLA_U8 },
	[NL80211_ATTR_IE] = { .type = NLA_BINARY,
			      .len = IEEE80211_MAX_DATA_LEN },
	[NL80211_ATTR_SCAN_FREQUENCIES] = { .type = NLA_NESTED },
	[NL80211_ATTR_SCAN_SSIDS] = { .type = NLA_NESTED },

	[NL80211_ATTR_SSID] = { .type = NLA_BINARY,
				.len = IEEE80211_MAX_SSID_LEN },
	[NL80211_ATTR_AUTH_TYPE] = { .type = NLA_U32 },
	[NL80211_ATTR_REASON_CODE] = { .type = NLA_U16 },
	[NL80211_ATTR_FREQ_FIXED] = { .type = NLA_FLAG },
	[NL80211_ATTR_TIMED_OUT] = { .type = NLA_FLAG },
	[NL80211_ATTR_USE_MFP] = { .type = NLA_U32 },
	[NL80211_ATTR_STA_FLAGS2] = {
		.len = sizeof(struct nl80211_sta_flag_update),
	},
	[NL80211_ATTR_CONTROL_PORT] = { .type = NLA_FLAG },
	[NL80211_ATTR_CONTROL_PORT_ETHERTYPE] = { .type = NLA_U16 },
	[NL80211_ATTR_CONTROL_PORT_NO_ENCRYPT] = { .type = NLA_FLAG },
	[NL80211_ATTR_PRIVACY] = { .type = NLA_FLAG },
	[NL80211_ATTR_CIPHER_SUITE_GROUP] = { .type = NLA_U32 },
	[NL80211_ATTR_WPA_VERSIONS] = { .type = NLA_U32 },
	[NL80211_ATTR_PID] = { .type = NLA_U32 },
	[NL80211_ATTR_4ADDR] = { .type = NLA_U8 },
	[NL80211_ATTR_PMKID] = { .type = NLA_BINARY,
				 .len = WLAN_PMKID_LEN },
	[NL80211_ATTR_DURATION] = { .type = NLA_U32 },
	[NL80211_ATTR_COOKIE] = { .type = NLA_U64 },
	[NL80211_ATTR_TX_RATES] = { .type = NLA_NESTED },
	[NL80211_ATTR_FRAME] = { .type = NLA_BINARY,
				 .len = IEEE80211_MAX_DATA_LEN },
	[NL80211_ATTR_FRAME_MATCH] = { .type = NLA_BINARY, },
	[NL80211_ATTR_PS_STATE] = { .type = NLA_U32 },
	[NL80211_ATTR_CQM] = { .type = NLA_NESTED, },
	[NL80211_ATTR_LOCAL_STATE_CHANGE] = { .type = NLA_FLAG },
	[NL80211_ATTR_AP_ISOLATE] = { .type = NLA_U8 },
	[NL80211_ATTR_WIPHY_TX_POWER_SETTING] = { .type = NLA_U32 },
	[NL80211_ATTR_WIPHY_TX_POWER_LEVEL] = { .type = NLA_U32 },
	[NL80211_ATTR_FRAME_TYPE] = { .type = NLA_U16 },
	[NL80211_ATTR_WIPHY_ANTENNA_TX] = { .type = NLA_U32 },
	[NL80211_ATTR_WIPHY_ANTENNA_RX] = { .type = NLA_U32 },
	[NL80211_ATTR_MCAST_RATE] = { .type = NLA_U32 },
	[NL80211_ATTR_OFFCHANNEL_TX_OK] = { .type = NLA_FLAG },
	[NL80211_ATTR_KEY_DEFAULT_TYPES] = { .type = NLA_NESTED },
	[NL80211_ATTR_WOWLAN_TRIGGERS] = { .type = NLA_NESTED },
	[NL80211_ATTR_STA_PLINK_STATE] = { .type = NLA_U8 },
	[NL80211_ATTR_SCHED_SCAN_INTERVAL] = { .type = NLA_U32 },
	[NL80211_ATTR_REKEY_DATA] = { .type = NLA_NESTED },
	[NL80211_ATTR_SCAN_SUPP_RATES] = { .type = NLA_NESTED },
	[NL80211_ATTR_HIDDEN_SSID] = { .type = NLA_U32 },
	[NL80211_ATTR_IE_PROBE_RESP] = { .type = NLA_BINARY,
					 .len = IEEE80211_MAX_DATA_LEN },
	[NL80211_ATTR_IE_ASSOC_RESP] = { .type = NLA_BINARY,
					 .len = IEEE80211_MAX_DATA_LEN },
	[NL80211_ATTR_ROAM_SUPPORT] = { .type = NLA_FLAG },
	[NL80211_ATTR_SCHED_SCAN_MATCH] = { .type = NLA_NESTED },
	[NL80211_ATTR_TX_NO_CCK_RATE] = { .type = NLA_FLAG },
	[NL80211_ATTR_TDLS_ACTION] = { .type = NLA_U8 },
	[NL80211_ATTR_TDLS_DIALOG_TOKEN] = { .type = NLA_U8 },
	[NL80211_ATTR_TDLS_OPERATION] = { .type = NLA_U8 },
	[NL80211_ATTR_TDLS_SUPPORT] = { .type = NLA_FLAG },
	[NL80211_ATTR_TDLS_EXTERNAL_SETUP] = { .type = NLA_FLAG },
	[NL80211_ATTR_DONT_WAIT_FOR_ACK] = { .type = NLA_FLAG },
	[NL80211_ATTR_PROBE_RESP] = { .type = NLA_BINARY,
				      .len = IEEE80211_MAX_DATA_LEN },
	[NL80211_ATTR_DFS_REGION] = { .type = NLA_U8 },
	[NL80211_ATTR_DISABLE_HT] = { .type = NLA_FLAG },
	[NL80211_ATTR_HT_CAPABILITY_MASK] = {
		.len = NL80211_HT_CAPABILITY_LEN
	},
	[NL80211_ATTR_NOACK_MAP] = { .type = NLA_U16 },
};

/* policy for the key attributes */
static const struct nla_policy nl80211_key_policy[NL80211_KEY_MAX + 1] = {
	[NL80211_KEY_DATA] = { .type = NLA_BINARY, .len = WLAN_MAX_KEY_LEN },
	[NL80211_KEY_IDX] = { .type = NLA_U8 },
	[NL80211_KEY_CIPHER] = { .type = NLA_U32 },
	[NL80211_KEY_SEQ] = { .type = NLA_BINARY, .len = 16 },
	[NL80211_KEY_DEFAULT] = { .type = NLA_FLAG },
	[NL80211_KEY_DEFAULT_MGMT] = { .type = NLA_FLAG },
	[NL80211_KEY_TYPE] = { .type = NLA_U32 },
	[NL80211_KEY_DEFAULT_TYPES] = { .type = NLA_NESTED },
};

/* policy for the key default flags */
static const struct nla_policy
nl80211_key_default_policy[NUM_NL80211_KEY_DEFAULT_TYPES] = {
	[NL80211_KEY_DEFAULT_TYPE_UNICAST] = { .type = NLA_FLAG },
	[NL80211_KEY_DEFAULT_TYPE_MULTICAST] = { .type = NLA_FLAG },
};

/* policy for WoWLAN attributes */
static const struct nla_policy
nl80211_wowlan_policy[NUM_NL80211_WOWLAN_TRIG] = {
	[NL80211_WOWLAN_TRIG_ANY] = { .type = NLA_FLAG },
	[NL80211_WOWLAN_TRIG_DISCONNECT] = { .type = NLA_FLAG },
	[NL80211_WOWLAN_TRIG_MAGIC_PKT] = { .type = NLA_FLAG },
	[NL80211_WOWLAN_TRIG_PKT_PATTERN] = { .type = NLA_NESTED },
	[NL80211_WOWLAN_TRIG_GTK_REKEY_FAILURE] = { .type = NLA_FLAG },
	[NL80211_WOWLAN_TRIG_EAP_IDENT_REQUEST] = { .type = NLA_FLAG },
	[NL80211_WOWLAN_TRIG_4WAY_HANDSHAKE] = { .type = NLA_FLAG },
	[NL80211_WOWLAN_TRIG_RFKILL_RELEASE] = { .type = NLA_FLAG },
};

/* policy for GTK rekey offload attributes */
static const struct nla_policy
nl80211_rekey_policy[NUM_NL80211_REKEY_DATA] = {
	[NL80211_REKEY_DATA_KEK] = { .len = NL80211_KEK_LEN },
	[NL80211_REKEY_DATA_KCK] = { .len = NL80211_KCK_LEN },
	[NL80211_REKEY_DATA_REPLAY_CTR] = { .len = NL80211_REPLAY_CTR_LEN },
};

static const struct nla_policy
nl80211_match_policy[NL80211_SCHED_SCAN_MATCH_ATTR_MAX + 1] = {
	[NL80211_ATTR_SCHED_SCAN_MATCH_SSID] = { .type = NLA_BINARY,
						 .len = IEEE80211_MAX_SSID_LEN },
};

/* ifidx get helper */
static int nl80211_get_ifidx(struct netlink_callback *cb)
{
	int res;

	res = nlmsg_parse(cb->nlh, GENL_HDRLEN + nl80211_fam.hdrsize,
			  nl80211_fam.attrbuf, nl80211_fam.maxattr,
			  nl80211_policy);
	if (res)
		return res;

	if (!nl80211_fam.attrbuf[NL80211_ATTR_IFINDEX])
		return -EINVAL;

	res = nla_get_u32(nl80211_fam.attrbuf[NL80211_ATTR_IFINDEX]);
	if (!res)
		return -EINVAL;
	return res;
}

static int nl80211_prepare_netdev_dump(struct sk_buff *skb,
				       struct netlink_callback *cb,
				       struct cfg80211_registered_device **rdev,
				       struct net_device **dev)
{
	int ifidx = cb->args[0];
	int err;

	if (!ifidx)
		ifidx = nl80211_get_ifidx(cb);
	if (ifidx < 0)
		return ifidx;

	cb->args[0] = ifidx;

	rtnl_lock();

	*dev = __dev_get_by_index(sock_net(skb->sk), ifidx);
	if (!*dev) {
		err = -ENODEV;
		goto out_rtnl;
	}

	*rdev = cfg80211_get_dev_from_ifindex(sock_net(skb->sk), ifidx);
	if (IS_ERR(*rdev)) {
		err = PTR_ERR(*rdev);
		goto out_rtnl;
	}

	return 0;
 out_rtnl:
	rtnl_unlock();
	return err;
}

static void nl80211_finish_netdev_dump(struct cfg80211_registered_device *rdev)
{
	cfg80211_unlock_rdev(rdev);
	rtnl_unlock();
}

/* IE validation */
static bool is_valid_ie_attr(const struct nlattr *attr)
{
	const u8 *pos;
	int len;

	if (!attr)
		return true;

	pos = nla_data(attr);
	len = nla_len(attr);

	while (len) {
		u8 elemlen;

		if (len < 2)
			return false;
		len -= 2;

		elemlen = pos[1];
		if (elemlen > len)
			return false;

		len -= elemlen;
		pos += 2 + elemlen;
	}

	return true;
}

/* message building helper */
static inline void *nl80211hdr_put(struct sk_buff *skb, u32 pid, u32 seq,
				   int flags, u8 cmd)
{
	/* since there is no private header just add the generic one */
	return genlmsg_put(skb, pid, seq, &nl80211_fam, flags, cmd);
}

static int nl80211_msg_put_channel(struct sk_buff *msg,
				   struct ieee80211_channel *chan)
{
	NLA_PUT_U32(msg, NL80211_FREQUENCY_ATTR_FREQ,
		    chan->center_freq);

	if (chan->flags & IEEE80211_CHAN_DISABLED)
		NLA_PUT_FLAG(msg, NL80211_FREQUENCY_ATTR_DISABLED);
	if (chan->flags & IEEE80211_CHAN_PASSIVE_SCAN)
		NLA_PUT_FLAG(msg, NL80211_FREQUENCY_ATTR_PASSIVE_SCAN);
	if (chan->flags & IEEE80211_CHAN_NO_IBSS)
		NLA_PUT_FLAG(msg, NL80211_FREQUENCY_ATTR_NO_IBSS);
	if (chan->flags & IEEE80211_CHAN_RADAR)
		NLA_PUT_FLAG(msg, NL80211_FREQUENCY_ATTR_RADAR);

	NLA_PUT_U32(msg, NL80211_FREQUENCY_ATTR_MAX_TX_POWER,
		    DBM_TO_MBM(chan->max_power));

	return 0;

 nla_put_failure:
	return -ENOBUFS;
}

/* netlink command implementations */

struct key_parse {
	struct key_params p;
	int idx;
	int type;
	bool def, defmgmt;
	bool def_uni, def_multi;
};

static int nl80211_parse_key_new(struct nlattr *key, struct key_parse *k)
{
	struct nlattr *tb[NL80211_KEY_MAX + 1];
	int err = nla_parse_nested(tb, NL80211_KEY_MAX, key,
				   nl80211_key_policy);
	if (err)
		return err;

	k->def = !!tb[NL80211_KEY_DEFAULT];
	k->defmgmt = !!tb[NL80211_KEY_DEFAULT_MGMT];

	if (k->def) {
		k->def_uni = true;
		k->def_multi = true;
	}
	if (k->defmgmt)
		k->def_multi = true;

	if (tb[NL80211_KEY_IDX])
		k->idx = nla_get_u8(tb[NL80211_KEY_IDX]);

	if (tb[NL80211_KEY_DATA]) {
		k->p.key = nla_data(tb[NL80211_KEY_DATA]);
		k->p.key_len = nla_len(tb[NL80211_KEY_DATA]);
	}

	if (tb[NL80211_KEY_SEQ]) {
		k->p.seq = nla_data(tb[NL80211_KEY_SEQ]);
		k->p.seq_len = nla_len(tb[NL80211_KEY_SEQ]);
	}

	if (tb[NL80211_KEY_CIPHER])
		k->p.cipher = nla_get_u32(tb[NL80211_KEY_CIPHER]);

	if (tb[NL80211_KEY_TYPE]) {
		k->type = nla_get_u32(tb[NL80211_KEY_TYPE]);
		if (k->type < 0 || k->type >= NUM_NL80211_KEYTYPES)
			return -EINVAL;
	}

	if (tb[NL80211_KEY_DEFAULT_TYPES]) {
		struct nlattr *kdt[NUM_NL80211_KEY_DEFAULT_TYPES];
		err = nla_parse_nested(kdt, NUM_NL80211_KEY_DEFAULT_TYPES - 1,
				       tb[NL80211_KEY_DEFAULT_TYPES],
				       nl80211_key_default_policy);
		if (err)
			return err;

		k->def_uni = kdt[NL80211_KEY_DEFAULT_TYPE_UNICAST];
		k->def_multi = kdt[NL80211_KEY_DEFAULT_TYPE_MULTICAST];
	}

	return 0;
}

static int nl80211_parse_key_old(struct genl_info *info, struct key_parse *k)
{
	if (info->attrs[NL80211_ATTR_KEY_DATA]) {
		k->p.key = nla_data(info->attrs[NL80211_ATTR_KEY_DATA]);
		k->p.key_len = nla_len(info->attrs[NL80211_ATTR_KEY_DATA]);
	}

	if (info->attrs[NL80211_ATTR_KEY_SEQ]) {
		k->p.seq = nla_data(info->attrs[NL80211_ATTR_KEY_SEQ]);
		k->p.seq_len = nla_len(info->attrs[NL80211_ATTR_KEY_SEQ]);
	}

	if (info->attrs[NL80211_ATTR_KEY_IDX])
		k->idx = nla_get_u8(info->attrs[NL80211_ATTR_KEY_IDX]);

	if (info->attrs[NL80211_ATTR_KEY_CIPHER])
		k->p.cipher = nla_get_u32(info->attrs[NL80211_ATTR_KEY_CIPHER]);

	k->def = !!info->attrs[NL80211_ATTR_KEY_DEFAULT];
	k->defmgmt = !!info->attrs[NL80211_ATTR_KEY_DEFAULT_MGMT];

	if (k->def) {
		k->def_uni = true;
		k->def_multi = true;
	}
	if (k->defmgmt)
		k->def_multi = true;

	if (info->attrs[NL80211_ATTR_KEY_TYPE]) {
		k->type = nla_get_u32(info->attrs[NL80211_ATTR_KEY_TYPE]);
		if (k->type < 0 || k->type >= NUM_NL80211_KEYTYPES)
			return -EINVAL;
	}

	if (info->attrs[NL80211_ATTR_KEY_DEFAULT_TYPES]) {
		struct nlattr *kdt[NUM_NL80211_KEY_DEFAULT_TYPES];
		int err = nla_parse_nested(
				kdt, NUM_NL80211_KEY_DEFAULT_TYPES - 1,
				info->attrs[NL80211_ATTR_KEY_DEFAULT_TYPES],
				nl80211_key_default_policy);
		if (err)
			return err;

		k->def_uni = kdt[NL80211_KEY_DEFAULT_TYPE_UNICAST];
		k->def_multi = kdt[NL80211_KEY_DEFAULT_TYPE_MULTICAST];
	}

	return 0;
}

static int nl80211_parse_key(struct genl_info *info, struct key_parse *k)
{
	int err;

	memset(k, 0, sizeof(*k));
	k->idx = -1;
	k->type = -1;

	if (info->attrs[NL80211_ATTR_KEY])
		err = nl80211_parse_key_new(info->attrs[NL80211_ATTR_KEY], k);
	else
		err = nl80211_parse_key_old(info, k);

	if (err)
		return err;

	if (k->def && k->defmgmt)
		return -EINVAL;

	if (k->defmgmt) {
		if (k->def_uni || !k->def_multi)
			return -EINVAL;
	}

	if (k->idx != -1) {
		if (k->defmgmt) {
			if (k->idx < 4 || k->idx > 5)
				return -EINVAL;
		} else if (k->def) {
			if (k->idx < 0 || k->idx > 3)
				return -EINVAL;
		} else {
			if (k->idx < 0 || k->idx > 5)
				return -EINVAL;
		}
	}

	return 0;
}

static struct cfg80211_cached_keys *
nl80211_parse_connkeys(struct cfg80211_registered_device *rdev,
		       struct nlattr *keys)
{
	struct key_parse parse;
	struct nlattr *key;
	struct cfg80211_cached_keys *result;
	int rem, err, def = 0;

	result = kzalloc(sizeof(*result), GFP_KERNEL);
	if (!result)
		return ERR_PTR(-ENOMEM);

	result->def = -1;
	result->defmgmt = -1;

	nla_for_each_nested(key, keys, rem) {
		memset(&parse, 0, sizeof(parse));
		parse.idx = -1;

		err = nl80211_parse_key_new(key, &parse);
		if (err)
			goto error;
		err = -EINVAL;
		if (!parse.p.key)
			goto error;
		if (parse.idx < 0 || parse.idx > 4)
			goto error;
		if (parse.def) {
			if (def)
				goto error;
			def = 1;
			result->def = parse.idx;
			if (!parse.def_uni || !parse.def_multi)
				goto error;
		} else if (parse.defmgmt)
			goto error;
		err = cfg80211_validate_key_settings(rdev, &parse.p,
						     parse.idx, false, NULL);
		if (err)
			goto error;
		result->params[parse.idx].cipher = parse.p.cipher;
		result->params[parse.idx].key_len = parse.p.key_len;
		result->params[parse.idx].key = result->data[parse.idx];
		memcpy(result->data[parse.idx], parse.p.key, parse.p.key_len);
	}

	return result;
 error:
	kfree(result);
	return ERR_PTR(err);
}

static int nl80211_key_allowed(struct wireless_dev *wdev)
{
	ASSERT_WDEV_LOCK(wdev);

	switch (wdev->iftype) {
	case NL80211_IFTYPE_AP:
	case NL80211_IFTYPE_AP_VLAN:
	case NL80211_IFTYPE_P2P_GO:
	case NL80211_IFTYPE_MESH_POINT:
		break;
	case NL80211_IFTYPE_ADHOC:
		if (!wdev->current_bss)
			return -ENOLINK;
		break;
	case NL80211_IFTYPE_STATION:
	case NL80211_IFTYPE_P2P_CLIENT:
		if (wdev->sme_state != CFG80211_SME_CONNECTED)
			return -ENOLINK;
		break;
	default:
		return -EINVAL;
	}

	return 0;
}

static int nl80211_put_iftypes(struct sk_buff *msg, u32 attr, u16 ifmodes)
{
	struct nlattr *nl_modes = nla_nest_start(msg, attr);
	int i;

	if (!nl_modes)
		goto nla_put_failure;

	i = 0;
	while (ifmodes) {
		if (ifmodes & 1)
			NLA_PUT_FLAG(msg, i);
		ifmodes >>= 1;
		i++;
	}

	nla_nest_end(msg, nl_modes);
	return 0;

nla_put_failure:
	return -ENOBUFS;
}

static int nl80211_put_iface_combinations(struct wiphy *wiphy,
					  struct sk_buff *msg)
{
	struct nlattr *nl_combis;
	int i, j;

	nl_combis = nla_nest_start(msg,
				NL80211_ATTR_INTERFACE_COMBINATIONS);
	if (!nl_combis)
		goto nla_put_failure;

	for (i = 0; i < wiphy->n_iface_combinations; i++) {
		const struct ieee80211_iface_combination *c;
		struct nlattr *nl_combi, *nl_limits;

		c = &wiphy->iface_combinations[i];

		nl_combi = nla_nest_start(msg, i + 1);
		if (!nl_combi)
			goto nla_put_failure;

		nl_limits = nla_nest_start(msg, NL80211_IFACE_COMB_LIMITS);
		if (!nl_limits)
			goto nla_put_failure;

		for (j = 0; j < c->n_limits; j++) {
			struct nlattr *nl_limit;

			nl_limit = nla_nest_start(msg, j + 1);
			if (!nl_limit)
				goto nla_put_failure;
			NLA_PUT_U32(msg, NL80211_IFACE_LIMIT_MAX,
				    c->limits[j].max);
			if (nl80211_put_iftypes(msg, NL80211_IFACE_LIMIT_TYPES,
						c->limits[j].types))
				goto nla_put_failure;
			nla_nest_end(msg, nl_limit);
		}

		nla_nest_end(msg, nl_limits);

		if (c->beacon_int_infra_match)
			NLA_PUT_FLAG(msg,
				NL80211_IFACE_COMB_STA_AP_BI_MATCH);
		NLA_PUT_U32(msg, NL80211_IFACE_COMB_NUM_CHANNELS,
			    c->num_different_channels);
		NLA_PUT_U32(msg, NL80211_IFACE_COMB_MAXNUM,
			    c->max_interfaces);

		nla_nest_end(msg, nl_combi);
	}

	nla_nest_end(msg, nl_combis);

	return 0;
nla_put_failure:
	return -ENOBUFS;
}

static int nl80211_send_wiphy(struct sk_buff *msg, u32 pid, u32 seq, int flags,
			      struct cfg80211_registered_device *dev)
{
	void *hdr;
	struct nlattr *nl_bands, *nl_band;
	struct nlattr *nl_freqs, *nl_freq;
	struct nlattr *nl_rates, *nl_rate;
	struct nlattr *nl_cmds;
	enum ieee80211_band band;
	struct ieee80211_channel *chan;
	struct ieee80211_rate *rate;
	int i;
	const struct ieee80211_txrx_stypes *mgmt_stypes =
				dev->wiphy.mgmt_stypes;

	hdr = nl80211hdr_put(msg, pid, seq, flags, NL80211_CMD_NEW_WIPHY);
	if (!hdr)
		return -1;

	NLA_PUT_U32(msg, NL80211_ATTR_WIPHY, dev->wiphy_idx);
	NLA_PUT_STRING(msg, NL80211_ATTR_WIPHY_NAME, wiphy_name(&dev->wiphy));

	NLA_PUT_U32(msg, NL80211_ATTR_GENERATION,
		    cfg80211_rdev_list_generation);

	NLA_PUT_U8(msg, NL80211_ATTR_WIPHY_RETRY_SHORT,
		   dev->wiphy.retry_short);
	NLA_PUT_U8(msg, NL80211_ATTR_WIPHY_RETRY_LONG,
		   dev->wiphy.retry_long);
	NLA_PUT_U32(msg, NL80211_ATTR_WIPHY_FRAG_THRESHOLD,
		    dev->wiphy.frag_threshold);
	NLA_PUT_U32(msg, NL80211_ATTR_WIPHY_RTS_THRESHOLD,
		    dev->wiphy.rts_threshold);
	NLA_PUT_U8(msg, NL80211_ATTR_WIPHY_COVERAGE_CLASS,
		    dev->wiphy.coverage_class);
	NLA_PUT_U8(msg, NL80211_ATTR_MAX_NUM_SCAN_SSIDS,
		   dev->wiphy.max_scan_ssids);
	NLA_PUT_U8(msg, NL80211_ATTR_MAX_NUM_SCHED_SCAN_SSIDS,
		   dev->wiphy.max_sched_scan_ssids);
	NLA_PUT_U16(msg, NL80211_ATTR_MAX_SCAN_IE_LEN,
		    dev->wiphy.max_scan_ie_len);
	NLA_PUT_U16(msg, NL80211_ATTR_MAX_SCHED_SCAN_IE_LEN,
		    dev->wiphy.max_sched_scan_ie_len);
	NLA_PUT_U8(msg, NL80211_ATTR_MAX_MATCH_SETS,
		   dev->wiphy.max_match_sets);

	if (dev->wiphy.flags & WIPHY_FLAG_IBSS_RSN)
		NLA_PUT_FLAG(msg, NL80211_ATTR_SUPPORT_IBSS_RSN);
	if (dev->wiphy.flags & WIPHY_FLAG_MESH_AUTH)
		NLA_PUT_FLAG(msg, NL80211_ATTR_SUPPORT_MESH_AUTH);
	if (dev->wiphy.flags & WIPHY_FLAG_AP_UAPSD)
		NLA_PUT_FLAG(msg, NL80211_ATTR_SUPPORT_AP_UAPSD);
	if (dev->wiphy.flags & WIPHY_FLAG_SUPPORTS_FW_ROAM)
		NLA_PUT_FLAG(msg, NL80211_ATTR_ROAM_SUPPORT);
	if (dev->wiphy.flags & WIPHY_FLAG_SUPPORTS_TDLS)
		NLA_PUT_FLAG(msg, NL80211_ATTR_TDLS_SUPPORT);
	if (dev->wiphy.flags & WIPHY_FLAG_TDLS_EXTERNAL_SETUP)
		NLA_PUT_FLAG(msg, NL80211_ATTR_TDLS_EXTERNAL_SETUP);

	NLA_PUT(msg, NL80211_ATTR_CIPHER_SUITES,
		sizeof(u32) * dev->wiphy.n_cipher_suites,
		dev->wiphy.cipher_suites);

	NLA_PUT_U8(msg, NL80211_ATTR_MAX_NUM_PMKIDS,
		   dev->wiphy.max_num_pmkids);

	if (dev->wiphy.flags & WIPHY_FLAG_CONTROL_PORT_PROTOCOL)
		NLA_PUT_FLAG(msg, NL80211_ATTR_CONTROL_PORT_ETHERTYPE);

	NLA_PUT_U32(msg, NL80211_ATTR_WIPHY_ANTENNA_AVAIL_TX,
		    dev->wiphy.available_antennas_tx);
	NLA_PUT_U32(msg, NL80211_ATTR_WIPHY_ANTENNA_AVAIL_RX,
		    dev->wiphy.available_antennas_rx);

	if (dev->wiphy.flags & WIPHY_FLAG_AP_PROBE_RESP_OFFLOAD)
		NLA_PUT_U32(msg, NL80211_ATTR_PROBE_RESP_OFFLOAD,
			    dev->wiphy.probe_resp_offload);

	if ((dev->wiphy.available_antennas_tx ||
	     dev->wiphy.available_antennas_rx) && dev->ops->get_antenna) {
		u32 tx_ant = 0, rx_ant = 0;
		int res;
		res = dev->ops->get_antenna(&dev->wiphy, &tx_ant, &rx_ant);
		if (!res) {
			NLA_PUT_U32(msg, NL80211_ATTR_WIPHY_ANTENNA_TX, tx_ant);
			NLA_PUT_U32(msg, NL80211_ATTR_WIPHY_ANTENNA_RX, rx_ant);
		}
	}

	if (nl80211_put_iftypes(msg, NL80211_ATTR_SUPPORTED_IFTYPES,
				dev->wiphy.interface_modes))
		goto nla_put_failure;

	nl_bands = nla_nest_start(msg, NL80211_ATTR_WIPHY_BANDS);
	if (!nl_bands)
		goto nla_put_failure;

	for (band = 0; band < IEEE80211_NUM_BANDS; band++) {
		if (!dev->wiphy.bands[band])
			continue;

		nl_band = nla_nest_start(msg, band);
		if (!nl_band)
			goto nla_put_failure;

		/* add HT info */
		if (dev->wiphy.bands[band]->ht_cap.ht_supported) {
			NLA_PUT(msg, NL80211_BAND_ATTR_HT_MCS_SET,
				sizeof(dev->wiphy.bands[band]->ht_cap.mcs),
				&dev->wiphy.bands[band]->ht_cap.mcs);
			NLA_PUT_U16(msg, NL80211_BAND_ATTR_HT_CAPA,
				dev->wiphy.bands[band]->ht_cap.cap);
			NLA_PUT_U8(msg, NL80211_BAND_ATTR_HT_AMPDU_FACTOR,
				dev->wiphy.bands[band]->ht_cap.ampdu_factor);
			NLA_PUT_U8(msg, NL80211_BAND_ATTR_HT_AMPDU_DENSITY,
				dev->wiphy.bands[band]->ht_cap.ampdu_density);
		}

		/* add frequencies */
		nl_freqs = nla_nest_start(msg, NL80211_BAND_ATTR_FREQS);
		if (!nl_freqs)
			goto nla_put_failure;

		for (i = 0; i < dev->wiphy.bands[band]->n_channels; i++) {
			nl_freq = nla_nest_start(msg, i);
			if (!nl_freq)
				goto nla_put_failure;

			chan = &dev->wiphy.bands[band]->channels[i];

			if (nl80211_msg_put_channel(msg, chan))
				goto nla_put_failure;

			nla_nest_end(msg, nl_freq);
		}

		nla_nest_end(msg, nl_freqs);

		/* add bitrates */
		nl_rates = nla_nest_start(msg, NL80211_BAND_ATTR_RATES);
		if (!nl_rates)
			goto nla_put_failure;

		for (i = 0; i < dev->wiphy.bands[band]->n_bitrates; i++) {
			nl_rate = nla_nest_start(msg, i);
			if (!nl_rate)
				goto nla_put_failure;

			rate = &dev->wiphy.bands[band]->bitrates[i];
			NLA_PUT_U32(msg, NL80211_BITRATE_ATTR_RATE,
				    rate->bitrate);
			if (rate->flags & IEEE80211_RATE_SHORT_PREAMBLE)
				NLA_PUT_FLAG(msg,
					NL80211_BITRATE_ATTR_2GHZ_SHORTPREAMBLE);

			nla_nest_end(msg, nl_rate);
		}

		nla_nest_end(msg, nl_rates);

		nla_nest_end(msg, nl_band);
	}
	nla_nest_end(msg, nl_bands);

	nl_cmds = nla_nest_start(msg, NL80211_ATTR_SUPPORTED_COMMANDS);
	if (!nl_cmds)
		goto nla_put_failure;

	i = 0;
#define CMD(op, n)						\
	 do {							\
		if (dev->ops->op) {				\
			i++;					\
			NLA_PUT_U32(msg, i, NL80211_CMD_ ## n);	\
		}						\
	} while (0)

	CMD(add_virtual_intf, NEW_INTERFACE);
	CMD(change_virtual_intf, SET_INTERFACE);
	CMD(add_key, NEW_KEY);
	CMD(start_ap, START_AP);
	CMD(add_station, NEW_STATION);
	CMD(add_mpath, NEW_MPATH);
	CMD(update_mesh_config, SET_MESH_CONFIG);
	CMD(change_bss, SET_BSS);
	CMD(auth, AUTHENTICATE);
	CMD(assoc, ASSOCIATE);
	CMD(deauth, DEAUTHENTICATE);
	CMD(disassoc, DISASSOCIATE);
	CMD(join_ibss, JOIN_IBSS);
	CMD(join_mesh, JOIN_MESH);
	CMD(set_pmksa, SET_PMKSA);
	CMD(del_pmksa, DEL_PMKSA);
	CMD(flush_pmksa, FLUSH_PMKSA);
	if (dev->wiphy.flags & WIPHY_FLAG_HAS_REMAIN_ON_CHANNEL)
		CMD(remain_on_channel, REMAIN_ON_CHANNEL);
	CMD(set_bitrate_mask, SET_TX_BITRATE_MASK);
	CMD(mgmt_tx, FRAME);
	CMD(mgmt_tx_cancel_wait, FRAME_WAIT_CANCEL);
	if (dev->wiphy.flags & WIPHY_FLAG_NETNS_OK) {
		i++;
		NLA_PUT_U32(msg, i, NL80211_CMD_SET_WIPHY_NETNS);
	}
	CMD(set_channel, SET_CHANNEL);
	CMD(set_wds_peer, SET_WDS_PEER);
	if (dev->wiphy.flags & WIPHY_FLAG_SUPPORTS_TDLS) {
		CMD(tdls_mgmt, TDLS_MGMT);
		CMD(tdls_oper, TDLS_OPER);
	}
	if (dev->wiphy.flags & WIPHY_FLAG_SUPPORTS_SCHED_SCAN)
		CMD(sched_scan_start, START_SCHED_SCAN);
	CMD(probe_client, PROBE_CLIENT);
	CMD(set_noack_map, SET_NOACK_MAP);
	if (dev->wiphy.flags & WIPHY_FLAG_REPORTS_OBSS) {
		i++;
		NLA_PUT_U32(msg, i, NL80211_CMD_REGISTER_BEACONS);
	}

#ifdef CONFIG_NL80211_TESTMODE
	CMD(testmode_cmd, TESTMODE);
#endif

#undef CMD

	if (dev->ops->connect || dev->ops->auth) {
		i++;
		NLA_PUT_U32(msg, i, NL80211_CMD_CONNECT);
	}

	if (dev->ops->disconnect || dev->ops->deauth) {
		i++;
		NLA_PUT_U32(msg, i, NL80211_CMD_DISCONNECT);
	}

	nla_nest_end(msg, nl_cmds);

	if (dev->ops->remain_on_channel &&
	    dev->wiphy.flags & WIPHY_FLAG_HAS_REMAIN_ON_CHANNEL)
		NLA_PUT_U32(msg, NL80211_ATTR_MAX_REMAIN_ON_CHANNEL_DURATION,
			    dev->wiphy.max_remain_on_channel_duration);

	if (dev->wiphy.flags & WIPHY_FLAG_OFFCHAN_TX)
		NLA_PUT_FLAG(msg, NL80211_ATTR_OFFCHANNEL_TX_OK);

	if (mgmt_stypes) {
		u16 stypes;
		struct nlattr *nl_ftypes, *nl_ifs;
		enum nl80211_iftype ift;

		nl_ifs = nla_nest_start(msg, NL80211_ATTR_TX_FRAME_TYPES);
		if (!nl_ifs)
			goto nla_put_failure;

		for (ift = 0; ift < NUM_NL80211_IFTYPES; ift++) {
			nl_ftypes = nla_nest_start(msg, ift);
			if (!nl_ftypes)
				goto nla_put_failure;
			i = 0;
			stypes = mgmt_stypes[ift].tx;
			while (stypes) {
				if (stypes & 1)
					NLA_PUT_U16(msg, NL80211_ATTR_FRAME_TYPE,
						    (i << 4) | IEEE80211_FTYPE_MGMT);
				stypes >>= 1;
				i++;
			}
			nla_nest_end(msg, nl_ftypes);
		}

		nla_nest_end(msg, nl_ifs);

		nl_ifs = nla_nest_start(msg, NL80211_ATTR_RX_FRAME_TYPES);
		if (!nl_ifs)
			goto nla_put_failure;

		for (ift = 0; ift < NUM_NL80211_IFTYPES; ift++) {
			nl_ftypes = nla_nest_start(msg, ift);
			if (!nl_ftypes)
				goto nla_put_failure;
			i = 0;
			stypes = mgmt_stypes[ift].rx;
			while (stypes) {
				if (stypes & 1)
					NLA_PUT_U16(msg, NL80211_ATTR_FRAME_TYPE,
						    (i << 4) | IEEE80211_FTYPE_MGMT);
				stypes >>= 1;
				i++;
			}
			nla_nest_end(msg, nl_ftypes);
		}
		nla_nest_end(msg, nl_ifs);
	}

	if (dev->wiphy.wowlan.flags || dev->wiphy.wowlan.n_patterns) {
		struct nlattr *nl_wowlan;

		nl_wowlan = nla_nest_start(msg,
				NL80211_ATTR_WOWLAN_TRIGGERS_SUPPORTED);
		if (!nl_wowlan)
			goto nla_put_failure;

		if (dev->wiphy.wowlan.flags & WIPHY_WOWLAN_ANY)
			NLA_PUT_FLAG(msg, NL80211_WOWLAN_TRIG_ANY);
		if (dev->wiphy.wowlan.flags & WIPHY_WOWLAN_DISCONNECT)
			NLA_PUT_FLAG(msg, NL80211_WOWLAN_TRIG_DISCONNECT);
		if (dev->wiphy.wowlan.flags & WIPHY_WOWLAN_MAGIC_PKT)
			NLA_PUT_FLAG(msg, NL80211_WOWLAN_TRIG_MAGIC_PKT);
		if (dev->wiphy.wowlan.flags & WIPHY_WOWLAN_SUPPORTS_GTK_REKEY)
			NLA_PUT_FLAG(msg, NL80211_WOWLAN_TRIG_GTK_REKEY_SUPPORTED);
		if (dev->wiphy.wowlan.flags & WIPHY_WOWLAN_GTK_REKEY_FAILURE)
			NLA_PUT_FLAG(msg, NL80211_WOWLAN_TRIG_GTK_REKEY_FAILURE);
		if (dev->wiphy.wowlan.flags & WIPHY_WOWLAN_EAP_IDENTITY_REQ)
			NLA_PUT_FLAG(msg, NL80211_WOWLAN_TRIG_EAP_IDENT_REQUEST);
		if (dev->wiphy.wowlan.flags & WIPHY_WOWLAN_4WAY_HANDSHAKE)
			NLA_PUT_FLAG(msg, NL80211_WOWLAN_TRIG_4WAY_HANDSHAKE);
		if (dev->wiphy.wowlan.flags & WIPHY_WOWLAN_RFKILL_RELEASE)
			NLA_PUT_FLAG(msg, NL80211_WOWLAN_TRIG_RFKILL_RELEASE);
		if (dev->wiphy.wowlan.n_patterns) {
			struct nl80211_wowlan_pattern_support pat = {
				.max_patterns = dev->wiphy.wowlan.n_patterns,
				.min_pattern_len =
					dev->wiphy.wowlan.pattern_min_len,
				.max_pattern_len =
					dev->wiphy.wowlan.pattern_max_len,
			};
			NLA_PUT(msg, NL80211_WOWLAN_TRIG_PKT_PATTERN,
				sizeof(pat), &pat);
		}

		nla_nest_end(msg, nl_wowlan);
	}

	if (nl80211_put_iftypes(msg, NL80211_ATTR_SOFTWARE_IFTYPES,
				dev->wiphy.software_iftypes))
		goto nla_put_failure;

	if (nl80211_put_iface_combinations(&dev->wiphy, msg))
		goto nla_put_failure;

	if (dev->wiphy.flags & WIPHY_FLAG_HAVE_AP_SME)
		NLA_PUT_U32(msg, NL80211_ATTR_DEVICE_AP_SME,
			    dev->wiphy.ap_sme_capa);

	NLA_PUT_U32(msg, NL80211_ATTR_FEATURE_FLAGS, dev->wiphy.features);

	if (dev->wiphy.ht_capa_mod_mask)
		NLA_PUT(msg, NL80211_ATTR_HT_CAPABILITY_MASK,
			sizeof(*dev->wiphy.ht_capa_mod_mask),
			dev->wiphy.ht_capa_mod_mask);

	return genlmsg_end(msg, hdr);

 nla_put_failure:
	genlmsg_cancel(msg, hdr);
	return -EMSGSIZE;
}

static int nl80211_dump_wiphy(struct sk_buff *skb, struct netlink_callback *cb)
{
	int idx = 0;
	int start = cb->args[0];
	struct cfg80211_registered_device *dev;

	mutex_lock(&cfg80211_mutex);
	list_for_each_entry(dev, &cfg80211_rdev_list, list) {
		if (!net_eq(wiphy_net(&dev->wiphy), sock_net(skb->sk)))
			continue;
		if (++idx <= start)
			continue;
		if (nl80211_send_wiphy(skb, NETLINK_CB(cb->skb).pid,
				       cb->nlh->nlmsg_seq, NLM_F_MULTI,
				       dev) < 0) {
			idx--;
			break;
		}
	}
	mutex_unlock(&cfg80211_mutex);

	cb->args[0] = idx;

	return skb->len;
}

static int nl80211_get_wiphy(struct sk_buff *skb, struct genl_info *info)
{
	struct sk_buff *msg;
	struct cfg80211_registered_device *dev = info->user_ptr[0];

	msg = nlmsg_new(NLMSG_DEFAULT_SIZE, GFP_KERNEL);
	if (!msg)
		return -ENOMEM;

	if (nl80211_send_wiphy(msg, info->snd_pid, info->snd_seq, 0, dev) < 0) {
		nlmsg_free(msg);
		return -ENOBUFS;
	}

	return genlmsg_reply(msg, info);
}

static const struct nla_policy txq_params_policy[NL80211_TXQ_ATTR_MAX + 1] = {
	[NL80211_TXQ_ATTR_QUEUE]		= { .type = NLA_U8 },
	[NL80211_TXQ_ATTR_TXOP]			= { .type = NLA_U16 },
	[NL80211_TXQ_ATTR_CWMIN]		= { .type = NLA_U16 },
	[NL80211_TXQ_ATTR_CWMAX]		= { .type = NLA_U16 },
	[NL80211_TXQ_ATTR_AIFS]			= { .type = NLA_U8 },
};

static int parse_txq_params(struct nlattr *tb[],
			    struct ieee80211_txq_params *txq_params)
{
	if (!tb[NL80211_TXQ_ATTR_QUEUE] || !tb[NL80211_TXQ_ATTR_TXOP] ||
	    !tb[NL80211_TXQ_ATTR_CWMIN] || !tb[NL80211_TXQ_ATTR_CWMAX] ||
	    !tb[NL80211_TXQ_ATTR_AIFS])
		return -EINVAL;

	txq_params->queue = nla_get_u8(tb[NL80211_TXQ_ATTR_QUEUE]);
	txq_params->txop = nla_get_u16(tb[NL80211_TXQ_ATTR_TXOP]);
	txq_params->cwmin = nla_get_u16(tb[NL80211_TXQ_ATTR_CWMIN]);
	txq_params->cwmax = nla_get_u16(tb[NL80211_TXQ_ATTR_CWMAX]);
	txq_params->aifs = nla_get_u8(tb[NL80211_TXQ_ATTR_AIFS]);

	return 0;
}

static bool nl80211_can_set_dev_channel(struct wireless_dev *wdev)
{
	/*
	 * You can only set the channel explicitly for AP, mesh
	 * and WDS type interfaces; all others have their channel
	 * managed via their respective "establish a connection"
	 * command (connect, join, ...)
	 *
	 * Monitors are special as they are normally slaved to
	 * whatever else is going on, so they behave as though
	 * you tried setting the wiphy channel itself.
	 */
	return !wdev ||
		wdev->iftype == NL80211_IFTYPE_AP ||
		wdev->iftype == NL80211_IFTYPE_WDS ||
		wdev->iftype == NL80211_IFTYPE_MESH_POINT ||
		wdev->iftype == NL80211_IFTYPE_MONITOR ||
		wdev->iftype == NL80211_IFTYPE_P2P_GO;
}

static int __nl80211_set_channel(struct cfg80211_registered_device *rdev,
				 struct wireless_dev *wdev,
				 struct genl_info *info)
{
	enum nl80211_channel_type channel_type = NL80211_CHAN_NO_HT;
	u32 freq;
	int result;

	if (!info->attrs[NL80211_ATTR_WIPHY_FREQ])
		return -EINVAL;

	if (!nl80211_can_set_dev_channel(wdev))
		return -EOPNOTSUPP;

	if (info->attrs[NL80211_ATTR_WIPHY_CHANNEL_TYPE]) {
		channel_type = nla_get_u32(info->attrs[
				   NL80211_ATTR_WIPHY_CHANNEL_TYPE]);
		if (channel_type != NL80211_CHAN_NO_HT &&
		    channel_type != NL80211_CHAN_HT20 &&
		    channel_type != NL80211_CHAN_HT40PLUS &&
		    channel_type != NL80211_CHAN_HT40MINUS)
			return -EINVAL;
	}

	freq = nla_get_u32(info->attrs[NL80211_ATTR_WIPHY_FREQ]);

	mutex_lock(&rdev->devlist_mtx);
	if (wdev) {
		wdev_lock(wdev);
		result = cfg80211_set_freq(rdev, wdev, freq, channel_type);
		wdev_unlock(wdev);
	} else {
		result = cfg80211_set_freq(rdev, NULL, freq, channel_type);
	}
	mutex_unlock(&rdev->devlist_mtx);

	return result;
}

static int nl80211_set_channel(struct sk_buff *skb, struct genl_info *info)
{
	struct cfg80211_registered_device *rdev = info->user_ptr[0];
	struct net_device *netdev = info->user_ptr[1];

	return __nl80211_set_channel(rdev, netdev->ieee80211_ptr, info);
}

static int nl80211_set_wds_peer(struct sk_buff *skb, struct genl_info *info)
{
	struct cfg80211_registered_device *rdev = info->user_ptr[0];
	struct net_device *dev = info->user_ptr[1];
	struct wireless_dev *wdev = dev->ieee80211_ptr;
	const u8 *bssid;

	if (!info->attrs[NL80211_ATTR_MAC])
		return -EINVAL;

	if (netif_running(dev))
		return -EBUSY;

	if (!rdev->ops->set_wds_peer)
		return -EOPNOTSUPP;

	if (wdev->iftype != NL80211_IFTYPE_WDS)
		return -EOPNOTSUPP;

	bssid = nla_data(info->attrs[NL80211_ATTR_MAC]);
	return rdev->ops->set_wds_peer(wdev->wiphy, dev, bssid);
}


static int nl80211_set_wiphy(struct sk_buff *skb, struct genl_info *info)
{
	struct cfg80211_registered_device *rdev;
	struct net_device *netdev = NULL;
	struct wireless_dev *wdev;
	int result = 0, rem_txq_params = 0;
	struct nlattr *nl_txq_params;
	u32 changed;
	u8 retry_short = 0, retry_long = 0;
	u32 frag_threshold = 0, rts_threshold = 0;
	u8 coverage_class = 0;

	/*
	 * Try to find the wiphy and netdev. Normally this
	 * function shouldn't need the netdev, but this is
	 * done for backward compatibility -- previously
	 * setting the channel was done per wiphy, but now
	 * it is per netdev. Previous userland like hostapd
	 * also passed a netdev to set_wiphy, so that it is
	 * possible to let that go to the right netdev!
	 */
	mutex_lock(&cfg80211_mutex);

	if (info->attrs[NL80211_ATTR_IFINDEX]) {
		int ifindex = nla_get_u32(info->attrs[NL80211_ATTR_IFINDEX]);

		netdev = dev_get_by_index(genl_info_net(info), ifindex);
		if (netdev && netdev->ieee80211_ptr) {
			rdev = wiphy_to_dev(netdev->ieee80211_ptr->wiphy);
			mutex_lock(&rdev->mtx);
		} else
			netdev = NULL;
	}

	if (!netdev) {
		rdev = __cfg80211_rdev_from_info(info);
		if (IS_ERR(rdev)) {
			mutex_unlock(&cfg80211_mutex);
			return PTR_ERR(rdev);
		}
		wdev = NULL;
		netdev = NULL;
		result = 0;

		mutex_lock(&rdev->mtx);
	} else if (netif_running(netdev) &&
		   nl80211_can_set_dev_channel(netdev->ieee80211_ptr))
		wdev = netdev->ieee80211_ptr;
	else
		wdev = NULL;

	/*
	 * end workaround code, by now the rdev is available
	 * and locked, and wdev may or may not be NULL.
	 */

	if (info->attrs[NL80211_ATTR_WIPHY_NAME])
		result = cfg80211_dev_rename(
			rdev, nla_data(info->attrs[NL80211_ATTR_WIPHY_NAME]));

	mutex_unlock(&cfg80211_mutex);

	if (result)
		goto bad_res;

	if (info->attrs[NL80211_ATTR_WIPHY_TXQ_PARAMS]) {
		struct ieee80211_txq_params txq_params;
		struct nlattr *tb[NL80211_TXQ_ATTR_MAX + 1];

		if (!rdev->ops->set_txq_params) {
			result = -EOPNOTSUPP;
			goto bad_res;
		}

		if (!netdev) {
			result = -EINVAL;
			goto bad_res;
		}

		if (netdev->ieee80211_ptr->iftype != NL80211_IFTYPE_AP &&
		    netdev->ieee80211_ptr->iftype != NL80211_IFTYPE_P2P_GO) {
			result = -EINVAL;
			goto bad_res;
		}

		nla_for_each_nested(nl_txq_params,
				    info->attrs[NL80211_ATTR_WIPHY_TXQ_PARAMS],
				    rem_txq_params) {
			nla_parse(tb, NL80211_TXQ_ATTR_MAX,
				  nla_data(nl_txq_params),
				  nla_len(nl_txq_params),
				  txq_params_policy);
			result = parse_txq_params(tb, &txq_params);
			if (result)
				goto bad_res;

			result = rdev->ops->set_txq_params(&rdev->wiphy,
							   netdev,
							   &txq_params);
			if (result)
				goto bad_res;
		}
	}

	if (info->attrs[NL80211_ATTR_WIPHY_FREQ]) {
		result = __nl80211_set_channel(rdev, wdev, info);
		if (result)
			goto bad_res;
	}

	if (info->attrs[NL80211_ATTR_WIPHY_TX_POWER_SETTING]) {
		enum nl80211_tx_power_setting type;
		int idx, mbm = 0;

		if (!rdev->ops->set_tx_power) {
			result = -EOPNOTSUPP;
			goto bad_res;
		}

		idx = NL80211_ATTR_WIPHY_TX_POWER_SETTING;
		type = nla_get_u32(info->attrs[idx]);

		if (!info->attrs[NL80211_ATTR_WIPHY_TX_POWER_LEVEL] &&
		    (type != NL80211_TX_POWER_AUTOMATIC)) {
			result = -EINVAL;
			goto bad_res;
		}

		if (type != NL80211_TX_POWER_AUTOMATIC) {
			idx = NL80211_ATTR_WIPHY_TX_POWER_LEVEL;
			mbm = nla_get_u32(info->attrs[idx]);
		}

		result = rdev->ops->set_tx_power(&rdev->wiphy, type, mbm);
		if (result)
			goto bad_res;
	}

	if (info->attrs[NL80211_ATTR_WIPHY_ANTENNA_TX] &&
	    info->attrs[NL80211_ATTR_WIPHY_ANTENNA_RX]) {
		u32 tx_ant, rx_ant;
		if ((!rdev->wiphy.available_antennas_tx &&
		     !rdev->wiphy.available_antennas_rx) ||
		    !rdev->ops->set_antenna) {
			result = -EOPNOTSUPP;
			goto bad_res;
		}

		tx_ant = nla_get_u32(info->attrs[NL80211_ATTR_WIPHY_ANTENNA_TX]);
		rx_ant = nla_get_u32(info->attrs[NL80211_ATTR_WIPHY_ANTENNA_RX]);

		/* reject antenna configurations which don't match the
		 * available antenna masks, except for the "all" mask */
		if ((~tx_ant && (tx_ant & ~rdev->wiphy.available_antennas_tx)) ||
		    (~rx_ant && (rx_ant & ~rdev->wiphy.available_antennas_rx))) {
			result = -EINVAL;
			goto bad_res;
		}

		tx_ant = tx_ant & rdev->wiphy.available_antennas_tx;
		rx_ant = rx_ant & rdev->wiphy.available_antennas_rx;

		result = rdev->ops->set_antenna(&rdev->wiphy, tx_ant, rx_ant);
		if (result)
			goto bad_res;
	}

	changed = 0;

	if (info->attrs[NL80211_ATTR_WIPHY_RETRY_SHORT]) {
		retry_short = nla_get_u8(
			info->attrs[NL80211_ATTR_WIPHY_RETRY_SHORT]);
		if (retry_short == 0) {
			result = -EINVAL;
			goto bad_res;
		}
		changed |= WIPHY_PARAM_RETRY_SHORT;
	}

	if (info->attrs[NL80211_ATTR_WIPHY_RETRY_LONG]) {
		retry_long = nla_get_u8(
			info->attrs[NL80211_ATTR_WIPHY_RETRY_LONG]);
		if (retry_long == 0) {
			result = -EINVAL;
			goto bad_res;
		}
		changed |= WIPHY_PARAM_RETRY_LONG;
	}

	if (info->attrs[NL80211_ATTR_WIPHY_FRAG_THRESHOLD]) {
		frag_threshold = nla_get_u32(
			info->attrs[NL80211_ATTR_WIPHY_FRAG_THRESHOLD]);
		if (frag_threshold < 256) {
			result = -EINVAL;
			goto bad_res;
		}
		if (frag_threshold != (u32) -1) {
			/*
			 * Fragments (apart from the last one) are required to
			 * have even length. Make the fragmentation code
			 * simpler by stripping LSB should someone try to use
			 * odd threshold value.
			 */
			frag_threshold &= ~0x1;
		}
		changed |= WIPHY_PARAM_FRAG_THRESHOLD;
	}

	if (info->attrs[NL80211_ATTR_WIPHY_RTS_THRESHOLD]) {
		rts_threshold = nla_get_u32(
			info->attrs[NL80211_ATTR_WIPHY_RTS_THRESHOLD]);
		changed |= WIPHY_PARAM_RTS_THRESHOLD;
	}

	if (info->attrs[NL80211_ATTR_WIPHY_COVERAGE_CLASS]) {
		coverage_class = nla_get_u8(
			info->attrs[NL80211_ATTR_WIPHY_COVERAGE_CLASS]);
		changed |= WIPHY_PARAM_COVERAGE_CLASS;
	}

	if (changed) {
		u8 old_retry_short, old_retry_long;
		u32 old_frag_threshold, old_rts_threshold;
		u8 old_coverage_class;

		if (!rdev->ops->set_wiphy_params) {
			result = -EOPNOTSUPP;
			goto bad_res;
		}

		old_retry_short = rdev->wiphy.retry_short;
		old_retry_long = rdev->wiphy.retry_long;
		old_frag_threshold = rdev->wiphy.frag_threshold;
		old_rts_threshold = rdev->wiphy.rts_threshold;
		old_coverage_class = rdev->wiphy.coverage_class;

		if (changed & WIPHY_PARAM_RETRY_SHORT)
			rdev->wiphy.retry_short = retry_short;
		if (changed & WIPHY_PARAM_RETRY_LONG)
			rdev->wiphy.retry_long = retry_long;
		if (changed & WIPHY_PARAM_FRAG_THRESHOLD)
			rdev->wiphy.frag_threshold = frag_threshold;
		if (changed & WIPHY_PARAM_RTS_THRESHOLD)
			rdev->wiphy.rts_threshold = rts_threshold;
		if (changed & WIPHY_PARAM_COVERAGE_CLASS)
			rdev->wiphy.coverage_class = coverage_class;

		result = rdev->ops->set_wiphy_params(&rdev->wiphy, changed);
		if (result) {
			rdev->wiphy.retry_short = old_retry_short;
			rdev->wiphy.retry_long = old_retry_long;
			rdev->wiphy.frag_threshold = old_frag_threshold;
			rdev->wiphy.rts_threshold = old_rts_threshold;
			rdev->wiphy.coverage_class = old_coverage_class;
		}
	}

 bad_res:
	mutex_unlock(&rdev->mtx);
	if (netdev)
		dev_put(netdev);
	return result;
}


static int nl80211_send_iface(struct sk_buff *msg, u32 pid, u32 seq, int flags,
			      struct cfg80211_registered_device *rdev,
			      struct net_device *dev)
{
	void *hdr;

	hdr = nl80211hdr_put(msg, pid, seq, flags, NL80211_CMD_NEW_INTERFACE);
	if (!hdr)
		return -1;

	NLA_PUT_U32(msg, NL80211_ATTR_IFINDEX, dev->ifindex);
	NLA_PUT_U32(msg, NL80211_ATTR_WIPHY, rdev->wiphy_idx);
	NLA_PUT_STRING(msg, NL80211_ATTR_IFNAME, dev->name);
	NLA_PUT_U32(msg, NL80211_ATTR_IFTYPE, dev->ieee80211_ptr->iftype);

	NLA_PUT_U32(msg, NL80211_ATTR_GENERATION,
		    rdev->devlist_generation ^
			(cfg80211_rdev_list_generation << 2));

	return genlmsg_end(msg, hdr);

 nla_put_failure:
	genlmsg_cancel(msg, hdr);
	return -EMSGSIZE;
}

static int nl80211_dump_interface(struct sk_buff *skb, struct netlink_callback *cb)
{
	int wp_idx = 0;
	int if_idx = 0;
	int wp_start = cb->args[0];
	int if_start = cb->args[1];
	struct cfg80211_registered_device *rdev;
	struct wireless_dev *wdev;

	mutex_lock(&cfg80211_mutex);
	list_for_each_entry(rdev, &cfg80211_rdev_list, list) {
		if (!net_eq(wiphy_net(&rdev->wiphy), sock_net(skb->sk)))
			continue;
		if (wp_idx < wp_start) {
			wp_idx++;
			continue;
		}
		if_idx = 0;

		mutex_lock(&rdev->devlist_mtx);
		list_for_each_entry(wdev, &rdev->netdev_list, list) {
			if (if_idx < if_start) {
				if_idx++;
				continue;
			}
			if (nl80211_send_iface(skb, NETLINK_CB(cb->skb).pid,
					       cb->nlh->nlmsg_seq, NLM_F_MULTI,
					       rdev, wdev->netdev) < 0) {
				mutex_unlock(&rdev->devlist_mtx);
				goto out;
			}
			if_idx++;
		}
		mutex_unlock(&rdev->devlist_mtx);

		wp_idx++;
	}
 out:
	mutex_unlock(&cfg80211_mutex);

	cb->args[0] = wp_idx;
	cb->args[1] = if_idx;

	return skb->len;
}

static int nl80211_get_interface(struct sk_buff *skb, struct genl_info *info)
{
	struct sk_buff *msg;
	struct cfg80211_registered_device *dev = info->user_ptr[0];
	struct net_device *netdev = info->user_ptr[1];

	msg = nlmsg_new(NLMSG_DEFAULT_SIZE, GFP_KERNEL);
	if (!msg)
		return -ENOMEM;

	if (nl80211_send_iface(msg, info->snd_pid, info->snd_seq, 0,
			       dev, netdev) < 0) {
		nlmsg_free(msg);
		return -ENOBUFS;
	}

	return genlmsg_reply(msg, info);
}

static const struct nla_policy mntr_flags_policy[NL80211_MNTR_FLAG_MAX + 1] = {
	[NL80211_MNTR_FLAG_FCSFAIL] = { .type = NLA_FLAG },
	[NL80211_MNTR_FLAG_PLCPFAIL] = { .type = NLA_FLAG },
	[NL80211_MNTR_FLAG_CONTROL] = { .type = NLA_FLAG },
	[NL80211_MNTR_FLAG_OTHER_BSS] = { .type = NLA_FLAG },
	[NL80211_MNTR_FLAG_COOK_FRAMES] = { .type = NLA_FLAG },
};

static int parse_monitor_flags(struct nlattr *nla, u32 *mntrflags)
{
	struct nlattr *flags[NL80211_MNTR_FLAG_MAX + 1];
	int flag;

	*mntrflags = 0;

	if (!nla)
		return -EINVAL;

	if (nla_parse_nested(flags, NL80211_MNTR_FLAG_MAX,
			     nla, mntr_flags_policy))
		return -EINVAL;

	for (flag = 1; flag <= NL80211_MNTR_FLAG_MAX; flag++)
		if (flags[flag])
			*mntrflags |= (1<<flag);

	return 0;
}

static int nl80211_valid_4addr(struct cfg80211_registered_device *rdev,
			       struct net_device *netdev, u8 use_4addr,
			       enum nl80211_iftype iftype)
{
	if (!use_4addr) {
		if (netdev && (netdev->priv_flags & IFF_BRIDGE_PORT))
			return -EBUSY;
		return 0;
	}

	switch (iftype) {
	case NL80211_IFTYPE_AP_VLAN:
		if (rdev->wiphy.flags & WIPHY_FLAG_4ADDR_AP)
			return 0;
		break;
	case NL80211_IFTYPE_STATION:
		if (rdev->wiphy.flags & WIPHY_FLAG_4ADDR_STATION)
			return 0;
		break;
	default:
		break;
	}

	return -EOPNOTSUPP;
}

static int nl80211_set_interface(struct sk_buff *skb, struct genl_info *info)
{
	struct cfg80211_registered_device *rdev = info->user_ptr[0];
	struct vif_params params;
	int err;
	enum nl80211_iftype otype, ntype;
	struct net_device *dev = info->user_ptr[1];
	u32 _flags, *flags = NULL;
	bool change = false;

	memset(&params, 0, sizeof(params));

	otype = ntype = dev->ieee80211_ptr->iftype;

	if (info->attrs[NL80211_ATTR_IFTYPE]) {
		ntype = nla_get_u32(info->attrs[NL80211_ATTR_IFTYPE]);
		if (otype != ntype)
			change = true;
		if (ntype > NL80211_IFTYPE_MAX)
			return -EINVAL;
	}

	if (info->attrs[NL80211_ATTR_MESH_ID]) {
		struct wireless_dev *wdev = dev->ieee80211_ptr;

		if (ntype != NL80211_IFTYPE_MESH_POINT)
			return -EINVAL;
		if (netif_running(dev))
			return -EBUSY;

		wdev_lock(wdev);
		BUILD_BUG_ON(IEEE80211_MAX_SSID_LEN !=
			     IEEE80211_MAX_MESH_ID_LEN);
		wdev->mesh_id_up_len =
			nla_len(info->attrs[NL80211_ATTR_MESH_ID]);
		memcpy(wdev->ssid, nla_data(info->attrs[NL80211_ATTR_MESH_ID]),
		       wdev->mesh_id_up_len);
		wdev_unlock(wdev);
	}

	if (info->attrs[NL80211_ATTR_4ADDR]) {
		params.use_4addr = !!nla_get_u8(info->attrs[NL80211_ATTR_4ADDR]);
		change = true;
		err = nl80211_valid_4addr(rdev, dev, params.use_4addr, ntype);
		if (err)
			return err;
	} else {
		params.use_4addr = -1;
	}

	if (info->attrs[NL80211_ATTR_MNTR_FLAGS]) {
		if (ntype != NL80211_IFTYPE_MONITOR)
			return -EINVAL;
		err = parse_monitor_flags(info->attrs[NL80211_ATTR_MNTR_FLAGS],
					  &_flags);
		if (err)
			return err;

		flags = &_flags;
		change = true;
	}

	if (change)
		err = cfg80211_change_iface(rdev, dev, ntype, flags, &params);
	else
		err = 0;

	if (!err && params.use_4addr != -1)
		dev->ieee80211_ptr->use_4addr = params.use_4addr;

	return err;
}

static int nl80211_new_interface(struct sk_buff *skb, struct genl_info *info)
{
	struct cfg80211_registered_device *rdev = info->user_ptr[0];
	struct vif_params params;
	struct net_device *dev;
	int err;
	enum nl80211_iftype type = NL80211_IFTYPE_UNSPECIFIED;
	u32 flags;

	memset(&params, 0, sizeof(params));

	if (!info->attrs[NL80211_ATTR_IFNAME])
		return -EINVAL;

	if (info->attrs[NL80211_ATTR_IFTYPE]) {
		type = nla_get_u32(info->attrs[NL80211_ATTR_IFTYPE]);
		if (type > NL80211_IFTYPE_MAX)
			return -EINVAL;
	}

	if (!rdev->ops->add_virtual_intf ||
	    !(rdev->wiphy.interface_modes & (1 << type)))
		return -EOPNOTSUPP;

	if (info->attrs[NL80211_ATTR_4ADDR]) {
		params.use_4addr = !!nla_get_u8(info->attrs[NL80211_ATTR_4ADDR]);
		err = nl80211_valid_4addr(rdev, NULL, params.use_4addr, type);
		if (err)
			return err;
	}

	err = parse_monitor_flags(type == NL80211_IFTYPE_MONITOR ?
				  info->attrs[NL80211_ATTR_MNTR_FLAGS] : NULL,
				  &flags);
	dev = rdev->ops->add_virtual_intf(&rdev->wiphy,
		nla_data(info->attrs[NL80211_ATTR_IFNAME]),
		type, err ? NULL : &flags, &params);
	if (IS_ERR(dev))
		return PTR_ERR(dev);

	if (type == NL80211_IFTYPE_MESH_POINT &&
	    info->attrs[NL80211_ATTR_MESH_ID]) {
		struct wireless_dev *wdev = dev->ieee80211_ptr;

		wdev_lock(wdev);
		BUILD_BUG_ON(IEEE80211_MAX_SSID_LEN !=
			     IEEE80211_MAX_MESH_ID_LEN);
		wdev->mesh_id_up_len =
			nla_len(info->attrs[NL80211_ATTR_MESH_ID]);
		memcpy(wdev->ssid, nla_data(info->attrs[NL80211_ATTR_MESH_ID]),
		       wdev->mesh_id_up_len);
		wdev_unlock(wdev);
	}

	return 0;
}

static int nl80211_del_interface(struct sk_buff *skb, struct genl_info *info)
{
	struct cfg80211_registered_device *rdev = info->user_ptr[0];
	struct net_device *dev = info->user_ptr[1];

	if (!rdev->ops->del_virtual_intf)
		return -EOPNOTSUPP;

	return rdev->ops->del_virtual_intf(&rdev->wiphy, dev);
}

static int nl80211_set_noack_map(struct sk_buff *skb, struct genl_info *info)
{
	struct cfg80211_registered_device *rdev = info->user_ptr[0];
	struct net_device *dev = info->user_ptr[1];
	u16 noack_map;

	if (!info->attrs[NL80211_ATTR_NOACK_MAP])
		return -EINVAL;

	if (!rdev->ops->set_noack_map)
		return -EOPNOTSUPP;

	noack_map = nla_get_u16(info->attrs[NL80211_ATTR_NOACK_MAP]);

	return rdev->ops->set_noack_map(&rdev->wiphy, dev, noack_map);
}

struct get_key_cookie {
	struct sk_buff *msg;
	int error;
	int idx;
};

static void get_key_callback(void *c, struct key_params *params)
{
	struct nlattr *key;
	struct get_key_cookie *cookie = c;

	if (params->key)
		NLA_PUT(cookie->msg, NL80211_ATTR_KEY_DATA,
			params->key_len, params->key);

	if (params->seq)
		NLA_PUT(cookie->msg, NL80211_ATTR_KEY_SEQ,
			params->seq_len, params->seq);

	if (params->cipher)
		NLA_PUT_U32(cookie->msg, NL80211_ATTR_KEY_CIPHER,
			    params->cipher);

	key = nla_nest_start(cookie->msg, NL80211_ATTR_KEY);
	if (!key)
		goto nla_put_failure;

	if (params->key)
		NLA_PUT(cookie->msg, NL80211_KEY_DATA,
			params->key_len, params->key);

	if (params->seq)
		NLA_PUT(cookie->msg, NL80211_KEY_SEQ,
			params->seq_len, params->seq);

	if (params->cipher)
		NLA_PUT_U32(cookie->msg, NL80211_KEY_CIPHER,
			    params->cipher);

	NLA_PUT_U8(cookie->msg, NL80211_ATTR_KEY_IDX, cookie->idx);

	nla_nest_end(cookie->msg, key);

	return;
 nla_put_failure:
	cookie->error = 1;
}

static int nl80211_get_key(struct sk_buff *skb, struct genl_info *info)
{
	struct cfg80211_registered_device *rdev = info->user_ptr[0];
	int err;
	struct net_device *dev = info->user_ptr[1];
	u8 key_idx = 0;
	const u8 *mac_addr = NULL;
	bool pairwise;
	struct get_key_cookie cookie = {
		.error = 0,
	};
	void *hdr;
	struct sk_buff *msg;

	if (info->attrs[NL80211_ATTR_KEY_IDX])
		key_idx = nla_get_u8(info->attrs[NL80211_ATTR_KEY_IDX]);

	if (key_idx > 5)
		return -EINVAL;

	if (info->attrs[NL80211_ATTR_MAC])
		mac_addr = nla_data(info->attrs[NL80211_ATTR_MAC]);

	pairwise = !!mac_addr;
	if (info->attrs[NL80211_ATTR_KEY_TYPE]) {
		u32 kt = nla_get_u32(info->attrs[NL80211_ATTR_KEY_TYPE]);
		if (kt >= NUM_NL80211_KEYTYPES)
			return -EINVAL;
		if (kt != NL80211_KEYTYPE_GROUP &&
		    kt != NL80211_KEYTYPE_PAIRWISE)
			return -EINVAL;
		pairwise = kt == NL80211_KEYTYPE_PAIRWISE;
	}

	if (!rdev->ops->get_key)
		return -EOPNOTSUPP;

	msg = nlmsg_new(NLMSG_DEFAULT_SIZE, GFP_KERNEL);
	if (!msg)
		return -ENOMEM;

	hdr = nl80211hdr_put(msg, info->snd_pid, info->snd_seq, 0,
			     NL80211_CMD_NEW_KEY);
	if (IS_ERR(hdr))
		return PTR_ERR(hdr);

	cookie.msg = msg;
	cookie.idx = key_idx;

	NLA_PUT_U32(msg, NL80211_ATTR_IFINDEX, dev->ifindex);
	NLA_PUT_U8(msg, NL80211_ATTR_KEY_IDX, key_idx);
	if (mac_addr)
		NLA_PUT(msg, NL80211_ATTR_MAC, ETH_ALEN, mac_addr);

	if (pairwise && mac_addr &&
	    !(rdev->wiphy.flags & WIPHY_FLAG_IBSS_RSN))
		return -ENOENT;

	err = rdev->ops->get_key(&rdev->wiphy, dev, key_idx, pairwise,
				 mac_addr, &cookie, get_key_callback);

	if (err)
		goto free_msg;

	if (cookie.error)
		goto nla_put_failure;

	genlmsg_end(msg, hdr);
	return genlmsg_reply(msg, info);

 nla_put_failure:
	err = -ENOBUFS;
 free_msg:
	nlmsg_free(msg);
	return err;
}

static int nl80211_set_key(struct sk_buff *skb, struct genl_info *info)
{
	struct cfg80211_registered_device *rdev = info->user_ptr[0];
	struct key_parse key;
	int err;
	struct net_device *dev = info->user_ptr[1];

	err = nl80211_parse_key(info, &key);
	if (err)
		return err;

	if (key.idx < 0)
		return -EINVAL;

	/* only support setting default key */
	if (!key.def && !key.defmgmt)
		return -EINVAL;

	wdev_lock(dev->ieee80211_ptr);

	if (key.def) {
		if (!rdev->ops->set_default_key) {
			err = -EOPNOTSUPP;
			goto out;
		}

		err = nl80211_key_allowed(dev->ieee80211_ptr);
		if (err)
			goto out;

		err = rdev->ops->set_default_key(&rdev->wiphy, dev, key.idx,
						 key.def_uni, key.def_multi);

		if (err)
			goto out;

#ifdef CONFIG_CFG80211_WEXT
		dev->ieee80211_ptr->wext.default_key = key.idx;
#endif
	} else {
		if (key.def_uni || !key.def_multi) {
			err = -EINVAL;
			goto out;
		}

		if (!rdev->ops->set_default_mgmt_key) {
			err = -EOPNOTSUPP;
			goto out;
		}

		err = nl80211_key_allowed(dev->ieee80211_ptr);
		if (err)
			goto out;

		err = rdev->ops->set_default_mgmt_key(&rdev->wiphy,
						      dev, key.idx);
		if (err)
			goto out;

#ifdef CONFIG_CFG80211_WEXT
		dev->ieee80211_ptr->wext.default_mgmt_key = key.idx;
#endif
	}

 out:
	wdev_unlock(dev->ieee80211_ptr);

	return err;
}

static int nl80211_new_key(struct sk_buff *skb, struct genl_info *info)
{
	struct cfg80211_registered_device *rdev = info->user_ptr[0];
	int err;
	struct net_device *dev = info->user_ptr[1];
	struct key_parse key;
	const u8 *mac_addr = NULL;

	err = nl80211_parse_key(info, &key);
	if (err)
		return err;

	if (!key.p.key)
		return -EINVAL;

	if (info->attrs[NL80211_ATTR_MAC])
		mac_addr = nla_data(info->attrs[NL80211_ATTR_MAC]);

	if (key.type == -1) {
		if (mac_addr)
			key.type = NL80211_KEYTYPE_PAIRWISE;
		else
			key.type = NL80211_KEYTYPE_GROUP;
	}

	/* for now */
	if (key.type != NL80211_KEYTYPE_PAIRWISE &&
	    key.type != NL80211_KEYTYPE_GROUP)
		return -EINVAL;

	if (!rdev->ops->add_key)
		return -EOPNOTSUPP;

	if (cfg80211_validate_key_settings(rdev, &key.p, key.idx,
					   key.type == NL80211_KEYTYPE_PAIRWISE,
					   mac_addr))
		return -EINVAL;

	wdev_lock(dev->ieee80211_ptr);
	err = nl80211_key_allowed(dev->ieee80211_ptr);
	if (!err)
		err = rdev->ops->add_key(&rdev->wiphy, dev, key.idx,
					 key.type == NL80211_KEYTYPE_PAIRWISE,
					 mac_addr, &key.p);
	wdev_unlock(dev->ieee80211_ptr);

	return err;
}

static int nl80211_del_key(struct sk_buff *skb, struct genl_info *info)
{
	struct cfg80211_registered_device *rdev = info->user_ptr[0];
	int err;
	struct net_device *dev = info->user_ptr[1];
	u8 *mac_addr = NULL;
	struct key_parse key;

	err = nl80211_parse_key(info, &key);
	if (err)
		return err;

	if (info->attrs[NL80211_ATTR_MAC])
		mac_addr = nla_data(info->attrs[NL80211_ATTR_MAC]);

	if (key.type == -1) {
		if (mac_addr)
			key.type = NL80211_KEYTYPE_PAIRWISE;
		else
			key.type = NL80211_KEYTYPE_GROUP;
	}

	/* for now */
	if (key.type != NL80211_KEYTYPE_PAIRWISE &&
	    key.type != NL80211_KEYTYPE_GROUP)
		return -EINVAL;

	if (!rdev->ops->del_key)
		return -EOPNOTSUPP;

	wdev_lock(dev->ieee80211_ptr);
	err = nl80211_key_allowed(dev->ieee80211_ptr);

	if (key.type == NL80211_KEYTYPE_PAIRWISE && mac_addr &&
	    !(rdev->wiphy.flags & WIPHY_FLAG_IBSS_RSN))
		err = -ENOENT;

	if (!err)
		err = rdev->ops->del_key(&rdev->wiphy, dev, key.idx,
					 key.type == NL80211_KEYTYPE_PAIRWISE,
					 mac_addr);

#ifdef CONFIG_CFG80211_WEXT
	if (!err) {
		if (key.idx == dev->ieee80211_ptr->wext.default_key)
			dev->ieee80211_ptr->wext.default_key = -1;
		else if (key.idx == dev->ieee80211_ptr->wext.default_mgmt_key)
			dev->ieee80211_ptr->wext.default_mgmt_key = -1;
	}
#endif
	wdev_unlock(dev->ieee80211_ptr);

	return err;
}

static int nl80211_parse_beacon(struct genl_info *info,
				struct cfg80211_beacon_data *bcn)
{
	bool haveinfo = false;

	if (!is_valid_ie_attr(info->attrs[NL80211_ATTR_BEACON_TAIL]) ||
	    !is_valid_ie_attr(info->attrs[NL80211_ATTR_IE]) ||
	    !is_valid_ie_attr(info->attrs[NL80211_ATTR_IE_PROBE_RESP]) ||
	    !is_valid_ie_attr(info->attrs[NL80211_ATTR_IE_ASSOC_RESP]))
		return -EINVAL;

	memset(bcn, 0, sizeof(*bcn));

	if (info->attrs[NL80211_ATTR_BEACON_HEAD]) {
		bcn->head = nla_data(info->attrs[NL80211_ATTR_BEACON_HEAD]);
		bcn->head_len = nla_len(info->attrs[NL80211_ATTR_BEACON_HEAD]);
		if (!bcn->head_len)
			return -EINVAL;
		haveinfo = true;
	}

	if (info->attrs[NL80211_ATTR_BEACON_TAIL]) {
		bcn->tail = nla_data(info->attrs[NL80211_ATTR_BEACON_TAIL]);
		bcn->tail_len =
		    nla_len(info->attrs[NL80211_ATTR_BEACON_TAIL]);
		haveinfo = true;
	}

	if (!haveinfo)
		return -EINVAL;

	if (info->attrs[NL80211_ATTR_IE]) {
		bcn->beacon_ies = nla_data(info->attrs[NL80211_ATTR_IE]);
		bcn->beacon_ies_len = nla_len(info->attrs[NL80211_ATTR_IE]);
	}

	if (info->attrs[NL80211_ATTR_IE_PROBE_RESP]) {
		bcn->proberesp_ies =
			nla_data(info->attrs[NL80211_ATTR_IE_PROBE_RESP]);
		bcn->proberesp_ies_len =
			nla_len(info->attrs[NL80211_ATTR_IE_PROBE_RESP]);
	}

	if (info->attrs[NL80211_ATTR_IE_ASSOC_RESP]) {
		bcn->assocresp_ies =
			nla_data(info->attrs[NL80211_ATTR_IE_ASSOC_RESP]);
		bcn->assocresp_ies_len =
			nla_len(info->attrs[NL80211_ATTR_IE_ASSOC_RESP]);
	}

	if (info->attrs[NL80211_ATTR_PROBE_RESP]) {
		bcn->probe_resp =
			nla_data(info->attrs[NL80211_ATTR_PROBE_RESP]);
		bcn->probe_resp_len =
			nla_len(info->attrs[NL80211_ATTR_PROBE_RESP]);
	}

	return 0;
}

static int nl80211_start_ap(struct sk_buff *skb, struct genl_info *info)
{
	struct cfg80211_registered_device *rdev = info->user_ptr[0];
	struct net_device *dev = info->user_ptr[1];
	struct wireless_dev *wdev = dev->ieee80211_ptr;
	struct cfg80211_ap_settings params;
	int err;

	if (dev->ieee80211_ptr->iftype != NL80211_IFTYPE_AP &&
	    dev->ieee80211_ptr->iftype != NL80211_IFTYPE_P2P_GO)
		return -EOPNOTSUPP;

	if (!rdev->ops->start_ap)
		return -EOPNOTSUPP;

	if (wdev->beacon_interval)
		return -EALREADY;

	memset(&params, 0, sizeof(params));

	/* these are required for START_AP */
	if (!info->attrs[NL80211_ATTR_BEACON_INTERVAL] ||
	    !info->attrs[NL80211_ATTR_DTIM_PERIOD] ||
	    !info->attrs[NL80211_ATTR_BEACON_HEAD])
		return -EINVAL;

	err = nl80211_parse_beacon(info, &params.beacon);
	if (err)
		return err;

	params.beacon_interval =
		nla_get_u32(info->attrs[NL80211_ATTR_BEACON_INTERVAL]);
	params.dtim_period =
		nla_get_u32(info->attrs[NL80211_ATTR_DTIM_PERIOD]);

	err = cfg80211_validate_beacon_int(rdev, params.beacon_interval);
	if (err)
		return err;

	/*
	 * In theory, some of these attributes should be required here
	 * but since they were not used when the command was originally
	 * added, keep them optional for old user space programs to let
	 * them continue to work with drivers that do not need the
	 * additional information -- drivers must check!
	 */
	if (info->attrs[NL80211_ATTR_SSID]) {
		params.ssid = nla_data(info->attrs[NL80211_ATTR_SSID]);
		params.ssid_len =
			nla_len(info->attrs[NL80211_ATTR_SSID]);
		if (params.ssid_len == 0 ||
		    params.ssid_len > IEEE80211_MAX_SSID_LEN)
			return -EINVAL;
	}

	if (info->attrs[NL80211_ATTR_HIDDEN_SSID]) {
		params.hidden_ssid = nla_get_u32(
			info->attrs[NL80211_ATTR_HIDDEN_SSID]);
		if (params.hidden_ssid != NL80211_HIDDEN_SSID_NOT_IN_USE &&
		    params.hidden_ssid != NL80211_HIDDEN_SSID_ZERO_LEN &&
		    params.hidden_ssid != NL80211_HIDDEN_SSID_ZERO_CONTENTS)
			return -EINVAL;
	}

	params.privacy = !!info->attrs[NL80211_ATTR_PRIVACY];

	if (info->attrs[NL80211_ATTR_AUTH_TYPE]) {
		params.auth_type = nla_get_u32(
			info->attrs[NL80211_ATTR_AUTH_TYPE]);
		if (!nl80211_valid_auth_type(params.auth_type))
			return -EINVAL;
	} else
		params.auth_type = NL80211_AUTHTYPE_AUTOMATIC;

	err = nl80211_crypto_settings(rdev, info, &params.crypto,
				      NL80211_MAX_NR_CIPHER_SUITES);
	if (err)
		return err;

	err = rdev->ops->start_ap(&rdev->wiphy, dev, &params);
	if (!err)
		wdev->beacon_interval = params.beacon_interval;
	return err;
}

static int nl80211_set_beacon(struct sk_buff *skb, struct genl_info *info)
{
	struct cfg80211_registered_device *rdev = info->user_ptr[0];
	struct net_device *dev = info->user_ptr[1];
	struct wireless_dev *wdev = dev->ieee80211_ptr;
	struct cfg80211_beacon_data params;
	int err;

	if (dev->ieee80211_ptr->iftype != NL80211_IFTYPE_AP &&
	    dev->ieee80211_ptr->iftype != NL80211_IFTYPE_P2P_GO)
		return -EOPNOTSUPP;

	if (!rdev->ops->change_beacon)
		return -EOPNOTSUPP;

	if (!wdev->beacon_interval)
		return -EINVAL;

	err = nl80211_parse_beacon(info, &params);
	if (err)
		return err;

	return rdev->ops->change_beacon(&rdev->wiphy, dev, &params);
}

static int nl80211_stop_ap(struct sk_buff *skb, struct genl_info *info)
{
	struct cfg80211_registered_device *rdev = info->user_ptr[0];
	struct net_device *dev = info->user_ptr[1];
	struct wireless_dev *wdev = dev->ieee80211_ptr;
	int err;

	if (!rdev->ops->stop_ap)
		return -EOPNOTSUPP;

	if (dev->ieee80211_ptr->iftype != NL80211_IFTYPE_AP &&
	    dev->ieee80211_ptr->iftype != NL80211_IFTYPE_P2P_GO)
		return -EOPNOTSUPP;

	if (!wdev->beacon_interval)
		return -ENOENT;

	err = rdev->ops->stop_ap(&rdev->wiphy, dev);
	if (!err)
		wdev->beacon_interval = 0;
	return err;
}

static const struct nla_policy sta_flags_policy[NL80211_STA_FLAG_MAX + 1] = {
	[NL80211_STA_FLAG_AUTHORIZED] = { .type = NLA_FLAG },
	[NL80211_STA_FLAG_SHORT_PREAMBLE] = { .type = NLA_FLAG },
	[NL80211_STA_FLAG_WME] = { .type = NLA_FLAG },
	[NL80211_STA_FLAG_MFP] = { .type = NLA_FLAG },
	[NL80211_STA_FLAG_AUTHENTICATED] = { .type = NLA_FLAG },
	[NL80211_STA_FLAG_TDLS_PEER] = { .type = NLA_FLAG },
};

static int parse_station_flags(struct genl_info *info,
			       enum nl80211_iftype iftype,
			       struct station_parameters *params)
{
	struct nlattr *flags[NL80211_STA_FLAG_MAX + 1];
	struct nlattr *nla;
	int flag;

	/*
	 * Try parsing the new attribute first so userspace
	 * can specify both for older kernels.
	 */
	nla = info->attrs[NL80211_ATTR_STA_FLAGS2];
	if (nla) {
		struct nl80211_sta_flag_update *sta_flags;

		sta_flags = nla_data(nla);
		params->sta_flags_mask = sta_flags->mask;
		params->sta_flags_set = sta_flags->set;
		if ((params->sta_flags_mask |
		     params->sta_flags_set) & BIT(__NL80211_STA_FLAG_INVALID))
			return -EINVAL;
		return 0;
	}

	/* if present, parse the old attribute */

	nla = info->attrs[NL80211_ATTR_STA_FLAGS];
	if (!nla)
		return 0;

	if (nla_parse_nested(flags, NL80211_STA_FLAG_MAX,
			     nla, sta_flags_policy))
		return -EINVAL;

	/*
	 * Only allow certain flags for interface types so that
	 * other attributes are silently ignored. Remember that
	 * this is backward compatibility code with old userspace
	 * and shouldn't be hit in other cases anyway.
	 */
	switch (iftype) {
	case NL80211_IFTYPE_AP:
	case NL80211_IFTYPE_AP_VLAN:
	case NL80211_IFTYPE_P2P_GO:
		params->sta_flags_mask = BIT(NL80211_STA_FLAG_AUTHORIZED) |
					 BIT(NL80211_STA_FLAG_SHORT_PREAMBLE) |
					 BIT(NL80211_STA_FLAG_WME) |
					 BIT(NL80211_STA_FLAG_MFP);
		break;
	case NL80211_IFTYPE_P2P_CLIENT:
	case NL80211_IFTYPE_STATION:
		params->sta_flags_mask = BIT(NL80211_STA_FLAG_AUTHORIZED) |
					 BIT(NL80211_STA_FLAG_TDLS_PEER);
		break;
	case NL80211_IFTYPE_MESH_POINT:
		params->sta_flags_mask = BIT(NL80211_STA_FLAG_AUTHENTICATED) |
					 BIT(NL80211_STA_FLAG_MFP) |
					 BIT(NL80211_STA_FLAG_AUTHORIZED);
	default:
		return -EINVAL;
	}

	for (flag = 1; flag <= NL80211_STA_FLAG_MAX; flag++)
		if (flags[flag])
			params->sta_flags_set |= (1<<flag);

	return 0;
}

static bool nl80211_put_sta_rate(struct sk_buff *msg, struct rate_info *info,
				 int attr)
{
	struct nlattr *rate;
	u16 bitrate;

	rate = nla_nest_start(msg, attr);
	if (!rate)
		goto nla_put_failure;

	/* cfg80211_calculate_bitrate will return 0 for mcs >= 32 */
	bitrate = cfg80211_calculate_bitrate(info);
	if (bitrate > 0)
		NLA_PUT_U16(msg, NL80211_RATE_INFO_BITRATE, bitrate);

	if (info->flags & RATE_INFO_FLAGS_MCS)
		NLA_PUT_U8(msg, NL80211_RATE_INFO_MCS, info->mcs);
	if (info->flags & RATE_INFO_FLAGS_40_MHZ_WIDTH)
		NLA_PUT_FLAG(msg, NL80211_RATE_INFO_40_MHZ_WIDTH);
	if (info->flags & RATE_INFO_FLAGS_SHORT_GI)
		NLA_PUT_FLAG(msg, NL80211_RATE_INFO_SHORT_GI);

	nla_nest_end(msg, rate);
	return true;

nla_put_failure:
	return false;
}

static int nl80211_send_station(struct sk_buff *msg, u32 pid, u32 seq,
				int flags, struct net_device *dev,
				const u8 *mac_addr, struct station_info *sinfo)
{
	void *hdr;
	struct nlattr *sinfoattr, *bss_param;

	hdr = nl80211hdr_put(msg, pid, seq, flags, NL80211_CMD_NEW_STATION);
	if (!hdr)
		return -1;

	NLA_PUT_U32(msg, NL80211_ATTR_IFINDEX, dev->ifindex);
	NLA_PUT(msg, NL80211_ATTR_MAC, ETH_ALEN, mac_addr);

	NLA_PUT_U32(msg, NL80211_ATTR_GENERATION, sinfo->generation);

	sinfoattr = nla_nest_start(msg, NL80211_ATTR_STA_INFO);
	if (!sinfoattr)
		goto nla_put_failure;
	if (sinfo->filled & STATION_INFO_CONNECTED_TIME)
		NLA_PUT_U32(msg, NL80211_STA_INFO_CONNECTED_TIME,
			    sinfo->connected_time);
	if (sinfo->filled & STATION_INFO_INACTIVE_TIME)
		NLA_PUT_U32(msg, NL80211_STA_INFO_INACTIVE_TIME,
			    sinfo->inactive_time);
	if (sinfo->filled & STATION_INFO_RX_BYTES)
		NLA_PUT_U32(msg, NL80211_STA_INFO_RX_BYTES,
			    sinfo->rx_bytes);
	if (sinfo->filled & STATION_INFO_TX_BYTES)
		NLA_PUT_U32(msg, NL80211_STA_INFO_TX_BYTES,
			    sinfo->tx_bytes);
	if (sinfo->filled & STATION_INFO_LLID)
		NLA_PUT_U16(msg, NL80211_STA_INFO_LLID,
			    sinfo->llid);
	if (sinfo->filled & STATION_INFO_PLID)
		NLA_PUT_U16(msg, NL80211_STA_INFO_PLID,
			    sinfo->plid);
	if (sinfo->filled & STATION_INFO_PLINK_STATE)
		NLA_PUT_U8(msg, NL80211_STA_INFO_PLINK_STATE,
			    sinfo->plink_state);
	if (sinfo->filled & STATION_INFO_SIGNAL)
		NLA_PUT_U8(msg, NL80211_STA_INFO_SIGNAL,
			   sinfo->signal);
	if (sinfo->filled & STATION_INFO_SIGNAL_AVG)
		NLA_PUT_U8(msg, NL80211_STA_INFO_SIGNAL_AVG,
			   sinfo->signal_avg);
	if (sinfo->filled & STATION_INFO_TX_BITRATE) {
		if (!nl80211_put_sta_rate(msg, &sinfo->txrate,
					  NL80211_STA_INFO_TX_BITRATE))
			goto nla_put_failure;
	}
	if (sinfo->filled & STATION_INFO_RX_BITRATE) {
		if (!nl80211_put_sta_rate(msg, &sinfo->rxrate,
					  NL80211_STA_INFO_RX_BITRATE))
			goto nla_put_failure;
	}
	if (sinfo->filled & STATION_INFO_RX_PACKETS)
		NLA_PUT_U32(msg, NL80211_STA_INFO_RX_PACKETS,
			    sinfo->rx_packets);
	if (sinfo->filled & STATION_INFO_TX_PACKETS)
		NLA_PUT_U32(msg, NL80211_STA_INFO_TX_PACKETS,
			    sinfo->tx_packets);
	if (sinfo->filled & STATION_INFO_TX_RETRIES)
		NLA_PUT_U32(msg, NL80211_STA_INFO_TX_RETRIES,
			    sinfo->tx_retries);
	if (sinfo->filled & STATION_INFO_TX_FAILED)
		NLA_PUT_U32(msg, NL80211_STA_INFO_TX_FAILED,
			    sinfo->tx_failed);
	if (sinfo->filled & STATION_INFO_BEACON_LOSS_COUNT)
		NLA_PUT_U32(msg, NL80211_STA_INFO_BEACON_LOSS,
			    sinfo->beacon_loss_count);
	if (sinfo->filled & STATION_INFO_BSS_PARAM) {
		bss_param = nla_nest_start(msg, NL80211_STA_INFO_BSS_PARAM);
		if (!bss_param)
			goto nla_put_failure;

		if (sinfo->bss_param.flags & BSS_PARAM_FLAGS_CTS_PROT)
			NLA_PUT_FLAG(msg, NL80211_STA_BSS_PARAM_CTS_PROT);
		if (sinfo->bss_param.flags & BSS_PARAM_FLAGS_SHORT_PREAMBLE)
			NLA_PUT_FLAG(msg, NL80211_STA_BSS_PARAM_SHORT_PREAMBLE);
		if (sinfo->bss_param.flags & BSS_PARAM_FLAGS_SHORT_SLOT_TIME)
			NLA_PUT_FLAG(msg,
				     NL80211_STA_BSS_PARAM_SHORT_SLOT_TIME);
		NLA_PUT_U8(msg, NL80211_STA_BSS_PARAM_DTIM_PERIOD,
			   sinfo->bss_param.dtim_period);
		NLA_PUT_U16(msg, NL80211_STA_BSS_PARAM_BEACON_INTERVAL,
			    sinfo->bss_param.beacon_interval);

		nla_nest_end(msg, bss_param);
	}
	if (sinfo->filled & STATION_INFO_STA_FLAGS)
		NLA_PUT(msg, NL80211_STA_INFO_STA_FLAGS,
			sizeof(struct nl80211_sta_flag_update),
			&sinfo->sta_flags);
	nla_nest_end(msg, sinfoattr);

	if (sinfo->filled & STATION_INFO_ASSOC_REQ_IES)
		NLA_PUT(msg, NL80211_ATTR_IE, sinfo->assoc_req_ies_len,
			sinfo->assoc_req_ies);

	return genlmsg_end(msg, hdr);

 nla_put_failure:
	genlmsg_cancel(msg, hdr);
	return -EMSGSIZE;
}

static int nl80211_dump_station(struct sk_buff *skb,
				struct netlink_callback *cb)
{
	struct station_info sinfo;
	struct cfg80211_registered_device *dev;
	struct net_device *netdev;
	u8 mac_addr[ETH_ALEN];
	int sta_idx = cb->args[1];
	int err;

	err = nl80211_prepare_netdev_dump(skb, cb, &dev, &netdev);
	if (err)
		return err;

	if (!dev->ops->dump_station) {
		err = -EOPNOTSUPP;
		goto out_err;
	}

	while (1) {
		memset(&sinfo, 0, sizeof(sinfo));
		err = dev->ops->dump_station(&dev->wiphy, netdev, sta_idx,
					     mac_addr, &sinfo);
		if (err == -ENOENT)
			break;
		if (err)
			goto out_err;

		if (nl80211_send_station(skb,
				NETLINK_CB(cb->skb).pid,
				cb->nlh->nlmsg_seq, NLM_F_MULTI,
				netdev, mac_addr,
				&sinfo) < 0)
			goto out;

		sta_idx++;
	}


 out:
	cb->args[1] = sta_idx;
	err = skb->len;
 out_err:
	nl80211_finish_netdev_dump(dev);

	return err;
}

static int nl80211_get_station(struct sk_buff *skb, struct genl_info *info)
{
	struct cfg80211_registered_device *rdev = info->user_ptr[0];
	struct net_device *dev = info->user_ptr[1];
	struct station_info sinfo;
	struct sk_buff *msg;
	u8 *mac_addr = NULL;
	int err;

	memset(&sinfo, 0, sizeof(sinfo));

	if (!info->attrs[NL80211_ATTR_MAC])
		return -EINVAL;

	mac_addr = nla_data(info->attrs[NL80211_ATTR_MAC]);

	if (!rdev->ops->get_station)
		return -EOPNOTSUPP;

	err = rdev->ops->get_station(&rdev->wiphy, dev, mac_addr, &sinfo);
	if (err)
		return err;

	msg = nlmsg_new(NLMSG_DEFAULT_SIZE, GFP_KERNEL);
	if (!msg)
		return -ENOMEM;

	if (nl80211_send_station(msg, info->snd_pid, info->snd_seq, 0,
				 dev, mac_addr, &sinfo) < 0) {
		nlmsg_free(msg);
		return -ENOBUFS;
	}

	return genlmsg_reply(msg, info);
}

/*
 * Get vlan interface making sure it is running and on the right wiphy.
 */
static struct net_device *get_vlan(struct genl_info *info,
				   struct cfg80211_registered_device *rdev)
{
	struct nlattr *vlanattr = info->attrs[NL80211_ATTR_STA_VLAN];
	struct net_device *v;
	int ret;

	if (!vlanattr)
		return NULL;

	v = dev_get_by_index(genl_info_net(info), nla_get_u32(vlanattr));
	if (!v)
		return ERR_PTR(-ENODEV);

	if (!v->ieee80211_ptr || v->ieee80211_ptr->wiphy != &rdev->wiphy) {
		ret = -EINVAL;
		goto error;
	}

	if (!netif_running(v)) {
		ret = -ENETDOWN;
		goto error;
	}

	return v;
 error:
	dev_put(v);
	return ERR_PTR(ret);
}

static int nl80211_set_station(struct sk_buff *skb, struct genl_info *info)
{
	struct cfg80211_registered_device *rdev = info->user_ptr[0];
	int err;
	struct net_device *dev = info->user_ptr[1];
	struct station_parameters params;
	u8 *mac_addr = NULL;

	memset(&params, 0, sizeof(params));

	params.listen_interval = -1;
	params.plink_state = -1;

	if (info->attrs[NL80211_ATTR_STA_AID])
		return -EINVAL;

	if (!info->attrs[NL80211_ATTR_MAC])
		return -EINVAL;

	mac_addr = nla_data(info->attrs[NL80211_ATTR_MAC]);

	if (info->attrs[NL80211_ATTR_STA_SUPPORTED_RATES]) {
		params.supported_rates =
			nla_data(info->attrs[NL80211_ATTR_STA_SUPPORTED_RATES]);
		params.supported_rates_len =
			nla_len(info->attrs[NL80211_ATTR_STA_SUPPORTED_RATES]);
	}

	if (info->attrs[NL80211_ATTR_STA_LISTEN_INTERVAL])
		params.listen_interval =
		    nla_get_u16(info->attrs[NL80211_ATTR_STA_LISTEN_INTERVAL]);

	if (info->attrs[NL80211_ATTR_HT_CAPABILITY])
		params.ht_capa =
			nla_data(info->attrs[NL80211_ATTR_HT_CAPABILITY]);

	if (!rdev->ops->change_station)
		return -EOPNOTSUPP;

	if (parse_station_flags(info, dev->ieee80211_ptr->iftype, &params))
		return -EINVAL;

	if (info->attrs[NL80211_ATTR_STA_PLINK_ACTION])
		params.plink_action =
		    nla_get_u8(info->attrs[NL80211_ATTR_STA_PLINK_ACTION]);

	if (info->attrs[NL80211_ATTR_STA_PLINK_STATE])
		params.plink_state =
		    nla_get_u8(info->attrs[NL80211_ATTR_STA_PLINK_STATE]);

	switch (dev->ieee80211_ptr->iftype) {
	case NL80211_IFTYPE_AP:
	case NL80211_IFTYPE_AP_VLAN:
	case NL80211_IFTYPE_P2P_GO:
		/* disallow mesh-specific things */
		if (params.plink_action)
			return -EINVAL;

		/* TDLS can't be set, ... */
		if (params.sta_flags_set & BIT(NL80211_STA_FLAG_TDLS_PEER))
			return -EINVAL;
		/*
		 * ... but don't bother the driver with it. This works around
		 * a hostapd/wpa_supplicant issue -- it always includes the
		 * TLDS_PEER flag in the mask even for AP mode.
		 */
		params.sta_flags_mask &= ~BIT(NL80211_STA_FLAG_TDLS_PEER);

		/* accept only the listed bits */
		if (params.sta_flags_mask &
				~(BIT(NL80211_STA_FLAG_AUTHORIZED) |
				  BIT(NL80211_STA_FLAG_SHORT_PREAMBLE) |
				  BIT(NL80211_STA_FLAG_WME) |
				  BIT(NL80211_STA_FLAG_MFP)))
			return -EINVAL;

		/* must be last in here for error handling */
		params.vlan = get_vlan(info, rdev);
		if (IS_ERR(params.vlan))
			return PTR_ERR(params.vlan);
		break;
	case NL80211_IFTYPE_P2P_CLIENT:
	case NL80211_IFTYPE_STATION:
		/*
		 * Don't allow userspace to change the TDLS_PEER flag,
		 * but silently ignore attempts to change it since we
		 * don't have state here to verify that it doesn't try
		 * to change the flag.
		 */
		params.sta_flags_mask &= ~BIT(NL80211_STA_FLAG_TDLS_PEER);
		/* fall through */
	case NL80211_IFTYPE_ADHOC:
		/* disallow things sta doesn't support */
		if (params.plink_action)
			return -EINVAL;
		if (params.ht_capa)
			return -EINVAL;
		if (params.listen_interval >= 0)
			return -EINVAL;
		/* reject any changes other than AUTHORIZED */
		if (params.sta_flags_mask & ~BIT(NL80211_STA_FLAG_AUTHORIZED))
			return -EINVAL;
		break;
	case NL80211_IFTYPE_MESH_POINT:
		/* disallow things mesh doesn't support */
		if (params.vlan)
			return -EINVAL;
		if (params.ht_capa)
			return -EINVAL;
		if (params.listen_interval >= 0)
			return -EINVAL;
		/*
		 * No special handling for TDLS here -- the userspace
		 * mesh code doesn't have this bug.
		 */
		if (params.sta_flags_mask &
				~(BIT(NL80211_STA_FLAG_AUTHENTICATED) |
				  BIT(NL80211_STA_FLAG_MFP) |
				  BIT(NL80211_STA_FLAG_AUTHORIZED)))
			return -EINVAL;
		break;
	default:
		return -EOPNOTSUPP;
	}

	/* be aware of params.vlan when changing code here */

	err = rdev->ops->change_station(&rdev->wiphy, dev, mac_addr, &params);

	if (params.vlan)
		dev_put(params.vlan);

	return err;
}

static struct nla_policy
nl80211_sta_wme_policy[NL80211_STA_WME_MAX + 1] __read_mostly = {
	[NL80211_STA_WME_UAPSD_QUEUES] = { .type = NLA_U8 },
	[NL80211_STA_WME_MAX_SP] = { .type = NLA_U8 },
};

static int nl80211_new_station(struct sk_buff *skb, struct genl_info *info)
{
	struct cfg80211_registered_device *rdev = info->user_ptr[0];
	int err;
	struct net_device *dev = info->user_ptr[1];
	struct station_parameters params;
	u8 *mac_addr = NULL;

	memset(&params, 0, sizeof(params));

	if (!info->attrs[NL80211_ATTR_MAC])
		return -EINVAL;

	if (!info->attrs[NL80211_ATTR_STA_LISTEN_INTERVAL])
		return -EINVAL;

	if (!info->attrs[NL80211_ATTR_STA_SUPPORTED_RATES])
		return -EINVAL;

	if (!info->attrs[NL80211_ATTR_STA_AID])
		return -EINVAL;

	mac_addr = nla_data(info->attrs[NL80211_ATTR_MAC]);
	params.supported_rates =
		nla_data(info->attrs[NL80211_ATTR_STA_SUPPORTED_RATES]);
	params.supported_rates_len =
		nla_len(info->attrs[NL80211_ATTR_STA_SUPPORTED_RATES]);
	params.listen_interval =
		nla_get_u16(info->attrs[NL80211_ATTR_STA_LISTEN_INTERVAL]);

	params.aid = nla_get_u16(info->attrs[NL80211_ATTR_STA_AID]);
	if (!params.aid || params.aid > IEEE80211_MAX_AID)
		return -EINVAL;

	if (info->attrs[NL80211_ATTR_HT_CAPABILITY])
		params.ht_capa =
			nla_data(info->attrs[NL80211_ATTR_HT_CAPABILITY]);

	if (info->attrs[NL80211_ATTR_STA_PLINK_ACTION])
		params.plink_action =
		    nla_get_u8(info->attrs[NL80211_ATTR_STA_PLINK_ACTION]);

	if (!rdev->ops->add_station)
		return -EOPNOTSUPP;

	if (parse_station_flags(info, dev->ieee80211_ptr->iftype, &params))
		return -EINVAL;

	switch (dev->ieee80211_ptr->iftype) {
	case NL80211_IFTYPE_AP:
	case NL80211_IFTYPE_AP_VLAN:
	case NL80211_IFTYPE_P2P_GO:
		/* parse WME attributes if sta is WME capable */
		if ((rdev->wiphy.flags & WIPHY_FLAG_AP_UAPSD) &&
		    (params.sta_flags_set & BIT(NL80211_STA_FLAG_WME)) &&
		    info->attrs[NL80211_ATTR_STA_WME]) {
			struct nlattr *tb[NL80211_STA_WME_MAX + 1];
			struct nlattr *nla;

			nla = info->attrs[NL80211_ATTR_STA_WME];
			err = nla_parse_nested(tb, NL80211_STA_WME_MAX, nla,
					       nl80211_sta_wme_policy);
			if (err)
				return err;

			if (tb[NL80211_STA_WME_UAPSD_QUEUES])
				params.uapsd_queues =
				     nla_get_u8(tb[NL80211_STA_WME_UAPSD_QUEUES]);
			if (params.uapsd_queues &
					~IEEE80211_WMM_IE_STA_QOSINFO_AC_MASK)
				return -EINVAL;

			if (tb[NL80211_STA_WME_MAX_SP])
				params.max_sp =
				     nla_get_u8(tb[NL80211_STA_WME_MAX_SP]);

			if (params.max_sp &
					~IEEE80211_WMM_IE_STA_QOSINFO_SP_MASK)
				return -EINVAL;

			params.sta_modify_mask |= STATION_PARAM_APPLY_UAPSD;
		}
		/* TDLS peers cannot be added */
		if (params.sta_flags_set & BIT(NL80211_STA_FLAG_TDLS_PEER))
			return -EINVAL;
		/* but don't bother the driver with it */
		params.sta_flags_mask &= ~BIT(NL80211_STA_FLAG_TDLS_PEER);

		/* must be last in here for error handling */
		params.vlan = get_vlan(info, rdev);
		if (IS_ERR(params.vlan))
			return PTR_ERR(params.vlan);
		break;
	case NL80211_IFTYPE_MESH_POINT:
		/* TDLS peers cannot be added */
		if (params.sta_flags_set & BIT(NL80211_STA_FLAG_TDLS_PEER))
			return -EINVAL;
		break;
	case NL80211_IFTYPE_STATION:
		/* Only TDLS peers can be added */
		if (!(params.sta_flags_set & BIT(NL80211_STA_FLAG_TDLS_PEER)))
			return -EINVAL;
		/* Can only add if TDLS ... */
		if (!(rdev->wiphy.flags & WIPHY_FLAG_SUPPORTS_TDLS))
			return -EOPNOTSUPP;
		/* ... with external setup is supported */
		if (!(rdev->wiphy.flags & WIPHY_FLAG_TDLS_EXTERNAL_SETUP))
			return -EOPNOTSUPP;
		break;
	default:
		return -EOPNOTSUPP;
	}

	/* be aware of params.vlan when changing code here */

	err = rdev->ops->add_station(&rdev->wiphy, dev, mac_addr, &params);

	if (params.vlan)
		dev_put(params.vlan);
	return err;
}

static int nl80211_del_station(struct sk_buff *skb, struct genl_info *info)
{
	struct cfg80211_registered_device *rdev = info->user_ptr[0];
	struct net_device *dev = info->user_ptr[1];
	u8 *mac_addr = NULL;

	if (info->attrs[NL80211_ATTR_MAC])
		mac_addr = nla_data(info->attrs[NL80211_ATTR_MAC]);

	if (dev->ieee80211_ptr->iftype != NL80211_IFTYPE_AP &&
	    dev->ieee80211_ptr->iftype != NL80211_IFTYPE_AP_VLAN &&
	    dev->ieee80211_ptr->iftype != NL80211_IFTYPE_MESH_POINT &&
	    dev->ieee80211_ptr->iftype != NL80211_IFTYPE_P2P_GO)
		return -EINVAL;

	if (!rdev->ops->del_station)
		return -EOPNOTSUPP;

	return rdev->ops->del_station(&rdev->wiphy, dev, mac_addr);
}

static int nl80211_send_mpath(struct sk_buff *msg, u32 pid, u32 seq,
				int flags, struct net_device *dev,
				u8 *dst, u8 *next_hop,
				struct mpath_info *pinfo)
{
	void *hdr;
	struct nlattr *pinfoattr;

	hdr = nl80211hdr_put(msg, pid, seq, flags, NL80211_CMD_NEW_STATION);
	if (!hdr)
		return -1;

	NLA_PUT_U32(msg, NL80211_ATTR_IFINDEX, dev->ifindex);
	NLA_PUT(msg, NL80211_ATTR_MAC, ETH_ALEN, dst);
	NLA_PUT(msg, NL80211_ATTR_MPATH_NEXT_HOP, ETH_ALEN, next_hop);

	NLA_PUT_U32(msg, NL80211_ATTR_GENERATION, pinfo->generation);

	pinfoattr = nla_nest_start(msg, NL80211_ATTR_MPATH_INFO);
	if (!pinfoattr)
		goto nla_put_failure;
	if (pinfo->filled & MPATH_INFO_FRAME_QLEN)
		NLA_PUT_U32(msg, NL80211_MPATH_INFO_FRAME_QLEN,
			    pinfo->frame_qlen);
	if (pinfo->filled & MPATH_INFO_SN)
		NLA_PUT_U32(msg, NL80211_MPATH_INFO_SN,
			    pinfo->sn);
	if (pinfo->filled & MPATH_INFO_METRIC)
		NLA_PUT_U32(msg, NL80211_MPATH_INFO_METRIC,
			    pinfo->metric);
	if (pinfo->filled & MPATH_INFO_EXPTIME)
		NLA_PUT_U32(msg, NL80211_MPATH_INFO_EXPTIME,
			    pinfo->exptime);
	if (pinfo->filled & MPATH_INFO_FLAGS)
		NLA_PUT_U8(msg, NL80211_MPATH_INFO_FLAGS,
			    pinfo->flags);
	if (pinfo->filled & MPATH_INFO_DISCOVERY_TIMEOUT)
		NLA_PUT_U32(msg, NL80211_MPATH_INFO_DISCOVERY_TIMEOUT,
			    pinfo->discovery_timeout);
	if (pinfo->filled & MPATH_INFO_DISCOVERY_RETRIES)
		NLA_PUT_U8(msg, NL80211_MPATH_INFO_DISCOVERY_RETRIES,
			    pinfo->discovery_retries);

	nla_nest_end(msg, pinfoattr);

	return genlmsg_end(msg, hdr);

 nla_put_failure:
	genlmsg_cancel(msg, hdr);
	return -EMSGSIZE;
}

static int nl80211_dump_mpath(struct sk_buff *skb,
			      struct netlink_callback *cb)
{
	struct mpath_info pinfo;
	struct cfg80211_registered_device *dev;
	struct net_device *netdev;
	u8 dst[ETH_ALEN];
	u8 next_hop[ETH_ALEN];
	int path_idx = cb->args[1];
	int err;

	err = nl80211_prepare_netdev_dump(skb, cb, &dev, &netdev);
	if (err)
		return err;

	if (!dev->ops->dump_mpath) {
		err = -EOPNOTSUPP;
		goto out_err;
	}

	if (netdev->ieee80211_ptr->iftype != NL80211_IFTYPE_MESH_POINT) {
		err = -EOPNOTSUPP;
		goto out_err;
	}

	while (1) {
		err = dev->ops->dump_mpath(&dev->wiphy, netdev, path_idx,
					   dst, next_hop, &pinfo);
		if (err == -ENOENT)
			break;
		if (err)
			goto out_err;

		if (nl80211_send_mpath(skb, NETLINK_CB(cb->skb).pid,
				       cb->nlh->nlmsg_seq, NLM_F_MULTI,
				       netdev, dst, next_hop,
				       &pinfo) < 0)
			goto out;

		path_idx++;
	}


 out:
	cb->args[1] = path_idx;
	err = skb->len;
 out_err:
	nl80211_finish_netdev_dump(dev);
	return err;
}

static int nl80211_get_mpath(struct sk_buff *skb, struct genl_info *info)
{
	struct cfg80211_registered_device *rdev = info->user_ptr[0];
	int err;
	struct net_device *dev = info->user_ptr[1];
	struct mpath_info pinfo;
	struct sk_buff *msg;
	u8 *dst = NULL;
	u8 next_hop[ETH_ALEN];

	memset(&pinfo, 0, sizeof(pinfo));

	if (!info->attrs[NL80211_ATTR_MAC])
		return -EINVAL;

	dst = nla_data(info->attrs[NL80211_ATTR_MAC]);

	if (!rdev->ops->get_mpath)
		return -EOPNOTSUPP;

	if (dev->ieee80211_ptr->iftype != NL80211_IFTYPE_MESH_POINT)
		return -EOPNOTSUPP;

	err = rdev->ops->get_mpath(&rdev->wiphy, dev, dst, next_hop, &pinfo);
	if (err)
		return err;

	msg = nlmsg_new(NLMSG_DEFAULT_SIZE, GFP_KERNEL);
	if (!msg)
		return -ENOMEM;

	if (nl80211_send_mpath(msg, info->snd_pid, info->snd_seq, 0,
				 dev, dst, next_hop, &pinfo) < 0) {
		nlmsg_free(msg);
		return -ENOBUFS;
	}

	return genlmsg_reply(msg, info);
}

static int nl80211_set_mpath(struct sk_buff *skb, struct genl_info *info)
{
	struct cfg80211_registered_device *rdev = info->user_ptr[0];
	struct net_device *dev = info->user_ptr[1];
	u8 *dst = NULL;
	u8 *next_hop = NULL;

	if (!info->attrs[NL80211_ATTR_MAC])
		return -EINVAL;

	if (!info->attrs[NL80211_ATTR_MPATH_NEXT_HOP])
		return -EINVAL;

	dst = nla_data(info->attrs[NL80211_ATTR_MAC]);
	next_hop = nla_data(info->attrs[NL80211_ATTR_MPATH_NEXT_HOP]);

	if (!rdev->ops->change_mpath)
		return -EOPNOTSUPP;

	if (dev->ieee80211_ptr->iftype != NL80211_IFTYPE_MESH_POINT)
		return -EOPNOTSUPP;

	return rdev->ops->change_mpath(&rdev->wiphy, dev, dst, next_hop);
}

static int nl80211_new_mpath(struct sk_buff *skb, struct genl_info *info)
{
	struct cfg80211_registered_device *rdev = info->user_ptr[0];
	struct net_device *dev = info->user_ptr[1];
	u8 *dst = NULL;
	u8 *next_hop = NULL;

	if (!info->attrs[NL80211_ATTR_MAC])
		return -EINVAL;

	if (!info->attrs[NL80211_ATTR_MPATH_NEXT_HOP])
		return -EINVAL;

	dst = nla_data(info->attrs[NL80211_ATTR_MAC]);
	next_hop = nla_data(info->attrs[NL80211_ATTR_MPATH_NEXT_HOP]);

	if (!rdev->ops->add_mpath)
		return -EOPNOTSUPP;

	if (dev->ieee80211_ptr->iftype != NL80211_IFTYPE_MESH_POINT)
		return -EOPNOTSUPP;

	return rdev->ops->add_mpath(&rdev->wiphy, dev, dst, next_hop);
}

static int nl80211_del_mpath(struct sk_buff *skb, struct genl_info *info)
{
	struct cfg80211_registered_device *rdev = info->user_ptr[0];
	struct net_device *dev = info->user_ptr[1];
	u8 *dst = NULL;

	if (info->attrs[NL80211_ATTR_MAC])
		dst = nla_data(info->attrs[NL80211_ATTR_MAC]);

	if (!rdev->ops->del_mpath)
		return -EOPNOTSUPP;

	return rdev->ops->del_mpath(&rdev->wiphy, dev, dst);
}

static int nl80211_set_bss(struct sk_buff *skb, struct genl_info *info)
{
	struct cfg80211_registered_device *rdev = info->user_ptr[0];
	struct net_device *dev = info->user_ptr[1];
	struct bss_parameters params;

	memset(&params, 0, sizeof(params));
	/* default to not changing parameters */
	params.use_cts_prot = -1;
	params.use_short_preamble = -1;
	params.use_short_slot_time = -1;
	params.ap_isolate = -1;
	params.ht_opmode = -1;

	if (info->attrs[NL80211_ATTR_BSS_CTS_PROT])
		params.use_cts_prot =
		    nla_get_u8(info->attrs[NL80211_ATTR_BSS_CTS_PROT]);
	if (info->attrs[NL80211_ATTR_BSS_SHORT_PREAMBLE])
		params.use_short_preamble =
		    nla_get_u8(info->attrs[NL80211_ATTR_BSS_SHORT_PREAMBLE]);
	if (info->attrs[NL80211_ATTR_BSS_SHORT_SLOT_TIME])
		params.use_short_slot_time =
		    nla_get_u8(info->attrs[NL80211_ATTR_BSS_SHORT_SLOT_TIME]);
	if (info->attrs[NL80211_ATTR_BSS_BASIC_RATES]) {
		params.basic_rates =
			nla_data(info->attrs[NL80211_ATTR_BSS_BASIC_RATES]);
		params.basic_rates_len =
			nla_len(info->attrs[NL80211_ATTR_BSS_BASIC_RATES]);
	}
	if (info->attrs[NL80211_ATTR_AP_ISOLATE])
		params.ap_isolate = !!nla_get_u8(info->attrs[NL80211_ATTR_AP_ISOLATE]);
	if (info->attrs[NL80211_ATTR_BSS_HT_OPMODE])
		params.ht_opmode =
			nla_get_u16(info->attrs[NL80211_ATTR_BSS_HT_OPMODE]);

	if (!rdev->ops->change_bss)
		return -EOPNOTSUPP;

	if (dev->ieee80211_ptr->iftype != NL80211_IFTYPE_AP &&
	    dev->ieee80211_ptr->iftype != NL80211_IFTYPE_P2P_GO)
		return -EOPNOTSUPP;

	return rdev->ops->change_bss(&rdev->wiphy, dev, &params);
}

static const struct nla_policy reg_rule_policy[NL80211_REG_RULE_ATTR_MAX + 1] = {
	[NL80211_ATTR_REG_RULE_FLAGS]		= { .type = NLA_U32 },
	[NL80211_ATTR_FREQ_RANGE_START]		= { .type = NLA_U32 },
	[NL80211_ATTR_FREQ_RANGE_END]		= { .type = NLA_U32 },
	[NL80211_ATTR_FREQ_RANGE_MAX_BW]	= { .type = NLA_U32 },
	[NL80211_ATTR_POWER_RULE_MAX_ANT_GAIN]	= { .type = NLA_U32 },
	[NL80211_ATTR_POWER_RULE_MAX_EIRP]	= { .type = NLA_U32 },
};

static int parse_reg_rule(struct nlattr *tb[],
	struct ieee80211_reg_rule *reg_rule)
{
	struct ieee80211_freq_range *freq_range = &reg_rule->freq_range;
	struct ieee80211_power_rule *power_rule = &reg_rule->power_rule;

	if (!tb[NL80211_ATTR_REG_RULE_FLAGS])
		return -EINVAL;
	if (!tb[NL80211_ATTR_FREQ_RANGE_START])
		return -EINVAL;
	if (!tb[NL80211_ATTR_FREQ_RANGE_END])
		return -EINVAL;
	if (!tb[NL80211_ATTR_FREQ_RANGE_MAX_BW])
		return -EINVAL;
	if (!tb[NL80211_ATTR_POWER_RULE_MAX_EIRP])
		return -EINVAL;

	reg_rule->flags = nla_get_u32(tb[NL80211_ATTR_REG_RULE_FLAGS]);

	freq_range->start_freq_khz =
		nla_get_u32(tb[NL80211_ATTR_FREQ_RANGE_START]);
	freq_range->end_freq_khz =
		nla_get_u32(tb[NL80211_ATTR_FREQ_RANGE_END]);
	freq_range->max_bandwidth_khz =
		nla_get_u32(tb[NL80211_ATTR_FREQ_RANGE_MAX_BW]);

	power_rule->max_eirp =
		nla_get_u32(tb[NL80211_ATTR_POWER_RULE_MAX_EIRP]);

	if (tb[NL80211_ATTR_POWER_RULE_MAX_ANT_GAIN])
		power_rule->max_antenna_gain =
			nla_get_u32(tb[NL80211_ATTR_POWER_RULE_MAX_ANT_GAIN]);

	return 0;
}

static int nl80211_req_set_reg(struct sk_buff *skb, struct genl_info *info)
{
	int r;
	char *data = NULL;

	/*
	 * You should only get this when cfg80211 hasn't yet initialized
	 * completely when built-in to the kernel right between the time
	 * window between nl80211_init() and regulatory_init(), if that is
	 * even possible.
	 */
	mutex_lock(&cfg80211_mutex);
	if (unlikely(!cfg80211_regdomain)) {
		mutex_unlock(&cfg80211_mutex);
		return -EINPROGRESS;
	}
	mutex_unlock(&cfg80211_mutex);

	if (!info->attrs[NL80211_ATTR_REG_ALPHA2])
		return -EINVAL;

	data = nla_data(info->attrs[NL80211_ATTR_REG_ALPHA2]);

	r = regulatory_hint_user(data);

	return r;
}

static int nl80211_get_mesh_config(struct sk_buff *skb,
				   struct genl_info *info)
{
	struct cfg80211_registered_device *rdev = info->user_ptr[0];
	struct net_device *dev = info->user_ptr[1];
	struct wireless_dev *wdev = dev->ieee80211_ptr;
	struct mesh_config cur_params;
	int err = 0;
	void *hdr;
	struct nlattr *pinfoattr;
	struct sk_buff *msg;

	if (wdev->iftype != NL80211_IFTYPE_MESH_POINT)
		return -EOPNOTSUPP;

	if (!rdev->ops->get_mesh_config)
		return -EOPNOTSUPP;

	wdev_lock(wdev);
	/* If not connected, get default parameters */
	if (!wdev->mesh_id_len)
		memcpy(&cur_params, &default_mesh_config, sizeof(cur_params));
	else
		err = rdev->ops->get_mesh_config(&rdev->wiphy, dev,
						 &cur_params);
	wdev_unlock(wdev);

	if (err)
		return err;

	/* Draw up a netlink message to send back */
	msg = nlmsg_new(NLMSG_DEFAULT_SIZE, GFP_KERNEL);
	if (!msg)
		return -ENOMEM;
	hdr = nl80211hdr_put(msg, info->snd_pid, info->snd_seq, 0,
			     NL80211_CMD_GET_MESH_CONFIG);
	if (!hdr)
		goto out;
	pinfoattr = nla_nest_start(msg, NL80211_ATTR_MESH_CONFIG);
	if (!pinfoattr)
		goto nla_put_failure;
	NLA_PUT_U32(msg, NL80211_ATTR_IFINDEX, dev->ifindex);
	NLA_PUT_U16(msg, NL80211_MESHCONF_RETRY_TIMEOUT,
			cur_params.dot11MeshRetryTimeout);
	NLA_PUT_U16(msg, NL80211_MESHCONF_CONFIRM_TIMEOUT,
			cur_params.dot11MeshConfirmTimeout);
	NLA_PUT_U16(msg, NL80211_MESHCONF_HOLDING_TIMEOUT,
			cur_params.dot11MeshHoldingTimeout);
	NLA_PUT_U16(msg, NL80211_MESHCONF_MAX_PEER_LINKS,
			cur_params.dot11MeshMaxPeerLinks);
	NLA_PUT_U8(msg, NL80211_MESHCONF_MAX_RETRIES,
			cur_params.dot11MeshMaxRetries);
	NLA_PUT_U8(msg, NL80211_MESHCONF_TTL,
			cur_params.dot11MeshTTL);
	NLA_PUT_U8(msg, NL80211_MESHCONF_ELEMENT_TTL,
			cur_params.element_ttl);
	NLA_PUT_U8(msg, NL80211_MESHCONF_AUTO_OPEN_PLINKS,
			cur_params.auto_open_plinks);
	NLA_PUT_U8(msg, NL80211_MESHCONF_HWMP_MAX_PREQ_RETRIES,
			cur_params.dot11MeshHWMPmaxPREQretries);
	NLA_PUT_U32(msg, NL80211_MESHCONF_PATH_REFRESH_TIME,
			cur_params.path_refresh_time);
	NLA_PUT_U16(msg, NL80211_MESHCONF_MIN_DISCOVERY_TIMEOUT,
			cur_params.min_discovery_timeout);
	NLA_PUT_U32(msg, NL80211_MESHCONF_HWMP_ACTIVE_PATH_TIMEOUT,
			cur_params.dot11MeshHWMPactivePathTimeout);
	NLA_PUT_U16(msg, NL80211_MESHCONF_HWMP_PREQ_MIN_INTERVAL,
			cur_params.dot11MeshHWMPpreqMinInterval);
	NLA_PUT_U16(msg, NL80211_MESHCONF_HWMP_PERR_MIN_INTERVAL,
			cur_params.dot11MeshHWMPperrMinInterval);
	NLA_PUT_U16(msg, NL80211_MESHCONF_HWMP_NET_DIAM_TRVS_TIME,
			cur_params.dot11MeshHWMPnetDiameterTraversalTime);
	NLA_PUT_U8(msg, NL80211_MESHCONF_HWMP_ROOTMODE,
			cur_params.dot11MeshHWMPRootMode);
	NLA_PUT_U16(msg, NL80211_MESHCONF_HWMP_RANN_INTERVAL,
			cur_params.dot11MeshHWMPRannInterval);
	NLA_PUT_U8(msg, NL80211_MESHCONF_GATE_ANNOUNCEMENTS,
			cur_params.dot11MeshGateAnnouncementProtocol);
	NLA_PUT_U8(msg, NL80211_MESHCONF_FORWARDING,
			cur_params.dot11MeshForwarding);
	nla_nest_end(msg, pinfoattr);
	genlmsg_end(msg, hdr);
	return genlmsg_reply(msg, info);

 nla_put_failure:
	genlmsg_cancel(msg, hdr);
 out:
	nlmsg_free(msg);
	return -ENOBUFS;
}

static const struct nla_policy nl80211_meshconf_params_policy[NL80211_MESHCONF_ATTR_MAX+1] = {
	[NL80211_MESHCONF_RETRY_TIMEOUT] = { .type = NLA_U16 },
	[NL80211_MESHCONF_CONFIRM_TIMEOUT] = { .type = NLA_U16 },
	[NL80211_MESHCONF_HOLDING_TIMEOUT] = { .type = NLA_U16 },
	[NL80211_MESHCONF_MAX_PEER_LINKS] = { .type = NLA_U16 },
	[NL80211_MESHCONF_MAX_RETRIES] = { .type = NLA_U8 },
	[NL80211_MESHCONF_TTL] = { .type = NLA_U8 },
	[NL80211_MESHCONF_ELEMENT_TTL] = { .type = NLA_U8 },
	[NL80211_MESHCONF_AUTO_OPEN_PLINKS] = { .type = NLA_U8 },

	[NL80211_MESHCONF_HWMP_MAX_PREQ_RETRIES] = { .type = NLA_U8 },
	[NL80211_MESHCONF_PATH_REFRESH_TIME] = { .type = NLA_U32 },
	[NL80211_MESHCONF_MIN_DISCOVERY_TIMEOUT] = { .type = NLA_U16 },
	[NL80211_MESHCONF_HWMP_ACTIVE_PATH_TIMEOUT] = { .type = NLA_U32 },
	[NL80211_MESHCONF_HWMP_PREQ_MIN_INTERVAL] = { .type = NLA_U16 },
	[NL80211_MESHCONF_HWMP_PERR_MIN_INTERVAL] = { .type = NLA_U16 },
	[NL80211_MESHCONF_HWMP_NET_DIAM_TRVS_TIME] = { .type = NLA_U16 },
	[NL80211_MESHCONF_HWMP_ROOTMODE] = { .type = NLA_U8 },
	[NL80211_MESHCONF_HWMP_RANN_INTERVAL] = { .type = NLA_U16 },
	[NL80211_MESHCONF_GATE_ANNOUNCEMENTS] = { .type = NLA_U8 },
	[NL80211_MESHCONF_FORWARDING] = { .type = NLA_U8 },
};

static const struct nla_policy
	nl80211_mesh_setup_params_policy[NL80211_MESH_SETUP_ATTR_MAX+1] = {
	[NL80211_MESH_SETUP_ENABLE_VENDOR_PATH_SEL] = { .type = NLA_U8 },
	[NL80211_MESH_SETUP_ENABLE_VENDOR_METRIC] = { .type = NLA_U8 },
	[NL80211_MESH_SETUP_USERSPACE_AUTH] = { .type = NLA_FLAG },
	[NL80211_MESH_SETUP_IE] = { .type = NLA_BINARY,
		.len = IEEE80211_MAX_DATA_LEN },
	[NL80211_MESH_SETUP_USERSPACE_AMPE] = { .type = NLA_FLAG },
};

static int nl80211_parse_mesh_config(struct genl_info *info,
				     struct mesh_config *cfg,
				     u32 *mask_out)
{
	struct nlattr *tb[NL80211_MESHCONF_ATTR_MAX + 1];
	u32 mask = 0;

#define FILL_IN_MESH_PARAM_IF_SET(table, cfg, param, mask, attr_num, nla_fn) \
do {\
	if (table[attr_num]) {\
		cfg->param = nla_fn(table[attr_num]); \
		mask |= (1 << (attr_num - 1)); \
	} \
} while (0);\


	if (!info->attrs[NL80211_ATTR_MESH_CONFIG])
		return -EINVAL;
	if (nla_parse_nested(tb, NL80211_MESHCONF_ATTR_MAX,
			     info->attrs[NL80211_ATTR_MESH_CONFIG],
			     nl80211_meshconf_params_policy))
		return -EINVAL;

	/* This makes sure that there aren't more than 32 mesh config
	 * parameters (otherwise our bitfield scheme would not work.) */
	BUILD_BUG_ON(NL80211_MESHCONF_ATTR_MAX > 32);

	/* Fill in the params struct */
	FILL_IN_MESH_PARAM_IF_SET(tb, cfg, dot11MeshRetryTimeout,
			mask, NL80211_MESHCONF_RETRY_TIMEOUT, nla_get_u16);
	FILL_IN_MESH_PARAM_IF_SET(tb, cfg, dot11MeshConfirmTimeout,
			mask, NL80211_MESHCONF_CONFIRM_TIMEOUT, nla_get_u16);
	FILL_IN_MESH_PARAM_IF_SET(tb, cfg, dot11MeshHoldingTimeout,
			mask, NL80211_MESHCONF_HOLDING_TIMEOUT, nla_get_u16);
	FILL_IN_MESH_PARAM_IF_SET(tb, cfg, dot11MeshMaxPeerLinks,
			mask, NL80211_MESHCONF_MAX_PEER_LINKS, nla_get_u16);
	FILL_IN_MESH_PARAM_IF_SET(tb, cfg, dot11MeshMaxRetries,
			mask, NL80211_MESHCONF_MAX_RETRIES, nla_get_u8);
	FILL_IN_MESH_PARAM_IF_SET(tb, cfg, dot11MeshTTL,
			mask, NL80211_MESHCONF_TTL, nla_get_u8);
	FILL_IN_MESH_PARAM_IF_SET(tb, cfg, element_ttl,
			mask, NL80211_MESHCONF_ELEMENT_TTL, nla_get_u8);
	FILL_IN_MESH_PARAM_IF_SET(tb, cfg, auto_open_plinks,
			mask, NL80211_MESHCONF_AUTO_OPEN_PLINKS, nla_get_u8);
	FILL_IN_MESH_PARAM_IF_SET(tb, cfg, dot11MeshHWMPmaxPREQretries,
			mask, NL80211_MESHCONF_HWMP_MAX_PREQ_RETRIES,
			nla_get_u8);
	FILL_IN_MESH_PARAM_IF_SET(tb, cfg, path_refresh_time,
			mask, NL80211_MESHCONF_PATH_REFRESH_TIME, nla_get_u32);
	FILL_IN_MESH_PARAM_IF_SET(tb, cfg, min_discovery_timeout,
			mask, NL80211_MESHCONF_MIN_DISCOVERY_TIMEOUT,
			nla_get_u16);
	FILL_IN_MESH_PARAM_IF_SET(tb, cfg, dot11MeshHWMPactivePathTimeout,
			mask, NL80211_MESHCONF_HWMP_ACTIVE_PATH_TIMEOUT,
			nla_get_u32);
	FILL_IN_MESH_PARAM_IF_SET(tb, cfg, dot11MeshHWMPpreqMinInterval,
			mask, NL80211_MESHCONF_HWMP_PREQ_MIN_INTERVAL,
			nla_get_u16);
	FILL_IN_MESH_PARAM_IF_SET(tb, cfg, dot11MeshHWMPperrMinInterval,
			mask, NL80211_MESHCONF_HWMP_PERR_MIN_INTERVAL,
			nla_get_u16);
	FILL_IN_MESH_PARAM_IF_SET(tb, cfg,
			dot11MeshHWMPnetDiameterTraversalTime,
			mask, NL80211_MESHCONF_HWMP_NET_DIAM_TRVS_TIME,
			nla_get_u16);
	FILL_IN_MESH_PARAM_IF_SET(tb, cfg,
			dot11MeshHWMPRootMode, mask,
			NL80211_MESHCONF_HWMP_ROOTMODE,
			nla_get_u8);
	FILL_IN_MESH_PARAM_IF_SET(tb, cfg,
			dot11MeshHWMPRannInterval, mask,
			NL80211_MESHCONF_HWMP_RANN_INTERVAL,
			nla_get_u16);
	FILL_IN_MESH_PARAM_IF_SET(tb, cfg,
			dot11MeshGateAnnouncementProtocol, mask,
			NL80211_MESHCONF_GATE_ANNOUNCEMENTS,
			nla_get_u8);
	FILL_IN_MESH_PARAM_IF_SET(tb, cfg, dot11MeshForwarding,
			mask, NL80211_MESHCONF_FORWARDING, nla_get_u8);
	if (mask_out)
		*mask_out = mask;

	return 0;

#undef FILL_IN_MESH_PARAM_IF_SET
}

static int nl80211_parse_mesh_setup(struct genl_info *info,
				     struct mesh_setup *setup)
{
	struct nlattr *tb[NL80211_MESH_SETUP_ATTR_MAX + 1];

	if (!info->attrs[NL80211_ATTR_MESH_SETUP])
		return -EINVAL;
	if (nla_parse_nested(tb, NL80211_MESH_SETUP_ATTR_MAX,
			     info->attrs[NL80211_ATTR_MESH_SETUP],
			     nl80211_mesh_setup_params_policy))
		return -EINVAL;

	if (tb[NL80211_MESH_SETUP_ENABLE_VENDOR_PATH_SEL])
		setup->path_sel_proto =
		(nla_get_u8(tb[NL80211_MESH_SETUP_ENABLE_VENDOR_PATH_SEL])) ?
		 IEEE80211_PATH_PROTOCOL_VENDOR :
		 IEEE80211_PATH_PROTOCOL_HWMP;

	if (tb[NL80211_MESH_SETUP_ENABLE_VENDOR_METRIC])
		setup->path_metric =
		(nla_get_u8(tb[NL80211_MESH_SETUP_ENABLE_VENDOR_METRIC])) ?
		 IEEE80211_PATH_METRIC_VENDOR :
		 IEEE80211_PATH_METRIC_AIRTIME;


	if (tb[NL80211_MESH_SETUP_IE]) {
		struct nlattr *ieattr =
			tb[NL80211_MESH_SETUP_IE];
		if (!is_valid_ie_attr(ieattr))
			return -EINVAL;
		setup->ie = nla_data(ieattr);
		setup->ie_len = nla_len(ieattr);
	}
	setup->is_authenticated = nla_get_flag(tb[NL80211_MESH_SETUP_USERSPACE_AUTH]);
	setup->is_secure = nla_get_flag(tb[NL80211_MESH_SETUP_USERSPACE_AMPE]);

	return 0;
}

static int nl80211_update_mesh_config(struct sk_buff *skb,
				      struct genl_info *info)
{
	struct cfg80211_registered_device *rdev = info->user_ptr[0];
	struct net_device *dev = info->user_ptr[1];
	struct wireless_dev *wdev = dev->ieee80211_ptr;
	struct mesh_config cfg;
	u32 mask;
	int err;

	if (wdev->iftype != NL80211_IFTYPE_MESH_POINT)
		return -EOPNOTSUPP;

	if (!rdev->ops->update_mesh_config)
		return -EOPNOTSUPP;

	err = nl80211_parse_mesh_config(info, &cfg, &mask);
	if (err)
		return err;

	wdev_lock(wdev);
	if (!wdev->mesh_id_len)
		err = -ENOLINK;

	if (!err)
		err = rdev->ops->update_mesh_config(&rdev->wiphy, dev,
						    mask, &cfg);

	wdev_unlock(wdev);

	return err;
}

static int nl80211_get_reg(struct sk_buff *skb, struct genl_info *info)
{
	struct sk_buff *msg;
	void *hdr = NULL;
	struct nlattr *nl_reg_rules;
	unsigned int i;
	int err = -EINVAL;

	mutex_lock(&cfg80211_mutex);

	if (!cfg80211_regdomain)
		goto out;

	msg = nlmsg_new(NLMSG_DEFAULT_SIZE, GFP_KERNEL);
	if (!msg) {
		err = -ENOBUFS;
		goto out;
	}

	hdr = nl80211hdr_put(msg, info->snd_pid, info->snd_seq, 0,
			     NL80211_CMD_GET_REG);
	if (!hdr)
		goto put_failure;

	NLA_PUT_STRING(msg, NL80211_ATTR_REG_ALPHA2,
		cfg80211_regdomain->alpha2);
	if (cfg80211_regdomain->dfs_region)
		NLA_PUT_U8(msg, NL80211_ATTR_DFS_REGION,
			   cfg80211_regdomain->dfs_region);

	nl_reg_rules = nla_nest_start(msg, NL80211_ATTR_REG_RULES);
	if (!nl_reg_rules)
		goto nla_put_failure;

	for (i = 0; i < cfg80211_regdomain->n_reg_rules; i++) {
		struct nlattr *nl_reg_rule;
		const struct ieee80211_reg_rule *reg_rule;
		const struct ieee80211_freq_range *freq_range;
		const struct ieee80211_power_rule *power_rule;

		reg_rule = &cfg80211_regdomain->reg_rules[i];
		freq_range = &reg_rule->freq_range;
		power_rule = &reg_rule->power_rule;

		nl_reg_rule = nla_nest_start(msg, i);
		if (!nl_reg_rule)
			goto nla_put_failure;

		NLA_PUT_U32(msg, NL80211_ATTR_REG_RULE_FLAGS,
			reg_rule->flags);
		NLA_PUT_U32(msg, NL80211_ATTR_FREQ_RANGE_START,
			freq_range->start_freq_khz);
		NLA_PUT_U32(msg, NL80211_ATTR_FREQ_RANGE_END,
			freq_range->end_freq_khz);
		NLA_PUT_U32(msg, NL80211_ATTR_FREQ_RANGE_MAX_BW,
			freq_range->max_bandwidth_khz);
		NLA_PUT_U32(msg, NL80211_ATTR_POWER_RULE_MAX_ANT_GAIN,
			power_rule->max_antenna_gain);
		NLA_PUT_U32(msg, NL80211_ATTR_POWER_RULE_MAX_EIRP,
			power_rule->max_eirp);

		nla_nest_end(msg, nl_reg_rule);
	}

	nla_nest_end(msg, nl_reg_rules);

	genlmsg_end(msg, hdr);
	err = genlmsg_reply(msg, info);
	goto out;

nla_put_failure:
	genlmsg_cancel(msg, hdr);
put_failure:
	nlmsg_free(msg);
	err = -EMSGSIZE;
out:
	mutex_unlock(&cfg80211_mutex);
	return err;
}

static int nl80211_set_reg(struct sk_buff *skb, struct genl_info *info)
{
	struct nlattr *tb[NL80211_REG_RULE_ATTR_MAX + 1];
	struct nlattr *nl_reg_rule;
	char *alpha2 = NULL;
	int rem_reg_rules = 0, r = 0;
	u32 num_rules = 0, rule_idx = 0, size_of_regd;
	u8 dfs_region = 0;
	struct ieee80211_regdomain *rd = NULL;

	if (!info->attrs[NL80211_ATTR_REG_ALPHA2])
		return -EINVAL;

	if (!info->attrs[NL80211_ATTR_REG_RULES])
		return -EINVAL;

	alpha2 = nla_data(info->attrs[NL80211_ATTR_REG_ALPHA2]);

	if (info->attrs[NL80211_ATTR_DFS_REGION])
		dfs_region = nla_get_u8(info->attrs[NL80211_ATTR_DFS_REGION]);

	nla_for_each_nested(nl_reg_rule, info->attrs[NL80211_ATTR_REG_RULES],
			rem_reg_rules) {
		num_rules++;
		if (num_rules > NL80211_MAX_SUPP_REG_RULES)
			return -EINVAL;
	}

	mutex_lock(&cfg80211_mutex);

	if (!reg_is_valid_request(alpha2)) {
		r = -EINVAL;
		goto bad_reg;
	}

	size_of_regd = sizeof(struct ieee80211_regdomain) +
		(num_rules * sizeof(struct ieee80211_reg_rule));

	rd = kzalloc(size_of_regd, GFP_KERNEL);
	if (!rd) {
		r = -ENOMEM;
		goto bad_reg;
	}

	rd->n_reg_rules = num_rules;
	rd->alpha2[0] = alpha2[0];
	rd->alpha2[1] = alpha2[1];

	/*
	 * Disable DFS master mode if the DFS region was
	 * not supported or known on this kernel.
	 */
	if (reg_supported_dfs_region(dfs_region))
		rd->dfs_region = dfs_region;

	nla_for_each_nested(nl_reg_rule, info->attrs[NL80211_ATTR_REG_RULES],
			rem_reg_rules) {
		nla_parse(tb, NL80211_REG_RULE_ATTR_MAX,
			nla_data(nl_reg_rule), nla_len(nl_reg_rule),
			reg_rule_policy);
		r = parse_reg_rule(tb, &rd->reg_rules[rule_idx]);
		if (r)
			goto bad_reg;

		rule_idx++;

		if (rule_idx > NL80211_MAX_SUPP_REG_RULES) {
			r = -EINVAL;
			goto bad_reg;
		}
	}

	BUG_ON(rule_idx != num_rules);

	r = set_regdom(rd);

	mutex_unlock(&cfg80211_mutex);

	return r;

 bad_reg:
	mutex_unlock(&cfg80211_mutex);
	kfree(rd);
	return r;
}

static int validate_scan_freqs(struct nlattr *freqs)
{
	struct nlattr *attr1, *attr2;
	int n_channels = 0, tmp1, tmp2;

	nla_for_each_nested(attr1, freqs, tmp1) {
		n_channels++;
		/*
		 * Some hardware has a limited channel list for
		 * scanning, and it is pretty much nonsensical
		 * to scan for a channel twice, so disallow that
		 * and don't require drivers to check that the
		 * channel list they get isn't longer than what
		 * they can scan, as long as they can scan all
		 * the channels they registered at once.
		 */
		nla_for_each_nested(attr2, freqs, tmp2)
			if (attr1 != attr2 &&
			    nla_get_u32(attr1) == nla_get_u32(attr2))
				return 0;
	}

	return n_channels;
}

static int nl80211_trigger_scan(struct sk_buff *skb, struct genl_info *info)
{
	struct cfg80211_registered_device *rdev = info->user_ptr[0];
	struct net_device *dev = info->user_ptr[1];
	struct cfg80211_scan_request *request;
	struct nlattr *attr;
	struct wiphy *wiphy;
	int err, tmp, n_ssids = 0, n_channels, i;
	size_t ie_len;

	if (!is_valid_ie_attr(info->attrs[NL80211_ATTR_IE]))
		return -EINVAL;

	wiphy = &rdev->wiphy;

	if (!rdev->ops->scan)
		return -EOPNOTSUPP;

	if (rdev->scan_req)
		return -EBUSY;

	if (info->attrs[NL80211_ATTR_SCAN_FREQUENCIES]) {
		n_channels = validate_scan_freqs(
				info->attrs[NL80211_ATTR_SCAN_FREQUENCIES]);
		if (!n_channels)
			return -EINVAL;
	} else {
		enum ieee80211_band band;
		n_channels = 0;

		for (band = 0; band < IEEE80211_NUM_BANDS; band++)
			if (wiphy->bands[band])
				n_channels += wiphy->bands[band]->n_channels;
	}

	if (info->attrs[NL80211_ATTR_SCAN_SSIDS])
		nla_for_each_nested(attr, info->attrs[NL80211_ATTR_SCAN_SSIDS], tmp)
			n_ssids++;

	if (n_ssids > wiphy->max_scan_ssids)
		return -EINVAL;

	if (info->attrs[NL80211_ATTR_IE])
		ie_len = nla_len(info->attrs[NL80211_ATTR_IE]);
	else
		ie_len = 0;

	if (ie_len > wiphy->max_scan_ie_len)
		return -EINVAL;

	request = kzalloc(sizeof(*request)
			+ sizeof(*request->ssids) * n_ssids
			+ sizeof(*request->channels) * n_channels
			+ ie_len, GFP_KERNEL);
	if (!request)
		return -ENOMEM;

	if (n_ssids)
		request->ssids = (void *)&request->channels[n_channels];
	request->n_ssids = n_ssids;
	if (ie_len) {
		if (request->ssids)
			request->ie = (void *)(request->ssids + n_ssids);
		else
			request->ie = (void *)(request->channels + n_channels);
	}

	i = 0;
	if (info->attrs[NL80211_ATTR_SCAN_FREQUENCIES]) {
		/* user specified, bail out if channel not found */
		nla_for_each_nested(attr, info->attrs[NL80211_ATTR_SCAN_FREQUENCIES], tmp) {
			struct ieee80211_channel *chan;

			chan = ieee80211_get_channel(wiphy, nla_get_u32(attr));

			if (!chan) {
				err = -EINVAL;
				goto out_free;
			}

			/* ignore disabled channels */
			if (chan->flags & IEEE80211_CHAN_DISABLED)
				continue;

			request->channels[i] = chan;
			i++;
		}
	} else {
		enum ieee80211_band band;

		/* all channels */
		for (band = 0; band < IEEE80211_NUM_BANDS; band++) {
			int j;
			if (!wiphy->bands[band])
				continue;
			for (j = 0; j < wiphy->bands[band]->n_channels; j++) {
				struct ieee80211_channel *chan;

				chan = &wiphy->bands[band]->channels[j];

				if (chan->flags & IEEE80211_CHAN_DISABLED)
					continue;

				request->channels[i] = chan;
				i++;
			}
		}
	}

	if (!i) {
		err = -EINVAL;
		goto out_free;
	}

	request->n_channels = i;

	i = 0;
	if (info->attrs[NL80211_ATTR_SCAN_SSIDS]) {
		nla_for_each_nested(attr, info->attrs[NL80211_ATTR_SCAN_SSIDS], tmp) {
			if (nla_len(attr) > IEEE80211_MAX_SSID_LEN) {
				err = -EINVAL;
				goto out_free;
			}
			request->ssids[i].ssid_len = nla_len(attr);
			memcpy(request->ssids[i].ssid, nla_data(attr), nla_len(attr));
			i++;
		}
	}

	if (info->attrs[NL80211_ATTR_IE]) {
		request->ie_len = nla_len(info->attrs[NL80211_ATTR_IE]);
		memcpy((void *)request->ie,
		       nla_data(info->attrs[NL80211_ATTR_IE]),
		       request->ie_len);
	}

	for (i = 0; i < IEEE80211_NUM_BANDS; i++)
		if (wiphy->bands[i])
			request->rates[i] =
				(1 << wiphy->bands[i]->n_bitrates) - 1;

	if (info->attrs[NL80211_ATTR_SCAN_SUPP_RATES]) {
		nla_for_each_nested(attr,
				    info->attrs[NL80211_ATTR_SCAN_SUPP_RATES],
				    tmp) {
			enum ieee80211_band band = nla_type(attr);

			if (band < 0 || band >= IEEE80211_NUM_BANDS) {
				err = -EINVAL;
				goto out_free;
			}
			err = ieee80211_get_ratemask(wiphy->bands[band],
						     nla_data(attr),
						     nla_len(attr),
						     &request->rates[band]);
			if (err)
				goto out_free;
		}
	}

	request->no_cck =
		nla_get_flag(info->attrs[NL80211_ATTR_TX_NO_CCK_RATE]);

	request->dev = dev;
	request->wiphy = &rdev->wiphy;

	rdev->scan_req = request;
	err = rdev->ops->scan(&rdev->wiphy, dev, request);

	if (!err) {
		nl80211_send_scan_start(rdev, dev);
		dev_hold(dev);
	} else {
 out_free:
		rdev->scan_req = NULL;
		kfree(request);
	}

	return err;
}

static int nl80211_start_sched_scan(struct sk_buff *skb,
				    struct genl_info *info)
{
	struct cfg80211_sched_scan_request *request;
	struct cfg80211_registered_device *rdev = info->user_ptr[0];
	struct net_device *dev = info->user_ptr[1];
	struct nlattr *attr;
	struct wiphy *wiphy;
	int err, tmp, n_ssids = 0, n_match_sets = 0, n_channels, i;
	u32 interval;
	enum ieee80211_band band;
	size_t ie_len;
	struct nlattr *tb[NL80211_SCHED_SCAN_MATCH_ATTR_MAX + 1];

	if (!(rdev->wiphy.flags & WIPHY_FLAG_SUPPORTS_SCHED_SCAN) ||
	    !rdev->ops->sched_scan_start)
		return -EOPNOTSUPP;

	if (!is_valid_ie_attr(info->attrs[NL80211_ATTR_IE]))
		return -EINVAL;

	if (!info->attrs[NL80211_ATTR_SCHED_SCAN_INTERVAL])
		return -EINVAL;

	interval = nla_get_u32(info->attrs[NL80211_ATTR_SCHED_SCAN_INTERVAL]);
	if (interval == 0)
		return -EINVAL;

	wiphy = &rdev->wiphy;

	if (info->attrs[NL80211_ATTR_SCAN_FREQUENCIES]) {
		n_channels = validate_scan_freqs(
				info->attrs[NL80211_ATTR_SCAN_FREQUENCIES]);
		if (!n_channels)
			return -EINVAL;
	} else {
		n_channels = 0;

		for (band = 0; band < IEEE80211_NUM_BANDS; band++)
			if (wiphy->bands[band])
				n_channels += wiphy->bands[band]->n_channels;
	}

	if (info->attrs[NL80211_ATTR_SCAN_SSIDS])
		nla_for_each_nested(attr, info->attrs[NL80211_ATTR_SCAN_SSIDS],
				    tmp)
			n_ssids++;

	if (n_ssids > wiphy->max_sched_scan_ssids)
		return -EINVAL;

	if (info->attrs[NL80211_ATTR_SCHED_SCAN_MATCH])
		nla_for_each_nested(attr,
				    info->attrs[NL80211_ATTR_SCHED_SCAN_MATCH],
				    tmp)
			n_match_sets++;

	if (n_match_sets > wiphy->max_match_sets)
		return -EINVAL;

	if (info->attrs[NL80211_ATTR_IE])
		ie_len = nla_len(info->attrs[NL80211_ATTR_IE]);
	else
		ie_len = 0;

	if (ie_len > wiphy->max_sched_scan_ie_len)
		return -EINVAL;

	mutex_lock(&rdev->sched_scan_mtx);

	if (rdev->sched_scan_req) {
		err = -EINPROGRESS;
		goto out;
	}

	request = kzalloc(sizeof(*request)
			+ sizeof(*request->ssids) * n_ssids
			+ sizeof(*request->match_sets) * n_match_sets
			+ sizeof(*request->channels) * n_channels
			+ ie_len, GFP_KERNEL);
	if (!request) {
		err = -ENOMEM;
		goto out;
	}

	if (n_ssids)
		request->ssids = (void *)&request->channels[n_channels];
	request->n_ssids = n_ssids;
	if (ie_len) {
		if (request->ssids)
			request->ie = (void *)(request->ssids + n_ssids);
		else
			request->ie = (void *)(request->channels + n_channels);
	}

	if (n_match_sets) {
		if (request->ie)
			request->match_sets = (void *)(request->ie + ie_len);
		else if (request->ssids)
			request->match_sets =
				(void *)(request->ssids + n_ssids);
		else
			request->match_sets =
				(void *)(request->channels + n_channels);
	}
	request->n_match_sets = n_match_sets;

	i = 0;
	if (info->attrs[NL80211_ATTR_SCAN_FREQUENCIES]) {
		/* user specified, bail out if channel not found */
		nla_for_each_nested(attr,
				    info->attrs[NL80211_ATTR_SCAN_FREQUENCIES],
				    tmp) {
			struct ieee80211_channel *chan;

			chan = ieee80211_get_channel(wiphy, nla_get_u32(attr));

			if (!chan) {
				err = -EINVAL;
				goto out_free;
			}

			/* ignore disabled channels */
			if (chan->flags & IEEE80211_CHAN_DISABLED)
				continue;

			request->channels[i] = chan;
			i++;
		}
	} else {
		/* all channels */
		for (band = 0; band < IEEE80211_NUM_BANDS; band++) {
			int j;
			if (!wiphy->bands[band])
				continue;
			for (j = 0; j < wiphy->bands[band]->n_channels; j++) {
				struct ieee80211_channel *chan;

				chan = &wiphy->bands[band]->channels[j];

				if (chan->flags & IEEE80211_CHAN_DISABLED)
					continue;

				request->channels[i] = chan;
				i++;
			}
		}
	}

	if (!i) {
		err = -EINVAL;
		goto out_free;
	}

	request->n_channels = i;

	i = 0;
	if (info->attrs[NL80211_ATTR_SCAN_SSIDS]) {
		nla_for_each_nested(attr, info->attrs[NL80211_ATTR_SCAN_SSIDS],
				    tmp) {
			if (nla_len(attr) > IEEE80211_MAX_SSID_LEN) {
				err = -EINVAL;
				goto out_free;
			}
			request->ssids[i].ssid_len = nla_len(attr);
			memcpy(request->ssids[i].ssid, nla_data(attr),
			       nla_len(attr));
			i++;
		}
	}

	i = 0;
	if (info->attrs[NL80211_ATTR_SCHED_SCAN_MATCH]) {
		nla_for_each_nested(attr,
				    info->attrs[NL80211_ATTR_SCHED_SCAN_MATCH],
				    tmp) {
			struct nlattr *ssid;

			nla_parse(tb, NL80211_SCHED_SCAN_MATCH_ATTR_MAX,
				  nla_data(attr), nla_len(attr),
				  nl80211_match_policy);
			ssid = tb[NL80211_ATTR_SCHED_SCAN_MATCH_SSID];
			if (ssid) {
				if (nla_len(ssid) > IEEE80211_MAX_SSID_LEN) {
					err = -EINVAL;
					goto out_free;
				}
				memcpy(request->match_sets[i].ssid.ssid,
				       nla_data(ssid), nla_len(ssid));
				request->match_sets[i].ssid.ssid_len =
					nla_len(ssid);
			}
			i++;
		}
	}

	if (info->attrs[NL80211_ATTR_IE]) {
		request->ie_len = nla_len(info->attrs[NL80211_ATTR_IE]);
		memcpy((void *)request->ie,
		       nla_data(info->attrs[NL80211_ATTR_IE]),
		       request->ie_len);
	}

	request->dev = dev;
	request->wiphy = &rdev->wiphy;
	request->interval = interval;

	err = rdev->ops->sched_scan_start(&rdev->wiphy, dev, request);
	if (!err) {
		rdev->sched_scan_req = request;
		nl80211_send_sched_scan(rdev, dev,
					NL80211_CMD_START_SCHED_SCAN);
		goto out;
	}

out_free:
	kfree(request);
out:
	mutex_unlock(&rdev->sched_scan_mtx);
	return err;
}

static int nl80211_stop_sched_scan(struct sk_buff *skb,
				   struct genl_info *info)
{
	struct cfg80211_registered_device *rdev = info->user_ptr[0];
	int err;

	if (!(rdev->wiphy.flags & WIPHY_FLAG_SUPPORTS_SCHED_SCAN) ||
	    !rdev->ops->sched_scan_stop)
		return -EOPNOTSUPP;

	mutex_lock(&rdev->sched_scan_mtx);
	err = __cfg80211_stop_sched_scan(rdev, false);
	mutex_unlock(&rdev->sched_scan_mtx);

	return err;
}

static int nl80211_send_bss(struct sk_buff *msg, struct netlink_callback *cb,
			    u32 seq, int flags,
			    struct cfg80211_registered_device *rdev,
			    struct wireless_dev *wdev,
			    struct cfg80211_internal_bss *intbss)
{
	struct cfg80211_bss *res = &intbss->pub;
	void *hdr;
	struct nlattr *bss;

	ASSERT_WDEV_LOCK(wdev);

	hdr = nl80211hdr_put(msg, NETLINK_CB(cb->skb).pid, seq, flags,
			     NL80211_CMD_NEW_SCAN_RESULTS);
	if (!hdr)
		return -1;

	genl_dump_check_consistent(cb, hdr, &nl80211_fam);

	NLA_PUT_U32(msg, NL80211_ATTR_GENERATION, rdev->bss_generation);
	NLA_PUT_U32(msg, NL80211_ATTR_IFINDEX, wdev->netdev->ifindex);

	bss = nla_nest_start(msg, NL80211_ATTR_BSS);
	if (!bss)
		goto nla_put_failure;
	if (!is_zero_ether_addr(res->bssid))
		NLA_PUT(msg, NL80211_BSS_BSSID, ETH_ALEN, res->bssid);
	if (res->information_elements && res->len_information_elements)
		NLA_PUT(msg, NL80211_BSS_INFORMATION_ELEMENTS,
			res->len_information_elements,
			res->information_elements);
	if (res->beacon_ies && res->len_beacon_ies &&
	    res->beacon_ies != res->information_elements)
		NLA_PUT(msg, NL80211_BSS_BEACON_IES,
			res->len_beacon_ies, res->beacon_ies);
	if (res->tsf)
		NLA_PUT_U64(msg, NL80211_BSS_TSF, res->tsf);
	if (res->beacon_interval)
		NLA_PUT_U16(msg, NL80211_BSS_BEACON_INTERVAL, res->beacon_interval);
	NLA_PUT_U16(msg, NL80211_BSS_CAPABILITY, res->capability);
	NLA_PUT_U32(msg, NL80211_BSS_FREQUENCY, res->channel->center_freq);
	NLA_PUT_U32(msg, NL80211_BSS_SEEN_MS_AGO,
		jiffies_to_msecs(jiffies - intbss->ts));

	switch (rdev->wiphy.signal_type) {
	case CFG80211_SIGNAL_TYPE_MBM:
		NLA_PUT_U32(msg, NL80211_BSS_SIGNAL_MBM, res->signal);
		break;
	case CFG80211_SIGNAL_TYPE_UNSPEC:
		NLA_PUT_U8(msg, NL80211_BSS_SIGNAL_UNSPEC, res->signal);
		break;
	default:
		break;
	}

	switch (wdev->iftype) {
	case NL80211_IFTYPE_P2P_CLIENT:
	case NL80211_IFTYPE_STATION:
		if (intbss == wdev->current_bss)
			NLA_PUT_U32(msg, NL80211_BSS_STATUS,
				    NL80211_BSS_STATUS_ASSOCIATED);
		break;
	case NL80211_IFTYPE_ADHOC:
		if (intbss == wdev->current_bss)
			NLA_PUT_U32(msg, NL80211_BSS_STATUS,
				    NL80211_BSS_STATUS_IBSS_JOINED);
		break;
	default:
		break;
	}

	nla_nest_end(msg, bss);

	return genlmsg_end(msg, hdr);

 nla_put_failure:
	genlmsg_cancel(msg, hdr);
	return -EMSGSIZE;
}

static int nl80211_dump_scan(struct sk_buff *skb,
			     struct netlink_callback *cb)
{
	struct cfg80211_registered_device *rdev;
	struct net_device *dev;
	struct cfg80211_internal_bss *scan;
	struct wireless_dev *wdev;
	int start = cb->args[1], idx = 0;
	int err;

	err = nl80211_prepare_netdev_dump(skb, cb, &rdev, &dev);
	if (err)
		return err;

	wdev = dev->ieee80211_ptr;

	wdev_lock(wdev);
	spin_lock_bh(&rdev->bss_lock);
	cfg80211_bss_expire(rdev);

	cb->seq = rdev->bss_generation;

	list_for_each_entry(scan, &rdev->bss_list, list) {
		if (++idx <= start)
			continue;
		if (nl80211_send_bss(skb, cb,
				cb->nlh->nlmsg_seq, NLM_F_MULTI,
				rdev, wdev, scan) < 0) {
			idx--;
			break;
		}
	}

	spin_unlock_bh(&rdev->bss_lock);
	wdev_unlock(wdev);

	cb->args[1] = idx;
	nl80211_finish_netdev_dump(rdev);

	return skb->len;
}

static int nl80211_send_survey(struct sk_buff *msg, u32 pid, u32 seq,
				int flags, struct net_device *dev,
				struct survey_info *survey)
{
	void *hdr;
	struct nlattr *infoattr;

	hdr = nl80211hdr_put(msg, pid, seq, flags,
			     NL80211_CMD_NEW_SURVEY_RESULTS);
	if (!hdr)
		return -ENOMEM;

	NLA_PUT_U32(msg, NL80211_ATTR_IFINDEX, dev->ifindex);

	infoattr = nla_nest_start(msg, NL80211_ATTR_SURVEY_INFO);
	if (!infoattr)
		goto nla_put_failure;

	NLA_PUT_U32(msg, NL80211_SURVEY_INFO_FREQUENCY,
		    survey->channel->center_freq);
	if (survey->filled & SURVEY_INFO_NOISE_DBM)
		NLA_PUT_U8(msg, NL80211_SURVEY_INFO_NOISE,
			    survey->noise);
	if (survey->filled & SURVEY_INFO_IN_USE)
		NLA_PUT_FLAG(msg, NL80211_SURVEY_INFO_IN_USE);
	if (survey->filled & SURVEY_INFO_CHANNEL_TIME)
		NLA_PUT_U64(msg, NL80211_SURVEY_INFO_CHANNEL_TIME,
			    survey->channel_time);
	if (survey->filled & SURVEY_INFO_CHANNEL_TIME_BUSY)
		NLA_PUT_U64(msg, NL80211_SURVEY_INFO_CHANNEL_TIME_BUSY,
			    survey->channel_time_busy);
	if (survey->filled & SURVEY_INFO_CHANNEL_TIME_EXT_BUSY)
		NLA_PUT_U64(msg, NL80211_SURVEY_INFO_CHANNEL_TIME_EXT_BUSY,
			    survey->channel_time_ext_busy);
	if (survey->filled & SURVEY_INFO_CHANNEL_TIME_RX)
		NLA_PUT_U64(msg, NL80211_SURVEY_INFO_CHANNEL_TIME_RX,
			    survey->channel_time_rx);
	if (survey->filled & SURVEY_INFO_CHANNEL_TIME_TX)
		NLA_PUT_U64(msg, NL80211_SURVEY_INFO_CHANNEL_TIME_TX,
			    survey->channel_time_tx);

	nla_nest_end(msg, infoattr);

	return genlmsg_end(msg, hdr);

 nla_put_failure:
	genlmsg_cancel(msg, hdr);
	return -EMSGSIZE;
}

static int nl80211_dump_survey(struct sk_buff *skb,
			struct netlink_callback *cb)
{
	struct survey_info survey;
	struct cfg80211_registered_device *dev;
	struct net_device *netdev;
	int survey_idx = cb->args[1];
	int res;

	res = nl80211_prepare_netdev_dump(skb, cb, &dev, &netdev);
	if (res)
		return res;

	if (!dev->ops->dump_survey) {
		res = -EOPNOTSUPP;
		goto out_err;
	}

	while (1) {
		struct ieee80211_channel *chan;

		res = dev->ops->dump_survey(&dev->wiphy, netdev, survey_idx,
					    &survey);
		if (res == -ENOENT)
			break;
		if (res)
			goto out_err;

		/* Survey without a channel doesn't make sense */
		if (!survey.channel) {
			res = -EINVAL;
			goto out;
		}

		chan = ieee80211_get_channel(&dev->wiphy,
					     survey.channel->center_freq);
		if (!chan || chan->flags & IEEE80211_CHAN_DISABLED) {
			survey_idx++;
			continue;
		}

		if (nl80211_send_survey(skb,
				NETLINK_CB(cb->skb).pid,
				cb->nlh->nlmsg_seq, NLM_F_MULTI,
				netdev,
				&survey) < 0)
			goto out;
		survey_idx++;
	}

 out:
	cb->args[1] = survey_idx;
	res = skb->len;
 out_err:
	nl80211_finish_netdev_dump(dev);
	return res;
}

static bool nl80211_valid_auth_type(enum nl80211_auth_type auth_type)
{
	return auth_type <= NL80211_AUTHTYPE_MAX;
}

static bool nl80211_valid_wpa_versions(u32 wpa_versions)
{
	return !(wpa_versions & ~(NL80211_WPA_VERSION_1 |
				  NL80211_WPA_VERSION_2));
}

static int nl80211_authenticate(struct sk_buff *skb, struct genl_info *info)
{
	struct cfg80211_registered_device *rdev = info->user_ptr[0];
	struct net_device *dev = info->user_ptr[1];
	struct ieee80211_channel *chan;
	const u8 *bssid, *ssid, *ie = NULL;
	int err, ssid_len, ie_len = 0;
	enum nl80211_auth_type auth_type;
	struct key_parse key;
	bool local_state_change;

	if (!is_valid_ie_attr(info->attrs[NL80211_ATTR_IE]))
		return -EINVAL;

	if (!info->attrs[NL80211_ATTR_MAC])
		return -EINVAL;

	if (!info->attrs[NL80211_ATTR_AUTH_TYPE])
		return -EINVAL;

	if (!info->attrs[NL80211_ATTR_SSID])
		return -EINVAL;

	if (!info->attrs[NL80211_ATTR_WIPHY_FREQ])
		return -EINVAL;

	err = nl80211_parse_key(info, &key);
	if (err)
		return err;

	if (key.idx >= 0) {
		if (key.type != -1 && key.type != NL80211_KEYTYPE_GROUP)
			return -EINVAL;
		if (!key.p.key || !key.p.key_len)
			return -EINVAL;
		if ((key.p.cipher != WLAN_CIPHER_SUITE_WEP40 ||
		     key.p.key_len != WLAN_KEY_LEN_WEP40) &&
		    (key.p.cipher != WLAN_CIPHER_SUITE_WEP104 ||
		     key.p.key_len != WLAN_KEY_LEN_WEP104))
			return -EINVAL;
		if (key.idx > 4)
			return -EINVAL;
	} else {
		key.p.key_len = 0;
		key.p.key = NULL;
	}

	if (key.idx >= 0) {
		int i;
		bool ok = false;
		for (i = 0; i < rdev->wiphy.n_cipher_suites; i++) {
			if (key.p.cipher == rdev->wiphy.cipher_suites[i]) {
				ok = true;
				break;
			}
		}
		if (!ok)
			return -EINVAL;
	}

	if (!rdev->ops->auth)
		return -EOPNOTSUPP;

	if (dev->ieee80211_ptr->iftype != NL80211_IFTYPE_STATION &&
	    dev->ieee80211_ptr->iftype != NL80211_IFTYPE_P2P_CLIENT)
		return -EOPNOTSUPP;

	bssid = nla_data(info->attrs[NL80211_ATTR_MAC]);
	chan = ieee80211_get_channel(&rdev->wiphy,
		nla_get_u32(info->attrs[NL80211_ATTR_WIPHY_FREQ]));
	if (!chan || (chan->flags & IEEE80211_CHAN_DISABLED))
		return -EINVAL;

	ssid = nla_data(info->attrs[NL80211_ATTR_SSID]);
	ssid_len = nla_len(info->attrs[NL80211_ATTR_SSID]);

	if (info->attrs[NL80211_ATTR_IE]) {
		ie = nla_data(info->attrs[NL80211_ATTR_IE]);
		ie_len = nla_len(info->attrs[NL80211_ATTR_IE]);
	}

	auth_type = nla_get_u32(info->attrs[NL80211_ATTR_AUTH_TYPE]);
	if (!nl80211_valid_auth_type(auth_type))
		return -EINVAL;

	local_state_change = !!info->attrs[NL80211_ATTR_LOCAL_STATE_CHANGE];

	/*
	 * Since we no longer track auth state, ignore
	 * requests to only change local state.
	 */
	if (local_state_change)
		return 0;

	return cfg80211_mlme_auth(rdev, dev, chan, auth_type, bssid,
				  ssid, ssid_len, ie, ie_len,
				  key.p.key, key.p.key_len, key.idx);
}

static int nl80211_crypto_settings(struct cfg80211_registered_device *rdev,
				   struct genl_info *info,
				   struct cfg80211_crypto_settings *settings,
				   int cipher_limit)
{
	memset(settings, 0, sizeof(*settings));

	settings->control_port = info->attrs[NL80211_ATTR_CONTROL_PORT];

	if (info->attrs[NL80211_ATTR_CONTROL_PORT_ETHERTYPE]) {
		u16 proto;
		proto = nla_get_u16(
			info->attrs[NL80211_ATTR_CONTROL_PORT_ETHERTYPE]);
		settings->control_port_ethertype = cpu_to_be16(proto);
		if (!(rdev->wiphy.flags & WIPHY_FLAG_CONTROL_PORT_PROTOCOL) &&
		    proto != ETH_P_PAE)
			return -EINVAL;
		if (info->attrs[NL80211_ATTR_CONTROL_PORT_NO_ENCRYPT])
			settings->control_port_no_encrypt = true;
	} else
		settings->control_port_ethertype = cpu_to_be16(ETH_P_PAE);

	if (info->attrs[NL80211_ATTR_CIPHER_SUITES_PAIRWISE]) {
		void *data;
		int len, i;

		data = nla_data(info->attrs[NL80211_ATTR_CIPHER_SUITES_PAIRWISE]);
		len = nla_len(info->attrs[NL80211_ATTR_CIPHER_SUITES_PAIRWISE]);
		settings->n_ciphers_pairwise = len / sizeof(u32);

		if (len % sizeof(u32))
			return -EINVAL;

		if (settings->n_ciphers_pairwise > cipher_limit)
			return -EINVAL;

		memcpy(settings->ciphers_pairwise, data, len);

		for (i = 0; i < settings->n_ciphers_pairwise; i++)
			if (!cfg80211_supported_cipher_suite(
					&rdev->wiphy,
					settings->ciphers_pairwise[i]))
				return -EINVAL;
	}

	if (info->attrs[NL80211_ATTR_CIPHER_SUITE_GROUP]) {
		settings->cipher_group =
			nla_get_u32(info->attrs[NL80211_ATTR_CIPHER_SUITE_GROUP]);
		if (!cfg80211_supported_cipher_suite(&rdev->wiphy,
						     settings->cipher_group))
			return -EINVAL;
	}

	if (info->attrs[NL80211_ATTR_WPA_VERSIONS]) {
		settings->wpa_versions =
			nla_get_u32(info->attrs[NL80211_ATTR_WPA_VERSIONS]);
		if (!nl80211_valid_wpa_versions(settings->wpa_versions))
			return -EINVAL;
	}

	if (info->attrs[NL80211_ATTR_AKM_SUITES]) {
		void *data;
		int len;

		data = nla_data(info->attrs[NL80211_ATTR_AKM_SUITES]);
		len = nla_len(info->attrs[NL80211_ATTR_AKM_SUITES]);
		settings->n_akm_suites = len / sizeof(u32);

		if (len % sizeof(u32))
			return -EINVAL;

		if (settings->n_akm_suites > NL80211_MAX_NR_AKM_SUITES)
			return -EINVAL;

		memcpy(settings->akm_suites, data, len);
	}

	return 0;
}

static int nl80211_associate(struct sk_buff *skb, struct genl_info *info)
{
	struct cfg80211_registered_device *rdev = info->user_ptr[0];
	struct net_device *dev = info->user_ptr[1];
	struct cfg80211_crypto_settings crypto;
	struct ieee80211_channel *chan;
	const u8 *bssid, *ssid, *ie = NULL, *prev_bssid = NULL;
	int err, ssid_len, ie_len = 0;
	bool use_mfp = false;
	u32 flags = 0;
	struct ieee80211_ht_cap *ht_capa = NULL;
	struct ieee80211_ht_cap *ht_capa_mask = NULL;

	if (!is_valid_ie_attr(info->attrs[NL80211_ATTR_IE]))
		return -EINVAL;

	if (!info->attrs[NL80211_ATTR_MAC] ||
	    !info->attrs[NL80211_ATTR_SSID] ||
	    !info->attrs[NL80211_ATTR_WIPHY_FREQ])
		return -EINVAL;

	if (!rdev->ops->assoc)
		return -EOPNOTSUPP;

	if (dev->ieee80211_ptr->iftype != NL80211_IFTYPE_STATION &&
	    dev->ieee80211_ptr->iftype != NL80211_IFTYPE_P2P_CLIENT)
		return -EOPNOTSUPP;

	bssid = nla_data(info->attrs[NL80211_ATTR_MAC]);

	chan = ieee80211_get_channel(&rdev->wiphy,
		nla_get_u32(info->attrs[NL80211_ATTR_WIPHY_FREQ]));
	if (!chan || (chan->flags & IEEE80211_CHAN_DISABLED))
		return -EINVAL;

	ssid = nla_data(info->attrs[NL80211_ATTR_SSID]);
	ssid_len = nla_len(info->attrs[NL80211_ATTR_SSID]);

	if (info->attrs[NL80211_ATTR_IE]) {
		ie = nla_data(info->attrs[NL80211_ATTR_IE]);
		ie_len = nla_len(info->attrs[NL80211_ATTR_IE]);
	}

	if (info->attrs[NL80211_ATTR_USE_MFP]) {
		enum nl80211_mfp mfp =
			nla_get_u32(info->attrs[NL80211_ATTR_USE_MFP]);
		if (mfp == NL80211_MFP_REQUIRED)
			use_mfp = true;
		else if (mfp != NL80211_MFP_NO)
			return -EINVAL;
	}

	if (info->attrs[NL80211_ATTR_PREV_BSSID])
		prev_bssid = nla_data(info->attrs[NL80211_ATTR_PREV_BSSID]);

	if (nla_get_flag(info->attrs[NL80211_ATTR_DISABLE_HT]))
		flags |= ASSOC_REQ_DISABLE_HT;

	if (info->attrs[NL80211_ATTR_HT_CAPABILITY_MASK])
		ht_capa_mask =
			nla_data(info->attrs[NL80211_ATTR_HT_CAPABILITY_MASK]);

	if (info->attrs[NL80211_ATTR_HT_CAPABILITY]) {
		if (!ht_capa_mask)
			return -EINVAL;
		ht_capa = nla_data(info->attrs[NL80211_ATTR_HT_CAPABILITY]);
	}

	err = nl80211_crypto_settings(rdev, info, &crypto, 1);
	if (!err)
		err = cfg80211_mlme_assoc(rdev, dev, chan, bssid, prev_bssid,
					  ssid, ssid_len, ie, ie_len, use_mfp,
					  &crypto, flags, ht_capa,
					  ht_capa_mask);

	return err;
}

static int nl80211_deauthenticate(struct sk_buff *skb, struct genl_info *info)
{
	struct cfg80211_registered_device *rdev = info->user_ptr[0];
	struct net_device *dev = info->user_ptr[1];
	const u8 *ie = NULL, *bssid;
	int ie_len = 0;
	u16 reason_code;
	bool local_state_change;

	if (!is_valid_ie_attr(info->attrs[NL80211_ATTR_IE]))
		return -EINVAL;

	if (!info->attrs[NL80211_ATTR_MAC])
		return -EINVAL;

	if (!info->attrs[NL80211_ATTR_REASON_CODE])
		return -EINVAL;

	if (!rdev->ops->deauth)
		return -EOPNOTSUPP;

	if (dev->ieee80211_ptr->iftype != NL80211_IFTYPE_STATION &&
	    dev->ieee80211_ptr->iftype != NL80211_IFTYPE_P2P_CLIENT)
		return -EOPNOTSUPP;

	bssid = nla_data(info->attrs[NL80211_ATTR_MAC]);

	reason_code = nla_get_u16(info->attrs[NL80211_ATTR_REASON_CODE]);
	if (reason_code == 0) {
		/* Reason Code 0 is reserved */
		return -EINVAL;
	}

	if (info->attrs[NL80211_ATTR_IE]) {
		ie = nla_data(info->attrs[NL80211_ATTR_IE]);
		ie_len = nla_len(info->attrs[NL80211_ATTR_IE]);
	}

	local_state_change = !!info->attrs[NL80211_ATTR_LOCAL_STATE_CHANGE];

	return cfg80211_mlme_deauth(rdev, dev, bssid, ie, ie_len, reason_code,
				    local_state_change);
}

static int nl80211_disassociate(struct sk_buff *skb, struct genl_info *info)
{
	struct cfg80211_registered_device *rdev = info->user_ptr[0];
	struct net_device *dev = info->user_ptr[1];
	const u8 *ie = NULL, *bssid;
	int ie_len = 0;
	u16 reason_code;
	bool local_state_change;

	if (!is_valid_ie_attr(info->attrs[NL80211_ATTR_IE]))
		return -EINVAL;

	if (!info->attrs[NL80211_ATTR_MAC])
		return -EINVAL;

	if (!info->attrs[NL80211_ATTR_REASON_CODE])
		return -EINVAL;

	if (!rdev->ops->disassoc)
		return -EOPNOTSUPP;

	if (dev->ieee80211_ptr->iftype != NL80211_IFTYPE_STATION &&
	    dev->ieee80211_ptr->iftype != NL80211_IFTYPE_P2P_CLIENT)
		return -EOPNOTSUPP;

	bssid = nla_data(info->attrs[NL80211_ATTR_MAC]);

	reason_code = nla_get_u16(info->attrs[NL80211_ATTR_REASON_CODE]);
	if (reason_code == 0) {
		/* Reason Code 0 is reserved */
		return -EINVAL;
	}

	if (info->attrs[NL80211_ATTR_IE]) {
		ie = nla_data(info->attrs[NL80211_ATTR_IE]);
		ie_len = nla_len(info->attrs[NL80211_ATTR_IE]);
	}

	local_state_change = !!info->attrs[NL80211_ATTR_LOCAL_STATE_CHANGE];

	return cfg80211_mlme_disassoc(rdev, dev, bssid, ie, ie_len, reason_code,
				      local_state_change);
}

static bool
nl80211_parse_mcast_rate(struct cfg80211_registered_device *rdev,
			 int mcast_rate[IEEE80211_NUM_BANDS],
			 int rateval)
{
	struct wiphy *wiphy = &rdev->wiphy;
	bool found = false;
	int band, i;

	for (band = 0; band < IEEE80211_NUM_BANDS; band++) {
		struct ieee80211_supported_band *sband;

		sband = wiphy->bands[band];
		if (!sband)
			continue;

		for (i = 0; i < sband->n_bitrates; i++) {
			if (sband->bitrates[i].bitrate == rateval) {
				mcast_rate[band] = i + 1;
				found = true;
				break;
			}
		}
	}

	return found;
}

static int nl80211_join_ibss(struct sk_buff *skb, struct genl_info *info)
{
	struct cfg80211_registered_device *rdev = info->user_ptr[0];
	struct net_device *dev = info->user_ptr[1];
	struct cfg80211_ibss_params ibss;
	struct wiphy *wiphy;
	struct cfg80211_cached_keys *connkeys = NULL;
	int err;

	memset(&ibss, 0, sizeof(ibss));

	if (!is_valid_ie_attr(info->attrs[NL80211_ATTR_IE]))
		return -EINVAL;

	if (!info->attrs[NL80211_ATTR_WIPHY_FREQ] ||
	    !info->attrs[NL80211_ATTR_SSID] ||
	    !nla_len(info->attrs[NL80211_ATTR_SSID]))
		return -EINVAL;

	ibss.beacon_interval = 100;

	if (info->attrs[NL80211_ATTR_BEACON_INTERVAL]) {
		ibss.beacon_interval =
			nla_get_u32(info->attrs[NL80211_ATTR_BEACON_INTERVAL]);
		if (ibss.beacon_interval < 1 || ibss.beacon_interval > 10000)
			return -EINVAL;
	}

	if (!rdev->ops->join_ibss)
		return -EOPNOTSUPP;

	if (dev->ieee80211_ptr->iftype != NL80211_IFTYPE_ADHOC)
		return -EOPNOTSUPP;

	wiphy = &rdev->wiphy;

	if (info->attrs[NL80211_ATTR_MAC]) {
		ibss.bssid = nla_data(info->attrs[NL80211_ATTR_MAC]);

		if (!is_valid_ether_addr(ibss.bssid))
			return -EINVAL;
	}
	ibss.ssid = nla_data(info->attrs[NL80211_ATTR_SSID]);
	ibss.ssid_len = nla_len(info->attrs[NL80211_ATTR_SSID]);

	if (info->attrs[NL80211_ATTR_IE]) {
		ibss.ie = nla_data(info->attrs[NL80211_ATTR_IE]);
		ibss.ie_len = nla_len(info->attrs[NL80211_ATTR_IE]);
	}

	if (info->attrs[NL80211_ATTR_WIPHY_CHANNEL_TYPE]) {
		enum nl80211_channel_type channel_type;

		channel_type = nla_get_u32(
				info->attrs[NL80211_ATTR_WIPHY_CHANNEL_TYPE]);
		if (channel_type != NL80211_CHAN_NO_HT &&
		    channel_type != NL80211_CHAN_HT20 &&
		    channel_type != NL80211_CHAN_HT40MINUS &&
		    channel_type != NL80211_CHAN_HT40PLUS)
			return -EINVAL;

		if (channel_type != NL80211_CHAN_NO_HT &&
		    !(wiphy->features & NL80211_FEATURE_HT_IBSS))
			return -EINVAL;

		ibss.channel_type = channel_type;
	} else {
		ibss.channel_type = NL80211_CHAN_NO_HT;
	}

	ibss.channel = rdev_freq_to_chan(rdev,
		nla_get_u32(info->attrs[NL80211_ATTR_WIPHY_FREQ]),
		ibss.channel_type);
	if (!ibss.channel ||
	    ibss.channel->flags & IEEE80211_CHAN_NO_IBSS ||
	    ibss.channel->flags & IEEE80211_CHAN_DISABLED)
		return -EINVAL;

	/* Both channels should be able to initiate communication */
	if ((ibss.channel_type == NL80211_CHAN_HT40PLUS ||
	     ibss.channel_type == NL80211_CHAN_HT40MINUS) &&
	    !cfg80211_can_beacon_sec_chan(&rdev->wiphy, ibss.channel,
					  ibss.channel_type))
		return -EINVAL;

	ibss.channel_fixed = !!info->attrs[NL80211_ATTR_FREQ_FIXED];
	ibss.privacy = !!info->attrs[NL80211_ATTR_PRIVACY];

	if (info->attrs[NL80211_ATTR_BSS_BASIC_RATES]) {
		u8 *rates =
			nla_data(info->attrs[NL80211_ATTR_BSS_BASIC_RATES]);
		int n_rates =
			nla_len(info->attrs[NL80211_ATTR_BSS_BASIC_RATES]);
		struct ieee80211_supported_band *sband =
			wiphy->bands[ibss.channel->band];

		err = ieee80211_get_ratemask(sband, rates, n_rates,
					     &ibss.basic_rates);
		if (err)
			return err;
	}

	if (info->attrs[NL80211_ATTR_MCAST_RATE] &&
	    !nl80211_parse_mcast_rate(rdev, ibss.mcast_rate,
			nla_get_u32(info->attrs[NL80211_ATTR_MCAST_RATE])))
		return -EINVAL;

	if (ibss.privacy && info->attrs[NL80211_ATTR_KEYS]) {
		connkeys = nl80211_parse_connkeys(rdev,
					info->attrs[NL80211_ATTR_KEYS]);
		if (IS_ERR(connkeys))
			return PTR_ERR(connkeys);
	}

	ibss.control_port =
		nla_get_flag(info->attrs[NL80211_ATTR_CONTROL_PORT]);

	err = cfg80211_join_ibss(rdev, dev, &ibss, connkeys);
	if (err)
		kfree(connkeys);
	return err;
}

static int nl80211_leave_ibss(struct sk_buff *skb, struct genl_info *info)
{
	struct cfg80211_registered_device *rdev = info->user_ptr[0];
	struct net_device *dev = info->user_ptr[1];

	if (!rdev->ops->leave_ibss)
		return -EOPNOTSUPP;

	if (dev->ieee80211_ptr->iftype != NL80211_IFTYPE_ADHOC)
		return -EOPNOTSUPP;

	return cfg80211_leave_ibss(rdev, dev, false);
}

#ifdef CONFIG_NL80211_TESTMODE
static struct genl_multicast_group nl80211_testmode_mcgrp = {
	.name = "testmode",
};

static int nl80211_testmode_do(struct sk_buff *skb, struct genl_info *info)
{
	struct cfg80211_registered_device *rdev = info->user_ptr[0];
	int err;

	if (!info->attrs[NL80211_ATTR_TESTDATA])
		return -EINVAL;

	err = -EOPNOTSUPP;
	if (rdev->ops->testmode_cmd) {
		rdev->testmode_info = info;
		err = rdev->ops->testmode_cmd(&rdev->wiphy,
				nla_data(info->attrs[NL80211_ATTR_TESTDATA]),
				nla_len(info->attrs[NL80211_ATTR_TESTDATA]));
		rdev->testmode_info = NULL;
	}

	return err;
}

static int nl80211_testmode_dump(struct sk_buff *skb,
				 struct netlink_callback *cb)
{
	struct cfg80211_registered_device *rdev;
	int err;
	long phy_idx;
	void *data = NULL;
	int data_len = 0;

	if (cb->args[0]) {
		/*
		 * 0 is a valid index, but not valid for args[0],
		 * so we need to offset by 1.
		 */
		phy_idx = cb->args[0] - 1;
	} else {
		err = nlmsg_parse(cb->nlh, GENL_HDRLEN + nl80211_fam.hdrsize,
				  nl80211_fam.attrbuf, nl80211_fam.maxattr,
				  nl80211_policy);
		if (err)
			return err;
		if (nl80211_fam.attrbuf[NL80211_ATTR_WIPHY]) {
			phy_idx = nla_get_u32(
				nl80211_fam.attrbuf[NL80211_ATTR_WIPHY]);
		} else {
			struct net_device *netdev;

			err = get_rdev_dev_by_ifindex(sock_net(skb->sk),
						      nl80211_fam.attrbuf,
						      &rdev, &netdev);
			if (err)
				return err;
			dev_put(netdev);
			phy_idx = rdev->wiphy_idx;
			cfg80211_unlock_rdev(rdev);
		}
		if (nl80211_fam.attrbuf[NL80211_ATTR_TESTDATA])
			cb->args[1] =
				(long)nl80211_fam.attrbuf[NL80211_ATTR_TESTDATA];
	}

	if (cb->args[1]) {
		data = nla_data((void *)cb->args[1]);
		data_len = nla_len((void *)cb->args[1]);
	}

	mutex_lock(&cfg80211_mutex);
	rdev = cfg80211_rdev_by_wiphy_idx(phy_idx);
	if (!rdev) {
		mutex_unlock(&cfg80211_mutex);
		return -ENOENT;
	}
	cfg80211_lock_rdev(rdev);
	mutex_unlock(&cfg80211_mutex);

	if (!rdev->ops->testmode_dump) {
		err = -EOPNOTSUPP;
		goto out_err;
	}

	while (1) {
		void *hdr = nl80211hdr_put(skb, NETLINK_CB(cb->skb).pid,
					   cb->nlh->nlmsg_seq, NLM_F_MULTI,
					   NL80211_CMD_TESTMODE);
		struct nlattr *tmdata;

		if (nla_put_u32(skb, NL80211_ATTR_WIPHY, phy_idx) < 0) {
			genlmsg_cancel(skb, hdr);
			break;
		}

		tmdata = nla_nest_start(skb, NL80211_ATTR_TESTDATA);
		if (!tmdata) {
			genlmsg_cancel(skb, hdr);
			break;
		}
		err = rdev->ops->testmode_dump(&rdev->wiphy, skb, cb,
					       data, data_len);
		nla_nest_end(skb, tmdata);

		if (err == -ENOBUFS || err == -ENOENT) {
			genlmsg_cancel(skb, hdr);
			break;
		} else if (err) {
			genlmsg_cancel(skb, hdr);
			goto out_err;
		}

		genlmsg_end(skb, hdr);
	}

	err = skb->len;
	/* see above */
	cb->args[0] = phy_idx + 1;
 out_err:
	cfg80211_unlock_rdev(rdev);
	return err;
}

static struct sk_buff *
__cfg80211_testmode_alloc_skb(struct cfg80211_registered_device *rdev,
			      int approxlen, u32 pid, u32 seq, gfp_t gfp)
{
	struct sk_buff *skb;
	void *hdr;
	struct nlattr *data;

	skb = nlmsg_new(approxlen + 100, gfp);
	if (!skb)
		return NULL;

	hdr = nl80211hdr_put(skb, pid, seq, 0, NL80211_CMD_TESTMODE);
	if (!hdr) {
		kfree_skb(skb);
		return NULL;
	}

	NLA_PUT_U32(skb, NL80211_ATTR_WIPHY, rdev->wiphy_idx);
	data = nla_nest_start(skb, NL80211_ATTR_TESTDATA);

	((void **)skb->cb)[0] = rdev;
	((void **)skb->cb)[1] = hdr;
	((void **)skb->cb)[2] = data;

	return skb;

 nla_put_failure:
	kfree_skb(skb);
	return NULL;
}

struct sk_buff *cfg80211_testmode_alloc_reply_skb(struct wiphy *wiphy,
						  int approxlen)
{
	struct cfg80211_registered_device *rdev = wiphy_to_dev(wiphy);

	if (WARN_ON(!rdev->testmode_info))
		return NULL;

	return __cfg80211_testmode_alloc_skb(rdev, approxlen,
				rdev->testmode_info->snd_pid,
				rdev->testmode_info->snd_seq,
				GFP_KERNEL);
}
EXPORT_SYMBOL(cfg80211_testmode_alloc_reply_skb);

int cfg80211_testmode_reply(struct sk_buff *skb)
{
	struct cfg80211_registered_device *rdev = ((void **)skb->cb)[0];
	void *hdr = ((void **)skb->cb)[1];
	struct nlattr *data = ((void **)skb->cb)[2];

	if (WARN_ON(!rdev->testmode_info)) {
		kfree_skb(skb);
		return -EINVAL;
	}

	nla_nest_end(skb, data);
	genlmsg_end(skb, hdr);
	return genlmsg_reply(skb, rdev->testmode_info);
}
EXPORT_SYMBOL(cfg80211_testmode_reply);

struct sk_buff *cfg80211_testmode_alloc_event_skb(struct wiphy *wiphy,
						  int approxlen, gfp_t gfp)
{
	struct cfg80211_registered_device *rdev = wiphy_to_dev(wiphy);

	return __cfg80211_testmode_alloc_skb(rdev, approxlen, 0, 0, gfp);
}
EXPORT_SYMBOL(cfg80211_testmode_alloc_event_skb);

void cfg80211_testmode_event(struct sk_buff *skb, gfp_t gfp)
{
	void *hdr = ((void **)skb->cb)[1];
	struct nlattr *data = ((void **)skb->cb)[2];

	nla_nest_end(skb, data);
	genlmsg_end(skb, hdr);
	genlmsg_multicast(skb, 0, nl80211_testmode_mcgrp.id, gfp);
}
EXPORT_SYMBOL(cfg80211_testmode_event);
#endif

static int nl80211_connect(struct sk_buff *skb, struct genl_info *info)
{
	struct cfg80211_registered_device *rdev = info->user_ptr[0];
	struct net_device *dev = info->user_ptr[1];
	struct cfg80211_connect_params connect;
	struct wiphy *wiphy;
	struct cfg80211_cached_keys *connkeys = NULL;
	int err;

	memset(&connect, 0, sizeof(connect));

	if (!is_valid_ie_attr(info->attrs[NL80211_ATTR_IE]))
		return -EINVAL;

	if (!info->attrs[NL80211_ATTR_SSID] ||
	    !nla_len(info->attrs[NL80211_ATTR_SSID]))
		return -EINVAL;

	if (info->attrs[NL80211_ATTR_AUTH_TYPE]) {
		connect.auth_type =
			nla_get_u32(info->attrs[NL80211_ATTR_AUTH_TYPE]);
		if (!nl80211_valid_auth_type(connect.auth_type))
			return -EINVAL;
	} else
		connect.auth_type = NL80211_AUTHTYPE_AUTOMATIC;

	connect.privacy = info->attrs[NL80211_ATTR_PRIVACY];

	err = nl80211_crypto_settings(rdev, info, &connect.crypto,
				      NL80211_MAX_NR_CIPHER_SUITES);
	if (err)
		return err;

	if (dev->ieee80211_ptr->iftype != NL80211_IFTYPE_STATION &&
	    dev->ieee80211_ptr->iftype != NL80211_IFTYPE_P2P_CLIENT)
		return -EOPNOTSUPP;

	wiphy = &rdev->wiphy;

	if (info->attrs[NL80211_ATTR_MAC])
		connect.bssid = nla_data(info->attrs[NL80211_ATTR_MAC]);
	connect.ssid = nla_data(info->attrs[NL80211_ATTR_SSID]);
	connect.ssid_len = nla_len(info->attrs[NL80211_ATTR_SSID]);

	if (info->attrs[NL80211_ATTR_IE]) {
		connect.ie = nla_data(info->attrs[NL80211_ATTR_IE]);
		connect.ie_len = nla_len(info->attrs[NL80211_ATTR_IE]);
	}

	if (info->attrs[NL80211_ATTR_WIPHY_FREQ]) {
		connect.channel =
			ieee80211_get_channel(wiphy,
			    nla_get_u32(info->attrs[NL80211_ATTR_WIPHY_FREQ]));
		if (!connect.channel ||
		    connect.channel->flags & IEEE80211_CHAN_DISABLED)
			return -EINVAL;
	}

	if (connect.privacy && info->attrs[NL80211_ATTR_KEYS]) {
		connkeys = nl80211_parse_connkeys(rdev,
					info->attrs[NL80211_ATTR_KEYS]);
		if (IS_ERR(connkeys))
			return PTR_ERR(connkeys);
	}

	if (nla_get_flag(info->attrs[NL80211_ATTR_DISABLE_HT]))
		connect.flags |= ASSOC_REQ_DISABLE_HT;

	if (info->attrs[NL80211_ATTR_HT_CAPABILITY_MASK])
		memcpy(&connect.ht_capa_mask,
		       nla_data(info->attrs[NL80211_ATTR_HT_CAPABILITY_MASK]),
		       sizeof(connect.ht_capa_mask));

	if (info->attrs[NL80211_ATTR_HT_CAPABILITY]) {
		if (!info->attrs[NL80211_ATTR_HT_CAPABILITY_MASK])
			return -EINVAL;
		memcpy(&connect.ht_capa,
		       nla_data(info->attrs[NL80211_ATTR_HT_CAPABILITY]),
		       sizeof(connect.ht_capa));
	}

	err = cfg80211_connect(rdev, dev, &connect, connkeys);
	if (err)
		kfree(connkeys);
	return err;
}

static int nl80211_disconnect(struct sk_buff *skb, struct genl_info *info)
{
	struct cfg80211_registered_device *rdev = info->user_ptr[0];
	struct net_device *dev = info->user_ptr[1];
	u16 reason;

	if (!info->attrs[NL80211_ATTR_REASON_CODE])
		reason = WLAN_REASON_DEAUTH_LEAVING;
	else
		reason = nla_get_u16(info->attrs[NL80211_ATTR_REASON_CODE]);

	if (reason == 0)
		return -EINVAL;

	if (dev->ieee80211_ptr->iftype != NL80211_IFTYPE_STATION &&
	    dev->ieee80211_ptr->iftype != NL80211_IFTYPE_P2P_CLIENT)
		return -EOPNOTSUPP;

	return cfg80211_disconnect(rdev, dev, reason, true);
}

static int nl80211_wiphy_netns(struct sk_buff *skb, struct genl_info *info)
{
	struct cfg80211_registered_device *rdev = info->user_ptr[0];
	struct net *net;
	int err;
	u32 pid;

	if (!info->attrs[NL80211_ATTR_PID])
		return -EINVAL;

	pid = nla_get_u32(info->attrs[NL80211_ATTR_PID]);

	net = get_net_ns_by_pid(pid);
	if (IS_ERR(net))
		return PTR_ERR(net);

	err = 0;

	/* check if anything to do */
	if (!net_eq(wiphy_net(&rdev->wiphy), net))
		err = cfg80211_switch_netns(rdev, net);

	put_net(net);
	return err;
}

static int nl80211_setdel_pmksa(struct sk_buff *skb, struct genl_info *info)
{
	struct cfg80211_registered_device *rdev = info->user_ptr[0];
	int (*rdev_ops)(struct wiphy *wiphy, struct net_device *dev,
			struct cfg80211_pmksa *pmksa) = NULL;
	struct net_device *dev = info->user_ptr[1];
	struct cfg80211_pmksa pmksa;

	memset(&pmksa, 0, sizeof(struct cfg80211_pmksa));

	if (!info->attrs[NL80211_ATTR_MAC])
		return -EINVAL;

	if (!info->attrs[NL80211_ATTR_PMKID])
		return -EINVAL;

	pmksa.pmkid = nla_data(info->attrs[NL80211_ATTR_PMKID]);
	pmksa.bssid = nla_data(info->attrs[NL80211_ATTR_MAC]);

	if (dev->ieee80211_ptr->iftype != NL80211_IFTYPE_STATION &&
	    dev->ieee80211_ptr->iftype != NL80211_IFTYPE_P2P_CLIENT)
		return -EOPNOTSUPP;

	switch (info->genlhdr->cmd) {
	case NL80211_CMD_SET_PMKSA:
		rdev_ops = rdev->ops->set_pmksa;
		break;
	case NL80211_CMD_DEL_PMKSA:
		rdev_ops = rdev->ops->del_pmksa;
		break;
	default:
		WARN_ON(1);
		break;
	}

	if (!rdev_ops)
		return -EOPNOTSUPP;

	return rdev_ops(&rdev->wiphy, dev, &pmksa);
}

static int nl80211_flush_pmksa(struct sk_buff *skb, struct genl_info *info)
{
	struct cfg80211_registered_device *rdev = info->user_ptr[0];
	struct net_device *dev = info->user_ptr[1];

	if (dev->ieee80211_ptr->iftype != NL80211_IFTYPE_STATION &&
	    dev->ieee80211_ptr->iftype != NL80211_IFTYPE_P2P_CLIENT)
		return -EOPNOTSUPP;

	if (!rdev->ops->flush_pmksa)
		return -EOPNOTSUPP;

	return rdev->ops->flush_pmksa(&rdev->wiphy, dev);
}

static int nl80211_tdls_mgmt(struct sk_buff *skb, struct genl_info *info)
{
	struct cfg80211_registered_device *rdev = info->user_ptr[0];
	struct net_device *dev = info->user_ptr[1];
	u8 action_code, dialog_token;
	u16 status_code;
	u8 *peer;

	if (!(rdev->wiphy.flags & WIPHY_FLAG_SUPPORTS_TDLS) ||
	    !rdev->ops->tdls_mgmt)
		return -EOPNOTSUPP;

	if (!info->attrs[NL80211_ATTR_TDLS_ACTION] ||
	    !info->attrs[NL80211_ATTR_STATUS_CODE] ||
	    !info->attrs[NL80211_ATTR_TDLS_DIALOG_TOKEN] ||
	    !info->attrs[NL80211_ATTR_IE] ||
	    !info->attrs[NL80211_ATTR_MAC])
		return -EINVAL;

	peer = nla_data(info->attrs[NL80211_ATTR_MAC]);
	action_code = nla_get_u8(info->attrs[NL80211_ATTR_TDLS_ACTION]);
	status_code = nla_get_u16(info->attrs[NL80211_ATTR_STATUS_CODE]);
	dialog_token = nla_get_u8(info->attrs[NL80211_ATTR_TDLS_DIALOG_TOKEN]);

	return rdev->ops->tdls_mgmt(&rdev->wiphy, dev, peer, action_code,
				    dialog_token, status_code,
				    nla_data(info->attrs[NL80211_ATTR_IE]),
				    nla_len(info->attrs[NL80211_ATTR_IE]));
}

static int nl80211_tdls_oper(struct sk_buff *skb, struct genl_info *info)
{
	struct cfg80211_registered_device *rdev = info->user_ptr[0];
	struct net_device *dev = info->user_ptr[1];
	enum nl80211_tdls_operation operation;
	u8 *peer;

	if (!(rdev->wiphy.flags & WIPHY_FLAG_SUPPORTS_TDLS) ||
	    !rdev->ops->tdls_oper)
		return -EOPNOTSUPP;

	if (!info->attrs[NL80211_ATTR_TDLS_OPERATION] ||
	    !info->attrs[NL80211_ATTR_MAC])
		return -EINVAL;

	operation = nla_get_u8(info->attrs[NL80211_ATTR_TDLS_OPERATION]);
	peer = nla_data(info->attrs[NL80211_ATTR_MAC]);

	return rdev->ops->tdls_oper(&rdev->wiphy, dev, peer, operation);
}

static int nl80211_remain_on_channel(struct sk_buff *skb,
				     struct genl_info *info)
{
	struct cfg80211_registered_device *rdev = info->user_ptr[0];
	struct net_device *dev = info->user_ptr[1];
	struct ieee80211_channel *chan;
	struct sk_buff *msg;
	void *hdr;
	u64 cookie;
	enum nl80211_channel_type channel_type = NL80211_CHAN_NO_HT;
	u32 freq, duration;
	int err;

	if (!info->attrs[NL80211_ATTR_WIPHY_FREQ] ||
	    !info->attrs[NL80211_ATTR_DURATION])
		return -EINVAL;

	duration = nla_get_u32(info->attrs[NL80211_ATTR_DURATION]);

	/*
	 * We should be on that channel for at least one jiffie,
	 * and more than 5 seconds seems excessive.
	 */
	if (!duration || !msecs_to_jiffies(duration) ||
	    duration > rdev->wiphy.max_remain_on_channel_duration)
		return -EINVAL;

	if (!rdev->ops->remain_on_channel ||
	    !(rdev->wiphy.flags & WIPHY_FLAG_HAS_REMAIN_ON_CHANNEL))
		return -EOPNOTSUPP;

	if (info->attrs[NL80211_ATTR_WIPHY_CHANNEL_TYPE]) {
		channel_type = nla_get_u32(
			info->attrs[NL80211_ATTR_WIPHY_CHANNEL_TYPE]);
		if (channel_type != NL80211_CHAN_NO_HT &&
		    channel_type != NL80211_CHAN_HT20 &&
		    channel_type != NL80211_CHAN_HT40PLUS &&
		    channel_type != NL80211_CHAN_HT40MINUS)
			return -EINVAL;
	}

	freq = nla_get_u32(info->attrs[NL80211_ATTR_WIPHY_FREQ]);
	chan = rdev_freq_to_chan(rdev, freq, channel_type);
	if (chan == NULL)
		return -EINVAL;

	msg = nlmsg_new(NLMSG_DEFAULT_SIZE, GFP_KERNEL);
	if (!msg)
		return -ENOMEM;

	hdr = nl80211hdr_put(msg, info->snd_pid, info->snd_seq, 0,
			     NL80211_CMD_REMAIN_ON_CHANNEL);

	if (IS_ERR(hdr)) {
		err = PTR_ERR(hdr);
		goto free_msg;
	}

	err = rdev->ops->remain_on_channel(&rdev->wiphy, dev, chan,
					   channel_type, duration, &cookie);

	if (err)
		goto free_msg;

	NLA_PUT_U64(msg, NL80211_ATTR_COOKIE, cookie);

	genlmsg_end(msg, hdr);

	return genlmsg_reply(msg, info);

 nla_put_failure:
	err = -ENOBUFS;
 free_msg:
	nlmsg_free(msg);
	return err;
}

static int nl80211_cancel_remain_on_channel(struct sk_buff *skb,
					    struct genl_info *info)
{
	struct cfg80211_registered_device *rdev = info->user_ptr[0];
	struct net_device *dev = info->user_ptr[1];
	u64 cookie;

	if (!info->attrs[NL80211_ATTR_COOKIE])
		return -EINVAL;

	if (!rdev->ops->cancel_remain_on_channel)
		return -EOPNOTSUPP;

	cookie = nla_get_u64(info->attrs[NL80211_ATTR_COOKIE]);

	return rdev->ops->cancel_remain_on_channel(&rdev->wiphy, dev, cookie);
}

static u32 rateset_to_mask(struct ieee80211_supported_band *sband,
			   u8 *rates, u8 rates_len)
{
	u8 i;
	u32 mask = 0;

	for (i = 0; i < rates_len; i++) {
		int rate = (rates[i] & 0x7f) * 5;
		int ridx;
		for (ridx = 0; ridx < sband->n_bitrates; ridx++) {
			struct ieee80211_rate *srate =
				&sband->bitrates[ridx];
			if (rate == srate->bitrate) {
				mask |= 1 << ridx;
				break;
			}
		}
		if (ridx == sband->n_bitrates)
			return 0; /* rate not found */
	}

	return mask;
}

static bool ht_rateset_to_mask(struct ieee80211_supported_band *sband,
			       u8 *rates, u8 rates_len,
			       u8 mcs[IEEE80211_HT_MCS_MASK_LEN])
{
	u8 i;

	memset(mcs, 0, IEEE80211_HT_MCS_MASK_LEN);

	for (i = 0; i < rates_len; i++) {
		int ridx, rbit;

		ridx = rates[i] / 8;
		rbit = BIT(rates[i] % 8);

		/* check validity */
<<<<<<< HEAD
		if ((ridx < 0) || (ridx > IEEE80211_HT_MCS_MASK_LEN))
=======
		if ((ridx < 0) || (ridx >= IEEE80211_HT_MCS_MASK_LEN))
>>>>>>> 05e5bd0f
			return false;

		/* check availability */
		if (sband->ht_cap.mcs.rx_mask[ridx] & rbit)
			mcs[ridx] |= rbit;
		else
			return false;
	}

	return true;
}

static const struct nla_policy nl80211_txattr_policy[NL80211_TXRATE_MAX + 1] = {
	[NL80211_TXRATE_LEGACY] = { .type = NLA_BINARY,
				    .len = NL80211_MAX_SUPP_RATES },
	[NL80211_TXRATE_MCS] = { .type = NLA_BINARY,
				 .len = NL80211_MAX_SUPP_HT_RATES },
};

static int nl80211_set_tx_bitrate_mask(struct sk_buff *skb,
				       struct genl_info *info)
{
	struct nlattr *tb[NL80211_TXRATE_MAX + 1];
	struct cfg80211_registered_device *rdev = info->user_ptr[0];
	struct cfg80211_bitrate_mask mask;
	int rem, i;
	struct net_device *dev = info->user_ptr[1];
	struct nlattr *tx_rates;
	struct ieee80211_supported_band *sband;

	if (info->attrs[NL80211_ATTR_TX_RATES] == NULL)
		return -EINVAL;

	if (!rdev->ops->set_bitrate_mask)
		return -EOPNOTSUPP;

	memset(&mask, 0, sizeof(mask));
	/* Default to all rates enabled */
	for (i = 0; i < IEEE80211_NUM_BANDS; i++) {
		sband = rdev->wiphy.bands[i];
		mask.control[i].legacy =
			sband ? (1 << sband->n_bitrates) - 1 : 0;
		if (sband)
			memcpy(mask.control[i].mcs,
			       sband->ht_cap.mcs.rx_mask,
			       sizeof(mask.control[i].mcs));
		else
			memset(mask.control[i].mcs, 0,
			       sizeof(mask.control[i].mcs));
	}

	/*
	 * The nested attribute uses enum nl80211_band as the index. This maps
	 * directly to the enum ieee80211_band values used in cfg80211.
	 */
	BUILD_BUG_ON(NL80211_MAX_SUPP_HT_RATES > IEEE80211_HT_MCS_MASK_LEN * 8);
	nla_for_each_nested(tx_rates, info->attrs[NL80211_ATTR_TX_RATES], rem)
	{
		enum ieee80211_band band = nla_type(tx_rates);
		if (band < 0 || band >= IEEE80211_NUM_BANDS)
			return -EINVAL;
		sband = rdev->wiphy.bands[band];
		if (sband == NULL)
			return -EINVAL;
		nla_parse(tb, NL80211_TXRATE_MAX, nla_data(tx_rates),
			  nla_len(tx_rates), nl80211_txattr_policy);
		if (tb[NL80211_TXRATE_LEGACY]) {
			mask.control[band].legacy = rateset_to_mask(
				sband,
				nla_data(tb[NL80211_TXRATE_LEGACY]),
				nla_len(tb[NL80211_TXRATE_LEGACY]));
		}
		if (tb[NL80211_TXRATE_MCS]) {
			if (!ht_rateset_to_mask(
					sband,
					nla_data(tb[NL80211_TXRATE_MCS]),
					nla_len(tb[NL80211_TXRATE_MCS]),
					mask.control[band].mcs))
				return -EINVAL;
		}

		if (mask.control[band].legacy == 0) {
			/* don't allow empty legacy rates if HT
			 * is not even supported. */
			if (!rdev->wiphy.bands[band]->ht_cap.ht_supported)
				return -EINVAL;

			for (i = 0; i < IEEE80211_HT_MCS_MASK_LEN; i++)
				if (mask.control[band].mcs[i])
					break;

			/* legacy and mcs rates may not be both empty */
			if (i == IEEE80211_HT_MCS_MASK_LEN)
				return -EINVAL;
		}
	}

	return rdev->ops->set_bitrate_mask(&rdev->wiphy, dev, NULL, &mask);
}

static int nl80211_register_mgmt(struct sk_buff *skb, struct genl_info *info)
{
	struct cfg80211_registered_device *rdev = info->user_ptr[0];
	struct net_device *dev = info->user_ptr[1];
	u16 frame_type = IEEE80211_FTYPE_MGMT | IEEE80211_STYPE_ACTION;

	if (!info->attrs[NL80211_ATTR_FRAME_MATCH])
		return -EINVAL;

	if (info->attrs[NL80211_ATTR_FRAME_TYPE])
		frame_type = nla_get_u16(info->attrs[NL80211_ATTR_FRAME_TYPE]);

	if (dev->ieee80211_ptr->iftype != NL80211_IFTYPE_STATION &&
	    dev->ieee80211_ptr->iftype != NL80211_IFTYPE_ADHOC &&
	    dev->ieee80211_ptr->iftype != NL80211_IFTYPE_P2P_CLIENT &&
	    dev->ieee80211_ptr->iftype != NL80211_IFTYPE_AP &&
	    dev->ieee80211_ptr->iftype != NL80211_IFTYPE_AP_VLAN &&
	    dev->ieee80211_ptr->iftype != NL80211_IFTYPE_MESH_POINT &&
	    dev->ieee80211_ptr->iftype != NL80211_IFTYPE_P2P_GO)
		return -EOPNOTSUPP;

	/* not much point in registering if we can't reply */
	if (!rdev->ops->mgmt_tx)
		return -EOPNOTSUPP;

	return cfg80211_mlme_register_mgmt(dev->ieee80211_ptr, info->snd_pid,
			frame_type,
			nla_data(info->attrs[NL80211_ATTR_FRAME_MATCH]),
			nla_len(info->attrs[NL80211_ATTR_FRAME_MATCH]));
}

static int nl80211_tx_mgmt(struct sk_buff *skb, struct genl_info *info)
{
	struct cfg80211_registered_device *rdev = info->user_ptr[0];
	struct net_device *dev = info->user_ptr[1];
	struct ieee80211_channel *chan;
	enum nl80211_channel_type channel_type = NL80211_CHAN_NO_HT;
	bool channel_type_valid = false;
	u32 freq;
	int err;
	void *hdr = NULL;
	u64 cookie;
	struct sk_buff *msg = NULL;
	unsigned int wait = 0;
	bool offchan, no_cck, dont_wait_for_ack;

	dont_wait_for_ack = info->attrs[NL80211_ATTR_DONT_WAIT_FOR_ACK];

	if (!info->attrs[NL80211_ATTR_FRAME] ||
	    !info->attrs[NL80211_ATTR_WIPHY_FREQ])
		return -EINVAL;

	if (!rdev->ops->mgmt_tx)
		return -EOPNOTSUPP;

	if (dev->ieee80211_ptr->iftype != NL80211_IFTYPE_STATION &&
	    dev->ieee80211_ptr->iftype != NL80211_IFTYPE_ADHOC &&
	    dev->ieee80211_ptr->iftype != NL80211_IFTYPE_P2P_CLIENT &&
	    dev->ieee80211_ptr->iftype != NL80211_IFTYPE_AP &&
	    dev->ieee80211_ptr->iftype != NL80211_IFTYPE_AP_VLAN &&
	    dev->ieee80211_ptr->iftype != NL80211_IFTYPE_MESH_POINT &&
	    dev->ieee80211_ptr->iftype != NL80211_IFTYPE_P2P_GO)
		return -EOPNOTSUPP;

	if (info->attrs[NL80211_ATTR_DURATION]) {
		if (!(rdev->wiphy.flags & WIPHY_FLAG_OFFCHAN_TX))
			return -EINVAL;
		wait = nla_get_u32(info->attrs[NL80211_ATTR_DURATION]);
	}

	if (info->attrs[NL80211_ATTR_WIPHY_CHANNEL_TYPE]) {
		channel_type = nla_get_u32(
			info->attrs[NL80211_ATTR_WIPHY_CHANNEL_TYPE]);
		if (channel_type != NL80211_CHAN_NO_HT &&
		    channel_type != NL80211_CHAN_HT20 &&
		    channel_type != NL80211_CHAN_HT40PLUS &&
		    channel_type != NL80211_CHAN_HT40MINUS)
			return -EINVAL;
		channel_type_valid = true;
	}

	offchan = info->attrs[NL80211_ATTR_OFFCHANNEL_TX_OK];

	if (offchan && !(rdev->wiphy.flags & WIPHY_FLAG_OFFCHAN_TX))
		return -EINVAL;

	no_cck = nla_get_flag(info->attrs[NL80211_ATTR_TX_NO_CCK_RATE]);

	freq = nla_get_u32(info->attrs[NL80211_ATTR_WIPHY_FREQ]);
	chan = rdev_freq_to_chan(rdev, freq, channel_type);
	if (chan == NULL)
		return -EINVAL;

	if (!dont_wait_for_ack) {
		msg = nlmsg_new(NLMSG_DEFAULT_SIZE, GFP_KERNEL);
		if (!msg)
			return -ENOMEM;

		hdr = nl80211hdr_put(msg, info->snd_pid, info->snd_seq, 0,
				     NL80211_CMD_FRAME);

		if (IS_ERR(hdr)) {
			err = PTR_ERR(hdr);
			goto free_msg;
		}
	}

	err = cfg80211_mlme_mgmt_tx(rdev, dev, chan, offchan, channel_type,
				    channel_type_valid, wait,
				    nla_data(info->attrs[NL80211_ATTR_FRAME]),
				    nla_len(info->attrs[NL80211_ATTR_FRAME]),
				    no_cck, dont_wait_for_ack, &cookie);
	if (err)
		goto free_msg;

	if (msg) {
		NLA_PUT_U64(msg, NL80211_ATTR_COOKIE, cookie);

		genlmsg_end(msg, hdr);
		return genlmsg_reply(msg, info);
	}

	return 0;

 nla_put_failure:
	err = -ENOBUFS;
 free_msg:
	nlmsg_free(msg);
	return err;
}

static int nl80211_tx_mgmt_cancel_wait(struct sk_buff *skb, struct genl_info *info)
{
	struct cfg80211_registered_device *rdev = info->user_ptr[0];
	struct net_device *dev = info->user_ptr[1];
	u64 cookie;

	if (!info->attrs[NL80211_ATTR_COOKIE])
		return -EINVAL;

	if (!rdev->ops->mgmt_tx_cancel_wait)
		return -EOPNOTSUPP;

	if (dev->ieee80211_ptr->iftype != NL80211_IFTYPE_STATION &&
	    dev->ieee80211_ptr->iftype != NL80211_IFTYPE_ADHOC &&
	    dev->ieee80211_ptr->iftype != NL80211_IFTYPE_P2P_CLIENT &&
	    dev->ieee80211_ptr->iftype != NL80211_IFTYPE_AP &&
	    dev->ieee80211_ptr->iftype != NL80211_IFTYPE_AP_VLAN &&
	    dev->ieee80211_ptr->iftype != NL80211_IFTYPE_P2P_GO)
		return -EOPNOTSUPP;

	cookie = nla_get_u64(info->attrs[NL80211_ATTR_COOKIE]);

	return rdev->ops->mgmt_tx_cancel_wait(&rdev->wiphy, dev, cookie);
}

static int nl80211_set_power_save(struct sk_buff *skb, struct genl_info *info)
{
	struct cfg80211_registered_device *rdev = info->user_ptr[0];
	struct wireless_dev *wdev;
	struct net_device *dev = info->user_ptr[1];
	u8 ps_state;
	bool state;
	int err;

	if (!info->attrs[NL80211_ATTR_PS_STATE])
		return -EINVAL;

	ps_state = nla_get_u32(info->attrs[NL80211_ATTR_PS_STATE]);

	if (ps_state != NL80211_PS_DISABLED && ps_state != NL80211_PS_ENABLED)
		return -EINVAL;

	wdev = dev->ieee80211_ptr;

	if (!rdev->ops->set_power_mgmt)
		return -EOPNOTSUPP;

	state = (ps_state == NL80211_PS_ENABLED) ? true : false;

	if (state == wdev->ps)
		return 0;

	err = rdev->ops->set_power_mgmt(wdev->wiphy, dev, state,
					wdev->ps_timeout);
	if (!err)
		wdev->ps = state;
	return err;
}

static int nl80211_get_power_save(struct sk_buff *skb, struct genl_info *info)
{
	struct cfg80211_registered_device *rdev = info->user_ptr[0];
	enum nl80211_ps_state ps_state;
	struct wireless_dev *wdev;
	struct net_device *dev = info->user_ptr[1];
	struct sk_buff *msg;
	void *hdr;
	int err;

	wdev = dev->ieee80211_ptr;

	if (!rdev->ops->set_power_mgmt)
		return -EOPNOTSUPP;

	msg = nlmsg_new(NLMSG_DEFAULT_SIZE, GFP_KERNEL);
	if (!msg)
		return -ENOMEM;

	hdr = nl80211hdr_put(msg, info->snd_pid, info->snd_seq, 0,
			     NL80211_CMD_GET_POWER_SAVE);
	if (!hdr) {
		err = -ENOBUFS;
		goto free_msg;
	}

	if (wdev->ps)
		ps_state = NL80211_PS_ENABLED;
	else
		ps_state = NL80211_PS_DISABLED;

	NLA_PUT_U32(msg, NL80211_ATTR_PS_STATE, ps_state);

	genlmsg_end(msg, hdr);
	return genlmsg_reply(msg, info);

 nla_put_failure:
	err = -ENOBUFS;
 free_msg:
	nlmsg_free(msg);
	return err;
}

static struct nla_policy
nl80211_attr_cqm_policy[NL80211_ATTR_CQM_MAX + 1] __read_mostly = {
	[NL80211_ATTR_CQM_RSSI_THOLD] = { .type = NLA_U32 },
	[NL80211_ATTR_CQM_RSSI_HYST] = { .type = NLA_U32 },
	[NL80211_ATTR_CQM_RSSI_THRESHOLD_EVENT] = { .type = NLA_U32 },
};

static int nl80211_set_cqm_rssi(struct genl_info *info,
				s32 threshold, u32 hysteresis)
{
	struct cfg80211_registered_device *rdev = info->user_ptr[0];
	struct wireless_dev *wdev;
	struct net_device *dev = info->user_ptr[1];

	if (threshold > 0)
		return -EINVAL;

	wdev = dev->ieee80211_ptr;

	if (!rdev->ops->set_cqm_rssi_config)
		return -EOPNOTSUPP;

	if (wdev->iftype != NL80211_IFTYPE_STATION &&
	    wdev->iftype != NL80211_IFTYPE_P2P_CLIENT)
		return -EOPNOTSUPP;

	return rdev->ops->set_cqm_rssi_config(wdev->wiphy, dev,
					      threshold, hysteresis);
}

static int nl80211_set_cqm(struct sk_buff *skb, struct genl_info *info)
{
	struct nlattr *attrs[NL80211_ATTR_CQM_MAX + 1];
	struct nlattr *cqm;
	int err;

	cqm = info->attrs[NL80211_ATTR_CQM];
	if (!cqm) {
		err = -EINVAL;
		goto out;
	}

	err = nla_parse_nested(attrs, NL80211_ATTR_CQM_MAX, cqm,
			       nl80211_attr_cqm_policy);
	if (err)
		goto out;

	if (attrs[NL80211_ATTR_CQM_RSSI_THOLD] &&
	    attrs[NL80211_ATTR_CQM_RSSI_HYST]) {
		s32 threshold;
		u32 hysteresis;
		threshold = nla_get_u32(attrs[NL80211_ATTR_CQM_RSSI_THOLD]);
		hysteresis = nla_get_u32(attrs[NL80211_ATTR_CQM_RSSI_HYST]);
		err = nl80211_set_cqm_rssi(info, threshold, hysteresis);
	} else
		err = -EINVAL;

out:
	return err;
}

static int nl80211_join_mesh(struct sk_buff *skb, struct genl_info *info)
{
	struct cfg80211_registered_device *rdev = info->user_ptr[0];
	struct net_device *dev = info->user_ptr[1];
	struct mesh_config cfg;
	struct mesh_setup setup;
	int err;

	/* start with default */
	memcpy(&cfg, &default_mesh_config, sizeof(cfg));
	memcpy(&setup, &default_mesh_setup, sizeof(setup));

	if (info->attrs[NL80211_ATTR_MESH_CONFIG]) {
		/* and parse parameters if given */
		err = nl80211_parse_mesh_config(info, &cfg, NULL);
		if (err)
			return err;
	}

	if (!info->attrs[NL80211_ATTR_MESH_ID] ||
	    !nla_len(info->attrs[NL80211_ATTR_MESH_ID]))
		return -EINVAL;

	setup.mesh_id = nla_data(info->attrs[NL80211_ATTR_MESH_ID]);
	setup.mesh_id_len = nla_len(info->attrs[NL80211_ATTR_MESH_ID]);

	if (info->attrs[NL80211_ATTR_MCAST_RATE] &&
	    !nl80211_parse_mcast_rate(rdev, setup.mcast_rate,
			    nla_get_u32(info->attrs[NL80211_ATTR_MCAST_RATE])))
			return -EINVAL;

	if (info->attrs[NL80211_ATTR_MESH_SETUP]) {
		/* parse additional setup parameters if given */
		err = nl80211_parse_mesh_setup(info, &setup);
		if (err)
			return err;
	}

	return cfg80211_join_mesh(rdev, dev, &setup, &cfg);
}

static int nl80211_leave_mesh(struct sk_buff *skb, struct genl_info *info)
{
	struct cfg80211_registered_device *rdev = info->user_ptr[0];
	struct net_device *dev = info->user_ptr[1];

	return cfg80211_leave_mesh(rdev, dev);
}

static int nl80211_get_wowlan(struct sk_buff *skb, struct genl_info *info)
{
	struct cfg80211_registered_device *rdev = info->user_ptr[0];
	struct sk_buff *msg;
	void *hdr;

	if (!rdev->wiphy.wowlan.flags && !rdev->wiphy.wowlan.n_patterns)
		return -EOPNOTSUPP;

	msg = nlmsg_new(NLMSG_DEFAULT_SIZE, GFP_KERNEL);
	if (!msg)
		return -ENOMEM;

	hdr = nl80211hdr_put(msg, info->snd_pid, info->snd_seq, 0,
			     NL80211_CMD_GET_WOWLAN);
	if (!hdr)
		goto nla_put_failure;

	if (rdev->wowlan) {
		struct nlattr *nl_wowlan;

		nl_wowlan = nla_nest_start(msg, NL80211_ATTR_WOWLAN_TRIGGERS);
		if (!nl_wowlan)
			goto nla_put_failure;

		if (rdev->wowlan->any)
			NLA_PUT_FLAG(msg, NL80211_WOWLAN_TRIG_ANY);
		if (rdev->wowlan->disconnect)
			NLA_PUT_FLAG(msg, NL80211_WOWLAN_TRIG_DISCONNECT);
		if (rdev->wowlan->magic_pkt)
			NLA_PUT_FLAG(msg, NL80211_WOWLAN_TRIG_MAGIC_PKT);
		if (rdev->wowlan->gtk_rekey_failure)
			NLA_PUT_FLAG(msg, NL80211_WOWLAN_TRIG_GTK_REKEY_FAILURE);
		if (rdev->wowlan->eap_identity_req)
			NLA_PUT_FLAG(msg, NL80211_WOWLAN_TRIG_EAP_IDENT_REQUEST);
		if (rdev->wowlan->four_way_handshake)
			NLA_PUT_FLAG(msg, NL80211_WOWLAN_TRIG_4WAY_HANDSHAKE);
		if (rdev->wowlan->rfkill_release)
			NLA_PUT_FLAG(msg, NL80211_WOWLAN_TRIG_RFKILL_RELEASE);
		if (rdev->wowlan->n_patterns) {
			struct nlattr *nl_pats, *nl_pat;
			int i, pat_len;

			nl_pats = nla_nest_start(msg,
					NL80211_WOWLAN_TRIG_PKT_PATTERN);
			if (!nl_pats)
				goto nla_put_failure;

			for (i = 0; i < rdev->wowlan->n_patterns; i++) {
				nl_pat = nla_nest_start(msg, i + 1);
				if (!nl_pat)
					goto nla_put_failure;
				pat_len = rdev->wowlan->patterns[i].pattern_len;
				NLA_PUT(msg, NL80211_WOWLAN_PKTPAT_MASK,
					DIV_ROUND_UP(pat_len, 8),
					rdev->wowlan->patterns[i].mask);
				NLA_PUT(msg, NL80211_WOWLAN_PKTPAT_PATTERN,
					pat_len,
					rdev->wowlan->patterns[i].pattern);
				nla_nest_end(msg, nl_pat);
			}
			nla_nest_end(msg, nl_pats);
		}

		nla_nest_end(msg, nl_wowlan);
	}

	genlmsg_end(msg, hdr);
	return genlmsg_reply(msg, info);

nla_put_failure:
	nlmsg_free(msg);
	return -ENOBUFS;
}

static int nl80211_set_wowlan(struct sk_buff *skb, struct genl_info *info)
{
	struct cfg80211_registered_device *rdev = info->user_ptr[0];
	struct nlattr *tb[NUM_NL80211_WOWLAN_TRIG];
	struct cfg80211_wowlan no_triggers = {};
	struct cfg80211_wowlan new_triggers = {};
	struct wiphy_wowlan_support *wowlan = &rdev->wiphy.wowlan;
	int err, i;

	if (!rdev->wiphy.wowlan.flags && !rdev->wiphy.wowlan.n_patterns)
		return -EOPNOTSUPP;

	if (!info->attrs[NL80211_ATTR_WOWLAN_TRIGGERS])
		goto no_triggers;

	err = nla_parse(tb, MAX_NL80211_WOWLAN_TRIG,
			nla_data(info->attrs[NL80211_ATTR_WOWLAN_TRIGGERS]),
			nla_len(info->attrs[NL80211_ATTR_WOWLAN_TRIGGERS]),
			nl80211_wowlan_policy);
	if (err)
		return err;

	if (tb[NL80211_WOWLAN_TRIG_ANY]) {
		if (!(wowlan->flags & WIPHY_WOWLAN_ANY))
			return -EINVAL;
		new_triggers.any = true;
	}

	if (tb[NL80211_WOWLAN_TRIG_DISCONNECT]) {
		if (!(wowlan->flags & WIPHY_WOWLAN_DISCONNECT))
			return -EINVAL;
		new_triggers.disconnect = true;
	}

	if (tb[NL80211_WOWLAN_TRIG_MAGIC_PKT]) {
		if (!(wowlan->flags & WIPHY_WOWLAN_MAGIC_PKT))
			return -EINVAL;
		new_triggers.magic_pkt = true;
	}

	if (tb[NL80211_WOWLAN_TRIG_GTK_REKEY_SUPPORTED])
		return -EINVAL;

	if (tb[NL80211_WOWLAN_TRIG_GTK_REKEY_FAILURE]) {
		if (!(wowlan->flags & WIPHY_WOWLAN_GTK_REKEY_FAILURE))
			return -EINVAL;
		new_triggers.gtk_rekey_failure = true;
	}

	if (tb[NL80211_WOWLAN_TRIG_EAP_IDENT_REQUEST]) {
		if (!(wowlan->flags & WIPHY_WOWLAN_EAP_IDENTITY_REQ))
			return -EINVAL;
		new_triggers.eap_identity_req = true;
	}

	if (tb[NL80211_WOWLAN_TRIG_4WAY_HANDSHAKE]) {
		if (!(wowlan->flags & WIPHY_WOWLAN_4WAY_HANDSHAKE))
			return -EINVAL;
		new_triggers.four_way_handshake = true;
	}

	if (tb[NL80211_WOWLAN_TRIG_RFKILL_RELEASE]) {
		if (!(wowlan->flags & WIPHY_WOWLAN_RFKILL_RELEASE))
			return -EINVAL;
		new_triggers.rfkill_release = true;
	}

	if (tb[NL80211_WOWLAN_TRIG_PKT_PATTERN]) {
		struct nlattr *pat;
		int n_patterns = 0;
		int rem, pat_len, mask_len;
		struct nlattr *pat_tb[NUM_NL80211_WOWLAN_PKTPAT];

		nla_for_each_nested(pat, tb[NL80211_WOWLAN_TRIG_PKT_PATTERN],
				    rem)
			n_patterns++;
		if (n_patterns > wowlan->n_patterns)
			return -EINVAL;

		new_triggers.patterns = kcalloc(n_patterns,
						sizeof(new_triggers.patterns[0]),
						GFP_KERNEL);
		if (!new_triggers.patterns)
			return -ENOMEM;

		new_triggers.n_patterns = n_patterns;
		i = 0;

		nla_for_each_nested(pat, tb[NL80211_WOWLAN_TRIG_PKT_PATTERN],
				    rem) {
			nla_parse(pat_tb, MAX_NL80211_WOWLAN_PKTPAT,
				  nla_data(pat), nla_len(pat), NULL);
			err = -EINVAL;
			if (!pat_tb[NL80211_WOWLAN_PKTPAT_MASK] ||
			    !pat_tb[NL80211_WOWLAN_PKTPAT_PATTERN])
				goto error;
			pat_len = nla_len(pat_tb[NL80211_WOWLAN_PKTPAT_PATTERN]);
			mask_len = DIV_ROUND_UP(pat_len, 8);
			if (nla_len(pat_tb[NL80211_WOWLAN_PKTPAT_MASK]) !=
			    mask_len)
				goto error;
			if (pat_len > wowlan->pattern_max_len ||
			    pat_len < wowlan->pattern_min_len)
				goto error;

			new_triggers.patterns[i].mask =
				kmalloc(mask_len + pat_len, GFP_KERNEL);
			if (!new_triggers.patterns[i].mask) {
				err = -ENOMEM;
				goto error;
			}
			new_triggers.patterns[i].pattern =
				new_triggers.patterns[i].mask + mask_len;
			memcpy(new_triggers.patterns[i].mask,
			       nla_data(pat_tb[NL80211_WOWLAN_PKTPAT_MASK]),
			       mask_len);
			new_triggers.patterns[i].pattern_len = pat_len;
			memcpy(new_triggers.patterns[i].pattern,
			       nla_data(pat_tb[NL80211_WOWLAN_PKTPAT_PATTERN]),
			       pat_len);
			i++;
		}
	}

	if (memcmp(&new_triggers, &no_triggers, sizeof(new_triggers))) {
		struct cfg80211_wowlan *ntrig;
		ntrig = kmemdup(&new_triggers, sizeof(new_triggers),
				GFP_KERNEL);
		if (!ntrig) {
			err = -ENOMEM;
			goto error;
		}
		cfg80211_rdev_free_wowlan(rdev);
		rdev->wowlan = ntrig;
	} else {
 no_triggers:
		cfg80211_rdev_free_wowlan(rdev);
		rdev->wowlan = NULL;
	}

	return 0;
 error:
	for (i = 0; i < new_triggers.n_patterns; i++)
		kfree(new_triggers.patterns[i].mask);
	kfree(new_triggers.patterns);
	return err;
}

static int nl80211_set_rekey_data(struct sk_buff *skb, struct genl_info *info)
{
	struct cfg80211_registered_device *rdev = info->user_ptr[0];
	struct net_device *dev = info->user_ptr[1];
	struct wireless_dev *wdev = dev->ieee80211_ptr;
	struct nlattr *tb[NUM_NL80211_REKEY_DATA];
	struct cfg80211_gtk_rekey_data rekey_data;
	int err;

	if (!info->attrs[NL80211_ATTR_REKEY_DATA])
		return -EINVAL;

	err = nla_parse(tb, MAX_NL80211_REKEY_DATA,
			nla_data(info->attrs[NL80211_ATTR_REKEY_DATA]),
			nla_len(info->attrs[NL80211_ATTR_REKEY_DATA]),
			nl80211_rekey_policy);
	if (err)
		return err;

	if (nla_len(tb[NL80211_REKEY_DATA_REPLAY_CTR]) != NL80211_REPLAY_CTR_LEN)
		return -ERANGE;
	if (nla_len(tb[NL80211_REKEY_DATA_KEK]) != NL80211_KEK_LEN)
		return -ERANGE;
	if (nla_len(tb[NL80211_REKEY_DATA_KCK]) != NL80211_KCK_LEN)
		return -ERANGE;

	memcpy(rekey_data.kek, nla_data(tb[NL80211_REKEY_DATA_KEK]),
	       NL80211_KEK_LEN);
	memcpy(rekey_data.kck, nla_data(tb[NL80211_REKEY_DATA_KCK]),
	       NL80211_KCK_LEN);
	memcpy(rekey_data.replay_ctr,
	       nla_data(tb[NL80211_REKEY_DATA_REPLAY_CTR]),
	       NL80211_REPLAY_CTR_LEN);

	wdev_lock(wdev);
	if (!wdev->current_bss) {
		err = -ENOTCONN;
		goto out;
	}

	if (!rdev->ops->set_rekey_data) {
		err = -EOPNOTSUPP;
		goto out;
	}

	err = rdev->ops->set_rekey_data(&rdev->wiphy, dev, &rekey_data);
 out:
	wdev_unlock(wdev);
	return err;
}

static int nl80211_register_unexpected_frame(struct sk_buff *skb,
					     struct genl_info *info)
{
	struct net_device *dev = info->user_ptr[1];
	struct wireless_dev *wdev = dev->ieee80211_ptr;

	if (wdev->iftype != NL80211_IFTYPE_AP &&
	    wdev->iftype != NL80211_IFTYPE_P2P_GO)
		return -EINVAL;

	if (wdev->ap_unexpected_nlpid)
		return -EBUSY;

	wdev->ap_unexpected_nlpid = info->snd_pid;
	return 0;
}

static int nl80211_probe_client(struct sk_buff *skb,
				struct genl_info *info)
{
	struct cfg80211_registered_device *rdev = info->user_ptr[0];
	struct net_device *dev = info->user_ptr[1];
	struct wireless_dev *wdev = dev->ieee80211_ptr;
	struct sk_buff *msg;
	void *hdr;
	const u8 *addr;
	u64 cookie;
	int err;

	if (wdev->iftype != NL80211_IFTYPE_AP &&
	    wdev->iftype != NL80211_IFTYPE_P2P_GO)
		return -EOPNOTSUPP;

	if (!info->attrs[NL80211_ATTR_MAC])
		return -EINVAL;

	if (!rdev->ops->probe_client)
		return -EOPNOTSUPP;

	msg = nlmsg_new(NLMSG_DEFAULT_SIZE, GFP_KERNEL);
	if (!msg)
		return -ENOMEM;

	hdr = nl80211hdr_put(msg, info->snd_pid, info->snd_seq, 0,
			     NL80211_CMD_PROBE_CLIENT);

	if (IS_ERR(hdr)) {
		err = PTR_ERR(hdr);
		goto free_msg;
	}

	addr = nla_data(info->attrs[NL80211_ATTR_MAC]);

	err = rdev->ops->probe_client(&rdev->wiphy, dev, addr, &cookie);
	if (err)
		goto free_msg;

	NLA_PUT_U64(msg, NL80211_ATTR_COOKIE, cookie);

	genlmsg_end(msg, hdr);

	return genlmsg_reply(msg, info);

 nla_put_failure:
	err = -ENOBUFS;
 free_msg:
	nlmsg_free(msg);
	return err;
}

static int nl80211_register_beacons(struct sk_buff *skb, struct genl_info *info)
{
	struct cfg80211_registered_device *rdev = info->user_ptr[0];

	if (!(rdev->wiphy.flags & WIPHY_FLAG_REPORTS_OBSS))
		return -EOPNOTSUPP;

	if (rdev->ap_beacons_nlpid)
		return -EBUSY;

	rdev->ap_beacons_nlpid = info->snd_pid;

	return 0;
}

#define NL80211_FLAG_NEED_WIPHY		0x01
#define NL80211_FLAG_NEED_NETDEV	0x02
#define NL80211_FLAG_NEED_RTNL		0x04
#define NL80211_FLAG_CHECK_NETDEV_UP	0x08
#define NL80211_FLAG_NEED_NETDEV_UP	(NL80211_FLAG_NEED_NETDEV |\
					 NL80211_FLAG_CHECK_NETDEV_UP)

static int nl80211_pre_doit(struct genl_ops *ops, struct sk_buff *skb,
			    struct genl_info *info)
{
	struct cfg80211_registered_device *rdev;
	struct net_device *dev;
	int err;
	bool rtnl = ops->internal_flags & NL80211_FLAG_NEED_RTNL;

	if (rtnl)
		rtnl_lock();

	if (ops->internal_flags & NL80211_FLAG_NEED_WIPHY) {
		rdev = cfg80211_get_dev_from_info(info);
		if (IS_ERR(rdev)) {
			if (rtnl)
				rtnl_unlock();
			return PTR_ERR(rdev);
		}
		info->user_ptr[0] = rdev;
	} else if (ops->internal_flags & NL80211_FLAG_NEED_NETDEV) {
		err = get_rdev_dev_by_ifindex(genl_info_net(info), info->attrs,
					      &rdev, &dev);
		if (err) {
			if (rtnl)
				rtnl_unlock();
			return err;
		}
		if (ops->internal_flags & NL80211_FLAG_CHECK_NETDEV_UP &&
		    !netif_running(dev)) {
			cfg80211_unlock_rdev(rdev);
			dev_put(dev);
			if (rtnl)
				rtnl_unlock();
			return -ENETDOWN;
		}
		info->user_ptr[0] = rdev;
		info->user_ptr[1] = dev;
	}

	return 0;
}

static void nl80211_post_doit(struct genl_ops *ops, struct sk_buff *skb,
			      struct genl_info *info)
{
	if (info->user_ptr[0])
		cfg80211_unlock_rdev(info->user_ptr[0]);
	if (info->user_ptr[1])
		dev_put(info->user_ptr[1]);
	if (ops->internal_flags & NL80211_FLAG_NEED_RTNL)
		rtnl_unlock();
}

static struct genl_ops nl80211_ops[] = {
	{
		.cmd = NL80211_CMD_GET_WIPHY,
		.doit = nl80211_get_wiphy,
		.dumpit = nl80211_dump_wiphy,
		.policy = nl80211_policy,
		/* can be retrieved by unprivileged users */
		.internal_flags = NL80211_FLAG_NEED_WIPHY,
	},
	{
		.cmd = NL80211_CMD_SET_WIPHY,
		.doit = nl80211_set_wiphy,
		.policy = nl80211_policy,
		.flags = GENL_ADMIN_PERM,
		.internal_flags = NL80211_FLAG_NEED_RTNL,
	},
	{
		.cmd = NL80211_CMD_GET_INTERFACE,
		.doit = nl80211_get_interface,
		.dumpit = nl80211_dump_interface,
		.policy = nl80211_policy,
		/* can be retrieved by unprivileged users */
		.internal_flags = NL80211_FLAG_NEED_NETDEV,
	},
	{
		.cmd = NL80211_CMD_SET_INTERFACE,
		.doit = nl80211_set_interface,
		.policy = nl80211_policy,
		.flags = GENL_ADMIN_PERM,
		.internal_flags = NL80211_FLAG_NEED_NETDEV |
				  NL80211_FLAG_NEED_RTNL,
	},
	{
		.cmd = NL80211_CMD_NEW_INTERFACE,
		.doit = nl80211_new_interface,
		.policy = nl80211_policy,
		.flags = GENL_ADMIN_PERM,
		.internal_flags = NL80211_FLAG_NEED_WIPHY |
				  NL80211_FLAG_NEED_RTNL,
	},
	{
		.cmd = NL80211_CMD_DEL_INTERFACE,
		.doit = nl80211_del_interface,
		.policy = nl80211_policy,
		.flags = GENL_ADMIN_PERM,
		.internal_flags = NL80211_FLAG_NEED_NETDEV |
				  NL80211_FLAG_NEED_RTNL,
	},
	{
		.cmd = NL80211_CMD_GET_KEY,
		.doit = nl80211_get_key,
		.policy = nl80211_policy,
		.flags = GENL_ADMIN_PERM,
		.internal_flags = NL80211_FLAG_NEED_NETDEV |
				  NL80211_FLAG_NEED_RTNL,
	},
	{
		.cmd = NL80211_CMD_SET_KEY,
		.doit = nl80211_set_key,
		.policy = nl80211_policy,
		.flags = GENL_ADMIN_PERM,
		.internal_flags = NL80211_FLAG_NEED_NETDEV_UP |
				  NL80211_FLAG_NEED_RTNL,
	},
	{
		.cmd = NL80211_CMD_NEW_KEY,
		.doit = nl80211_new_key,
		.policy = nl80211_policy,
		.flags = GENL_ADMIN_PERM,
		.internal_flags = NL80211_FLAG_NEED_NETDEV_UP |
				  NL80211_FLAG_NEED_RTNL,
	},
	{
		.cmd = NL80211_CMD_DEL_KEY,
		.doit = nl80211_del_key,
		.policy = nl80211_policy,
		.flags = GENL_ADMIN_PERM,
		.internal_flags = NL80211_FLAG_NEED_NETDEV_UP |
				  NL80211_FLAG_NEED_RTNL,
	},
	{
		.cmd = NL80211_CMD_SET_BEACON,
		.policy = nl80211_policy,
		.flags = GENL_ADMIN_PERM,
		.doit = nl80211_set_beacon,
		.internal_flags = NL80211_FLAG_NEED_NETDEV |
				  NL80211_FLAG_NEED_RTNL,
	},
	{
		.cmd = NL80211_CMD_START_AP,
		.policy = nl80211_policy,
		.flags = GENL_ADMIN_PERM,
		.doit = nl80211_start_ap,
		.internal_flags = NL80211_FLAG_NEED_NETDEV |
				  NL80211_FLAG_NEED_RTNL,
	},
	{
		.cmd = NL80211_CMD_STOP_AP,
		.policy = nl80211_policy,
		.flags = GENL_ADMIN_PERM,
		.doit = nl80211_stop_ap,
		.internal_flags = NL80211_FLAG_NEED_NETDEV |
				  NL80211_FLAG_NEED_RTNL,
	},
	{
		.cmd = NL80211_CMD_GET_STATION,
		.doit = nl80211_get_station,
		.dumpit = nl80211_dump_station,
		.policy = nl80211_policy,
		.internal_flags = NL80211_FLAG_NEED_NETDEV |
				  NL80211_FLAG_NEED_RTNL,
	},
	{
		.cmd = NL80211_CMD_SET_STATION,
		.doit = nl80211_set_station,
		.policy = nl80211_policy,
		.flags = GENL_ADMIN_PERM,
		.internal_flags = NL80211_FLAG_NEED_NETDEV |
				  NL80211_FLAG_NEED_RTNL,
	},
	{
		.cmd = NL80211_CMD_NEW_STATION,
		.doit = nl80211_new_station,
		.policy = nl80211_policy,
		.flags = GENL_ADMIN_PERM,
		.internal_flags = NL80211_FLAG_NEED_NETDEV_UP |
				  NL80211_FLAG_NEED_RTNL,
	},
	{
		.cmd = NL80211_CMD_DEL_STATION,
		.doit = nl80211_del_station,
		.policy = nl80211_policy,
		.flags = GENL_ADMIN_PERM,
		.internal_flags = NL80211_FLAG_NEED_NETDEV |
				  NL80211_FLAG_NEED_RTNL,
	},
	{
		.cmd = NL80211_CMD_GET_MPATH,
		.doit = nl80211_get_mpath,
		.dumpit = nl80211_dump_mpath,
		.policy = nl80211_policy,
		.flags = GENL_ADMIN_PERM,
		.internal_flags = NL80211_FLAG_NEED_NETDEV_UP |
				  NL80211_FLAG_NEED_RTNL,
	},
	{
		.cmd = NL80211_CMD_SET_MPATH,
		.doit = nl80211_set_mpath,
		.policy = nl80211_policy,
		.flags = GENL_ADMIN_PERM,
		.internal_flags = NL80211_FLAG_NEED_NETDEV_UP |
				  NL80211_FLAG_NEED_RTNL,
	},
	{
		.cmd = NL80211_CMD_NEW_MPATH,
		.doit = nl80211_new_mpath,
		.policy = nl80211_policy,
		.flags = GENL_ADMIN_PERM,
		.internal_flags = NL80211_FLAG_NEED_NETDEV_UP |
				  NL80211_FLAG_NEED_RTNL,
	},
	{
		.cmd = NL80211_CMD_DEL_MPATH,
		.doit = nl80211_del_mpath,
		.policy = nl80211_policy,
		.flags = GENL_ADMIN_PERM,
		.internal_flags = NL80211_FLAG_NEED_NETDEV |
				  NL80211_FLAG_NEED_RTNL,
	},
	{
		.cmd = NL80211_CMD_SET_BSS,
		.doit = nl80211_set_bss,
		.policy = nl80211_policy,
		.flags = GENL_ADMIN_PERM,
		.internal_flags = NL80211_FLAG_NEED_NETDEV |
				  NL80211_FLAG_NEED_RTNL,
	},
	{
		.cmd = NL80211_CMD_GET_REG,
		.doit = nl80211_get_reg,
		.policy = nl80211_policy,
		/* can be retrieved by unprivileged users */
	},
	{
		.cmd = NL80211_CMD_SET_REG,
		.doit = nl80211_set_reg,
		.policy = nl80211_policy,
		.flags = GENL_ADMIN_PERM,
	},
	{
		.cmd = NL80211_CMD_REQ_SET_REG,
		.doit = nl80211_req_set_reg,
		.policy = nl80211_policy,
		.flags = GENL_ADMIN_PERM,
	},
	{
		.cmd = NL80211_CMD_GET_MESH_CONFIG,
		.doit = nl80211_get_mesh_config,
		.policy = nl80211_policy,
		/* can be retrieved by unprivileged users */
		.internal_flags = NL80211_FLAG_NEED_NETDEV |
				  NL80211_FLAG_NEED_RTNL,
	},
	{
		.cmd = NL80211_CMD_SET_MESH_CONFIG,
		.doit = nl80211_update_mesh_config,
		.policy = nl80211_policy,
		.flags = GENL_ADMIN_PERM,
		.internal_flags = NL80211_FLAG_NEED_NETDEV_UP |
				  NL80211_FLAG_NEED_RTNL,
	},
	{
		.cmd = NL80211_CMD_TRIGGER_SCAN,
		.doit = nl80211_trigger_scan,
		.policy = nl80211_policy,
		.flags = GENL_ADMIN_PERM,
		.internal_flags = NL80211_FLAG_NEED_NETDEV_UP |
				  NL80211_FLAG_NEED_RTNL,
	},
	{
		.cmd = NL80211_CMD_GET_SCAN,
		.policy = nl80211_policy,
		.dumpit = nl80211_dump_scan,
	},
	{
		.cmd = NL80211_CMD_START_SCHED_SCAN,
		.doit = nl80211_start_sched_scan,
		.policy = nl80211_policy,
		.flags = GENL_ADMIN_PERM,
		.internal_flags = NL80211_FLAG_NEED_NETDEV_UP |
				  NL80211_FLAG_NEED_RTNL,
	},
	{
		.cmd = NL80211_CMD_STOP_SCHED_SCAN,
		.doit = nl80211_stop_sched_scan,
		.policy = nl80211_policy,
		.flags = GENL_ADMIN_PERM,
		.internal_flags = NL80211_FLAG_NEED_NETDEV_UP |
				  NL80211_FLAG_NEED_RTNL,
	},
	{
		.cmd = NL80211_CMD_AUTHENTICATE,
		.doit = nl80211_authenticate,
		.policy = nl80211_policy,
		.flags = GENL_ADMIN_PERM,
		.internal_flags = NL80211_FLAG_NEED_NETDEV_UP |
				  NL80211_FLAG_NEED_RTNL,
	},
	{
		.cmd = NL80211_CMD_ASSOCIATE,
		.doit = nl80211_associate,
		.policy = nl80211_policy,
		.flags = GENL_ADMIN_PERM,
		.internal_flags = NL80211_FLAG_NEED_NETDEV_UP |
				  NL80211_FLAG_NEED_RTNL,
	},
	{
		.cmd = NL80211_CMD_DEAUTHENTICATE,
		.doit = nl80211_deauthenticate,
		.policy = nl80211_policy,
		.flags = GENL_ADMIN_PERM,
		.internal_flags = NL80211_FLAG_NEED_NETDEV_UP |
				  NL80211_FLAG_NEED_RTNL,
	},
	{
		.cmd = NL80211_CMD_DISASSOCIATE,
		.doit = nl80211_disassociate,
		.policy = nl80211_policy,
		.flags = GENL_ADMIN_PERM,
		.internal_flags = NL80211_FLAG_NEED_NETDEV_UP |
				  NL80211_FLAG_NEED_RTNL,
	},
	{
		.cmd = NL80211_CMD_JOIN_IBSS,
		.doit = nl80211_join_ibss,
		.policy = nl80211_policy,
		.flags = GENL_ADMIN_PERM,
		.internal_flags = NL80211_FLAG_NEED_NETDEV_UP |
				  NL80211_FLAG_NEED_RTNL,
	},
	{
		.cmd = NL80211_CMD_LEAVE_IBSS,
		.doit = nl80211_leave_ibss,
		.policy = nl80211_policy,
		.flags = GENL_ADMIN_PERM,
		.internal_flags = NL80211_FLAG_NEED_NETDEV_UP |
				  NL80211_FLAG_NEED_RTNL,
	},
#ifdef CONFIG_NL80211_TESTMODE
	{
		.cmd = NL80211_CMD_TESTMODE,
		.doit = nl80211_testmode_do,
		.dumpit = nl80211_testmode_dump,
		.policy = nl80211_policy,
		.flags = GENL_ADMIN_PERM,
		.internal_flags = NL80211_FLAG_NEED_WIPHY |
				  NL80211_FLAG_NEED_RTNL,
	},
#endif
	{
		.cmd = NL80211_CMD_CONNECT,
		.doit = nl80211_connect,
		.policy = nl80211_policy,
		.flags = GENL_ADMIN_PERM,
		.internal_flags = NL80211_FLAG_NEED_NETDEV_UP |
				  NL80211_FLAG_NEED_RTNL,
	},
	{
		.cmd = NL80211_CMD_DISCONNECT,
		.doit = nl80211_disconnect,
		.policy = nl80211_policy,
		.flags = GENL_ADMIN_PERM,
		.internal_flags = NL80211_FLAG_NEED_NETDEV_UP |
				  NL80211_FLAG_NEED_RTNL,
	},
	{
		.cmd = NL80211_CMD_SET_WIPHY_NETNS,
		.doit = nl80211_wiphy_netns,
		.policy = nl80211_policy,
		.flags = GENL_ADMIN_PERM,
		.internal_flags = NL80211_FLAG_NEED_WIPHY |
				  NL80211_FLAG_NEED_RTNL,
	},
	{
		.cmd = NL80211_CMD_GET_SURVEY,
		.policy = nl80211_policy,
		.dumpit = nl80211_dump_survey,
	},
	{
		.cmd = NL80211_CMD_SET_PMKSA,
		.doit = nl80211_setdel_pmksa,
		.policy = nl80211_policy,
		.flags = GENL_ADMIN_PERM,
		.internal_flags = NL80211_FLAG_NEED_NETDEV |
				  NL80211_FLAG_NEED_RTNL,
	},
	{
		.cmd = NL80211_CMD_DEL_PMKSA,
		.doit = nl80211_setdel_pmksa,
		.policy = nl80211_policy,
		.flags = GENL_ADMIN_PERM,
		.internal_flags = NL80211_FLAG_NEED_NETDEV |
				  NL80211_FLAG_NEED_RTNL,
	},
	{
		.cmd = NL80211_CMD_FLUSH_PMKSA,
		.doit = nl80211_flush_pmksa,
		.policy = nl80211_policy,
		.flags = GENL_ADMIN_PERM,
		.internal_flags = NL80211_FLAG_NEED_NETDEV |
				  NL80211_FLAG_NEED_RTNL,
	},
	{
		.cmd = NL80211_CMD_REMAIN_ON_CHANNEL,
		.doit = nl80211_remain_on_channel,
		.policy = nl80211_policy,
		.flags = GENL_ADMIN_PERM,
		.internal_flags = NL80211_FLAG_NEED_NETDEV_UP |
				  NL80211_FLAG_NEED_RTNL,
	},
	{
		.cmd = NL80211_CMD_CANCEL_REMAIN_ON_CHANNEL,
		.doit = nl80211_cancel_remain_on_channel,
		.policy = nl80211_policy,
		.flags = GENL_ADMIN_PERM,
		.internal_flags = NL80211_FLAG_NEED_NETDEV_UP |
				  NL80211_FLAG_NEED_RTNL,
	},
	{
		.cmd = NL80211_CMD_SET_TX_BITRATE_MASK,
		.doit = nl80211_set_tx_bitrate_mask,
		.policy = nl80211_policy,
		.flags = GENL_ADMIN_PERM,
		.internal_flags = NL80211_FLAG_NEED_NETDEV |
				  NL80211_FLAG_NEED_RTNL,
	},
	{
		.cmd = NL80211_CMD_REGISTER_FRAME,
		.doit = nl80211_register_mgmt,
		.policy = nl80211_policy,
		.flags = GENL_ADMIN_PERM,
		.internal_flags = NL80211_FLAG_NEED_NETDEV |
				  NL80211_FLAG_NEED_RTNL,
	},
	{
		.cmd = NL80211_CMD_FRAME,
		.doit = nl80211_tx_mgmt,
		.policy = nl80211_policy,
		.flags = GENL_ADMIN_PERM,
		.internal_flags = NL80211_FLAG_NEED_NETDEV_UP |
				  NL80211_FLAG_NEED_RTNL,
	},
	{
		.cmd = NL80211_CMD_FRAME_WAIT_CANCEL,
		.doit = nl80211_tx_mgmt_cancel_wait,
		.policy = nl80211_policy,
		.flags = GENL_ADMIN_PERM,
		.internal_flags = NL80211_FLAG_NEED_NETDEV_UP |
				  NL80211_FLAG_NEED_RTNL,
	},
	{
		.cmd = NL80211_CMD_SET_POWER_SAVE,
		.doit = nl80211_set_power_save,
		.policy = nl80211_policy,
		.flags = GENL_ADMIN_PERM,
		.internal_flags = NL80211_FLAG_NEED_NETDEV |
				  NL80211_FLAG_NEED_RTNL,
	},
	{
		.cmd = NL80211_CMD_GET_POWER_SAVE,
		.doit = nl80211_get_power_save,
		.policy = nl80211_policy,
		/* can be retrieved by unprivileged users */
		.internal_flags = NL80211_FLAG_NEED_NETDEV |
				  NL80211_FLAG_NEED_RTNL,
	},
	{
		.cmd = NL80211_CMD_SET_CQM,
		.doit = nl80211_set_cqm,
		.policy = nl80211_policy,
		.flags = GENL_ADMIN_PERM,
		.internal_flags = NL80211_FLAG_NEED_NETDEV |
				  NL80211_FLAG_NEED_RTNL,
	},
	{
		.cmd = NL80211_CMD_SET_CHANNEL,
		.doit = nl80211_set_channel,
		.policy = nl80211_policy,
		.flags = GENL_ADMIN_PERM,
		.internal_flags = NL80211_FLAG_NEED_NETDEV |
				  NL80211_FLAG_NEED_RTNL,
	},
	{
		.cmd = NL80211_CMD_SET_WDS_PEER,
		.doit = nl80211_set_wds_peer,
		.policy = nl80211_policy,
		.flags = GENL_ADMIN_PERM,
		.internal_flags = NL80211_FLAG_NEED_NETDEV |
				  NL80211_FLAG_NEED_RTNL,
	},
	{
		.cmd = NL80211_CMD_JOIN_MESH,
		.doit = nl80211_join_mesh,
		.policy = nl80211_policy,
		.flags = GENL_ADMIN_PERM,
		.internal_flags = NL80211_FLAG_NEED_NETDEV_UP |
				  NL80211_FLAG_NEED_RTNL,
	},
	{
		.cmd = NL80211_CMD_LEAVE_MESH,
		.doit = nl80211_leave_mesh,
		.policy = nl80211_policy,
		.flags = GENL_ADMIN_PERM,
		.internal_flags = NL80211_FLAG_NEED_NETDEV_UP |
				  NL80211_FLAG_NEED_RTNL,
	},
	{
		.cmd = NL80211_CMD_GET_WOWLAN,
		.doit = nl80211_get_wowlan,
		.policy = nl80211_policy,
		/* can be retrieved by unprivileged users */
		.internal_flags = NL80211_FLAG_NEED_WIPHY |
				  NL80211_FLAG_NEED_RTNL,
	},
	{
		.cmd = NL80211_CMD_SET_WOWLAN,
		.doit = nl80211_set_wowlan,
		.policy = nl80211_policy,
		.flags = GENL_ADMIN_PERM,
		.internal_flags = NL80211_FLAG_NEED_WIPHY |
				  NL80211_FLAG_NEED_RTNL,
	},
	{
		.cmd = NL80211_CMD_SET_REKEY_OFFLOAD,
		.doit = nl80211_set_rekey_data,
		.policy = nl80211_policy,
		.flags = GENL_ADMIN_PERM,
		.internal_flags = NL80211_FLAG_NEED_NETDEV_UP |
				  NL80211_FLAG_NEED_RTNL,
	},
	{
		.cmd = NL80211_CMD_TDLS_MGMT,
		.doit = nl80211_tdls_mgmt,
		.policy = nl80211_policy,
		.flags = GENL_ADMIN_PERM,
		.internal_flags = NL80211_FLAG_NEED_NETDEV_UP |
				  NL80211_FLAG_NEED_RTNL,
	},
	{
		.cmd = NL80211_CMD_TDLS_OPER,
		.doit = nl80211_tdls_oper,
		.policy = nl80211_policy,
		.flags = GENL_ADMIN_PERM,
		.internal_flags = NL80211_FLAG_NEED_NETDEV_UP |
				  NL80211_FLAG_NEED_RTNL,
	},
	{
		.cmd = NL80211_CMD_UNEXPECTED_FRAME,
		.doit = nl80211_register_unexpected_frame,
		.policy = nl80211_policy,
		.flags = GENL_ADMIN_PERM,
		.internal_flags = NL80211_FLAG_NEED_NETDEV |
				  NL80211_FLAG_NEED_RTNL,
	},
	{
		.cmd = NL80211_CMD_PROBE_CLIENT,
		.doit = nl80211_probe_client,
		.policy = nl80211_policy,
		.flags = GENL_ADMIN_PERM,
		.internal_flags = NL80211_FLAG_NEED_NETDEV |
				  NL80211_FLAG_NEED_RTNL,
	},
	{
		.cmd = NL80211_CMD_REGISTER_BEACONS,
		.doit = nl80211_register_beacons,
		.policy = nl80211_policy,
		.flags = GENL_ADMIN_PERM,
		.internal_flags = NL80211_FLAG_NEED_WIPHY |
				  NL80211_FLAG_NEED_RTNL,
	},
	{
		.cmd = NL80211_CMD_SET_NOACK_MAP,
		.doit = nl80211_set_noack_map,
		.policy = nl80211_policy,
		.flags = GENL_ADMIN_PERM,
		.internal_flags = NL80211_FLAG_NEED_NETDEV |
				  NL80211_FLAG_NEED_RTNL,
	},

};

static struct genl_multicast_group nl80211_mlme_mcgrp = {
	.name = "mlme",
};

/* multicast groups */
static struct genl_multicast_group nl80211_config_mcgrp = {
	.name = "config",
};
static struct genl_multicast_group nl80211_scan_mcgrp = {
	.name = "scan",
};
static struct genl_multicast_group nl80211_regulatory_mcgrp = {
	.name = "regulatory",
};

/* notification functions */

void nl80211_notify_dev_rename(struct cfg80211_registered_device *rdev)
{
	struct sk_buff *msg;

	msg = nlmsg_new(NLMSG_DEFAULT_SIZE, GFP_KERNEL);
	if (!msg)
		return;

	if (nl80211_send_wiphy(msg, 0, 0, 0, rdev) < 0) {
		nlmsg_free(msg);
		return;
	}

	genlmsg_multicast_netns(wiphy_net(&rdev->wiphy), msg, 0,
				nl80211_config_mcgrp.id, GFP_KERNEL);
}

static int nl80211_add_scan_req(struct sk_buff *msg,
				struct cfg80211_registered_device *rdev)
{
	struct cfg80211_scan_request *req = rdev->scan_req;
	struct nlattr *nest;
	int i;

	ASSERT_RDEV_LOCK(rdev);

	if (WARN_ON(!req))
		return 0;

	nest = nla_nest_start(msg, NL80211_ATTR_SCAN_SSIDS);
	if (!nest)
		goto nla_put_failure;
	for (i = 0; i < req->n_ssids; i++)
		NLA_PUT(msg, i, req->ssids[i].ssid_len, req->ssids[i].ssid);
	nla_nest_end(msg, nest);

	nest = nla_nest_start(msg, NL80211_ATTR_SCAN_FREQUENCIES);
	if (!nest)
		goto nla_put_failure;
	for (i = 0; i < req->n_channels; i++)
		NLA_PUT_U32(msg, i, req->channels[i]->center_freq);
	nla_nest_end(msg, nest);

	if (req->ie)
		NLA_PUT(msg, NL80211_ATTR_IE, req->ie_len, req->ie);

	return 0;
 nla_put_failure:
	return -ENOBUFS;
}

static int nl80211_send_scan_msg(struct sk_buff *msg,
				 struct cfg80211_registered_device *rdev,
				 struct net_device *netdev,
				 u32 pid, u32 seq, int flags,
				 u32 cmd)
{
	void *hdr;

	hdr = nl80211hdr_put(msg, pid, seq, flags, cmd);
	if (!hdr)
		return -1;

	NLA_PUT_U32(msg, NL80211_ATTR_WIPHY, rdev->wiphy_idx);
	NLA_PUT_U32(msg, NL80211_ATTR_IFINDEX, netdev->ifindex);

	/* ignore errors and send incomplete event anyway */
	nl80211_add_scan_req(msg, rdev);

	return genlmsg_end(msg, hdr);

 nla_put_failure:
	genlmsg_cancel(msg, hdr);
	return -EMSGSIZE;
}

static int
nl80211_send_sched_scan_msg(struct sk_buff *msg,
			    struct cfg80211_registered_device *rdev,
			    struct net_device *netdev,
			    u32 pid, u32 seq, int flags, u32 cmd)
{
	void *hdr;

	hdr = nl80211hdr_put(msg, pid, seq, flags, cmd);
	if (!hdr)
		return -1;

	NLA_PUT_U32(msg, NL80211_ATTR_WIPHY, rdev->wiphy_idx);
	NLA_PUT_U32(msg, NL80211_ATTR_IFINDEX, netdev->ifindex);

	return genlmsg_end(msg, hdr);

 nla_put_failure:
	genlmsg_cancel(msg, hdr);
	return -EMSGSIZE;
}

void nl80211_send_scan_start(struct cfg80211_registered_device *rdev,
			     struct net_device *netdev)
{
	struct sk_buff *msg;

	msg = nlmsg_new(NLMSG_GOODSIZE, GFP_KERNEL);
	if (!msg)
		return;

	if (nl80211_send_scan_msg(msg, rdev, netdev, 0, 0, 0,
				  NL80211_CMD_TRIGGER_SCAN) < 0) {
		nlmsg_free(msg);
		return;
	}

	genlmsg_multicast_netns(wiphy_net(&rdev->wiphy), msg, 0,
				nl80211_scan_mcgrp.id, GFP_KERNEL);
}

void nl80211_send_scan_done(struct cfg80211_registered_device *rdev,
			    struct net_device *netdev)
{
	struct sk_buff *msg;

	msg = nlmsg_new(NLMSG_DEFAULT_SIZE, GFP_KERNEL);
	if (!msg)
		return;

	if (nl80211_send_scan_msg(msg, rdev, netdev, 0, 0, 0,
				  NL80211_CMD_NEW_SCAN_RESULTS) < 0) {
		nlmsg_free(msg);
		return;
	}

	genlmsg_multicast_netns(wiphy_net(&rdev->wiphy), msg, 0,
				nl80211_scan_mcgrp.id, GFP_KERNEL);
}

void nl80211_send_scan_aborted(struct cfg80211_registered_device *rdev,
			       struct net_device *netdev)
{
	struct sk_buff *msg;

	msg = nlmsg_new(NLMSG_DEFAULT_SIZE, GFP_KERNEL);
	if (!msg)
		return;

	if (nl80211_send_scan_msg(msg, rdev, netdev, 0, 0, 0,
				  NL80211_CMD_SCAN_ABORTED) < 0) {
		nlmsg_free(msg);
		return;
	}

	genlmsg_multicast_netns(wiphy_net(&rdev->wiphy), msg, 0,
				nl80211_scan_mcgrp.id, GFP_KERNEL);
}

void nl80211_send_sched_scan_results(struct cfg80211_registered_device *rdev,
				     struct net_device *netdev)
{
	struct sk_buff *msg;

	msg = nlmsg_new(NLMSG_DEFAULT_SIZE, GFP_KERNEL);
	if (!msg)
		return;

	if (nl80211_send_sched_scan_msg(msg, rdev, netdev, 0, 0, 0,
					NL80211_CMD_SCHED_SCAN_RESULTS) < 0) {
		nlmsg_free(msg);
		return;
	}

	genlmsg_multicast_netns(wiphy_net(&rdev->wiphy), msg, 0,
				nl80211_scan_mcgrp.id, GFP_KERNEL);
}

void nl80211_send_sched_scan(struct cfg80211_registered_device *rdev,
			     struct net_device *netdev, u32 cmd)
{
	struct sk_buff *msg;

	msg = nlmsg_new(NLMSG_GOODSIZE, GFP_KERNEL);
	if (!msg)
		return;

	if (nl80211_send_sched_scan_msg(msg, rdev, netdev, 0, 0, 0, cmd) < 0) {
		nlmsg_free(msg);
		return;
	}

	genlmsg_multicast_netns(wiphy_net(&rdev->wiphy), msg, 0,
				nl80211_scan_mcgrp.id, GFP_KERNEL);
}

/*
 * This can happen on global regulatory changes or device specific settings
 * based on custom world regulatory domains.
 */
void nl80211_send_reg_change_event(struct regulatory_request *request)
{
	struct sk_buff *msg;
	void *hdr;

	msg = nlmsg_new(NLMSG_DEFAULT_SIZE, GFP_KERNEL);
	if (!msg)
		return;

	hdr = nl80211hdr_put(msg, 0, 0, 0, NL80211_CMD_REG_CHANGE);
	if (!hdr) {
		nlmsg_free(msg);
		return;
	}

	/* Userspace can always count this one always being set */
	NLA_PUT_U8(msg, NL80211_ATTR_REG_INITIATOR, request->initiator);

	if (request->alpha2[0] == '0' && request->alpha2[1] == '0')
		NLA_PUT_U8(msg, NL80211_ATTR_REG_TYPE,
			   NL80211_REGDOM_TYPE_WORLD);
	else if (request->alpha2[0] == '9' && request->alpha2[1] == '9')
		NLA_PUT_U8(msg, NL80211_ATTR_REG_TYPE,
			   NL80211_REGDOM_TYPE_CUSTOM_WORLD);
	else if ((request->alpha2[0] == '9' && request->alpha2[1] == '8') ||
		 request->intersect)
		NLA_PUT_U8(msg, NL80211_ATTR_REG_TYPE,
			   NL80211_REGDOM_TYPE_INTERSECTION);
	else {
		NLA_PUT_U8(msg, NL80211_ATTR_REG_TYPE,
			   NL80211_REGDOM_TYPE_COUNTRY);
		NLA_PUT_STRING(msg, NL80211_ATTR_REG_ALPHA2, request->alpha2);
	}

	if (wiphy_idx_valid(request->wiphy_idx))
		NLA_PUT_U32(msg, NL80211_ATTR_WIPHY, request->wiphy_idx);

	genlmsg_end(msg, hdr);

	rcu_read_lock();
	genlmsg_multicast_allns(msg, 0, nl80211_regulatory_mcgrp.id,
				GFP_ATOMIC);
	rcu_read_unlock();

	return;

nla_put_failure:
	genlmsg_cancel(msg, hdr);
	nlmsg_free(msg);
}

static void nl80211_send_mlme_event(struct cfg80211_registered_device *rdev,
				    struct net_device *netdev,
				    const u8 *buf, size_t len,
				    enum nl80211_commands cmd, gfp_t gfp)
{
	struct sk_buff *msg;
	void *hdr;

	msg = nlmsg_new(NLMSG_DEFAULT_SIZE, gfp);
	if (!msg)
		return;

	hdr = nl80211hdr_put(msg, 0, 0, 0, cmd);
	if (!hdr) {
		nlmsg_free(msg);
		return;
	}

	NLA_PUT_U32(msg, NL80211_ATTR_WIPHY, rdev->wiphy_idx);
	NLA_PUT_U32(msg, NL80211_ATTR_IFINDEX, netdev->ifindex);
	NLA_PUT(msg, NL80211_ATTR_FRAME, len, buf);

	genlmsg_end(msg, hdr);

	genlmsg_multicast_netns(wiphy_net(&rdev->wiphy), msg, 0,
				nl80211_mlme_mcgrp.id, gfp);
	return;

 nla_put_failure:
	genlmsg_cancel(msg, hdr);
	nlmsg_free(msg);
}

void nl80211_send_rx_auth(struct cfg80211_registered_device *rdev,
			  struct net_device *netdev, const u8 *buf,
			  size_t len, gfp_t gfp)
{
	nl80211_send_mlme_event(rdev, netdev, buf, len,
				NL80211_CMD_AUTHENTICATE, gfp);
}

void nl80211_send_rx_assoc(struct cfg80211_registered_device *rdev,
			   struct net_device *netdev, const u8 *buf,
			   size_t len, gfp_t gfp)
{
	nl80211_send_mlme_event(rdev, netdev, buf, len,
				NL80211_CMD_ASSOCIATE, gfp);
}

void nl80211_send_deauth(struct cfg80211_registered_device *rdev,
			 struct net_device *netdev, const u8 *buf,
			 size_t len, gfp_t gfp)
{
	nl80211_send_mlme_event(rdev, netdev, buf, len,
				NL80211_CMD_DEAUTHENTICATE, gfp);
}

void nl80211_send_disassoc(struct cfg80211_registered_device *rdev,
			   struct net_device *netdev, const u8 *buf,
			   size_t len, gfp_t gfp)
{
	nl80211_send_mlme_event(rdev, netdev, buf, len,
				NL80211_CMD_DISASSOCIATE, gfp);
}

void nl80211_send_unprot_deauth(struct cfg80211_registered_device *rdev,
				struct net_device *netdev, const u8 *buf,
				size_t len, gfp_t gfp)
{
	nl80211_send_mlme_event(rdev, netdev, buf, len,
				NL80211_CMD_UNPROT_DEAUTHENTICATE, gfp);
}

void nl80211_send_unprot_disassoc(struct cfg80211_registered_device *rdev,
				  struct net_device *netdev, const u8 *buf,
				  size_t len, gfp_t gfp)
{
	nl80211_send_mlme_event(rdev, netdev, buf, len,
				NL80211_CMD_UNPROT_DISASSOCIATE, gfp);
}

static void nl80211_send_mlme_timeout(struct cfg80211_registered_device *rdev,
				      struct net_device *netdev, int cmd,
				      const u8 *addr, gfp_t gfp)
{
	struct sk_buff *msg;
	void *hdr;

	msg = nlmsg_new(NLMSG_DEFAULT_SIZE, gfp);
	if (!msg)
		return;

	hdr = nl80211hdr_put(msg, 0, 0, 0, cmd);
	if (!hdr) {
		nlmsg_free(msg);
		return;
	}

	NLA_PUT_U32(msg, NL80211_ATTR_WIPHY, rdev->wiphy_idx);
	NLA_PUT_U32(msg, NL80211_ATTR_IFINDEX, netdev->ifindex);
	NLA_PUT_FLAG(msg, NL80211_ATTR_TIMED_OUT);
	NLA_PUT(msg, NL80211_ATTR_MAC, ETH_ALEN, addr);

	genlmsg_end(msg, hdr);

	genlmsg_multicast_netns(wiphy_net(&rdev->wiphy), msg, 0,
				nl80211_mlme_mcgrp.id, gfp);
	return;

 nla_put_failure:
	genlmsg_cancel(msg, hdr);
	nlmsg_free(msg);
}

void nl80211_send_auth_timeout(struct cfg80211_registered_device *rdev,
			       struct net_device *netdev, const u8 *addr,
			       gfp_t gfp)
{
	nl80211_send_mlme_timeout(rdev, netdev, NL80211_CMD_AUTHENTICATE,
				  addr, gfp);
}

void nl80211_send_assoc_timeout(struct cfg80211_registered_device *rdev,
				struct net_device *netdev, const u8 *addr,
				gfp_t gfp)
{
	nl80211_send_mlme_timeout(rdev, netdev, NL80211_CMD_ASSOCIATE,
				  addr, gfp);
}

void nl80211_send_connect_result(struct cfg80211_registered_device *rdev,
				 struct net_device *netdev, const u8 *bssid,
				 const u8 *req_ie, size_t req_ie_len,
				 const u8 *resp_ie, size_t resp_ie_len,
				 u16 status, gfp_t gfp)
{
	struct sk_buff *msg;
	void *hdr;

	msg = nlmsg_new(NLMSG_GOODSIZE, gfp);
	if (!msg)
		return;

	hdr = nl80211hdr_put(msg, 0, 0, 0, NL80211_CMD_CONNECT);
	if (!hdr) {
		nlmsg_free(msg);
		return;
	}

	NLA_PUT_U32(msg, NL80211_ATTR_WIPHY, rdev->wiphy_idx);
	NLA_PUT_U32(msg, NL80211_ATTR_IFINDEX, netdev->ifindex);
	if (bssid)
		NLA_PUT(msg, NL80211_ATTR_MAC, ETH_ALEN, bssid);
	NLA_PUT_U16(msg, NL80211_ATTR_STATUS_CODE, status);
	if (req_ie)
		NLA_PUT(msg, NL80211_ATTR_REQ_IE, req_ie_len, req_ie);
	if (resp_ie)
		NLA_PUT(msg, NL80211_ATTR_RESP_IE, resp_ie_len, resp_ie);

	genlmsg_end(msg, hdr);

	genlmsg_multicast_netns(wiphy_net(&rdev->wiphy), msg, 0,
				nl80211_mlme_mcgrp.id, gfp);
	return;

 nla_put_failure:
	genlmsg_cancel(msg, hdr);
	nlmsg_free(msg);

}

void nl80211_send_roamed(struct cfg80211_registered_device *rdev,
			 struct net_device *netdev, const u8 *bssid,
			 const u8 *req_ie, size_t req_ie_len,
			 const u8 *resp_ie, size_t resp_ie_len, gfp_t gfp)
{
	struct sk_buff *msg;
	void *hdr;

	msg = nlmsg_new(NLMSG_GOODSIZE, gfp);
	if (!msg)
		return;

	hdr = nl80211hdr_put(msg, 0, 0, 0, NL80211_CMD_ROAM);
	if (!hdr) {
		nlmsg_free(msg);
		return;
	}

	NLA_PUT_U32(msg, NL80211_ATTR_WIPHY, rdev->wiphy_idx);
	NLA_PUT_U32(msg, NL80211_ATTR_IFINDEX, netdev->ifindex);
	NLA_PUT(msg, NL80211_ATTR_MAC, ETH_ALEN, bssid);
	if (req_ie)
		NLA_PUT(msg, NL80211_ATTR_REQ_IE, req_ie_len, req_ie);
	if (resp_ie)
		NLA_PUT(msg, NL80211_ATTR_RESP_IE, resp_ie_len, resp_ie);

	genlmsg_end(msg, hdr);

	genlmsg_multicast_netns(wiphy_net(&rdev->wiphy), msg, 0,
				nl80211_mlme_mcgrp.id, gfp);
	return;

 nla_put_failure:
	genlmsg_cancel(msg, hdr);
	nlmsg_free(msg);

}

void nl80211_send_disconnected(struct cfg80211_registered_device *rdev,
			       struct net_device *netdev, u16 reason,
			       const u8 *ie, size_t ie_len, bool from_ap)
{
	struct sk_buff *msg;
	void *hdr;

	msg = nlmsg_new(NLMSG_GOODSIZE, GFP_KERNEL);
	if (!msg)
		return;

	hdr = nl80211hdr_put(msg, 0, 0, 0, NL80211_CMD_DISCONNECT);
	if (!hdr) {
		nlmsg_free(msg);
		return;
	}

	NLA_PUT_U32(msg, NL80211_ATTR_WIPHY, rdev->wiphy_idx);
	NLA_PUT_U32(msg, NL80211_ATTR_IFINDEX, netdev->ifindex);
	if (from_ap && reason)
		NLA_PUT_U16(msg, NL80211_ATTR_REASON_CODE, reason);
	if (from_ap)
		NLA_PUT_FLAG(msg, NL80211_ATTR_DISCONNECTED_BY_AP);
	if (ie)
		NLA_PUT(msg, NL80211_ATTR_IE, ie_len, ie);

	genlmsg_end(msg, hdr);

	genlmsg_multicast_netns(wiphy_net(&rdev->wiphy), msg, 0,
				nl80211_mlme_mcgrp.id, GFP_KERNEL);
	return;

 nla_put_failure:
	genlmsg_cancel(msg, hdr);
	nlmsg_free(msg);

}

void nl80211_send_ibss_bssid(struct cfg80211_registered_device *rdev,
			     struct net_device *netdev, const u8 *bssid,
			     gfp_t gfp)
{
	struct sk_buff *msg;
	void *hdr;

	msg = nlmsg_new(NLMSG_DEFAULT_SIZE, gfp);
	if (!msg)
		return;

	hdr = nl80211hdr_put(msg, 0, 0, 0, NL80211_CMD_JOIN_IBSS);
	if (!hdr) {
		nlmsg_free(msg);
		return;
	}

	NLA_PUT_U32(msg, NL80211_ATTR_WIPHY, rdev->wiphy_idx);
	NLA_PUT_U32(msg, NL80211_ATTR_IFINDEX, netdev->ifindex);
	NLA_PUT(msg, NL80211_ATTR_MAC, ETH_ALEN, bssid);

	genlmsg_end(msg, hdr);

	genlmsg_multicast_netns(wiphy_net(&rdev->wiphy), msg, 0,
				nl80211_mlme_mcgrp.id, gfp);
	return;

 nla_put_failure:
	genlmsg_cancel(msg, hdr);
	nlmsg_free(msg);
}

void nl80211_send_new_peer_candidate(struct cfg80211_registered_device *rdev,
		struct net_device *netdev,
		const u8 *macaddr, const u8* ie, u8 ie_len,
		gfp_t gfp)
{
	struct sk_buff *msg;
	void *hdr;

	msg = nlmsg_new(NLMSG_DEFAULT_SIZE, gfp);
	if (!msg)
		return;

	hdr = nl80211hdr_put(msg, 0, 0, 0, NL80211_CMD_NEW_PEER_CANDIDATE);
	if (!hdr) {
		nlmsg_free(msg);
		return;
	}

	NLA_PUT_U32(msg, NL80211_ATTR_WIPHY, rdev->wiphy_idx);
	NLA_PUT_U32(msg, NL80211_ATTR_IFINDEX, netdev->ifindex);
	NLA_PUT(msg, NL80211_ATTR_MAC, ETH_ALEN, macaddr);
	if (ie_len && ie)
		NLA_PUT(msg, NL80211_ATTR_IE, ie_len , ie);

	genlmsg_end(msg, hdr);

	genlmsg_multicast_netns(wiphy_net(&rdev->wiphy), msg, 0,
				nl80211_mlme_mcgrp.id, gfp);
	return;

 nla_put_failure:
	genlmsg_cancel(msg, hdr);
	nlmsg_free(msg);
}

void nl80211_michael_mic_failure(struct cfg80211_registered_device *rdev,
				 struct net_device *netdev, const u8 *addr,
				 enum nl80211_key_type key_type, int key_id,
				 const u8 *tsc, gfp_t gfp)
{
	struct sk_buff *msg;
	void *hdr;

	msg = nlmsg_new(NLMSG_DEFAULT_SIZE, gfp);
	if (!msg)
		return;

	hdr = nl80211hdr_put(msg, 0, 0, 0, NL80211_CMD_MICHAEL_MIC_FAILURE);
	if (!hdr) {
		nlmsg_free(msg);
		return;
	}

	NLA_PUT_U32(msg, NL80211_ATTR_WIPHY, rdev->wiphy_idx);
	NLA_PUT_U32(msg, NL80211_ATTR_IFINDEX, netdev->ifindex);
	if (addr)
		NLA_PUT(msg, NL80211_ATTR_MAC, ETH_ALEN, addr);
	NLA_PUT_U32(msg, NL80211_ATTR_KEY_TYPE, key_type);
	if (key_id != -1)
		NLA_PUT_U8(msg, NL80211_ATTR_KEY_IDX, key_id);
	if (tsc)
		NLA_PUT(msg, NL80211_ATTR_KEY_SEQ, 6, tsc);

	genlmsg_end(msg, hdr);

	genlmsg_multicast_netns(wiphy_net(&rdev->wiphy), msg, 0,
				nl80211_mlme_mcgrp.id, gfp);
	return;

 nla_put_failure:
	genlmsg_cancel(msg, hdr);
	nlmsg_free(msg);
}

void nl80211_send_beacon_hint_event(struct wiphy *wiphy,
				    struct ieee80211_channel *channel_before,
				    struct ieee80211_channel *channel_after)
{
	struct sk_buff *msg;
	void *hdr;
	struct nlattr *nl_freq;

	msg = nlmsg_new(NLMSG_DEFAULT_SIZE, GFP_ATOMIC);
	if (!msg)
		return;

	hdr = nl80211hdr_put(msg, 0, 0, 0, NL80211_CMD_REG_BEACON_HINT);
	if (!hdr) {
		nlmsg_free(msg);
		return;
	}

	/*
	 * Since we are applying the beacon hint to a wiphy we know its
	 * wiphy_idx is valid
	 */
	NLA_PUT_U32(msg, NL80211_ATTR_WIPHY, get_wiphy_idx(wiphy));

	/* Before */
	nl_freq = nla_nest_start(msg, NL80211_ATTR_FREQ_BEFORE);
	if (!nl_freq)
		goto nla_put_failure;
	if (nl80211_msg_put_channel(msg, channel_before))
		goto nla_put_failure;
	nla_nest_end(msg, nl_freq);

	/* After */
	nl_freq = nla_nest_start(msg, NL80211_ATTR_FREQ_AFTER);
	if (!nl_freq)
		goto nla_put_failure;
	if (nl80211_msg_put_channel(msg, channel_after))
		goto nla_put_failure;
	nla_nest_end(msg, nl_freq);

	genlmsg_end(msg, hdr);

	rcu_read_lock();
	genlmsg_multicast_allns(msg, 0, nl80211_regulatory_mcgrp.id,
				GFP_ATOMIC);
	rcu_read_unlock();

	return;

nla_put_failure:
	genlmsg_cancel(msg, hdr);
	nlmsg_free(msg);
}

static void nl80211_send_remain_on_chan_event(
	int cmd, struct cfg80211_registered_device *rdev,
	struct net_device *netdev, u64 cookie,
	struct ieee80211_channel *chan,
	enum nl80211_channel_type channel_type,
	unsigned int duration, gfp_t gfp)
{
	struct sk_buff *msg;
	void *hdr;

	msg = nlmsg_new(NLMSG_DEFAULT_SIZE, gfp);
	if (!msg)
		return;

	hdr = nl80211hdr_put(msg, 0, 0, 0, cmd);
	if (!hdr) {
		nlmsg_free(msg);
		return;
	}

	NLA_PUT_U32(msg, NL80211_ATTR_WIPHY, rdev->wiphy_idx);
	NLA_PUT_U32(msg, NL80211_ATTR_IFINDEX, netdev->ifindex);
	NLA_PUT_U32(msg, NL80211_ATTR_WIPHY_FREQ, chan->center_freq);
	NLA_PUT_U32(msg, NL80211_ATTR_WIPHY_CHANNEL_TYPE, channel_type);
	NLA_PUT_U64(msg, NL80211_ATTR_COOKIE, cookie);

	if (cmd == NL80211_CMD_REMAIN_ON_CHANNEL)
		NLA_PUT_U32(msg, NL80211_ATTR_DURATION, duration);

	genlmsg_end(msg, hdr);

	genlmsg_multicast_netns(wiphy_net(&rdev->wiphy), msg, 0,
				nl80211_mlme_mcgrp.id, gfp);
	return;

 nla_put_failure:
	genlmsg_cancel(msg, hdr);
	nlmsg_free(msg);
}

void nl80211_send_remain_on_channel(struct cfg80211_registered_device *rdev,
				    struct net_device *netdev, u64 cookie,
				    struct ieee80211_channel *chan,
				    enum nl80211_channel_type channel_type,
				    unsigned int duration, gfp_t gfp)
{
	nl80211_send_remain_on_chan_event(NL80211_CMD_REMAIN_ON_CHANNEL,
					  rdev, netdev, cookie, chan,
					  channel_type, duration, gfp);
}

void nl80211_send_remain_on_channel_cancel(
	struct cfg80211_registered_device *rdev, struct net_device *netdev,
	u64 cookie, struct ieee80211_channel *chan,
	enum nl80211_channel_type channel_type, gfp_t gfp)
{
	nl80211_send_remain_on_chan_event(NL80211_CMD_CANCEL_REMAIN_ON_CHANNEL,
					  rdev, netdev, cookie, chan,
					  channel_type, 0, gfp);
}

void nl80211_send_sta_event(struct cfg80211_registered_device *rdev,
			    struct net_device *dev, const u8 *mac_addr,
			    struct station_info *sinfo, gfp_t gfp)
{
	struct sk_buff *msg;

	msg = nlmsg_new(NLMSG_GOODSIZE, gfp);
	if (!msg)
		return;

	if (nl80211_send_station(msg, 0, 0, 0, dev, mac_addr, sinfo) < 0) {
		nlmsg_free(msg);
		return;
	}

	genlmsg_multicast_netns(wiphy_net(&rdev->wiphy), msg, 0,
				nl80211_mlme_mcgrp.id, gfp);
}

void nl80211_send_sta_del_event(struct cfg80211_registered_device *rdev,
				struct net_device *dev, const u8 *mac_addr,
				gfp_t gfp)
{
	struct sk_buff *msg;
	void *hdr;

	msg = nlmsg_new(NLMSG_GOODSIZE, gfp);
	if (!msg)
		return;

	hdr = nl80211hdr_put(msg, 0, 0, 0, NL80211_CMD_DEL_STATION);
	if (!hdr) {
		nlmsg_free(msg);
		return;
	}

	NLA_PUT_U32(msg, NL80211_ATTR_IFINDEX, dev->ifindex);
	NLA_PUT(msg, NL80211_ATTR_MAC, ETH_ALEN, mac_addr);

	genlmsg_end(msg, hdr);

	genlmsg_multicast_netns(wiphy_net(&rdev->wiphy), msg, 0,
				nl80211_mlme_mcgrp.id, gfp);
	return;

 nla_put_failure:
	genlmsg_cancel(msg, hdr);
	nlmsg_free(msg);
}

static bool __nl80211_unexpected_frame(struct net_device *dev, u8 cmd,
				       const u8 *addr, gfp_t gfp)
{
	struct wireless_dev *wdev = dev->ieee80211_ptr;
	struct cfg80211_registered_device *rdev = wiphy_to_dev(wdev->wiphy);
	struct sk_buff *msg;
	void *hdr;
	int err;
	u32 nlpid = ACCESS_ONCE(wdev->ap_unexpected_nlpid);

	if (!nlpid)
		return false;

	msg = nlmsg_new(100, gfp);
	if (!msg)
		return true;

	hdr = nl80211hdr_put(msg, 0, 0, 0, cmd);
	if (!hdr) {
		nlmsg_free(msg);
		return true;
	}

	NLA_PUT_U32(msg, NL80211_ATTR_WIPHY, rdev->wiphy_idx);
	NLA_PUT_U32(msg, NL80211_ATTR_IFINDEX, dev->ifindex);
	NLA_PUT(msg, NL80211_ATTR_MAC, ETH_ALEN, addr);

	err = genlmsg_end(msg, hdr);
	if (err < 0) {
		nlmsg_free(msg);
		return true;
	}

	genlmsg_unicast(wiphy_net(&rdev->wiphy), msg, nlpid);
	return true;

 nla_put_failure:
	genlmsg_cancel(msg, hdr);
	nlmsg_free(msg);
	return true;
}

bool nl80211_unexpected_frame(struct net_device *dev, const u8 *addr, gfp_t gfp)
{
	return __nl80211_unexpected_frame(dev, NL80211_CMD_UNEXPECTED_FRAME,
					  addr, gfp);
}

bool nl80211_unexpected_4addr_frame(struct net_device *dev,
				    const u8 *addr, gfp_t gfp)
{
	return __nl80211_unexpected_frame(dev,
					  NL80211_CMD_UNEXPECTED_4ADDR_FRAME,
					  addr, gfp);
}

int nl80211_send_mgmt(struct cfg80211_registered_device *rdev,
		      struct net_device *netdev, u32 nlpid,
		      int freq, const u8 *buf, size_t len, gfp_t gfp)
{
	struct sk_buff *msg;
	void *hdr;

	msg = nlmsg_new(NLMSG_DEFAULT_SIZE, gfp);
	if (!msg)
		return -ENOMEM;

	hdr = nl80211hdr_put(msg, 0, 0, 0, NL80211_CMD_FRAME);
	if (!hdr) {
		nlmsg_free(msg);
		return -ENOMEM;
	}

	NLA_PUT_U32(msg, NL80211_ATTR_WIPHY, rdev->wiphy_idx);
	NLA_PUT_U32(msg, NL80211_ATTR_IFINDEX, netdev->ifindex);
	NLA_PUT_U32(msg, NL80211_ATTR_WIPHY_FREQ, freq);
	NLA_PUT(msg, NL80211_ATTR_FRAME, len, buf);

	genlmsg_end(msg, hdr);

	return genlmsg_unicast(wiphy_net(&rdev->wiphy), msg, nlpid);

 nla_put_failure:
	genlmsg_cancel(msg, hdr);
	nlmsg_free(msg);
	return -ENOBUFS;
}

void nl80211_send_mgmt_tx_status(struct cfg80211_registered_device *rdev,
				 struct net_device *netdev, u64 cookie,
				 const u8 *buf, size_t len, bool ack,
				 gfp_t gfp)
{
	struct sk_buff *msg;
	void *hdr;

	msg = nlmsg_new(NLMSG_DEFAULT_SIZE, gfp);
	if (!msg)
		return;

	hdr = nl80211hdr_put(msg, 0, 0, 0, NL80211_CMD_FRAME_TX_STATUS);
	if (!hdr) {
		nlmsg_free(msg);
		return;
	}

	NLA_PUT_U32(msg, NL80211_ATTR_WIPHY, rdev->wiphy_idx);
	NLA_PUT_U32(msg, NL80211_ATTR_IFINDEX, netdev->ifindex);
	NLA_PUT(msg, NL80211_ATTR_FRAME, len, buf);
	NLA_PUT_U64(msg, NL80211_ATTR_COOKIE, cookie);
	if (ack)
		NLA_PUT_FLAG(msg, NL80211_ATTR_ACK);

	genlmsg_end(msg, hdr);

	genlmsg_multicast(msg, 0, nl80211_mlme_mcgrp.id, gfp);
	return;

 nla_put_failure:
	genlmsg_cancel(msg, hdr);
	nlmsg_free(msg);
}

void
nl80211_send_cqm_rssi_notify(struct cfg80211_registered_device *rdev,
			     struct net_device *netdev,
			     enum nl80211_cqm_rssi_threshold_event rssi_event,
			     gfp_t gfp)
{
	struct sk_buff *msg;
	struct nlattr *pinfoattr;
	void *hdr;

	msg = nlmsg_new(NLMSG_GOODSIZE, gfp);
	if (!msg)
		return;

	hdr = nl80211hdr_put(msg, 0, 0, 0, NL80211_CMD_NOTIFY_CQM);
	if (!hdr) {
		nlmsg_free(msg);
		return;
	}

	NLA_PUT_U32(msg, NL80211_ATTR_WIPHY, rdev->wiphy_idx);
	NLA_PUT_U32(msg, NL80211_ATTR_IFINDEX, netdev->ifindex);

	pinfoattr = nla_nest_start(msg, NL80211_ATTR_CQM);
	if (!pinfoattr)
		goto nla_put_failure;

	NLA_PUT_U32(msg, NL80211_ATTR_CQM_RSSI_THRESHOLD_EVENT,
		    rssi_event);

	nla_nest_end(msg, pinfoattr);

	genlmsg_end(msg, hdr);

	genlmsg_multicast_netns(wiphy_net(&rdev->wiphy), msg, 0,
				nl80211_mlme_mcgrp.id, gfp);
	return;

 nla_put_failure:
	genlmsg_cancel(msg, hdr);
	nlmsg_free(msg);
}

void nl80211_gtk_rekey_notify(struct cfg80211_registered_device *rdev,
			      struct net_device *netdev, const u8 *bssid,
			      const u8 *replay_ctr, gfp_t gfp)
{
	struct sk_buff *msg;
	struct nlattr *rekey_attr;
	void *hdr;

	msg = nlmsg_new(NLMSG_GOODSIZE, gfp);
	if (!msg)
		return;

	hdr = nl80211hdr_put(msg, 0, 0, 0, NL80211_CMD_SET_REKEY_OFFLOAD);
	if (!hdr) {
		nlmsg_free(msg);
		return;
	}

	NLA_PUT_U32(msg, NL80211_ATTR_WIPHY, rdev->wiphy_idx);
	NLA_PUT_U32(msg, NL80211_ATTR_IFINDEX, netdev->ifindex);
	NLA_PUT(msg, NL80211_ATTR_MAC, ETH_ALEN, bssid);

	rekey_attr = nla_nest_start(msg, NL80211_ATTR_REKEY_DATA);
	if (!rekey_attr)
		goto nla_put_failure;

	NLA_PUT(msg, NL80211_REKEY_DATA_REPLAY_CTR,
		NL80211_REPLAY_CTR_LEN, replay_ctr);

	nla_nest_end(msg, rekey_attr);

	genlmsg_end(msg, hdr);

	genlmsg_multicast_netns(wiphy_net(&rdev->wiphy), msg, 0,
				nl80211_mlme_mcgrp.id, gfp);
	return;

 nla_put_failure:
	genlmsg_cancel(msg, hdr);
	nlmsg_free(msg);
}

void nl80211_pmksa_candidate_notify(struct cfg80211_registered_device *rdev,
				    struct net_device *netdev, int index,
				    const u8 *bssid, bool preauth, gfp_t gfp)
{
	struct sk_buff *msg;
	struct nlattr *attr;
	void *hdr;

	msg = nlmsg_new(NLMSG_GOODSIZE, gfp);
	if (!msg)
		return;

	hdr = nl80211hdr_put(msg, 0, 0, 0, NL80211_CMD_PMKSA_CANDIDATE);
	if (!hdr) {
		nlmsg_free(msg);
		return;
	}

	NLA_PUT_U32(msg, NL80211_ATTR_WIPHY, rdev->wiphy_idx);
	NLA_PUT_U32(msg, NL80211_ATTR_IFINDEX, netdev->ifindex);

	attr = nla_nest_start(msg, NL80211_ATTR_PMKSA_CANDIDATE);
	if (!attr)
		goto nla_put_failure;

	NLA_PUT_U32(msg, NL80211_PMKSA_CANDIDATE_INDEX, index);
	NLA_PUT(msg, NL80211_PMKSA_CANDIDATE_BSSID, ETH_ALEN, bssid);
	if (preauth)
		NLA_PUT_FLAG(msg, NL80211_PMKSA_CANDIDATE_PREAUTH);

	nla_nest_end(msg, attr);

	genlmsg_end(msg, hdr);

	genlmsg_multicast_netns(wiphy_net(&rdev->wiphy), msg, 0,
				nl80211_mlme_mcgrp.id, gfp);
	return;

 nla_put_failure:
	genlmsg_cancel(msg, hdr);
	nlmsg_free(msg);
}

void
nl80211_send_cqm_pktloss_notify(struct cfg80211_registered_device *rdev,
				struct net_device *netdev, const u8 *peer,
				u32 num_packets, gfp_t gfp)
{
	struct sk_buff *msg;
	struct nlattr *pinfoattr;
	void *hdr;

	msg = nlmsg_new(NLMSG_GOODSIZE, gfp);
	if (!msg)
		return;

	hdr = nl80211hdr_put(msg, 0, 0, 0, NL80211_CMD_NOTIFY_CQM);
	if (!hdr) {
		nlmsg_free(msg);
		return;
	}

	NLA_PUT_U32(msg, NL80211_ATTR_WIPHY, rdev->wiphy_idx);
	NLA_PUT_U32(msg, NL80211_ATTR_IFINDEX, netdev->ifindex);
	NLA_PUT(msg, NL80211_ATTR_MAC, ETH_ALEN, peer);

	pinfoattr = nla_nest_start(msg, NL80211_ATTR_CQM);
	if (!pinfoattr)
		goto nla_put_failure;

	NLA_PUT_U32(msg, NL80211_ATTR_CQM_PKT_LOSS_EVENT, num_packets);

	nla_nest_end(msg, pinfoattr);

	genlmsg_end(msg, hdr);

	genlmsg_multicast_netns(wiphy_net(&rdev->wiphy), msg, 0,
				nl80211_mlme_mcgrp.id, gfp);
	return;

 nla_put_failure:
	genlmsg_cancel(msg, hdr);
	nlmsg_free(msg);
}

void cfg80211_probe_status(struct net_device *dev, const u8 *addr,
			   u64 cookie, bool acked, gfp_t gfp)
{
	struct wireless_dev *wdev = dev->ieee80211_ptr;
	struct cfg80211_registered_device *rdev = wiphy_to_dev(wdev->wiphy);
	struct sk_buff *msg;
	void *hdr;
	int err;

	msg = nlmsg_new(NLMSG_GOODSIZE, gfp);
	if (!msg)
		return;

	hdr = nl80211hdr_put(msg, 0, 0, 0, NL80211_CMD_PROBE_CLIENT);
	if (!hdr) {
		nlmsg_free(msg);
		return;
	}

	NLA_PUT_U32(msg, NL80211_ATTR_WIPHY, rdev->wiphy_idx);
	NLA_PUT_U32(msg, NL80211_ATTR_IFINDEX, dev->ifindex);
	NLA_PUT(msg, NL80211_ATTR_MAC, ETH_ALEN, addr);
	NLA_PUT_U64(msg, NL80211_ATTR_COOKIE, cookie);
	if (acked)
		NLA_PUT_FLAG(msg, NL80211_ATTR_ACK);

	err = genlmsg_end(msg, hdr);
	if (err < 0) {
		nlmsg_free(msg);
		return;
	}

	genlmsg_multicast_netns(wiphy_net(&rdev->wiphy), msg, 0,
				nl80211_mlme_mcgrp.id, gfp);
	return;

 nla_put_failure:
	genlmsg_cancel(msg, hdr);
	nlmsg_free(msg);
}
EXPORT_SYMBOL(cfg80211_probe_status);

void cfg80211_report_obss_beacon(struct wiphy *wiphy,
				 const u8 *frame, size_t len,
				 int freq, gfp_t gfp)
{
	struct cfg80211_registered_device *rdev = wiphy_to_dev(wiphy);
	struct sk_buff *msg;
	void *hdr;
	u32 nlpid = ACCESS_ONCE(rdev->ap_beacons_nlpid);

	if (!nlpid)
		return;

	msg = nlmsg_new(len + 100, gfp);
	if (!msg)
		return;

	hdr = nl80211hdr_put(msg, 0, 0, 0, NL80211_CMD_FRAME);
	if (!hdr) {
		nlmsg_free(msg);
		return;
	}

	NLA_PUT_U32(msg, NL80211_ATTR_WIPHY, rdev->wiphy_idx);
	if (freq)
		NLA_PUT_U32(msg, NL80211_ATTR_WIPHY_FREQ, freq);
	NLA_PUT(msg, NL80211_ATTR_FRAME, len, frame);

	genlmsg_end(msg, hdr);

	genlmsg_unicast(wiphy_net(&rdev->wiphy), msg, nlpid);
	return;

 nla_put_failure:
	genlmsg_cancel(msg, hdr);
	nlmsg_free(msg);
}
EXPORT_SYMBOL(cfg80211_report_obss_beacon);

static int nl80211_netlink_notify(struct notifier_block * nb,
				  unsigned long state,
				  void *_notify)
{
	struct netlink_notify *notify = _notify;
	struct cfg80211_registered_device *rdev;
	struct wireless_dev *wdev;

	if (state != NETLINK_URELEASE)
		return NOTIFY_DONE;

	rcu_read_lock();

	list_for_each_entry_rcu(rdev, &cfg80211_rdev_list, list) {
		list_for_each_entry_rcu(wdev, &rdev->netdev_list, list)
			cfg80211_mlme_unregister_socket(wdev, notify->pid);
		if (rdev->ap_beacons_nlpid == notify->pid)
			rdev->ap_beacons_nlpid = 0;
	}

	rcu_read_unlock();

	return NOTIFY_DONE;
}

static struct notifier_block nl80211_netlink_notifier = {
	.notifier_call = nl80211_netlink_notify,
};

/* initialisation/exit functions */

int nl80211_init(void)
{
	int err;

	err = genl_register_family_with_ops(&nl80211_fam,
		nl80211_ops, ARRAY_SIZE(nl80211_ops));
	if (err)
		return err;

	err = genl_register_mc_group(&nl80211_fam, &nl80211_config_mcgrp);
	if (err)
		goto err_out;

	err = genl_register_mc_group(&nl80211_fam, &nl80211_scan_mcgrp);
	if (err)
		goto err_out;

	err = genl_register_mc_group(&nl80211_fam, &nl80211_regulatory_mcgrp);
	if (err)
		goto err_out;

	err = genl_register_mc_group(&nl80211_fam, &nl80211_mlme_mcgrp);
	if (err)
		goto err_out;

#ifdef CONFIG_NL80211_TESTMODE
	err = genl_register_mc_group(&nl80211_fam, &nl80211_testmode_mcgrp);
	if (err)
		goto err_out;
#endif

	err = netlink_register_notifier(&nl80211_netlink_notifier);
	if (err)
		goto err_out;

	return 0;
 err_out:
	genl_unregister_family(&nl80211_fam);
	return err;
}

void nl80211_exit(void)
{
	netlink_unregister_notifier(&nl80211_netlink_notifier);
	genl_unregister_family(&nl80211_fam);
}<|MERGE_RESOLUTION|>--- conflicted
+++ resolved
@@ -5439,11 +5439,7 @@
 		rbit = BIT(rates[i] % 8);
 
 		/* check validity */
-<<<<<<< HEAD
-		if ((ridx < 0) || (ridx > IEEE80211_HT_MCS_MASK_LEN))
-=======
 		if ((ridx < 0) || (ridx >= IEEE80211_HT_MCS_MASK_LEN))
->>>>>>> 05e5bd0f
 			return false;
 
 		/* check availability */
