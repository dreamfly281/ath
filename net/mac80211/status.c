/*
 * Copyright 2002-2005, Instant802 Networks, Inc.
 * Copyright 2005-2006, Devicescape Software, Inc.
 * Copyright 2006-2007	Jiri Benc <jbenc@suse.cz>
 * Copyright 2008-2010	Johannes Berg <johannes@sipsolutions.net>
 *
 * This program is free software; you can redistribute it and/or modify
 * it under the terms of the GNU General Public License version 2 as
 * published by the Free Software Foundation.
 */

#include <linux/export.h>
#include <net/mac80211.h>
#include "ieee80211_i.h"
#include "rate.h"
#include "mesh.h"
#include "led.h"
#include "wme.h"


void ieee80211_tx_status_irqsafe(struct ieee80211_hw *hw,
				 struct sk_buff *skb)
{
	struct ieee80211_local *local = hw_to_local(hw);
	struct ieee80211_tx_info *info = IEEE80211_SKB_CB(skb);
	int tmp;

	skb->pkt_type = IEEE80211_TX_STATUS_MSG;
	skb_queue_tail(info->flags & IEEE80211_TX_CTL_REQ_TX_STATUS ?
		       &local->skb_queue : &local->skb_queue_unreliable, skb);
	tmp = skb_queue_len(&local->skb_queue) +
		skb_queue_len(&local->skb_queue_unreliable);
	while (tmp > IEEE80211_IRQSAFE_QUEUE_LIMIT &&
	       (skb = skb_dequeue(&local->skb_queue_unreliable))) {
		dev_kfree_skb_irq(skb);
		tmp--;
		I802_DEBUG_INC(local->tx_status_drop);
	}
	tasklet_schedule(&local->tasklet);
}
EXPORT_SYMBOL(ieee80211_tx_status_irqsafe);

static void ieee80211_handle_filtered_frame(struct ieee80211_local *local,
					    struct sta_info *sta,
					    struct sk_buff *skb)
{
	struct ieee80211_tx_info *info = IEEE80211_SKB_CB(skb);
	struct ieee80211_hdr *hdr = (void *)skb->data;
	int ac;

	/*
	 * This skb 'survived' a round-trip through the driver, and
	 * hopefully the driver didn't mangle it too badly. However,
	 * we can definitely not rely on the control information
	 * being correct. Clear it so we don't get junk there, and
	 * indicate that it needs new processing, but must not be
	 * modified/encrypted again.
	 */
	memset(&info->control, 0, sizeof(info->control));

	info->control.jiffies = jiffies;
	info->control.vif = &sta->sdata->vif;
	info->flags |= IEEE80211_TX_INTFL_NEED_TXPROCESSING |
		       IEEE80211_TX_INTFL_RETRANSMISSION;
	info->flags &= ~IEEE80211_TX_TEMPORARY_FLAGS;

	sta->tx_filtered_count++;

	/*
	 * Clear more-data bit on filtered frames, it might be set
	 * but later frames might time out so it might have to be
	 * clear again ... It's all rather unlikely (this frame
	 * should time out first, right?) but let's not confuse
	 * peers unnecessarily.
	 */
	if (hdr->frame_control & cpu_to_le16(IEEE80211_FCTL_MOREDATA))
		hdr->frame_control &= ~cpu_to_le16(IEEE80211_FCTL_MOREDATA);

	if (ieee80211_is_data_qos(hdr->frame_control)) {
		u8 *p = ieee80211_get_qos_ctl(hdr);
		int tid = *p & IEEE80211_QOS_CTL_TID_MASK;

		/*
		 * Clear EOSP if set, this could happen e.g.
		 * if an absence period (us being a P2P GO)
		 * shortens the SP.
		 */
		if (*p & IEEE80211_QOS_CTL_EOSP)
			*p &= ~IEEE80211_QOS_CTL_EOSP;
		ac = ieee802_1d_to_ac[tid & 7];
	} else {
		ac = IEEE80211_AC_BE;
	}

	/*
	 * Clear the TX filter mask for this STA when sending the next
	 * packet. If the STA went to power save mode, this will happen
	 * when it wakes up for the next time.
	 */
	set_sta_flag(sta, WLAN_STA_CLEAR_PS_FILT);

	/*
	 * This code races in the following way:
	 *
	 *  (1) STA sends frame indicating it will go to sleep and does so
	 *  (2) hardware/firmware adds STA to filter list, passes frame up
	 *  (3) hardware/firmware processes TX fifo and suppresses a frame
	 *  (4) we get TX status before having processed the frame and
	 *	knowing that the STA has gone to sleep.
	 *
	 * This is actually quite unlikely even when both those events are
	 * processed from interrupts coming in quickly after one another or
	 * even at the same time because we queue both TX status events and
	 * RX frames to be processed by a tasklet and process them in the
	 * same order that they were received or TX status last. Hence, there
	 * is no race as long as the frame RX is processed before the next TX
	 * status, which drivers can ensure, see below.
	 *
	 * Note that this can only happen if the hardware or firmware can
	 * actually add STAs to the filter list, if this is done by the
	 * driver in response to set_tim() (which will only reduce the race
	 * this whole filtering tries to solve, not completely solve it)
	 * this situation cannot happen.
	 *
	 * To completely solve this race drivers need to make sure that they
	 *  (a) don't mix the irq-safe/not irq-safe TX status/RX processing
	 *	functions and
	 *  (b) always process RX events before TX status events if ordering
	 *      can be unknown, for example with different interrupt status
	 *	bits.
	 *  (c) if PS mode transitions are manual (i.e. the flag
	 *      %IEEE80211_HW_AP_LINK_PS is set), always process PS state
	 *      changes before calling TX status events if ordering can be
	 *	unknown.
	 */
	if (test_sta_flag(sta, WLAN_STA_PS_STA) &&
	    skb_queue_len(&sta->tx_filtered[ac]) < STA_MAX_TX_BUFFER) {
		skb_queue_tail(&sta->tx_filtered[ac], skb);
		sta_info_recalc_tim(sta);

		if (!timer_pending(&local->sta_cleanup))
			mod_timer(&local->sta_cleanup,
				  round_jiffies(jiffies +
						STA_INFO_CLEANUP_INTERVAL));
		return;
	}

	if (!test_sta_flag(sta, WLAN_STA_PS_STA) &&
	    !(info->flags & IEEE80211_TX_INTFL_RETRIED)) {
		/* Software retry the packet once */
		info->flags |= IEEE80211_TX_INTFL_RETRIED;
		ieee80211_add_pending_skb(local, skb);
		return;
	}

#ifdef CONFIG_MAC80211_VERBOSE_DEBUG
	if (net_ratelimit())
		wiphy_debug(local->hw.wiphy,
			    "dropped TX filtered frame, queue_len=%d PS=%d @%lu\n",
			    skb_queue_len(&sta->tx_filtered[ac]),
			    !!test_sta_flag(sta, WLAN_STA_PS_STA), jiffies);
#endif
	dev_kfree_skb(skb);
}

static void ieee80211_check_pending_bar(struct sta_info *sta, u8 *addr, u8 tid)
{
	struct tid_ampdu_tx *tid_tx;

	tid_tx = rcu_dereference(sta->ampdu_mlme.tid_tx[tid]);
	if (!tid_tx || !tid_tx->bar_pending)
		return;

	tid_tx->bar_pending = false;
	ieee80211_send_bar(&sta->sdata->vif, addr, tid, tid_tx->failed_bar_ssn);
}

static void ieee80211_frame_acked(struct sta_info *sta, struct sk_buff *skb)
{
	struct ieee80211_mgmt *mgmt = (void *) skb->data;
	struct ieee80211_local *local = sta->local;
	struct ieee80211_sub_if_data *sdata = sta->sdata;

	if (ieee80211_is_data_qos(mgmt->frame_control)) {
		struct ieee80211_hdr *hdr = (void *) skb->data;
		u8 *qc = ieee80211_get_qos_ctl(hdr);
		u16 tid = qc[0] & 0xf;

		ieee80211_check_pending_bar(sta, hdr->addr1, tid);
	}

	if (ieee80211_is_action(mgmt->frame_control) &&
	    sdata->vif.type == NL80211_IFTYPE_STATION &&
	    mgmt->u.action.category == WLAN_CATEGORY_HT &&
	    mgmt->u.action.u.ht_smps.action == WLAN_HT_ACTION_SMPS) {
		/*
		 * This update looks racy, but isn't -- if we come
		 * here we've definitely got a station that we're
		 * talking to, and on a managed interface that can
		 * only be the AP. And the only other place updating
		 * this variable is before we're associated.
		 */
		switch (mgmt->u.action.u.ht_smps.smps_control) {
		case WLAN_HT_SMPS_CONTROL_DYNAMIC:
			sta->sdata->u.mgd.ap_smps = IEEE80211_SMPS_DYNAMIC;
			break;
		case WLAN_HT_SMPS_CONTROL_STATIC:
			sta->sdata->u.mgd.ap_smps = IEEE80211_SMPS_STATIC;
			break;
		case WLAN_HT_SMPS_CONTROL_DISABLED:
		default: /* shouldn't happen since we don't send that */
			sta->sdata->u.mgd.ap_smps = IEEE80211_SMPS_OFF;
			break;
		}

		ieee80211_queue_work(&local->hw, &local->recalc_smps);
	}
}

static void ieee80211_set_bar_pending(struct sta_info *sta, u8 tid, u16 ssn)
{
	struct tid_ampdu_tx *tid_tx;

	tid_tx = rcu_dereference(sta->ampdu_mlme.tid_tx[tid]);
	if (!tid_tx)
		return;

	tid_tx->failed_bar_ssn = ssn;
	tid_tx->bar_pending = true;
}

static int ieee80211_tx_radiotap_len(struct ieee80211_tx_info *info)
{
	int len = sizeof(struct ieee80211_radiotap_header);

	/* IEEE80211_RADIOTAP_RATE rate */
	if (info->status.rates[0].idx >= 0 &&
	    !(info->status.rates[0].flags & IEEE80211_TX_RC_MCS))
		len += 2;

	/* IEEE80211_RADIOTAP_TX_FLAGS */
	len += 2;

	/* IEEE80211_RADIOTAP_DATA_RETRIES */
	len += 1;

	/* IEEE80211_TX_RC_MCS */
	if (info->status.rates[0].idx >= 0 &&
	    info->status.rates[0].flags & IEEE80211_TX_RC_MCS)
		len += 3;

	return len;
}

static void ieee80211_add_tx_radiotap_header(struct ieee80211_supported_band
					     *sband, struct sk_buff *skb,
					     int retry_count, int rtap_len)
{
	struct ieee80211_tx_info *info = IEEE80211_SKB_CB(skb);
	struct ieee80211_hdr *hdr = (struct ieee80211_hdr *) skb->data;
	struct ieee80211_radiotap_header *rthdr;
	unsigned char *pos;
	__le16 txflags;

	rthdr = (struct ieee80211_radiotap_header *) skb_push(skb, rtap_len);

	memset(rthdr, 0, rtap_len);
	rthdr->it_len = cpu_to_le16(rtap_len);
	rthdr->it_present =
		cpu_to_le32((1 << IEEE80211_RADIOTAP_TX_FLAGS) |
			    (1 << IEEE80211_RADIOTAP_DATA_RETRIES));
	pos = (unsigned char *)(rthdr + 1);

	/*
	 * XXX: Once radiotap gets the bitmap reset thing the vendor
	 *	extensions proposal contains, we can actually report
	 *	the whole set of tries we did.
	 */

	/* IEEE80211_RADIOTAP_RATE */
	if (info->status.rates[0].idx >= 0 &&
	    !(info->status.rates[0].flags & IEEE80211_TX_RC_MCS)) {
		rthdr->it_present |= cpu_to_le32(1 << IEEE80211_RADIOTAP_RATE);
		*pos = sband->bitrates[info->status.rates[0].idx].bitrate / 5;
		/* padding for tx flags */
		pos += 2;
	}

	/* IEEE80211_RADIOTAP_TX_FLAGS */
	txflags = 0;
	if (!(info->flags & IEEE80211_TX_STAT_ACK) &&
	    !is_multicast_ether_addr(hdr->addr1))
		txflags |= cpu_to_le16(IEEE80211_RADIOTAP_F_TX_FAIL);

	if ((info->status.rates[0].flags & IEEE80211_TX_RC_USE_RTS_CTS) ||
	    (info->status.rates[0].flags & IEEE80211_TX_RC_USE_CTS_PROTECT))
		txflags |= cpu_to_le16(IEEE80211_RADIOTAP_F_TX_CTS);
	else if (info->status.rates[0].flags & IEEE80211_TX_RC_USE_RTS_CTS)
		txflags |= cpu_to_le16(IEEE80211_RADIOTAP_F_TX_RTS);

	put_unaligned_le16(txflags, pos);
	pos += 2;

	/* IEEE80211_RADIOTAP_DATA_RETRIES */
	/* for now report the total retry_count */
	*pos = retry_count;
	pos++;

	/* IEEE80211_TX_RC_MCS */
	if (info->status.rates[0].idx >= 0 &&
	    info->status.rates[0].flags & IEEE80211_TX_RC_MCS) {
		rthdr->it_present |= cpu_to_le32(1 << IEEE80211_RADIOTAP_MCS);
		pos[0] = IEEE80211_RADIOTAP_MCS_HAVE_MCS |
			 IEEE80211_RADIOTAP_MCS_HAVE_GI |
			 IEEE80211_RADIOTAP_MCS_HAVE_BW;
		if (info->status.rates[0].flags & IEEE80211_TX_RC_SHORT_GI)
			pos[1] |= IEEE80211_RADIOTAP_MCS_SGI;
		if (info->status.rates[0].flags & IEEE80211_TX_RC_40_MHZ_WIDTH)
			pos[1] |= IEEE80211_RADIOTAP_MCS_BW_40;
		if (info->status.rates[0].flags & IEEE80211_TX_RC_GREEN_FIELD)
			pos[1] |= IEEE80211_RADIOTAP_MCS_FMT_GF;
		pos[2] = info->status.rates[0].idx;
		pos += 3;
	}

}

/*
 * Use a static threshold for now, best value to be determined
 * by testing ...
 * Should it depend on:
 *  - on # of retransmissions
 *  - current throughput (higher value for higher tpt)?
 */
#define STA_LOST_PKT_THRESHOLD	50

void ieee80211_tx_status(struct ieee80211_hw *hw, struct sk_buff *skb)
{
	struct sk_buff *skb2;
	struct ieee80211_hdr *hdr = (struct ieee80211_hdr *) skb->data;
	struct ieee80211_local *local = hw_to_local(hw);
	struct ieee80211_tx_info *info = IEEE80211_SKB_CB(skb);
	u16 frag, type;
	__le16 fc;
	struct ieee80211_supported_band *sband;
	struct ieee80211_sub_if_data *sdata;
	struct net_device *prev_dev = NULL;
	struct sta_info *sta, *tmp;
	int retry_count = -1, i;
	int rates_idx = -1;
	bool send_to_cooked;
	bool acked;
	struct ieee80211_bar *bar;
	u16 tid;
	int rtap_len;

	for (i = 0; i < IEEE80211_TX_MAX_RATES; i++) {
		if (info->status.rates[i].idx < 0) {
			break;
		} else if (i >= hw->max_report_rates) {
			/* the HW cannot have attempted that rate */
			info->status.rates[i].idx = -1;
			info->status.rates[i].count = 0;
			break;
		}

		retry_count += info->status.rates[i].count;
	}
	rates_idx = i - 1;

	if (retry_count < 0)
		retry_count = 0;

	rcu_read_lock();

	sband = local->hw.wiphy->bands[info->band];
	fc = hdr->frame_control;

	for_each_sta_info(local, hdr->addr1, sta, tmp) {
		/* skip wrong virtual interface */
		if (memcmp(hdr->addr2, sta->sdata->vif.addr, ETH_ALEN))
			continue;

		if (info->flags & IEEE80211_TX_STATUS_EOSP)
			clear_sta_flag(sta, WLAN_STA_SP);

		acked = !!(info->flags & IEEE80211_TX_STAT_ACK);
		if (!acked && test_sta_flag(sta, WLAN_STA_PS_STA)) {
			/*
			 * The STA is in power save mode, so assume
			 * that this TX packet failed because of that.
			 */
			ieee80211_handle_filtered_frame(local, sta, skb);
			rcu_read_unlock();
			return;
		}

		if ((local->hw.flags & IEEE80211_HW_HAS_RATE_CONTROL) &&
		    (rates_idx != -1))
			sta->last_tx_rate = info->status.rates[rates_idx];

		if ((info->flags & IEEE80211_TX_STAT_AMPDU_NO_BACK) &&
		    (ieee80211_is_data_qos(fc))) {
			u16 tid, ssn;
			u8 *qc;

			qc = ieee80211_get_qos_ctl(hdr);
			tid = qc[0] & 0xf;
			ssn = ((le16_to_cpu(hdr->seq_ctrl) + 0x10)
						& IEEE80211_SCTL_SEQ);
			ieee80211_send_bar(&sta->sdata->vif, hdr->addr1,
					   tid, ssn);
		}

		if (!acked && ieee80211_is_back_req(fc)) {
			u16 control;

			/*
			 * BAR failed, store the last SSN and retry sending
			 * the BAR when the next unicast transmission on the
			 * same TID succeeds.
			 */
			bar = (struct ieee80211_bar *) skb->data;
			control = le16_to_cpu(bar->control);
			if (!(control & IEEE80211_BAR_CTRL_MULTI_TID)) {
				u16 ssn = le16_to_cpu(bar->start_seq_num);

				tid = (control &
				       IEEE80211_BAR_CTRL_TID_INFO_MASK) >>
				      IEEE80211_BAR_CTRL_TID_INFO_SHIFT;

				ieee80211_set_bar_pending(sta, tid, ssn);
			}
		}

		if (info->flags & IEEE80211_TX_STAT_TX_FILTERED) {
			ieee80211_handle_filtered_frame(local, sta, skb);
			rcu_read_unlock();
			return;
		} else {
			if (!acked)
				sta->tx_retry_failed++;
			sta->tx_retry_count += retry_count;
		}

		rate_control_tx_status(local, sband, sta, skb);
		if (ieee80211_vif_is_mesh(&sta->sdata->vif))
			ieee80211s_update_metric(local, sta, skb);

		if (!(info->flags & IEEE80211_TX_CTL_INJECTED) && acked)
			ieee80211_frame_acked(sta, skb);

		if ((sta->sdata->vif.type == NL80211_IFTYPE_STATION) &&
		    (local->hw.flags & IEEE80211_HW_REPORTS_TX_ACK_STATUS))
			ieee80211_sta_tx_notify(sta->sdata, (void *) skb->data, acked);

		if (local->hw.flags & IEEE80211_HW_REPORTS_TX_ACK_STATUS) {
			if (info->flags & IEEE80211_TX_STAT_ACK) {
				if (sta->lost_packets)
					sta->lost_packets = 0;
			} else if (++sta->lost_packets >= STA_LOST_PKT_THRESHOLD) {
				cfg80211_cqm_pktloss_notify(sta->sdata->dev,
							    sta->sta.addr,
							    sta->lost_packets,
							    GFP_ATOMIC);
				sta->lost_packets = 0;
			}
		}
	}

	rcu_read_unlock();

	ieee80211_led_tx(local, 0);

	/* SNMP counters
	 * Fragments are passed to low-level drivers as separate skbs, so these
	 * are actually fragments, not frames. Update frame counters only for
	 * the first fragment of the frame. */

	frag = le16_to_cpu(hdr->seq_ctrl) & IEEE80211_SCTL_FRAG;
	type = le16_to_cpu(hdr->frame_control) & IEEE80211_FCTL_FTYPE;

	if (info->flags & IEEE80211_TX_STAT_ACK) {
		if (frag == 0) {
			local->dot11TransmittedFrameCount++;
			if (is_multicast_ether_addr(hdr->addr1))
				local->dot11MulticastTransmittedFrameCount++;
			if (retry_count > 0)
				local->dot11RetryCount++;
			if (retry_count > 1)
				local->dot11MultipleRetryCount++;
		}

		/* This counter shall be incremented for an acknowledged MPDU
		 * with an individual address in the address 1 field or an MPDU
		 * with a multicast address in the address 1 field of type Data
		 * or Management. */
		if (!is_multicast_ether_addr(hdr->addr1) ||
		    type == IEEE80211_FTYPE_DATA ||
		    type == IEEE80211_FTYPE_MGMT)
			local->dot11TransmittedFragmentCount++;
	} else {
		if (frag == 0)
			local->dot11FailedCount++;
	}

	if (ieee80211_is_nullfunc(fc) && ieee80211_has_pm(fc) &&
	    (local->hw.flags & IEEE80211_HW_REPORTS_TX_ACK_STATUS) &&
	    !(info->flags & IEEE80211_TX_CTL_INJECTED) &&
	    local->ps_sdata && !(local->scanning)) {
		if (info->flags & IEEE80211_TX_STAT_ACK) {
			local->ps_sdata->u.mgd.flags |=
					IEEE80211_STA_NULLFUNC_ACKED;
		} else
			mod_timer(&local->dynamic_ps_timer, jiffies +
					msecs_to_jiffies(10));
	}

	if (info->flags & IEEE80211_TX_INTFL_NL80211_FRAME_TX) {
		u64 cookie = (unsigned long)skb;

<<<<<<< HEAD
		rcu_read_lock();
		list_for_each_entry_rcu(wk, &local->work_list, list) {
			if (wk->type != IEEE80211_WORK_OFFCHANNEL_TX)
				continue;
			if (wk->offchan_tx.frame != skb)
				continue;
			wk->offchan_tx.status = true;
			break;
		}
		rcu_read_unlock();
		if (local->hw_roc_skb_for_status == skb) {
			cookie = local->hw_roc_cookie ^ 2;
			local->hw_roc_skb_for_status = NULL;
		}

		cfg80211_mgmt_tx_status(
			skb->dev, cookie, skb->data, skb->len,
			!!(info->flags & IEEE80211_TX_STAT_ACK), GFP_ATOMIC);
=======
		if (ieee80211_is_nullfunc(hdr->frame_control) ||
		    ieee80211_is_qos_nullfunc(hdr->frame_control)) {
			bool acked = info->flags & IEEE80211_TX_STAT_ACK;
			cfg80211_probe_status(skb->dev, hdr->addr1,
					      cookie, acked, GFP_ATOMIC);
		} else {
			struct ieee80211_work *wk;

			rcu_read_lock();
			list_for_each_entry_rcu(wk, &local->work_list, list) {
				if (wk->type != IEEE80211_WORK_OFFCHANNEL_TX)
					continue;
				if (wk->offchan_tx.frame != skb)
					continue;
				wk->offchan_tx.status = true;
				break;
			}
			rcu_read_unlock();
			if (local->hw_roc_skb_for_status == skb) {
				cookie = local->hw_roc_cookie ^ 2;
				local->hw_roc_skb_for_status = NULL;
			}

			cfg80211_mgmt_tx_status(
				skb->dev, cookie, skb->data, skb->len,
				!!(info->flags & IEEE80211_TX_STAT_ACK),
				GFP_ATOMIC);
		}
	}

	if (unlikely(info->ack_frame_id)) {
		struct sk_buff *ack_skb;
		unsigned long flags;

		spin_lock_irqsave(&local->ack_status_lock, flags);
		ack_skb = idr_find(&local->ack_status_frames,
				   info->ack_frame_id);
		if (ack_skb)
			idr_remove(&local->ack_status_frames,
				   info->ack_frame_id);
		spin_unlock_irqrestore(&local->ack_status_lock, flags);

		/* consumes ack_skb */
		if (ack_skb)
			skb_complete_wifi_ack(ack_skb,
				info->flags & IEEE80211_TX_STAT_ACK);
>>>>>>> befdbc51
	}

	/* this was a transmitted frame, but now we want to reuse it */
	skb_orphan(skb);

	/* Need to make a copy before skb->cb gets cleared */
	send_to_cooked = !!(info->flags & IEEE80211_TX_CTL_INJECTED) ||
			(type != IEEE80211_FTYPE_DATA);

	/*
	 * This is a bit racy but we can avoid a lot of work
	 * with this test...
	 */
	if (!local->monitors && (!send_to_cooked || !local->cooked_mntrs)) {
		dev_kfree_skb(skb);
		return;
	}

	/* send frame to monitor interfaces now */
	rtap_len = ieee80211_tx_radiotap_len(info);
	if (WARN_ON_ONCE(skb_headroom(skb) < rtap_len)) {
		printk(KERN_ERR "ieee80211_tx_status: headroom too small\n");
		dev_kfree_skb(skb);
		return;
	}
	ieee80211_add_tx_radiotap_header(sband, skb, retry_count, rtap_len);

	/* XXX: is this sufficient for BPF? */
	skb_set_mac_header(skb, 0);
	skb->ip_summed = CHECKSUM_UNNECESSARY;
	skb->pkt_type = PACKET_OTHERHOST;
	skb->protocol = htons(ETH_P_802_2);
	memset(skb->cb, 0, sizeof(skb->cb));

	rcu_read_lock();
	list_for_each_entry_rcu(sdata, &local->interfaces, list) {
		if (sdata->vif.type == NL80211_IFTYPE_MONITOR) {
			if (!ieee80211_sdata_running(sdata))
				continue;

			if ((sdata->u.mntr_flags & MONITOR_FLAG_COOK_FRAMES) &&
			    !send_to_cooked)
				continue;

			if (prev_dev) {
				skb2 = skb_clone(skb, GFP_ATOMIC);
				if (skb2) {
					skb2->dev = prev_dev;
					netif_rx(skb2);
				}
			}

			prev_dev = sdata->dev;
		}
	}
	if (prev_dev) {
		skb->dev = prev_dev;
		netif_rx(skb);
		skb = NULL;
	}
	rcu_read_unlock();
	dev_kfree_skb(skb);
}
EXPORT_SYMBOL(ieee80211_tx_status);

void ieee80211_report_low_ack(struct ieee80211_sta *pubsta, u32 num_packets)
{
	struct sta_info *sta = container_of(pubsta, struct sta_info, sta);
	cfg80211_cqm_pktloss_notify(sta->sdata->dev, sta->sta.addr,
				    num_packets, GFP_ATOMIC);
}
EXPORT_SYMBOL(ieee80211_report_low_ack);

void ieee80211_free_txskb(struct ieee80211_hw *hw, struct sk_buff *skb)
{
	struct ieee80211_local *local = hw_to_local(hw);
	struct ieee80211_tx_info *info = IEEE80211_SKB_CB(skb);

	if (unlikely(info->ack_frame_id)) {
		struct sk_buff *ack_skb;
		unsigned long flags;

		spin_lock_irqsave(&local->ack_status_lock, flags);
		ack_skb = idr_find(&local->ack_status_frames,
				   info->ack_frame_id);
		if (ack_skb)
			idr_remove(&local->ack_status_frames,
				   info->ack_frame_id);
		spin_unlock_irqrestore(&local->ack_status_lock, flags);

		/* consumes ack_skb */
		if (ack_skb)
			dev_kfree_skb_any(ack_skb);
	}

	dev_kfree_skb_any(skb);
}
EXPORT_SYMBOL(ieee80211_free_txskb);<|MERGE_RESOLUTION|>--- conflicted
+++ resolved
@@ -519,26 +519,6 @@
 	if (info->flags & IEEE80211_TX_INTFL_NL80211_FRAME_TX) {
 		u64 cookie = (unsigned long)skb;
 
-<<<<<<< HEAD
-		rcu_read_lock();
-		list_for_each_entry_rcu(wk, &local->work_list, list) {
-			if (wk->type != IEEE80211_WORK_OFFCHANNEL_TX)
-				continue;
-			if (wk->offchan_tx.frame != skb)
-				continue;
-			wk->offchan_tx.status = true;
-			break;
-		}
-		rcu_read_unlock();
-		if (local->hw_roc_skb_for_status == skb) {
-			cookie = local->hw_roc_cookie ^ 2;
-			local->hw_roc_skb_for_status = NULL;
-		}
-
-		cfg80211_mgmt_tx_status(
-			skb->dev, cookie, skb->data, skb->len,
-			!!(info->flags & IEEE80211_TX_STAT_ACK), GFP_ATOMIC);
-=======
 		if (ieee80211_is_nullfunc(hdr->frame_control) ||
 		    ieee80211_is_qos_nullfunc(hdr->frame_control)) {
 			bool acked = info->flags & IEEE80211_TX_STAT_ACK;
@@ -585,7 +565,6 @@
 		if (ack_skb)
 			skb_complete_wifi_ack(ack_skb,
 				info->flags & IEEE80211_TX_STAT_ACK);
->>>>>>> befdbc51
 	}
 
 	/* this was a transmitted frame, but now we want to reuse it */
