/*
 * BSS client mode implementation
 * Copyright 2003-2008, Jouni Malinen <j@w1.fi>
 * Copyright 2004, Instant802 Networks, Inc.
 * Copyright 2005, Devicescape Software, Inc.
 * Copyright 2006-2007	Jiri Benc <jbenc@suse.cz>
 * Copyright 2007, Michael Wu <flamingice@sourmilk.net>
 *
 * This program is free software; you can redistribute it and/or modify
 * it under the terms of the GNU General Public License version 2 as
 * published by the Free Software Foundation.
 */

#include <linux/delay.h>
#include <linux/if_ether.h>
#include <linux/skbuff.h>
#include <linux/if_arp.h>
#include <linux/etherdevice.h>
#include <linux/moduleparam.h>
#include <linux/rtnetlink.h>
#include <linux/pm_qos.h>
#include <linux/crc32.h>
#include <linux/slab.h>
#include <linux/export.h>
#include <net/mac80211.h>
#include <asm/unaligned.h>

#include "ieee80211_i.h"
#include "driver-ops.h"
#include "rate.h"
#include "led.h"

static int max_nullfunc_tries = 2;
module_param(max_nullfunc_tries, int, 0644);
MODULE_PARM_DESC(max_nullfunc_tries,
		 "Maximum nullfunc tx tries before disconnecting (reason 4).");

static int max_probe_tries = 5;
module_param(max_probe_tries, int, 0644);
MODULE_PARM_DESC(max_probe_tries,
		 "Maximum probe tries before disconnecting (reason 4).");

/*
 * Beacon loss timeout is calculated as N frames times the
 * advertised beacon interval.  This may need to be somewhat
 * higher than what hardware might detect to account for
 * delays in the host processing frames. But since we also
 * probe on beacon miss before declaring the connection lost
 * default to what we want.
 */
#define IEEE80211_BEACON_LOSS_COUNT	7

/*
 * Time the connection can be idle before we probe
 * it to see if we can still talk to the AP.
 */
#define IEEE80211_CONNECTION_IDLE_TIME	(30 * HZ)
/*
 * Time we wait for a probe response after sending
 * a probe request because of beacon loss or for
 * checking the connection still works.
 */
static int probe_wait_ms = 500;
module_param(probe_wait_ms, int, 0644);
MODULE_PARM_DESC(probe_wait_ms,
		 "Maximum time(ms) to wait for probe response"
		 " before disconnecting (reason 4).");

/*
 * Weight given to the latest Beacon frame when calculating average signal
 * strength for Beacon frames received in the current BSS. This must be
 * between 1 and 15.
 */
#define IEEE80211_SIGNAL_AVE_WEIGHT	3

/*
 * How many Beacon frames need to have been used in average signal strength
 * before starting to indicate signal change events.
 */
#define IEEE80211_SIGNAL_AVE_MIN_COUNT	4

#define TMR_RUNNING_TIMER	0
#define TMR_RUNNING_CHANSW	1

/*
 * All cfg80211 functions have to be called outside a locked
 * section so that they can acquire a lock themselves... This
 * is much simpler than queuing up things in cfg80211, but we
 * do need some indirection for that here.
 */
enum rx_mgmt_action {
	/* no action required */
	RX_MGMT_NONE,

	/* caller must call cfg80211_send_deauth() */
	RX_MGMT_CFG80211_DEAUTH,

	/* caller must call cfg80211_send_disassoc() */
	RX_MGMT_CFG80211_DISASSOC,
};

/* utils */
static inline void ASSERT_MGD_MTX(struct ieee80211_if_managed *ifmgd)
{
	lockdep_assert_held(&ifmgd->mtx);
}

/*
 * We can have multiple work items (and connection probing)
 * scheduling this timer, but we need to take care to only
 * reschedule it when it should fire _earlier_ than it was
 * asked for before, or if it's not pending right now. This
 * function ensures that. Note that it then is required to
 * run this function for all timeouts after the first one
 * has happened -- the work that runs from this timer will
 * do that.
 */
static void run_again(struct ieee80211_if_managed *ifmgd,
			     unsigned long timeout)
{
	ASSERT_MGD_MTX(ifmgd);

	if (!timer_pending(&ifmgd->timer) ||
	    time_before(timeout, ifmgd->timer.expires))
		mod_timer(&ifmgd->timer, timeout);
}

void ieee80211_sta_reset_beacon_monitor(struct ieee80211_sub_if_data *sdata)
{
	if (sdata->local->hw.flags & IEEE80211_HW_BEACON_FILTER)
		return;

	mod_timer(&sdata->u.mgd.bcn_mon_timer,
		  round_jiffies_up(jiffies + sdata->u.mgd.beacon_timeout));
}

void ieee80211_sta_reset_conn_monitor(struct ieee80211_sub_if_data *sdata)
{
	struct ieee80211_if_managed *ifmgd = &sdata->u.mgd;

	if (unlikely(!sdata->u.mgd.associated))
		return;

	if (sdata->local->hw.flags & IEEE80211_HW_CONNECTION_MONITOR)
		return;

	mod_timer(&sdata->u.mgd.conn_mon_timer,
		  round_jiffies_up(jiffies + IEEE80211_CONNECTION_IDLE_TIME));

	ifmgd->probe_send_count = 0;
}

static int ecw2cw(int ecw)
{
	return (1 << ecw) - 1;
}

/*
 * ieee80211_enable_ht should be called only after the operating band
 * has been determined as ht configuration depends on the hw's
 * HT abilities for a specific band.
 */
static u32 ieee80211_enable_ht(struct ieee80211_sub_if_data *sdata,
			       struct ieee80211_ht_info *hti,
			       const u8 *bssid, u16 ap_ht_cap_flags,
			       bool beacon_htcap_ie)
{
	struct ieee80211_local *local = sdata->local;
	struct ieee80211_supported_band *sband;
	struct sta_info *sta;
	u32 changed = 0;
	int hti_cfreq;
	u16 ht_opmode;
	bool enable_ht = true;
	enum nl80211_channel_type prev_chantype;
	enum nl80211_channel_type channel_type = NL80211_CHAN_NO_HT;

	sband = local->hw.wiphy->bands[local->hw.conf.channel->band];

	prev_chantype = sdata->vif.bss_conf.channel_type;

	/* HT is not supported */
	if (!sband->ht_cap.ht_supported)
		enable_ht = false;

	if (enable_ht) {
		hti_cfreq = ieee80211_channel_to_frequency(hti->control_chan,
							   sband->band);
		/* check that channel matches the right operating channel */
		if (local->hw.conf.channel->center_freq != hti_cfreq) {
			/* Some APs mess this up, evidently.
			 * Netgear WNDR3700 sometimes reports 4 higher than
			 * the actual channel, for instance.
			 */
			printk(KERN_DEBUG
			       "%s: Wrong control channel in association"
			       " response: configured center-freq: %d"
			       " hti-cfreq: %d  hti->control_chan: %d"
			       " band: %d.  Disabling HT.\n",
			       sdata->name,
			       local->hw.conf.channel->center_freq,
			       hti_cfreq, hti->control_chan,
			       sband->band);
			enable_ht = false;
		}
	}

	if (enable_ht) {
		channel_type = NL80211_CHAN_HT20;

		if (!(ap_ht_cap_flags & IEEE80211_HT_CAP_40MHZ_INTOLERANT) &&
		    (sband->ht_cap.cap & IEEE80211_HT_CAP_SUP_WIDTH_20_40) &&
		    (hti->ht_param & IEEE80211_HT_PARAM_CHAN_WIDTH_ANY)) {
			switch(hti->ht_param & IEEE80211_HT_PARAM_CHA_SEC_OFFSET) {
			case IEEE80211_HT_PARAM_CHA_SEC_ABOVE:
				if (!(local->hw.conf.channel->flags &
				    IEEE80211_CHAN_NO_HT40PLUS))
					channel_type = NL80211_CHAN_HT40PLUS;
				break;
			case IEEE80211_HT_PARAM_CHA_SEC_BELOW:
				if (!(local->hw.conf.channel->flags &
				    IEEE80211_CHAN_NO_HT40MINUS))
					channel_type = NL80211_CHAN_HT40MINUS;
				break;
			}
		}
	}

	if (local->tmp_channel)
		local->tmp_channel_type = channel_type;

	if (!ieee80211_set_channel_type(local, sdata, channel_type)) {
		/* can only fail due to HT40+/- mismatch */
		channel_type = NL80211_CHAN_HT20;
		WARN_ON(!ieee80211_set_channel_type(local, sdata, channel_type));
	}

	if (beacon_htcap_ie && (prev_chantype != channel_type)) {
		/*
		 * Whenever the AP announces the HT mode change that can be
		 * 40MHz intolerant or etc., it would be safer to stop tx
		 * queues before doing hw config to avoid buffer overflow.
		 */
		ieee80211_stop_queues_by_reason(&sdata->local->hw,
				IEEE80211_QUEUE_STOP_REASON_CHTYPE_CHANGE);

		/* flush out all packets */
		synchronize_net();

		drv_flush(local, false);
	}

	/* channel_type change automatically detected */
	ieee80211_hw_config(local, 0);

	if (prev_chantype != channel_type) {
		rcu_read_lock();
		sta = sta_info_get(sdata, bssid);
		if (sta)
			rate_control_rate_update(local, sband, sta,
						 IEEE80211_RC_HT_CHANGED,
						 channel_type);
		rcu_read_unlock();

		if (beacon_htcap_ie)
			ieee80211_wake_queues_by_reason(&sdata->local->hw,
				IEEE80211_QUEUE_STOP_REASON_CHTYPE_CHANGE);
	}

	ht_opmode = le16_to_cpu(hti->operation_mode);

	/* if bss configuration changed store the new one */
	if (sdata->ht_opmode_valid != enable_ht ||
	    sdata->vif.bss_conf.ht_operation_mode != ht_opmode ||
	    prev_chantype != channel_type) {
		changed |= BSS_CHANGED_HT;
		sdata->vif.bss_conf.ht_operation_mode = ht_opmode;
		sdata->ht_opmode_valid = enable_ht;
	}

	return changed;
}

/* frame sending functions */

static void ieee80211_send_deauth_disassoc(struct ieee80211_sub_if_data *sdata,
					   const u8 *bssid, u16 stype, u16 reason,
					   void *cookie, bool send_frame)
{
	struct ieee80211_local *local = sdata->local;
	struct ieee80211_if_managed *ifmgd = &sdata->u.mgd;
	struct sk_buff *skb;
	struct ieee80211_mgmt *mgmt;

	skb = dev_alloc_skb(local->hw.extra_tx_headroom + sizeof(*mgmt));
	if (!skb)
		return;

	skb_reserve(skb, local->hw.extra_tx_headroom);

	mgmt = (struct ieee80211_mgmt *) skb_put(skb, 24);
	memset(mgmt, 0, 24);
	memcpy(mgmt->da, bssid, ETH_ALEN);
	memcpy(mgmt->sa, sdata->vif.addr, ETH_ALEN);
	memcpy(mgmt->bssid, bssid, ETH_ALEN);
	mgmt->frame_control = cpu_to_le16(IEEE80211_FTYPE_MGMT | stype);
	skb_put(skb, 2);
	/* u.deauth.reason_code == u.disassoc.reason_code */
	mgmt->u.deauth.reason_code = cpu_to_le16(reason);

	if (stype == IEEE80211_STYPE_DEAUTH)
		if (cookie)
			__cfg80211_send_deauth(sdata->dev, (u8 *)mgmt, skb->len);
		else
			cfg80211_send_deauth(sdata->dev, (u8 *)mgmt, skb->len);
	else
		if (cookie)
			__cfg80211_send_disassoc(sdata->dev, (u8 *)mgmt, skb->len);
		else
			cfg80211_send_disassoc(sdata->dev, (u8 *)mgmt, skb->len);
	if (!(ifmgd->flags & IEEE80211_STA_MFP_ENABLED))
		IEEE80211_SKB_CB(skb)->flags |= IEEE80211_TX_INTFL_DONT_ENCRYPT;

	if (send_frame)
		ieee80211_tx_skb(sdata, skb);
	else
		kfree_skb(skb);
}

void ieee80211_send_pspoll(struct ieee80211_local *local,
			   struct ieee80211_sub_if_data *sdata)
{
	struct ieee80211_pspoll *pspoll;
	struct sk_buff *skb;

	skb = ieee80211_pspoll_get(&local->hw, &sdata->vif);
	if (!skb)
		return;

	pspoll = (struct ieee80211_pspoll *) skb->data;
	pspoll->frame_control |= cpu_to_le16(IEEE80211_FCTL_PM);

	IEEE80211_SKB_CB(skb)->flags |= IEEE80211_TX_INTFL_DONT_ENCRYPT;
	ieee80211_tx_skb(sdata, skb);
}

void ieee80211_send_nullfunc(struct ieee80211_local *local,
			     struct ieee80211_sub_if_data *sdata,
			     int powersave)
{
	struct sk_buff *skb;
	struct ieee80211_hdr_3addr *nullfunc;
	struct ieee80211_if_managed *ifmgd = &sdata->u.mgd;

	skb = ieee80211_nullfunc_get(&local->hw, &sdata->vif);
	if (!skb)
		return;

	nullfunc = (struct ieee80211_hdr_3addr *) skb->data;
	if (powersave)
		nullfunc->frame_control |= cpu_to_le16(IEEE80211_FCTL_PM);

	IEEE80211_SKB_CB(skb)->flags |= IEEE80211_TX_INTFL_DONT_ENCRYPT;
	if (ifmgd->flags & (IEEE80211_STA_BEACON_POLL |
			    IEEE80211_STA_CONNECTION_POLL))
		IEEE80211_SKB_CB(skb)->flags |= IEEE80211_TX_CTL_USE_MINRATE;

	ieee80211_tx_skb(sdata, skb);
}

static void ieee80211_send_4addr_nullfunc(struct ieee80211_local *local,
					  struct ieee80211_sub_if_data *sdata)
{
	struct sk_buff *skb;
	struct ieee80211_hdr *nullfunc;
	__le16 fc;

	if (WARN_ON(sdata->vif.type != NL80211_IFTYPE_STATION))
		return;

	skb = dev_alloc_skb(local->hw.extra_tx_headroom + 30);
	if (!skb)
		return;

	skb_reserve(skb, local->hw.extra_tx_headroom);

	nullfunc = (struct ieee80211_hdr *) skb_put(skb, 30);
	memset(nullfunc, 0, 30);
	fc = cpu_to_le16(IEEE80211_FTYPE_DATA | IEEE80211_STYPE_NULLFUNC |
			 IEEE80211_FCTL_FROMDS | IEEE80211_FCTL_TODS);
	nullfunc->frame_control = fc;
	memcpy(nullfunc->addr1, sdata->u.mgd.bssid, ETH_ALEN);
	memcpy(nullfunc->addr2, sdata->vif.addr, ETH_ALEN);
	memcpy(nullfunc->addr3, sdata->u.mgd.bssid, ETH_ALEN);
	memcpy(nullfunc->addr4, sdata->vif.addr, ETH_ALEN);

	IEEE80211_SKB_CB(skb)->flags |= IEEE80211_TX_INTFL_DONT_ENCRYPT;
	ieee80211_tx_skb(sdata, skb);
}

/* spectrum management related things */
static void ieee80211_chswitch_work(struct work_struct *work)
{
	struct ieee80211_sub_if_data *sdata =
		container_of(work, struct ieee80211_sub_if_data, u.mgd.chswitch_work);
	struct ieee80211_if_managed *ifmgd = &sdata->u.mgd;

	if (!ieee80211_sdata_running(sdata))
		return;

	mutex_lock(&ifmgd->mtx);
	if (!ifmgd->associated)
		goto out;

	sdata->local->oper_channel = sdata->local->csa_channel;
	if (!sdata->local->ops->channel_switch) {
		/* call "hw_config" only if doing sw channel switch */
		ieee80211_hw_config(sdata->local,
			IEEE80211_CONF_CHANGE_CHANNEL);
	} else {
		/* update the device channel directly */
		sdata->local->hw.conf.channel = sdata->local->oper_channel;
	}

	/* XXX: shouldn't really modify cfg80211-owned data! */
	ifmgd->associated->channel = sdata->local->oper_channel;

	ieee80211_wake_queues_by_reason(&sdata->local->hw,
					IEEE80211_QUEUE_STOP_REASON_CSA);
 out:
	ifmgd->flags &= ~IEEE80211_STA_CSA_RECEIVED;
	mutex_unlock(&ifmgd->mtx);
}

void ieee80211_chswitch_done(struct ieee80211_vif *vif, bool success)
{
	struct ieee80211_sub_if_data *sdata;
	struct ieee80211_if_managed *ifmgd;

	sdata = vif_to_sdata(vif);
	ifmgd = &sdata->u.mgd;

	trace_api_chswitch_done(sdata, success);
	if (!success) {
		/*
		 * If the channel switch was not successful, stay
		 * around on the old channel. We currently lack
		 * good handling of this situation, possibly we
		 * should just drop the association.
		 */
		sdata->local->csa_channel = sdata->local->oper_channel;
	}

	ieee80211_queue_work(&sdata->local->hw, &ifmgd->chswitch_work);
}
EXPORT_SYMBOL(ieee80211_chswitch_done);

static void ieee80211_chswitch_timer(unsigned long data)
{
	struct ieee80211_sub_if_data *sdata =
		(struct ieee80211_sub_if_data *) data;
	struct ieee80211_if_managed *ifmgd = &sdata->u.mgd;

	if (sdata->local->quiescing) {
		set_bit(TMR_RUNNING_CHANSW, &ifmgd->timers_running);
		return;
	}

	ieee80211_queue_work(&sdata->local->hw, &ifmgd->chswitch_work);
}

void ieee80211_sta_process_chanswitch(struct ieee80211_sub_if_data *sdata,
				      struct ieee80211_channel_sw_ie *sw_elem,
				      struct ieee80211_bss *bss,
				      u64 timestamp)
{
	struct cfg80211_bss *cbss =
		container_of((void *)bss, struct cfg80211_bss, priv);
	struct ieee80211_channel *new_ch;
	struct ieee80211_if_managed *ifmgd = &sdata->u.mgd;
	int new_freq = ieee80211_channel_to_frequency(sw_elem->new_ch_num,
						      cbss->channel->band);

	ASSERT_MGD_MTX(ifmgd);

	if (!ifmgd->associated)
		return;

	if (sdata->local->scanning)
		return;

	/* Disregard subsequent beacons if we are already running a timer
	   processing a CSA */

	if (ifmgd->flags & IEEE80211_STA_CSA_RECEIVED)
		return;

	new_ch = ieee80211_get_channel(sdata->local->hw.wiphy, new_freq);
	if (!new_ch || new_ch->flags & IEEE80211_CHAN_DISABLED)
		return;

	sdata->local->csa_channel = new_ch;

	if (sdata->local->ops->channel_switch) {
		/* use driver's channel switch callback */
		struct ieee80211_channel_switch ch_switch;
		memset(&ch_switch, 0, sizeof(ch_switch));
		ch_switch.timestamp = timestamp;
		if (sw_elem->mode) {
			ch_switch.block_tx = true;
			ieee80211_stop_queues_by_reason(&sdata->local->hw,
					IEEE80211_QUEUE_STOP_REASON_CSA);
		}
		ch_switch.channel = new_ch;
		ch_switch.count = sw_elem->count;
		ifmgd->flags |= IEEE80211_STA_CSA_RECEIVED;
		drv_channel_switch(sdata->local, &ch_switch);
		return;
	}

	/* channel switch handled in software */
	if (sw_elem->count <= 1) {
		ieee80211_queue_work(&sdata->local->hw, &ifmgd->chswitch_work);
	} else {
		if (sw_elem->mode)
			ieee80211_stop_queues_by_reason(&sdata->local->hw,
					IEEE80211_QUEUE_STOP_REASON_CSA);
		ifmgd->flags |= IEEE80211_STA_CSA_RECEIVED;
		mod_timer(&ifmgd->chswitch_timer,
			  jiffies +
			  msecs_to_jiffies(sw_elem->count *
					   cbss->beacon_interval));
	}
}

static void ieee80211_handle_pwr_constr(struct ieee80211_sub_if_data *sdata,
					u16 capab_info, u8 *pwr_constr_elem,
					u8 pwr_constr_elem_len)
{
	struct ieee80211_conf *conf = &sdata->local->hw.conf;

	if (!(capab_info & WLAN_CAPABILITY_SPECTRUM_MGMT))
		return;

	/* Power constraint IE length should be 1 octet */
	if (pwr_constr_elem_len != 1)
		return;

	if ((*pwr_constr_elem <= conf->channel->max_power) &&
	    (*pwr_constr_elem != sdata->local->power_constr_level)) {
		sdata->local->power_constr_level = *pwr_constr_elem;
		ieee80211_hw_config(sdata->local, 0);
	}
}

void ieee80211_enable_dyn_ps(struct ieee80211_vif *vif)
{
	struct ieee80211_sub_if_data *sdata = vif_to_sdata(vif);
	struct ieee80211_local *local = sdata->local;
	struct ieee80211_conf *conf = &local->hw.conf;

	WARN_ON(sdata->vif.type != NL80211_IFTYPE_STATION ||
		!(local->hw.flags & IEEE80211_HW_SUPPORTS_PS) ||
		(local->hw.flags & IEEE80211_HW_SUPPORTS_DYNAMIC_PS));

	local->disable_dynamic_ps = false;
	conf->dynamic_ps_timeout = local->dynamic_ps_user_timeout;
}
EXPORT_SYMBOL(ieee80211_enable_dyn_ps);

void ieee80211_disable_dyn_ps(struct ieee80211_vif *vif)
{
	struct ieee80211_sub_if_data *sdata = vif_to_sdata(vif);
	struct ieee80211_local *local = sdata->local;
	struct ieee80211_conf *conf = &local->hw.conf;

	WARN_ON(sdata->vif.type != NL80211_IFTYPE_STATION ||
		!(local->hw.flags & IEEE80211_HW_SUPPORTS_PS) ||
		(local->hw.flags & IEEE80211_HW_SUPPORTS_DYNAMIC_PS));

	local->disable_dynamic_ps = true;
	conf->dynamic_ps_timeout = 0;
	del_timer_sync(&local->dynamic_ps_timer);
	ieee80211_queue_work(&local->hw,
			     &local->dynamic_ps_enable_work);
}
EXPORT_SYMBOL(ieee80211_disable_dyn_ps);

/* powersave */
static void ieee80211_enable_ps(struct ieee80211_local *local,
				struct ieee80211_sub_if_data *sdata)
{
	struct ieee80211_conf *conf = &local->hw.conf;

	/*
	 * If we are scanning right now then the parameters will
	 * take effect when scan finishes.
	 */
	if (local->scanning)
		return;

	if (conf->dynamic_ps_timeout > 0 &&
	    !(local->hw.flags & IEEE80211_HW_SUPPORTS_DYNAMIC_PS)) {
		mod_timer(&local->dynamic_ps_timer, jiffies +
			  msecs_to_jiffies(conf->dynamic_ps_timeout));
	} else {
		if (local->hw.flags & IEEE80211_HW_PS_NULLFUNC_STACK)
			ieee80211_send_nullfunc(local, sdata, 1);

		if ((local->hw.flags & IEEE80211_HW_PS_NULLFUNC_STACK) &&
		    (local->hw.flags & IEEE80211_HW_REPORTS_TX_ACK_STATUS))
			return;

		conf->flags |= IEEE80211_CONF_PS;
		ieee80211_hw_config(local, IEEE80211_CONF_CHANGE_PS);
	}
}

static void ieee80211_change_ps(struct ieee80211_local *local)
{
	struct ieee80211_conf *conf = &local->hw.conf;

	if (local->ps_sdata) {
		ieee80211_enable_ps(local, local->ps_sdata);
	} else if (conf->flags & IEEE80211_CONF_PS) {
		conf->flags &= ~IEEE80211_CONF_PS;
		ieee80211_hw_config(local, IEEE80211_CONF_CHANGE_PS);
		del_timer_sync(&local->dynamic_ps_timer);
		cancel_work_sync(&local->dynamic_ps_enable_work);
	}
}

static bool ieee80211_powersave_allowed(struct ieee80211_sub_if_data *sdata)
{
	struct ieee80211_if_managed *mgd = &sdata->u.mgd;
	struct sta_info *sta = NULL;
	bool authorized = false;

	if (!mgd->powersave)
		return false;

	if (mgd->broken_ap)
		return false;

	if (!mgd->associated)
		return false;

	if (!mgd->associated->beacon_ies)
		return false;

	if (mgd->flags & (IEEE80211_STA_BEACON_POLL |
			  IEEE80211_STA_CONNECTION_POLL))
		return false;

	rcu_read_lock();
	sta = sta_info_get(sdata, mgd->bssid);
	if (sta)
		authorized = test_sta_flag(sta, WLAN_STA_AUTHORIZED);
	rcu_read_unlock();

	return authorized;
}

/* need to hold RTNL or interface lock */
void ieee80211_recalc_ps(struct ieee80211_local *local, s32 latency)
{
	struct ieee80211_sub_if_data *sdata, *found = NULL;
	int count = 0;
	int timeout;

	if (!(local->hw.flags & IEEE80211_HW_SUPPORTS_PS)) {
		local->ps_sdata = NULL;
		return;
	}

	if (!list_empty(&local->work_list)) {
		local->ps_sdata = NULL;
		goto change;
	}

	list_for_each_entry(sdata, &local->interfaces, list) {
		if (!ieee80211_sdata_running(sdata))
			continue;
		if (sdata->vif.type == NL80211_IFTYPE_AP) {
			/* If an AP vif is found, then disable PS
			 * by setting the count to zero thereby setting
			 * ps_sdata to NULL.
			 */
			count = 0;
			break;
		}
		if (sdata->vif.type != NL80211_IFTYPE_STATION)
			continue;
		found = sdata;
		count++;
	}

	if (count == 1 && ieee80211_powersave_allowed(found)) {
		struct ieee80211_conf *conf = &local->hw.conf;
		s32 beaconint_us;

		if (latency < 0)
			latency = pm_qos_request(PM_QOS_NETWORK_LATENCY);

		beaconint_us = ieee80211_tu_to_usec(
					found->vif.bss_conf.beacon_int);

		timeout = local->dynamic_ps_forced_timeout;
		if (timeout < 0) {
			/*
			 * Go to full PSM if the user configures a very low
			 * latency requirement.
			 * The 2000 second value is there for compatibility
			 * until the PM_QOS_NETWORK_LATENCY is configured
			 * with real values.
			 */
			if (latency > (1900 * USEC_PER_MSEC) &&
			    latency != (2000 * USEC_PER_SEC))
				timeout = 0;
			else
				timeout = 100;
		}
		local->dynamic_ps_user_timeout = timeout;
		if (!local->disable_dynamic_ps)
			conf->dynamic_ps_timeout =
				local->dynamic_ps_user_timeout;

		if (beaconint_us > latency) {
			local->ps_sdata = NULL;
		} else {
			struct ieee80211_bss *bss;
			int maxslp = 1;
			u8 dtimper;

			bss = (void *)found->u.mgd.associated->priv;
			dtimper = bss->dtim_period;

			/* If the TIM IE is invalid, pretend the value is 1 */
			if (!dtimper)
				dtimper = 1;
			else if (dtimper > 1)
				maxslp = min_t(int, dtimper,
						    latency / beaconint_us);

			local->hw.conf.max_sleep_period = maxslp;
			local->hw.conf.ps_dtim_period = dtimper;
			local->ps_sdata = found;
		}
	} else {
		local->ps_sdata = NULL;
	}

 change:
	ieee80211_change_ps(local);
}

void ieee80211_dynamic_ps_disable_work(struct work_struct *work)
{
	struct ieee80211_local *local =
		container_of(work, struct ieee80211_local,
			     dynamic_ps_disable_work);

	if (local->hw.conf.flags & IEEE80211_CONF_PS) {
		local->hw.conf.flags &= ~IEEE80211_CONF_PS;
		ieee80211_hw_config(local, IEEE80211_CONF_CHANGE_PS);
	}

	ieee80211_wake_queues_by_reason(&local->hw,
					IEEE80211_QUEUE_STOP_REASON_PS);
}

void ieee80211_dynamic_ps_enable_work(struct work_struct *work)
{
	struct ieee80211_local *local =
		container_of(work, struct ieee80211_local,
			     dynamic_ps_enable_work);
	struct ieee80211_sub_if_data *sdata = local->ps_sdata;
	struct ieee80211_if_managed *ifmgd;
	unsigned long flags;
	int q;

	/* can only happen when PS was just disabled anyway */
	if (!sdata)
		return;

	ifmgd = &sdata->u.mgd;

	if (local->hw.conf.flags & IEEE80211_CONF_PS)
		return;

	if (!local->disable_dynamic_ps &&
	    local->hw.conf.dynamic_ps_timeout > 0) {
		/* don't enter PS if TX frames are pending */
		if (drv_tx_frames_pending(local)) {
			mod_timer(&local->dynamic_ps_timer, jiffies +
				  msecs_to_jiffies(
				  local->hw.conf.dynamic_ps_timeout));
			return;
		}

		/*
		 * transmission can be stopped by others which leads to
		 * dynamic_ps_timer expiry. Postpone the ps timer if it
		 * is not the actual idle state.
		 */
		spin_lock_irqsave(&local->queue_stop_reason_lock, flags);
		for (q = 0; q < local->hw.queues; q++) {
			if (local->queue_stop_reasons[q]) {
				spin_unlock_irqrestore(&local->queue_stop_reason_lock,
						       flags);
				mod_timer(&local->dynamic_ps_timer, jiffies +
					  msecs_to_jiffies(
					  local->hw.conf.dynamic_ps_timeout));
				return;
			}
		}
		spin_unlock_irqrestore(&local->queue_stop_reason_lock, flags);
	}

	if ((local->hw.flags & IEEE80211_HW_PS_NULLFUNC_STACK) &&
	    (!(ifmgd->flags & IEEE80211_STA_NULLFUNC_ACKED))) {
		netif_tx_stop_all_queues(sdata->dev);

		if (drv_tx_frames_pending(local))
			mod_timer(&local->dynamic_ps_timer, jiffies +
				  msecs_to_jiffies(
				  local->hw.conf.dynamic_ps_timeout));
		else {
			ieee80211_send_nullfunc(local, sdata, 1);
			/* Flush to get the tx status of nullfunc frame */
			drv_flush(local, false);
		}
	}

	if (!((local->hw.flags & IEEE80211_HW_REPORTS_TX_ACK_STATUS) &&
	      (local->hw.flags & IEEE80211_HW_PS_NULLFUNC_STACK)) ||
	    (ifmgd->flags & IEEE80211_STA_NULLFUNC_ACKED)) {
		ifmgd->flags &= ~IEEE80211_STA_NULLFUNC_ACKED;
		local->hw.conf.flags |= IEEE80211_CONF_PS;
		ieee80211_hw_config(local, IEEE80211_CONF_CHANGE_PS);
	}

	if (local->hw.flags & IEEE80211_HW_PS_NULLFUNC_STACK)
		netif_tx_wake_all_queues(sdata->dev);
}

void ieee80211_dynamic_ps_timer(unsigned long data)
{
	struct ieee80211_local *local = (void *) data;

	if (local->quiescing || local->suspended)
		return;

	ieee80211_queue_work(&local->hw, &local->dynamic_ps_enable_work);
}

/* MLME */
static void ieee80211_sta_wmm_params(struct ieee80211_local *local,
				     struct ieee80211_sub_if_data *sdata,
				     u8 *wmm_param, size_t wmm_param_len)
{
	struct ieee80211_tx_queue_params params;
	struct ieee80211_if_managed *ifmgd = &sdata->u.mgd;
	size_t left;
	int count;
	u8 *pos, uapsd_queues = 0;

	if (!local->ops->conf_tx)
		return;

	if (local->hw.queues < 4)
		return;

	if (!wmm_param)
		return;

	if (wmm_param_len < 8 || wmm_param[5] /* version */ != 1)
		return;

	if (ifmgd->flags & IEEE80211_STA_UAPSD_ENABLED)
		uapsd_queues = local->uapsd_queues;

	count = wmm_param[6] & 0x0f;
	if (count == ifmgd->wmm_last_param_set)
		return;
	ifmgd->wmm_last_param_set = count;

	pos = wmm_param + 8;
	left = wmm_param_len - 8;

	memset(&params, 0, sizeof(params));

	local->wmm_acm = 0;
	for (; left >= 4; left -= 4, pos += 4) {
		int aci = (pos[0] >> 5) & 0x03;
		int acm = (pos[0] >> 4) & 0x01;
		bool uapsd = false;
		int queue;

		switch (aci) {
		case 1: /* AC_BK */
			queue = 3;
			if (acm)
				local->wmm_acm |= BIT(1) | BIT(2); /* BK/- */
			if (uapsd_queues & IEEE80211_WMM_IE_STA_QOSINFO_AC_BK)
				uapsd = true;
			break;
		case 2: /* AC_VI */
			queue = 1;
			if (acm)
				local->wmm_acm |= BIT(4) | BIT(5); /* CL/VI */
			if (uapsd_queues & IEEE80211_WMM_IE_STA_QOSINFO_AC_VI)
				uapsd = true;
			break;
		case 3: /* AC_VO */
			queue = 0;
			if (acm)
				local->wmm_acm |= BIT(6) | BIT(7); /* VO/NC */
			if (uapsd_queues & IEEE80211_WMM_IE_STA_QOSINFO_AC_VO)
				uapsd = true;
			break;
		case 0: /* AC_BE */
		default:
			queue = 2;
			if (acm)
				local->wmm_acm |= BIT(0) | BIT(3); /* BE/EE */
			if (uapsd_queues & IEEE80211_WMM_IE_STA_QOSINFO_AC_BE)
				uapsd = true;
			break;
		}

		params.aifs = pos[0] & 0x0f;
		params.cw_max = ecw2cw((pos[1] & 0xf0) >> 4);
		params.cw_min = ecw2cw(pos[1] & 0x0f);
		params.txop = get_unaligned_le16(pos + 2);
		params.uapsd = uapsd;

#ifdef CONFIG_MAC80211_VERBOSE_DEBUG
		wiphy_debug(local->hw.wiphy,
			    "WMM queue=%d aci=%d acm=%d aifs=%d "
			    "cWmin=%d cWmax=%d txop=%d uapsd=%d\n",
			    queue, aci, acm,
			    params.aifs, params.cw_min, params.cw_max,
			    params.txop, params.uapsd);
#endif
		sdata->tx_conf[queue] = params;
		if (drv_conf_tx(local, sdata, queue, &params))
			wiphy_debug(local->hw.wiphy,
				    "failed to set TX queue parameters for queue %d\n",
				    queue);
	}

	/* enable WMM or activate new settings */
	sdata->vif.bss_conf.qos = true;
	ieee80211_bss_info_change_notify(sdata, BSS_CHANGED_QOS);
}

static u32 ieee80211_handle_bss_capability(struct ieee80211_sub_if_data *sdata,
					   u16 capab, bool erp_valid, u8 erp)
{
	struct ieee80211_bss_conf *bss_conf = &sdata->vif.bss_conf;
	u32 changed = 0;
	bool use_protection;
	bool use_short_preamble;
	bool use_short_slot;

	if (erp_valid) {
		use_protection = (erp & WLAN_ERP_USE_PROTECTION) != 0;
		use_short_preamble = (erp & WLAN_ERP_BARKER_PREAMBLE) == 0;
	} else {
		use_protection = false;
		use_short_preamble = !!(capab & WLAN_CAPABILITY_SHORT_PREAMBLE);
	}

	use_short_slot = !!(capab & WLAN_CAPABILITY_SHORT_SLOT_TIME);
	if (sdata->local->hw.conf.channel->band == IEEE80211_BAND_5GHZ)
		use_short_slot = true;

	if (use_protection != bss_conf->use_cts_prot) {
		bss_conf->use_cts_prot = use_protection;
		changed |= BSS_CHANGED_ERP_CTS_PROT;
	}

	if (use_short_preamble != bss_conf->use_short_preamble) {
		bss_conf->use_short_preamble = use_short_preamble;
		changed |= BSS_CHANGED_ERP_PREAMBLE;
	}

	if (use_short_slot != bss_conf->use_short_slot) {
		bss_conf->use_short_slot = use_short_slot;
		changed |= BSS_CHANGED_ERP_SLOT;
	}

	return changed;
}

static void ieee80211_set_associated(struct ieee80211_sub_if_data *sdata,
				     struct cfg80211_bss *cbss,
				     u32 bss_info_changed)
{
	struct ieee80211_bss *bss = (void *)cbss->priv;
	struct ieee80211_local *local = sdata->local;
	struct ieee80211_bss_conf *bss_conf = &sdata->vif.bss_conf;

	bss_info_changed |= BSS_CHANGED_ASSOC;
	/* set timing information */
	bss_conf->beacon_int = cbss->beacon_interval;
	bss_conf->timestamp = cbss->tsf;

	bss_info_changed |= BSS_CHANGED_BEACON_INT;
	bss_info_changed |= ieee80211_handle_bss_capability(sdata,
		cbss->capability, bss->has_erp_value, bss->erp_value);

	sdata->u.mgd.beacon_timeout = usecs_to_jiffies(ieee80211_tu_to_usec(
		IEEE80211_BEACON_LOSS_COUNT * bss_conf->beacon_int));

	sdata->u.mgd.associated = cbss;
	memcpy(sdata->u.mgd.bssid, cbss->bssid, ETH_ALEN);

	sdata->u.mgd.flags |= IEEE80211_STA_RESET_SIGNAL_AVE;

	/* just to be sure */
	sdata->u.mgd.flags &= ~(IEEE80211_STA_CONNECTION_POLL |
				IEEE80211_STA_BEACON_POLL);

	ieee80211_led_assoc(local, 1);

	if (local->hw.flags & IEEE80211_HW_NEED_DTIM_PERIOD)
		bss_conf->dtim_period = bss->dtim_period;
	else
		bss_conf->dtim_period = 0;

	bss_conf->assoc = 1;
	/*
	 * For now just always ask the driver to update the basic rateset
	 * when we have associated, we aren't checking whether it actually
	 * changed or not.
	 */
	bss_info_changed |= BSS_CHANGED_BASIC_RATES;

	/* And the BSSID changed - we're associated now */
	bss_info_changed |= BSS_CHANGED_BSSID;

	/* Tell the driver to monitor connection quality (if supported) */
	if ((local->hw.flags & IEEE80211_HW_SUPPORTS_CQM_RSSI) &&
	    bss_conf->cqm_rssi_thold)
		bss_info_changed |= BSS_CHANGED_CQM;

	/* Enable ARP filtering */
	if (bss_conf->arp_filter_enabled != sdata->arp_filter_state) {
		bss_conf->arp_filter_enabled = sdata->arp_filter_state;
		bss_info_changed |= BSS_CHANGED_ARP_FILTER;
	}

	ieee80211_bss_info_change_notify(sdata, bss_info_changed);

	mutex_lock(&local->iflist_mtx);
	ieee80211_recalc_ps(local, -1);
	ieee80211_recalc_smps(local);
	mutex_unlock(&local->iflist_mtx);

	netif_tx_start_all_queues(sdata->dev);
	netif_carrier_on(sdata->dev);
}

static void ieee80211_set_disassoc(struct ieee80211_sub_if_data *sdata,
				   bool remove_sta, bool tx)
{
	struct ieee80211_if_managed *ifmgd = &sdata->u.mgd;
	struct ieee80211_local *local = sdata->local;
	struct sta_info *sta;
	u32 changed = 0, config_changed = 0;
	u8 bssid[ETH_ALEN];

	ASSERT_MGD_MTX(ifmgd);

	if (WARN_ON(!ifmgd->associated))
		return;

	memcpy(bssid, ifmgd->associated->bssid, ETH_ALEN);

	ifmgd->associated = NULL;
	memset(ifmgd->bssid, 0, ETH_ALEN);

	/*
	 * we need to commit the associated = NULL change because the
	 * scan code uses that to determine whether this iface should
	 * go to/wake up from powersave or not -- and could otherwise
	 * wake the queues erroneously.
	 */
	smp_mb();

	/*
	 * Thus, we can only afterwards stop the queues -- to account
	 * for the case where another CPU is finishing a scan at this
	 * time -- we don't want the scan code to enable queues.
	 */

	netif_tx_stop_all_queues(sdata->dev);
	netif_carrier_off(sdata->dev);

	mutex_lock(&local->sta_mtx);
	sta = sta_info_get(sdata, bssid);
	if (sta) {
		set_sta_flag(sta, WLAN_STA_BLOCK_BA);
		ieee80211_sta_tear_down_BA_sessions(sta, tx);
	}
	mutex_unlock(&local->sta_mtx);

	changed |= ieee80211_reset_erp_info(sdata);

	ieee80211_led_assoc(local, 0);
	changed |= BSS_CHANGED_ASSOC;
	sdata->vif.bss_conf.assoc = false;

	ieee80211_set_wmm_default(sdata);

	/* channel(_type) changes are handled by ieee80211_hw_config */
	WARN_ON(!ieee80211_set_channel_type(local, sdata, NL80211_CHAN_NO_HT));

	/* on the next assoc, re-program HT parameters */
	sdata->ht_opmode_valid = false;

	local->power_constr_level = 0;

	del_timer_sync(&local->dynamic_ps_timer);
	cancel_work_sync(&local->dynamic_ps_enable_work);

	if (local->hw.conf.flags & IEEE80211_CONF_PS) {
		local->hw.conf.flags &= ~IEEE80211_CONF_PS;
		config_changed |= IEEE80211_CONF_CHANGE_PS;
	}
	local->ps_sdata = NULL;

	ieee80211_hw_config(local, config_changed);

	/* Disable ARP filtering */
	if (sdata->vif.bss_conf.arp_filter_enabled) {
		sdata->vif.bss_conf.arp_filter_enabled = false;
		changed |= BSS_CHANGED_ARP_FILTER;
	}

	/* The BSSID (not really interesting) and HT changed */
	changed |= BSS_CHANGED_BSSID | BSS_CHANGED_HT;
	ieee80211_bss_info_change_notify(sdata, changed);

	/* remove AP and TDLS peers */
	if (remove_sta)
		sta_info_flush(local, sdata);

	del_timer_sync(&sdata->u.mgd.conn_mon_timer);
	del_timer_sync(&sdata->u.mgd.bcn_mon_timer);
	del_timer_sync(&sdata->u.mgd.timer);
	del_timer_sync(&sdata->u.mgd.chswitch_timer);
}

void ieee80211_sta_rx_notify(struct ieee80211_sub_if_data *sdata,
			     struct ieee80211_hdr *hdr)
{
	/*
	 * We can postpone the mgd.timer whenever receiving unicast frames
	 * from AP because we know that the connection is working both ways
	 * at that time. But multicast frames (and hence also beacons) must
	 * be ignored here, because we need to trigger the timer during
	 * data idle periods for sending the periodic probe request to the
	 * AP we're connected to.
	 */
	if (is_multicast_ether_addr(hdr->addr1))
		return;

	ieee80211_sta_reset_conn_monitor(sdata);
}

static void ieee80211_reset_ap_probe(struct ieee80211_sub_if_data *sdata)
{
	struct ieee80211_if_managed *ifmgd = &sdata->u.mgd;

	if (!(ifmgd->flags & (IEEE80211_STA_BEACON_POLL |
			      IEEE80211_STA_CONNECTION_POLL)))
	    return;

	ifmgd->flags &= ~(IEEE80211_STA_CONNECTION_POLL |
			  IEEE80211_STA_BEACON_POLL);
	mutex_lock(&sdata->local->iflist_mtx);
	ieee80211_recalc_ps(sdata->local, -1);
	mutex_unlock(&sdata->local->iflist_mtx);

	if (sdata->local->hw.flags & IEEE80211_HW_CONNECTION_MONITOR)
		return;

	/*
	 * We've received a probe response, but are not sure whether
	 * we have or will be receiving any beacons or data, so let's
	 * schedule the timers again, just in case.
	 */
	ieee80211_sta_reset_beacon_monitor(sdata);

	mod_timer(&ifmgd->conn_mon_timer,
		  round_jiffies_up(jiffies +
				   IEEE80211_CONNECTION_IDLE_TIME));
}

void ieee80211_sta_tx_notify(struct ieee80211_sub_if_data *sdata,
			     struct ieee80211_hdr *hdr, bool ack)
{
	if (!ieee80211_is_data(hdr->frame_control))
	    return;

	if (ack)
		ieee80211_sta_reset_conn_monitor(sdata);

	if (ieee80211_is_nullfunc(hdr->frame_control) &&
	    sdata->u.mgd.probe_send_count > 0) {
		if (ack)
			sdata->u.mgd.probe_send_count = 0;
		else
			sdata->u.mgd.nullfunc_failed = true;
		ieee80211_queue_work(&sdata->local->hw, &sdata->work);
	}
}

static void ieee80211_mgd_probe_ap_send(struct ieee80211_sub_if_data *sdata)
{
	struct ieee80211_if_managed *ifmgd = &sdata->u.mgd;
	const u8 *ssid;
	u8 *dst = ifmgd->associated->bssid;
	u8 unicast_limit = max(1, max_probe_tries - 3);

	/*
	 * Try sending broadcast probe requests for the last three
	 * probe requests after the first ones failed since some
	 * buggy APs only support broadcast probe requests.
	 */
	if (ifmgd->probe_send_count >= unicast_limit)
		dst = NULL;

	/*
	 * When the hardware reports an accurate Tx ACK status, it's
	 * better to send a nullfunc frame instead of a probe request,
	 * as it will kick us off the AP quickly if we aren't associated
	 * anymore. The timeout will be reset if the frame is ACKed by
	 * the AP.
	 */
	if (sdata->local->hw.flags & IEEE80211_HW_REPORTS_TX_ACK_STATUS) {
		ifmgd->nullfunc_failed = false;
		ieee80211_send_nullfunc(sdata->local, sdata, 0);
	} else {
		ssid = ieee80211_bss_get_ie(ifmgd->associated, WLAN_EID_SSID);
		ieee80211_send_probe_req(sdata, dst, ssid + 2, ssid[1], NULL, 0,
					 (u32) -1, true, false);
	}

	ifmgd->probe_send_count++;
	ifmgd->probe_timeout = jiffies + msecs_to_jiffies(probe_wait_ms);
	run_again(ifmgd, ifmgd->probe_timeout);
}

static void ieee80211_mgd_probe_ap(struct ieee80211_sub_if_data *sdata,
				   bool beacon)
{
	struct ieee80211_if_managed *ifmgd = &sdata->u.mgd;
	bool already = false;

	if (!ieee80211_sdata_running(sdata))
		return;

	if (sdata->local->scanning)
		return;

	if (sdata->local->tmp_channel)
		return;

	mutex_lock(&ifmgd->mtx);

	if (!ifmgd->associated)
		goto out;

#ifdef CONFIG_MAC80211_VERBOSE_DEBUG
	if (beacon && net_ratelimit())
		printk(KERN_DEBUG "%s: detected beacon loss from AP "
		       "- sending probe request\n", sdata->name);
#endif

	/*
	 * The driver/our work has already reported this event or the
	 * connection monitoring has kicked in and we have already sent
	 * a probe request. Or maybe the AP died and the driver keeps
	 * reporting until we disassociate...
	 *
	 * In either case we have to ignore the current call to this
	 * function (except for setting the correct probe reason bit)
	 * because otherwise we would reset the timer every time and
	 * never check whether we received a probe response!
	 */
	if (ifmgd->flags & (IEEE80211_STA_BEACON_POLL |
			    IEEE80211_STA_CONNECTION_POLL))
		already = true;

	if (beacon)
		ifmgd->flags |= IEEE80211_STA_BEACON_POLL;
	else
		ifmgd->flags |= IEEE80211_STA_CONNECTION_POLL;

	if (already)
		goto out;

	mutex_lock(&sdata->local->iflist_mtx);
	ieee80211_recalc_ps(sdata->local, -1);
	mutex_unlock(&sdata->local->iflist_mtx);

	ifmgd->probe_send_count = 0;
	ieee80211_mgd_probe_ap_send(sdata);
 out:
	mutex_unlock(&ifmgd->mtx);
}

struct sk_buff *ieee80211_ap_probereq_get(struct ieee80211_hw *hw,
					  struct ieee80211_vif *vif)
{
	struct ieee80211_sub_if_data *sdata = vif_to_sdata(vif);
	struct ieee80211_if_managed *ifmgd = &sdata->u.mgd;
	struct sk_buff *skb;
	const u8 *ssid;

	if (WARN_ON(sdata->vif.type != NL80211_IFTYPE_STATION))
		return NULL;

	ASSERT_MGD_MTX(ifmgd);

	if (!ifmgd->associated)
		return NULL;

	ssid = ieee80211_bss_get_ie(ifmgd->associated, WLAN_EID_SSID);
	skb = ieee80211_build_probe_req(sdata, ifmgd->associated->bssid,
					(u32) -1, ssid + 2, ssid[1],
					NULL, 0, true);

	return skb;
}
EXPORT_SYMBOL(ieee80211_ap_probereq_get);

static void __ieee80211_connection_loss(struct ieee80211_sub_if_data *sdata)
{
	struct ieee80211_if_managed *ifmgd = &sdata->u.mgd;
	struct ieee80211_local *local = sdata->local;
	u8 bssid[ETH_ALEN];

	mutex_lock(&ifmgd->mtx);
	if (!ifmgd->associated) {
		mutex_unlock(&ifmgd->mtx);
		return;
	}

	memcpy(bssid, ifmgd->associated->bssid, ETH_ALEN);

	printk(KERN_DEBUG "%s: Connection to AP %pM lost.\n",
	       sdata->name, bssid);

	ieee80211_set_disassoc(sdata, true, true);
	mutex_unlock(&ifmgd->mtx);

	mutex_lock(&local->mtx);
	ieee80211_recalc_idle(local);
	mutex_unlock(&local->mtx);
	/*
	 * must be outside lock due to cfg80211,
	 * but that's not a problem.
	 */
	ieee80211_send_deauth_disassoc(sdata, bssid,
				       IEEE80211_STYPE_DEAUTH,
				       WLAN_REASON_DISASSOC_DUE_TO_INACTIVITY,
				       NULL, true);
}

void ieee80211_beacon_connection_loss_work(struct work_struct *work)
{
	struct ieee80211_sub_if_data *sdata =
		container_of(work, struct ieee80211_sub_if_data,
			     u.mgd.beacon_connection_loss_work);

	if (sdata->local->hw.flags & IEEE80211_HW_CONNECTION_MONITOR)
		__ieee80211_connection_loss(sdata);
	else
		ieee80211_mgd_probe_ap(sdata, true);
}

void ieee80211_beacon_loss(struct ieee80211_vif *vif)
{
	struct ieee80211_sub_if_data *sdata = vif_to_sdata(vif);
	struct ieee80211_hw *hw = &sdata->local->hw;

	trace_api_beacon_loss(sdata);

	WARN_ON(hw->flags & IEEE80211_HW_CONNECTION_MONITOR);
	ieee80211_queue_work(hw, &sdata->u.mgd.beacon_connection_loss_work);
}
EXPORT_SYMBOL(ieee80211_beacon_loss);

void ieee80211_connection_loss(struct ieee80211_vif *vif)
{
	struct ieee80211_sub_if_data *sdata = vif_to_sdata(vif);
	struct ieee80211_hw *hw = &sdata->local->hw;

	trace_api_connection_loss(sdata);

	WARN_ON(!(hw->flags & IEEE80211_HW_CONNECTION_MONITOR));
	ieee80211_queue_work(hw, &sdata->u.mgd.beacon_connection_loss_work);
}
EXPORT_SYMBOL(ieee80211_connection_loss);


static enum rx_mgmt_action __must_check
ieee80211_rx_mgmt_deauth(struct ieee80211_sub_if_data *sdata,
			 struct ieee80211_mgmt *mgmt, size_t len)
{
	struct ieee80211_if_managed *ifmgd = &sdata->u.mgd;
	const u8 *bssid = NULL;
	u16 reason_code;

	if (len < 24 + 2)
		return RX_MGMT_NONE;

	ASSERT_MGD_MTX(ifmgd);

	bssid = ifmgd->associated->bssid;

	reason_code = le16_to_cpu(mgmt->u.deauth.reason_code);

	printk(KERN_DEBUG "%s: deauthenticated from %pM (Reason: %u)\n",
			sdata->name, bssid, reason_code);

	ieee80211_set_disassoc(sdata, true, false);
	mutex_lock(&sdata->local->mtx);
	ieee80211_recalc_idle(sdata->local);
	mutex_unlock(&sdata->local->mtx);

	return RX_MGMT_CFG80211_DEAUTH;
}


static enum rx_mgmt_action __must_check
ieee80211_rx_mgmt_disassoc(struct ieee80211_sub_if_data *sdata,
			   struct ieee80211_mgmt *mgmt, size_t len)
{
	struct ieee80211_if_managed *ifmgd = &sdata->u.mgd;
	u16 reason_code;

	if (len < 24 + 2)
		return RX_MGMT_NONE;

	ASSERT_MGD_MTX(ifmgd);

	if (WARN_ON(!ifmgd->associated))
		return RX_MGMT_NONE;

	if (WARN_ON(memcmp(ifmgd->associated->bssid, mgmt->sa, ETH_ALEN)))
		return RX_MGMT_NONE;

	reason_code = le16_to_cpu(mgmt->u.disassoc.reason_code);

	printk(KERN_DEBUG "%s: disassociated from %pM (Reason: %u)\n",
			sdata->name, mgmt->sa, reason_code);

	ieee80211_set_disassoc(sdata, true, false);
	mutex_lock(&sdata->local->mtx);
	ieee80211_recalc_idle(sdata->local);
	mutex_unlock(&sdata->local->mtx);
	return RX_MGMT_CFG80211_DISASSOC;
}

static void ieee80211_get_rates(struct ieee80211_supported_band *sband,
				u8 *supp_rates, unsigned int supp_rates_len,
				u32 *rates, u32 *basic_rates,
				bool *have_higher_than_11mbit,
				int *min_rate, int *min_rate_index)
{
	int i, j;

	for (i = 0; i < supp_rates_len; i++) {
		int rate = (supp_rates[i] & 0x7f) * 5;
		bool is_basic = !!(supp_rates[i] & 0x80);

		if (rate > 110)
			*have_higher_than_11mbit = true;

		/*
		 * BSS_MEMBERSHIP_SELECTOR_HT_PHY is defined in 802.11n-2009
		 * 7.3.2.2 as a magic value instead of a rate. Hence, skip it.
		 *
		 * Note: Even through the membership selector and the basic
		 *	 rate flag share the same bit, they are not exactly
		 *	 the same.
		 */
		if (!!(supp_rates[i] & 0x80) &&
		    (supp_rates[i] & 0x7f) == BSS_MEMBERSHIP_SELECTOR_HT_PHY)
			continue;

		for (j = 0; j < sband->n_bitrates; j++) {
			if (sband->bitrates[j].bitrate == rate) {
				*rates |= BIT(j);
				if (is_basic)
					*basic_rates |= BIT(j);
				if (rate < *min_rate) {
					*min_rate = rate;
					*min_rate_index = j;
				}
				break;
			}
		}
	}
}

static bool ieee80211_assoc_success(struct ieee80211_work *wk,
				    struct ieee80211_mgmt *mgmt, size_t len)
{
	struct ieee80211_sub_if_data *sdata = wk->sdata;
	struct ieee80211_if_managed *ifmgd = &sdata->u.mgd;
	struct ieee80211_local *local = sdata->local;
	struct ieee80211_supported_band *sband;
	struct sta_info *sta;
	struct cfg80211_bss *cbss = wk->assoc.bss;
	u8 *pos;
	u32 rates, basic_rates;
	u16 capab_info, aid;
	struct ieee802_11_elems elems;
	struct ieee80211_bss_conf *bss_conf = &sdata->vif.bss_conf;
	u32 changed = 0;
	int err;
	bool have_higher_than_11mbit = false;
	u16 ap_ht_cap_flags;
	int min_rate = INT_MAX, min_rate_index = -1;

	/* AssocResp and ReassocResp have identical structure */

	aid = le16_to_cpu(mgmt->u.assoc_resp.aid);
	capab_info = le16_to_cpu(mgmt->u.assoc_resp.capab_info);

	if ((aid & (BIT(15) | BIT(14))) != (BIT(15) | BIT(14)))
		printk(KERN_DEBUG
		       "%s: invalid AID value 0x%x; bits 15:14 not set\n",
		       sdata->name, aid);
	aid &= ~(BIT(15) | BIT(14));

	ifmgd->broken_ap = false;

	if (aid == 0 || aid > IEEE80211_MAX_AID) {
		printk(KERN_DEBUG
		       "%s: invalid AID value %d (out of range), turn off PS\n",
		       sdata->name, aid);
		aid = 0;
		ifmgd->broken_ap = true;
	}

	pos = mgmt->u.assoc_resp.variable;
	ieee802_11_parse_elems(pos, len - (pos - (u8 *) mgmt), &elems);

	if (!elems.supp_rates) {
		printk(KERN_DEBUG "%s: no SuppRates element in AssocResp\n",
		       sdata->name);
		return false;
	}

	ifmgd->aid = aid;

	mutex_lock(&sdata->local->sta_mtx);
	/*
	 * station info was already allocated and inserted before
	 * the association and should be available to us
	 */
	sta = sta_info_get_rx(sdata, cbss->bssid);
	if (WARN_ON(!sta)) {
		mutex_unlock(&sdata->local->sta_mtx);
		return false;
	}

	set_sta_flag(sta, WLAN_STA_AUTH);
	set_sta_flag(sta, WLAN_STA_ASSOC);
	set_sta_flag(sta, WLAN_STA_ASSOC_AP);
	if (!(ifmgd->flags & IEEE80211_STA_CONTROL_PORT))
		set_sta_flag(sta, WLAN_STA_AUTHORIZED);

	rates = 0;
	basic_rates = 0;
	sband = local->hw.wiphy->bands[wk->chan->band];

<<<<<<< HEAD
	for (i = 0; i < elems.supp_rates_len; i++) {
		int rate = (elems.supp_rates[i] & 0x7f) * 5;
		bool is_basic = !!(elems.supp_rates[i] & 0x80);

		if (rate > 110)
			have_higher_than_11mbit = true;

		for (j = 0; j < sband->n_bitrates; j++) {
			if (sband->bitrates[j].bitrate == rate) {
				rates |= BIT(j);
				if (is_basic)
					basic_rates |= BIT(j);
				if (rate < min_rate) {
					min_rate = rate;
					min_rate_index = j;
				}
				break;
			}
		}
	}
=======
	ieee80211_get_rates(sband, elems.supp_rates, elems.supp_rates_len,
			    &rates, &basic_rates, &have_higher_than_11mbit,
			    &min_rate, &min_rate_index);
>>>>>>> befdbc51

	ieee80211_get_rates(sband, elems.ext_supp_rates,
			    elems.ext_supp_rates_len, &rates, &basic_rates,
			    &have_higher_than_11mbit,
			    &min_rate, &min_rate_index);

<<<<<<< HEAD
		if (rate > 110)
			have_higher_than_11mbit = true;

		for (j = 0; j < sband->n_bitrates; j++) {
			if (sband->bitrates[j].bitrate == rate) {
				rates |= BIT(j);
				if (is_basic)
					basic_rates |= BIT(j);
				if (rate < min_rate) {
					min_rate = rate;
					min_rate_index = j;
				}
				break;
			}
		}
=======
	/*
	 * some buggy APs don't advertise basic_rates. use the lowest
	 * supported rate instead.
	 */
	if (unlikely(!basic_rates) && min_rate_index >= 0) {
		printk(KERN_DEBUG "%s: No basic rates in AssocResp. "
		       "Using min supported rate instead.\n", sdata->name);
		basic_rates = BIT(min_rate_index);
>>>>>>> befdbc51
	}

	/*
	 * some buggy APs don't advertise basic_rates. use the lowest
	 * supported rate instead.
	 */
	if (unlikely(!basic_rates) && min_rate_index >= 0) {
		printk(KERN_DEBUG "%s: No basic rates in AssocResp. "
		       "Using min supported rate instead.\n", sdata->name);
		basic_rates = BIT(min_rate_index);
	}

	sta->sta.supp_rates[wk->chan->band] = rates;
	sdata->vif.bss_conf.basic_rates = basic_rates;

	/* cf. IEEE 802.11 9.2.12 */
	if (wk->chan->band == IEEE80211_BAND_2GHZ &&
	    have_higher_than_11mbit)
		sdata->flags |= IEEE80211_SDATA_OPERATING_GMODE;
	else
		sdata->flags &= ~IEEE80211_SDATA_OPERATING_GMODE;

	if (elems.ht_cap_elem && !(ifmgd->flags & IEEE80211_STA_DISABLE_11N))
		ieee80211_ht_cap_ie_to_sta_ht_cap(sband,
				elems.ht_cap_elem, &sta->sta.ht_cap);

	ap_ht_cap_flags = sta->sta.ht_cap.cap;

	rate_control_rate_init(sta);

	if (ifmgd->flags & IEEE80211_STA_MFP_ENABLED)
		set_sta_flag(sta, WLAN_STA_MFP);

	if (elems.wmm_param)
		set_sta_flag(sta, WLAN_STA_WME);

	/* sta_info_reinsert will also unlock the mutex lock */
	err = sta_info_reinsert(sta);
	sta = NULL;
	if (err) {
		printk(KERN_DEBUG "%s: failed to insert STA entry for"
		       " the AP (error %d)\n", sdata->name, err);
		return false;
	}

	/*
	 * Always handle WMM once after association regardless
	 * of the first value the AP uses. Setting -1 here has
	 * that effect because the AP values is an unsigned
	 * 4-bit value.
	 */
	ifmgd->wmm_last_param_set = -1;

	if (elems.wmm_param)
		ieee80211_sta_wmm_params(local, sdata, elems.wmm_param,
					 elems.wmm_param_len);
	else
		ieee80211_set_wmm_default(sdata);

	local->oper_channel = wk->chan;

	if (elems.ht_info_elem && elems.wmm_param &&
	    (sdata->local->hw.queues >= 4) &&
	    !(ifmgd->flags & IEEE80211_STA_DISABLE_11N))
		changed |= ieee80211_enable_ht(sdata, elems.ht_info_elem,
					       cbss->bssid, ap_ht_cap_flags,
					       false);

	/* set AID and assoc capability,
	 * ieee80211_set_associated() will tell the driver */
	bss_conf->aid = aid;
	bss_conf->assoc_capability = capab_info;
	ieee80211_set_associated(sdata, cbss, changed);

	/*
	 * If we're using 4-addr mode, let the AP know that we're
	 * doing so, so that it can create the STA VLAN on its side
	 */
	if (ifmgd->use_4addr)
		ieee80211_send_4addr_nullfunc(local, sdata);

	/*
	 * Start timer to probe the connection to the AP now.
	 * Also start the timer that will detect beacon loss.
	 */
	ieee80211_sta_rx_notify(sdata, (struct ieee80211_hdr *)mgmt);
	ieee80211_sta_reset_beacon_monitor(sdata);

	return true;
}


static void ieee80211_rx_bss_info(struct ieee80211_sub_if_data *sdata,
				  struct ieee80211_mgmt *mgmt,
				  size_t len,
				  struct ieee80211_rx_status *rx_status,
				  struct ieee802_11_elems *elems,
				  bool beacon)
{
	struct ieee80211_local *local = sdata->local;
	int freq;
	struct ieee80211_bss *bss;
	struct ieee80211_channel *channel;
	bool need_ps = false;

	if (sdata->u.mgd.associated) {
		bss = (void *)sdata->u.mgd.associated->priv;
		/* not previously set so we may need to recalc */
		need_ps = !bss->dtim_period;
	}

	if (elems->ds_params && elems->ds_params_len == 1)
		freq = ieee80211_channel_to_frequency(elems->ds_params[0],
						      rx_status->band);
	else
		freq = rx_status->freq;

	channel = ieee80211_get_channel(local->hw.wiphy, freq);

	if (!channel || channel->flags & IEEE80211_CHAN_DISABLED)
		return;

	bss = ieee80211_bss_info_update(local, rx_status, mgmt, len, elems,
					channel, beacon);
	if (bss)
		ieee80211_rx_bss_put(local, bss);

	if (!sdata->u.mgd.associated)
		return;

	if (need_ps) {
		mutex_lock(&local->iflist_mtx);
		ieee80211_recalc_ps(local, -1);
		mutex_unlock(&local->iflist_mtx);
	}

	if (elems->ch_switch_elem && (elems->ch_switch_elem_len == 3) &&
	    (memcmp(mgmt->bssid, sdata->u.mgd.associated->bssid,
							ETH_ALEN) == 0)) {
		struct ieee80211_channel_sw_ie *sw_elem =
			(struct ieee80211_channel_sw_ie *)elems->ch_switch_elem;
		ieee80211_sta_process_chanswitch(sdata, sw_elem,
						 bss, rx_status->mactime);
	}
}


static void ieee80211_rx_mgmt_probe_resp(struct ieee80211_sub_if_data *sdata,
					 struct sk_buff *skb)
{
	struct ieee80211_mgmt *mgmt = (void *)skb->data;
	struct ieee80211_if_managed *ifmgd;
	struct ieee80211_rx_status *rx_status = (void *) skb->cb;
	size_t baselen, len = skb->len;
	struct ieee802_11_elems elems;

	ifmgd = &sdata->u.mgd;

	ASSERT_MGD_MTX(ifmgd);

	if (memcmp(mgmt->da, sdata->vif.addr, ETH_ALEN))
		return; /* ignore ProbeResp to foreign address */

	baselen = (u8 *) mgmt->u.probe_resp.variable - (u8 *) mgmt;
	if (baselen > len)
		return;

	ieee802_11_parse_elems(mgmt->u.probe_resp.variable, len - baselen,
				&elems);

	ieee80211_rx_bss_info(sdata, mgmt, len, rx_status, &elems, false);

	if (ifmgd->associated &&
	    memcmp(mgmt->bssid, ifmgd->associated->bssid, ETH_ALEN) == 0)
		ieee80211_reset_ap_probe(sdata);
}

/*
 * This is the canonical list of information elements we care about,
 * the filter code also gives us all changes to the Microsoft OUI
 * (00:50:F2) vendor IE which is used for WMM which we need to track.
 *
 * We implement beacon filtering in software since that means we can
 * avoid processing the frame here and in cfg80211, and userspace
 * will not be able to tell whether the hardware supports it or not.
 *
 * XXX: This list needs to be dynamic -- userspace needs to be able to
 *	add items it requires. It also needs to be able to tell us to
 *	look out for other vendor IEs.
 */
static const u64 care_about_ies =
	(1ULL << WLAN_EID_COUNTRY) |
	(1ULL << WLAN_EID_ERP_INFO) |
	(1ULL << WLAN_EID_CHANNEL_SWITCH) |
	(1ULL << WLAN_EID_PWR_CONSTRAINT) |
	(1ULL << WLAN_EID_HT_CAPABILITY) |
	(1ULL << WLAN_EID_HT_INFORMATION);

static void ieee80211_rx_mgmt_beacon(struct ieee80211_sub_if_data *sdata,
				     struct ieee80211_mgmt *mgmt,
				     size_t len,
				     struct ieee80211_rx_status *rx_status)
{
	struct ieee80211_if_managed *ifmgd = &sdata->u.mgd;
	struct ieee80211_bss_conf *bss_conf = &sdata->vif.bss_conf;
	size_t baselen;
	struct ieee802_11_elems elems;
	struct ieee80211_local *local = sdata->local;
	u32 changed = 0;
	bool erp_valid, directed_tim = false;
	u8 erp_value = 0;
	u32 ncrc;
	u8 *bssid;

	ASSERT_MGD_MTX(ifmgd);

	/* Process beacon from the current BSS */
	baselen = (u8 *) mgmt->u.beacon.variable - (u8 *) mgmt;
	if (baselen > len)
		return;

	if (rx_status->freq != local->hw.conf.channel->center_freq)
		return;

	/*
	 * We might have received a number of frames, among them a
	 * disassoc frame and a beacon...
	 */
	if (!ifmgd->associated)
		return;

	bssid = ifmgd->associated->bssid;

	/*
	 * And in theory even frames from a different AP we were just
	 * associated to a split-second ago!
	 */
	if (memcmp(bssid, mgmt->bssid, ETH_ALEN) != 0)
		return;

	/* Track average RSSI from the Beacon frames of the current AP */
	ifmgd->last_beacon_signal = rx_status->signal;
	if (ifmgd->flags & IEEE80211_STA_RESET_SIGNAL_AVE) {
		ifmgd->flags &= ~IEEE80211_STA_RESET_SIGNAL_AVE;
		ifmgd->ave_beacon_signal = rx_status->signal * 16;
		ifmgd->last_cqm_event_signal = 0;
		ifmgd->count_beacon_signal = 1;
		ifmgd->last_ave_beacon_signal = 0;
	} else {
		ifmgd->ave_beacon_signal =
			(IEEE80211_SIGNAL_AVE_WEIGHT * rx_status->signal * 16 +
			 (16 - IEEE80211_SIGNAL_AVE_WEIGHT) *
			 ifmgd->ave_beacon_signal) / 16;
		ifmgd->count_beacon_signal++;
	}

	if (ifmgd->rssi_min_thold != ifmgd->rssi_max_thold &&
	    ifmgd->count_beacon_signal >= IEEE80211_SIGNAL_AVE_MIN_COUNT) {
		int sig = ifmgd->ave_beacon_signal;
		int last_sig = ifmgd->last_ave_beacon_signal;

		/*
		 * if signal crosses either of the boundaries, invoke callback
		 * with appropriate parameters
		 */
		if (sig > ifmgd->rssi_max_thold &&
		    (last_sig <= ifmgd->rssi_min_thold || last_sig == 0)) {
			ifmgd->last_ave_beacon_signal = sig;
			drv_rssi_callback(local, RSSI_EVENT_HIGH);
		} else if (sig < ifmgd->rssi_min_thold &&
			   (last_sig >= ifmgd->rssi_max_thold ||
			   last_sig == 0)) {
			ifmgd->last_ave_beacon_signal = sig;
			drv_rssi_callback(local, RSSI_EVENT_LOW);
		}
	}

	if (bss_conf->cqm_rssi_thold &&
	    ifmgd->count_beacon_signal >= IEEE80211_SIGNAL_AVE_MIN_COUNT &&
	    !(local->hw.flags & IEEE80211_HW_SUPPORTS_CQM_RSSI)) {
		int sig = ifmgd->ave_beacon_signal / 16;
		int last_event = ifmgd->last_cqm_event_signal;
		int thold = bss_conf->cqm_rssi_thold;
		int hyst = bss_conf->cqm_rssi_hyst;
		if (sig < thold &&
		    (last_event == 0 || sig < last_event - hyst)) {
			ifmgd->last_cqm_event_signal = sig;
			ieee80211_cqm_rssi_notify(
				&sdata->vif,
				NL80211_CQM_RSSI_THRESHOLD_EVENT_LOW,
				GFP_KERNEL);
		} else if (sig > thold &&
			   (last_event == 0 || sig > last_event + hyst)) {
			ifmgd->last_cqm_event_signal = sig;
			ieee80211_cqm_rssi_notify(
				&sdata->vif,
				NL80211_CQM_RSSI_THRESHOLD_EVENT_HIGH,
				GFP_KERNEL);
		}
	}

	if (ifmgd->flags & IEEE80211_STA_BEACON_POLL) {
#ifdef CONFIG_MAC80211_VERBOSE_DEBUG
		if (net_ratelimit()) {
			printk(KERN_DEBUG "%s: cancelling probereq poll due "
			       "to a received beacon\n", sdata->name);
		}
#endif
		ifmgd->flags &= ~IEEE80211_STA_BEACON_POLL;
		mutex_lock(&local->iflist_mtx);
		ieee80211_recalc_ps(local, -1);
		mutex_unlock(&local->iflist_mtx);
	}

	/*
	 * Push the beacon loss detection into the future since
	 * we are processing a beacon from the AP just now.
	 */
	ieee80211_sta_reset_beacon_monitor(sdata);

	ncrc = crc32_be(0, (void *)&mgmt->u.beacon.beacon_int, 4);
	ncrc = ieee802_11_parse_elems_crc(mgmt->u.beacon.variable,
					  len - baselen, &elems,
					  care_about_ies, ncrc);

	if (local->hw.flags & IEEE80211_HW_PS_NULLFUNC_STACK)
		directed_tim = ieee80211_check_tim(elems.tim, elems.tim_len,
						   ifmgd->aid);

	if (ncrc != ifmgd->beacon_crc || !ifmgd->beacon_crc_valid) {
		ieee80211_rx_bss_info(sdata, mgmt, len, rx_status, &elems,
				      true);

		ieee80211_sta_wmm_params(local, sdata, elems.wmm_param,
					 elems.wmm_param_len);
	}

	if (local->hw.flags & IEEE80211_HW_PS_NULLFUNC_STACK) {
		if (directed_tim) {
			if (local->hw.conf.dynamic_ps_timeout > 0) {
				local->hw.conf.flags &= ~IEEE80211_CONF_PS;
				ieee80211_hw_config(local,
						    IEEE80211_CONF_CHANGE_PS);
				ieee80211_send_nullfunc(local, sdata, 0);
			} else {
				local->pspolling = true;

				/*
				 * Here is assumed that the driver will be
				 * able to send ps-poll frame and receive a
				 * response even though power save mode is
				 * enabled, but some drivers might require
				 * to disable power save here. This needs
				 * to be investigated.
				 */
				ieee80211_send_pspoll(local, sdata);
			}
		}
	}

	if (ncrc == ifmgd->beacon_crc && ifmgd->beacon_crc_valid)
		return;
	ifmgd->beacon_crc = ncrc;
	ifmgd->beacon_crc_valid = true;

	if (elems.erp_info && elems.erp_info_len >= 1) {
		erp_valid = true;
		erp_value = elems.erp_info[0];
	} else {
		erp_valid = false;
	}
	changed |= ieee80211_handle_bss_capability(sdata,
			le16_to_cpu(mgmt->u.beacon.capab_info),
			erp_valid, erp_value);


	if (elems.ht_cap_elem && elems.ht_info_elem && elems.wmm_param &&
	    !(ifmgd->flags & IEEE80211_STA_DISABLE_11N)) {
		struct sta_info *sta;
		struct ieee80211_supported_band *sband;
		u16 ap_ht_cap_flags;

		rcu_read_lock();

		sta = sta_info_get(sdata, bssid);
		if (WARN_ON(!sta)) {
			rcu_read_unlock();
			return;
		}

		sband = local->hw.wiphy->bands[local->hw.conf.channel->band];

		ieee80211_ht_cap_ie_to_sta_ht_cap(sband,
				elems.ht_cap_elem, &sta->sta.ht_cap);

		ap_ht_cap_flags = sta->sta.ht_cap.cap;

		rcu_read_unlock();

		changed |= ieee80211_enable_ht(sdata, elems.ht_info_elem,
					       bssid, ap_ht_cap_flags, true);
	}

	/* Note: country IE parsing is done for us by cfg80211 */
	if (elems.country_elem) {
		/* TODO: IBSS also needs this */
		if (elems.pwr_constr_elem)
			ieee80211_handle_pwr_constr(sdata,
				le16_to_cpu(mgmt->u.probe_resp.capab_info),
				elems.pwr_constr_elem,
				elems.pwr_constr_elem_len);
	}

	ieee80211_bss_info_change_notify(sdata, changed);
}

void ieee80211_sta_rx_queued_mgmt(struct ieee80211_sub_if_data *sdata,
				  struct sk_buff *skb)
{
	struct ieee80211_if_managed *ifmgd = &sdata->u.mgd;
	struct ieee80211_rx_status *rx_status;
	struct ieee80211_mgmt *mgmt;
	enum rx_mgmt_action rma = RX_MGMT_NONE;
	u16 fc;

	rx_status = (struct ieee80211_rx_status *) skb->cb;
	mgmt = (struct ieee80211_mgmt *) skb->data;
	fc = le16_to_cpu(mgmt->frame_control);

	mutex_lock(&ifmgd->mtx);

	if (ifmgd->associated &&
	    memcmp(ifmgd->associated->bssid, mgmt->bssid, ETH_ALEN) == 0) {
		switch (fc & IEEE80211_FCTL_STYPE) {
		case IEEE80211_STYPE_BEACON:
			ieee80211_rx_mgmt_beacon(sdata, mgmt, skb->len,
						 rx_status);
			break;
		case IEEE80211_STYPE_PROBE_RESP:
			ieee80211_rx_mgmt_probe_resp(sdata, skb);
			break;
		case IEEE80211_STYPE_DEAUTH:
			rma = ieee80211_rx_mgmt_deauth(sdata, mgmt, skb->len);
			break;
		case IEEE80211_STYPE_DISASSOC:
			rma = ieee80211_rx_mgmt_disassoc(sdata, mgmt, skb->len);
			break;
		case IEEE80211_STYPE_ACTION:
			switch (mgmt->u.action.category) {
			case WLAN_CATEGORY_SPECTRUM_MGMT:
				ieee80211_sta_process_chanswitch(sdata,
						&mgmt->u.action.u.chan_switch.sw_elem,
						(void *)ifmgd->associated->priv,
						rx_status->mactime);
				break;
			}
		}
		mutex_unlock(&ifmgd->mtx);

		switch (rma) {
		case RX_MGMT_NONE:
			/* no action */
			break;
		case RX_MGMT_CFG80211_DEAUTH:
			cfg80211_send_deauth(sdata->dev, (u8 *)mgmt, skb->len);
			break;
		case RX_MGMT_CFG80211_DISASSOC:
			cfg80211_send_disassoc(sdata->dev, (u8 *)mgmt, skb->len);
			break;
		default:
			WARN(1, "unexpected: %d", rma);
		}
		return;
	}

	mutex_unlock(&ifmgd->mtx);

	if (skb->len >= 24 + 2 /* mgmt + deauth reason */ &&
	    (fc & IEEE80211_FCTL_STYPE) == IEEE80211_STYPE_DEAUTH) {
		struct ieee80211_local *local = sdata->local;
		struct ieee80211_work *wk;

		mutex_lock(&local->mtx);
		list_for_each_entry(wk, &local->work_list, list) {
			if (wk->sdata != sdata)
				continue;

			if (wk->type != IEEE80211_WORK_ASSOC &&
			    wk->type != IEEE80211_WORK_ASSOC_BEACON_WAIT)
				continue;

			if (memcmp(mgmt->bssid, wk->filter_ta, ETH_ALEN))
				continue;
			if (memcmp(mgmt->sa, wk->filter_ta, ETH_ALEN))
				continue;

			/*
			 * Printing the message only here means we can't
			 * spuriously print it, but it also means that it
			 * won't be printed when the frame comes in before
			 * we even tried to associate or in similar cases.
			 *
			 * Ultimately, I suspect cfg80211 should print the
			 * messages instead.
			 */
			printk(KERN_DEBUG
			       "%s: deauthenticated from %pM (Reason: %u)\n",
			       sdata->name, mgmt->bssid,
			       le16_to_cpu(mgmt->u.deauth.reason_code));

			list_del_rcu(&wk->list);
			free_work(wk);
			break;
		}
		mutex_unlock(&local->mtx);

		cfg80211_send_deauth(sdata->dev, (u8 *)mgmt, skb->len);
	}
}

static void ieee80211_sta_timer(unsigned long data)
{
	struct ieee80211_sub_if_data *sdata =
		(struct ieee80211_sub_if_data *) data;
	struct ieee80211_if_managed *ifmgd = &sdata->u.mgd;
	struct ieee80211_local *local = sdata->local;

	if (local->quiescing) {
		set_bit(TMR_RUNNING_TIMER, &ifmgd->timers_running);
		return;
	}

	ieee80211_queue_work(&local->hw, &sdata->work);
}

static void ieee80211_sta_connection_lost(struct ieee80211_sub_if_data *sdata,
					  u8 *bssid, u8 reason)
{
	struct ieee80211_local *local = sdata->local;
	struct ieee80211_if_managed *ifmgd = &sdata->u.mgd;

	ifmgd->flags &= ~(IEEE80211_STA_CONNECTION_POLL |
			  IEEE80211_STA_BEACON_POLL);

	ieee80211_set_disassoc(sdata, true, true);
	mutex_unlock(&ifmgd->mtx);
	mutex_lock(&local->mtx);
	ieee80211_recalc_idle(local);
	mutex_unlock(&local->mtx);
	/*
	 * must be outside lock due to cfg80211,
	 * but that's not a problem.
	 */
	ieee80211_send_deauth_disassoc(sdata, bssid,
			IEEE80211_STYPE_DEAUTH, reason,
			NULL, true);
	mutex_lock(&ifmgd->mtx);
}

void ieee80211_sta_work(struct ieee80211_sub_if_data *sdata)
{
	struct ieee80211_local *local = sdata->local;
	struct ieee80211_if_managed *ifmgd = &sdata->u.mgd;

	/* then process the rest of the work */
	mutex_lock(&ifmgd->mtx);

	if (ifmgd->flags & (IEEE80211_STA_BEACON_POLL |
			    IEEE80211_STA_CONNECTION_POLL) &&
	    ifmgd->associated) {
		u8 bssid[ETH_ALEN];
		int max_tries;

		memcpy(bssid, ifmgd->associated->bssid, ETH_ALEN);

		if (local->hw.flags & IEEE80211_HW_REPORTS_TX_ACK_STATUS)
			max_tries = max_nullfunc_tries;
		else
			max_tries = max_probe_tries;

		/* ACK received for nullfunc probing frame */
		if (!ifmgd->probe_send_count)
			ieee80211_reset_ap_probe(sdata);
		else if (ifmgd->nullfunc_failed) {
			if (ifmgd->probe_send_count < max_tries) {
#ifdef CONFIG_MAC80211_VERBOSE_DEBUG
				wiphy_debug(local->hw.wiphy,
					    "%s: No ack for nullfunc frame to"
					    " AP %pM, try %d/%i\n",
					    sdata->name, bssid,
					    ifmgd->probe_send_count, max_tries);
#endif
				ieee80211_mgd_probe_ap_send(sdata);
			} else {
#ifdef CONFIG_MAC80211_VERBOSE_DEBUG
				wiphy_debug(local->hw.wiphy,
					    "%s: No ack for nullfunc frame to"
					    " AP %pM, disconnecting.\n",
					    sdata->name, bssid);
#endif
				ieee80211_sta_connection_lost(sdata, bssid,
					WLAN_REASON_DISASSOC_DUE_TO_INACTIVITY);
			}
		} else if (time_is_after_jiffies(ifmgd->probe_timeout))
			run_again(ifmgd, ifmgd->probe_timeout);
		else if (local->hw.flags & IEEE80211_HW_REPORTS_TX_ACK_STATUS) {
#ifdef CONFIG_MAC80211_VERBOSE_DEBUG
			wiphy_debug(local->hw.wiphy,
				    "%s: Failed to send nullfunc to AP %pM"
				    " after %dms, disconnecting.\n",
				    sdata->name,
				    bssid, probe_wait_ms);
#endif
			ieee80211_sta_connection_lost(sdata, bssid,
				WLAN_REASON_DISASSOC_DUE_TO_INACTIVITY);
		} else if (ifmgd->probe_send_count < max_tries) {
#ifdef CONFIG_MAC80211_VERBOSE_DEBUG
			wiphy_debug(local->hw.wiphy,
				    "%s: No probe response from AP %pM"
				    " after %dms, try %d/%i\n",
				    sdata->name,
				    bssid, probe_wait_ms,
				    ifmgd->probe_send_count, max_tries);
#endif
			ieee80211_mgd_probe_ap_send(sdata);
		} else {
			/*
			 * We actually lost the connection ... or did we?
			 * Let's make sure!
			 */
			wiphy_debug(local->hw.wiphy,
				    "%s: No probe response from AP %pM"
				    " after %dms, disconnecting.\n",
				    sdata->name,
				    bssid, probe_wait_ms);

			ieee80211_sta_connection_lost(sdata, bssid,
				WLAN_REASON_DISASSOC_DUE_TO_INACTIVITY);
		}
	}

	mutex_unlock(&ifmgd->mtx);
}

static void ieee80211_sta_bcn_mon_timer(unsigned long data)
{
	struct ieee80211_sub_if_data *sdata =
		(struct ieee80211_sub_if_data *) data;
	struct ieee80211_local *local = sdata->local;

	if (local->quiescing)
		return;

	ieee80211_queue_work(&sdata->local->hw,
			     &sdata->u.mgd.beacon_connection_loss_work);
}

static void ieee80211_sta_conn_mon_timer(unsigned long data)
{
	struct ieee80211_sub_if_data *sdata =
		(struct ieee80211_sub_if_data *) data;
	struct ieee80211_if_managed *ifmgd = &sdata->u.mgd;
	struct ieee80211_local *local = sdata->local;

	if (local->quiescing)
		return;

	ieee80211_queue_work(&local->hw, &ifmgd->monitor_work);
}

static void ieee80211_sta_monitor_work(struct work_struct *work)
{
	struct ieee80211_sub_if_data *sdata =
		container_of(work, struct ieee80211_sub_if_data,
			     u.mgd.monitor_work);

	ieee80211_mgd_probe_ap(sdata, false);
}

static void ieee80211_restart_sta_timer(struct ieee80211_sub_if_data *sdata)
{
	if (sdata->vif.type == NL80211_IFTYPE_STATION) {
		sdata->u.mgd.flags &= ~(IEEE80211_STA_BEACON_POLL |
					IEEE80211_STA_CONNECTION_POLL);

		/* let's probe the connection once */
		ieee80211_queue_work(&sdata->local->hw,
			   &sdata->u.mgd.monitor_work);
		/* and do all the other regular work too */
		ieee80211_queue_work(&sdata->local->hw, &sdata->work);
	}
}

#ifdef CONFIG_PM
void ieee80211_sta_quiesce(struct ieee80211_sub_if_data *sdata)
{
	struct ieee80211_if_managed *ifmgd = &sdata->u.mgd;

	/*
	 * we need to use atomic bitops for the running bits
	 * only because both timers might fire at the same
	 * time -- the code here is properly synchronised.
	 */

	cancel_work_sync(&ifmgd->request_smps_work);

	cancel_work_sync(&ifmgd->monitor_work);
	cancel_work_sync(&ifmgd->beacon_connection_loss_work);
	if (del_timer_sync(&ifmgd->timer))
		set_bit(TMR_RUNNING_TIMER, &ifmgd->timers_running);

	cancel_work_sync(&ifmgd->chswitch_work);
	if (del_timer_sync(&ifmgd->chswitch_timer))
		set_bit(TMR_RUNNING_CHANSW, &ifmgd->timers_running);

	/* these will just be re-established on connection */
	del_timer_sync(&ifmgd->conn_mon_timer);
	del_timer_sync(&ifmgd->bcn_mon_timer);
}

void ieee80211_sta_restart(struct ieee80211_sub_if_data *sdata)
{
	struct ieee80211_if_managed *ifmgd = &sdata->u.mgd;

	if (!ifmgd->associated)
		return;

	if (sdata->flags & IEEE80211_SDATA_DISCONNECT_RESUME) {
		sdata->flags &= ~IEEE80211_SDATA_DISCONNECT_RESUME;
		mutex_lock(&ifmgd->mtx);
		if (ifmgd->associated) {
#ifdef CONFIG_MAC80211_VERBOSE_DEBUG
			wiphy_debug(sdata->local->hw.wiphy,
				    "%s: driver requested disconnect after resume.\n",
				    sdata->name);
#endif
			ieee80211_sta_connection_lost(sdata,
				ifmgd->associated->bssid,
				WLAN_REASON_UNSPECIFIED);
			mutex_unlock(&ifmgd->mtx);
			return;
		}
		mutex_unlock(&ifmgd->mtx);
	}

	if (test_and_clear_bit(TMR_RUNNING_TIMER, &ifmgd->timers_running))
		add_timer(&ifmgd->timer);
	if (test_and_clear_bit(TMR_RUNNING_CHANSW, &ifmgd->timers_running))
		add_timer(&ifmgd->chswitch_timer);
	ieee80211_sta_reset_beacon_monitor(sdata);
	ieee80211_restart_sta_timer(sdata);
	ieee80211_queue_work(&sdata->local->hw, &sdata->u.mgd.monitor_work);
}
#endif

/* interface setup */
void ieee80211_sta_setup_sdata(struct ieee80211_sub_if_data *sdata)
{
	struct ieee80211_if_managed *ifmgd;

	ifmgd = &sdata->u.mgd;
	INIT_WORK(&ifmgd->monitor_work, ieee80211_sta_monitor_work);
	INIT_WORK(&ifmgd->chswitch_work, ieee80211_chswitch_work);
	INIT_WORK(&ifmgd->beacon_connection_loss_work,
		  ieee80211_beacon_connection_loss_work);
	INIT_WORK(&ifmgd->request_smps_work, ieee80211_request_smps_work);
	setup_timer(&ifmgd->timer, ieee80211_sta_timer,
		    (unsigned long) sdata);
	setup_timer(&ifmgd->bcn_mon_timer, ieee80211_sta_bcn_mon_timer,
		    (unsigned long) sdata);
	setup_timer(&ifmgd->conn_mon_timer, ieee80211_sta_conn_mon_timer,
		    (unsigned long) sdata);
	setup_timer(&ifmgd->chswitch_timer, ieee80211_chswitch_timer,
		    (unsigned long) sdata);

	ifmgd->flags = 0;

	mutex_init(&ifmgd->mtx);

	if (sdata->local->hw.flags & IEEE80211_HW_SUPPORTS_DYNAMIC_SMPS)
		ifmgd->req_smps = IEEE80211_SMPS_AUTOMATIC;
	else
		ifmgd->req_smps = IEEE80211_SMPS_OFF;
}

/* scan finished notification */
void ieee80211_mlme_notify_scan_completed(struct ieee80211_local *local)
{
	struct ieee80211_sub_if_data *sdata = local->scan_sdata;

	/* Restart STA timers */
	rcu_read_lock();
	list_for_each_entry_rcu(sdata, &local->interfaces, list)
		ieee80211_restart_sta_timer(sdata);
	rcu_read_unlock();
}

int ieee80211_max_network_latency(struct notifier_block *nb,
				  unsigned long data, void *dummy)
{
	s32 latency_usec = (s32) data;
	struct ieee80211_local *local =
		container_of(nb, struct ieee80211_local,
			     network_latency_notifier);

	mutex_lock(&local->iflist_mtx);
	ieee80211_recalc_ps(local, latency_usec);
	mutex_unlock(&local->iflist_mtx);

	return 0;
}

/* config hooks */
static enum work_done_result
ieee80211_probe_auth_done(struct ieee80211_work *wk,
			  struct sk_buff *skb)
{
	struct ieee80211_local *local = wk->sdata->local;

	if (!skb) {
		cfg80211_send_auth_timeout(wk->sdata->dev, wk->filter_ta);
		goto destroy;
	}

	if (wk->type == IEEE80211_WORK_AUTH) {
		cfg80211_send_rx_auth(wk->sdata->dev, skb->data, skb->len);
		goto destroy;
	}

	mutex_lock(&wk->sdata->u.mgd.mtx);
	ieee80211_rx_mgmt_probe_resp(wk->sdata, skb);
	mutex_unlock(&wk->sdata->u.mgd.mtx);

	wk->type = IEEE80211_WORK_AUTH;
	wk->probe_auth.tries = 0;
	return WORK_DONE_REQUEUE;
 destroy:
	if (wk->probe_auth.synced)
		drv_finish_tx_sync(local, wk->sdata, wk->filter_ta,
				   IEEE80211_TX_SYNC_AUTH);

	return WORK_DONE_DESTROY;
}

int ieee80211_mgd_auth(struct ieee80211_sub_if_data *sdata,
		       struct cfg80211_auth_request *req)
{
	const u8 *ssid;
	struct ieee80211_work *wk;
	u16 auth_alg;

	if (req->local_state_change)
		return 0; /* no need to update mac80211 state */

	switch (req->auth_type) {
	case NL80211_AUTHTYPE_OPEN_SYSTEM:
		auth_alg = WLAN_AUTH_OPEN;
		break;
	case NL80211_AUTHTYPE_SHARED_KEY:
		if (IS_ERR(sdata->local->wep_tx_tfm))
			return -EOPNOTSUPP;
		auth_alg = WLAN_AUTH_SHARED_KEY;
		break;
	case NL80211_AUTHTYPE_FT:
		auth_alg = WLAN_AUTH_FT;
		break;
	case NL80211_AUTHTYPE_NETWORK_EAP:
		auth_alg = WLAN_AUTH_LEAP;
		break;
	default:
		return -EOPNOTSUPP;
	}

	wk = kzalloc(sizeof(*wk) + req->ie_len, GFP_KERNEL);
	if (!wk)
		return -ENOMEM;

	memcpy(wk->filter_ta, req->bss->bssid, ETH_ALEN);

	if (req->ie && req->ie_len) {
		memcpy(wk->ie, req->ie, req->ie_len);
		wk->ie_len = req->ie_len;
	}

	if (req->key && req->key_len) {
		wk->probe_auth.key_len = req->key_len;
		wk->probe_auth.key_idx = req->key_idx;
		memcpy(wk->probe_auth.key, req->key, req->key_len);
	}

	ssid = ieee80211_bss_get_ie(req->bss, WLAN_EID_SSID);
	memcpy(wk->probe_auth.ssid, ssid + 2, ssid[1]);
	wk->probe_auth.ssid_len = ssid[1];

	wk->probe_auth.algorithm = auth_alg;
	wk->probe_auth.privacy = req->bss->capability & WLAN_CAPABILITY_PRIVACY;

	/* if we already have a probe, don't probe again */
	if (req->bss->proberesp_ies)
		wk->type = IEEE80211_WORK_AUTH;
	else
		wk->type = IEEE80211_WORK_DIRECT_PROBE;
	wk->chan = req->bss->channel;
	wk->chan_type = NL80211_CHAN_NO_HT;
	wk->sdata = sdata;
	wk->done = ieee80211_probe_auth_done;

	ieee80211_add_work(wk);
	return 0;
}

/* create and insert a dummy station entry */
static int ieee80211_pre_assoc(struct ieee80211_sub_if_data *sdata,
				u8 *bssid) {
	struct sta_info *sta;
	int err;

	sta = sta_info_alloc(sdata, bssid, GFP_KERNEL);
	if (!sta)
		return -ENOMEM;

	sta->dummy = true;

	err = sta_info_insert(sta);
	sta = NULL;
	if (err) {
		printk(KERN_DEBUG "%s: failed to insert Dummy STA entry for"
		       " the AP (error %d)\n", sdata->name, err);
		return err;
	}

	return 0;
}

static enum work_done_result ieee80211_assoc_done(struct ieee80211_work *wk,
						  struct sk_buff *skb)
{
	struct ieee80211_local *local = wk->sdata->local;
	struct ieee80211_mgmt *mgmt;
	struct ieee80211_rx_status *rx_status;
	struct ieee802_11_elems elems;
	struct cfg80211_bss *cbss = wk->assoc.bss;
	u16 status;

	if (!skb) {
		sta_info_destroy_addr(wk->sdata, cbss->bssid);
		cfg80211_send_assoc_timeout(wk->sdata->dev, wk->filter_ta);
		goto destroy;
	}

	if (wk->type == IEEE80211_WORK_ASSOC_BEACON_WAIT) {
		mutex_lock(&wk->sdata->u.mgd.mtx);
		rx_status = (void *) skb->cb;
		ieee802_11_parse_elems(skb->data + 24 + 12, skb->len - 24 - 12, &elems);
		ieee80211_rx_bss_info(wk->sdata, (void *)skb->data, skb->len, rx_status,
				      &elems, true);
		mutex_unlock(&wk->sdata->u.mgd.mtx);

		wk->type = IEEE80211_WORK_ASSOC;
		/* not really done yet */
		return WORK_DONE_REQUEUE;
	}

	mgmt = (void *)skb->data;
	status = le16_to_cpu(mgmt->u.assoc_resp.status_code);

	if (status == WLAN_STATUS_SUCCESS) {
		if (wk->assoc.synced)
			drv_finish_tx_sync(local, wk->sdata, wk->filter_ta,
					   IEEE80211_TX_SYNC_ASSOC);

		mutex_lock(&wk->sdata->u.mgd.mtx);
		if (!ieee80211_assoc_success(wk, mgmt, skb->len)) {
			mutex_unlock(&wk->sdata->u.mgd.mtx);
			/* oops -- internal error -- send timeout for now */
			sta_info_destroy_addr(wk->sdata, cbss->bssid);
			cfg80211_send_assoc_timeout(wk->sdata->dev,
						    wk->filter_ta);
			return WORK_DONE_DESTROY;
		}

		mutex_unlock(&wk->sdata->u.mgd.mtx);
	} else {
		/* assoc failed - destroy the dummy station entry */
		sta_info_destroy_addr(wk->sdata, cbss->bssid);
	}

	cfg80211_send_rx_assoc(wk->sdata->dev, skb->data, skb->len);
 destroy:
	if (wk->assoc.synced)
		drv_finish_tx_sync(local, wk->sdata, wk->filter_ta,
				   IEEE80211_TX_SYNC_ASSOC);

	return WORK_DONE_DESTROY;
}

int ieee80211_mgd_assoc(struct ieee80211_sub_if_data *sdata,
			struct cfg80211_assoc_request *req)
{
	struct ieee80211_if_managed *ifmgd = &sdata->u.mgd;
	struct ieee80211_bss *bss = (void *)req->bss->priv;
	struct ieee80211_work *wk;
	const u8 *ssid;
	int i, err;

	mutex_lock(&ifmgd->mtx);
	if (ifmgd->associated) {
		if (!req->prev_bssid ||
		    memcmp(req->prev_bssid, ifmgd->associated->bssid,
			   ETH_ALEN)) {
			/*
			 * We are already associated and the request was not a
			 * reassociation request from the current BSS, so
			 * reject it.
			 */
			mutex_unlock(&ifmgd->mtx);
			return -EALREADY;
		}

		/* Trying to reassociate - clear previous association state */
		ieee80211_set_disassoc(sdata, true, false);
	}
	mutex_unlock(&ifmgd->mtx);

	wk = kzalloc(sizeof(*wk) + req->ie_len, GFP_KERNEL);
	if (!wk)
		return -ENOMEM;

	/*
	 * create a dummy station info entry in order
	 * to start accepting incoming EAPOL packets from the station
	 */
	err = ieee80211_pre_assoc(sdata, req->bss->bssid);
	if (err) {
		kfree(wk);
		return err;
	}

	ifmgd->flags &= ~IEEE80211_STA_DISABLE_11N;
	ifmgd->flags &= ~IEEE80211_STA_NULLFUNC_ACKED;

	ifmgd->beacon_crc_valid = false;

	for (i = 0; i < req->crypto.n_ciphers_pairwise; i++)
		if (req->crypto.ciphers_pairwise[i] == WLAN_CIPHER_SUITE_WEP40 ||
		    req->crypto.ciphers_pairwise[i] == WLAN_CIPHER_SUITE_TKIP ||
		    req->crypto.ciphers_pairwise[i] == WLAN_CIPHER_SUITE_WEP104)
			ifmgd->flags |= IEEE80211_STA_DISABLE_11N;


	if (req->ie && req->ie_len) {
		memcpy(wk->ie, req->ie, req->ie_len);
		wk->ie_len = req->ie_len;
	} else
		wk->ie_len = 0;

	wk->assoc.bss = req->bss;

	memcpy(wk->filter_ta, req->bss->bssid, ETH_ALEN);

	/* new association always uses requested smps mode */
	if (ifmgd->req_smps == IEEE80211_SMPS_AUTOMATIC) {
		if (ifmgd->powersave)
			ifmgd->ap_smps = IEEE80211_SMPS_DYNAMIC;
		else
			ifmgd->ap_smps = IEEE80211_SMPS_OFF;
	} else
		ifmgd->ap_smps = ifmgd->req_smps;

	wk->assoc.smps = ifmgd->ap_smps;
	/*
	 * IEEE802.11n does not allow TKIP/WEP as pairwise ciphers in HT mode.
	 * We still associate in non-HT mode (11a/b/g) if any one of these
	 * ciphers is configured as pairwise.
	 * We can set this to true for non-11n hardware, that'll be checked
	 * separately along with the peer capabilities.
	 */
	wk->assoc.use_11n = !(ifmgd->flags & IEEE80211_STA_DISABLE_11N);
	wk->assoc.capability = req->bss->capability;
	wk->assoc.wmm_used = bss->wmm_used;
	wk->assoc.supp_rates = bss->supp_rates;
	wk->assoc.supp_rates_len = bss->supp_rates_len;
	wk->assoc.ht_information_ie =
		ieee80211_bss_get_ie(req->bss, WLAN_EID_HT_INFORMATION);

	if (bss->wmm_used && bss->uapsd_supported &&
	    (sdata->local->hw.flags & IEEE80211_HW_SUPPORTS_UAPSD)) {
		wk->assoc.uapsd_used = true;
		ifmgd->flags |= IEEE80211_STA_UAPSD_ENABLED;
	} else {
		wk->assoc.uapsd_used = false;
		ifmgd->flags &= ~IEEE80211_STA_UAPSD_ENABLED;
	}

	ssid = ieee80211_bss_get_ie(req->bss, WLAN_EID_SSID);
	memcpy(wk->assoc.ssid, ssid + 2, ssid[1]);
	wk->assoc.ssid_len = ssid[1];

	if (req->prev_bssid)
		memcpy(wk->assoc.prev_bssid, req->prev_bssid, ETH_ALEN);

	wk->chan = req->bss->channel;
	wk->chan_type = NL80211_CHAN_NO_HT;
	wk->sdata = sdata;
	wk->done = ieee80211_assoc_done;
	if (!bss->dtim_period &&
	    sdata->local->hw.flags & IEEE80211_HW_NEED_DTIM_PERIOD)
		wk->type = IEEE80211_WORK_ASSOC_BEACON_WAIT;
	else
		wk->type = IEEE80211_WORK_ASSOC;

	if (req->use_mfp) {
		ifmgd->mfp = IEEE80211_MFP_REQUIRED;
		ifmgd->flags |= IEEE80211_STA_MFP_ENABLED;
	} else {
		ifmgd->mfp = IEEE80211_MFP_DISABLED;
		ifmgd->flags &= ~IEEE80211_STA_MFP_ENABLED;
	}

	if (req->crypto.control_port)
		ifmgd->flags |= IEEE80211_STA_CONTROL_PORT;
	else
		ifmgd->flags &= ~IEEE80211_STA_CONTROL_PORT;

	sdata->control_port_protocol = req->crypto.control_port_ethertype;
	sdata->control_port_no_encrypt = req->crypto.control_port_no_encrypt;

	ieee80211_add_work(wk);
	return 0;
}

int ieee80211_mgd_deauth(struct ieee80211_sub_if_data *sdata,
			 struct cfg80211_deauth_request *req,
			 void *cookie)
{
	struct ieee80211_local *local = sdata->local;
	struct ieee80211_if_managed *ifmgd = &sdata->u.mgd;
	struct ieee80211_work *wk;
	u8 bssid[ETH_ALEN];
	bool assoc_bss = false;

	mutex_lock(&ifmgd->mtx);

	memcpy(bssid, req->bss->bssid, ETH_ALEN);
	if (ifmgd->associated == req->bss) {
		ieee80211_set_disassoc(sdata, false, true);
		mutex_unlock(&ifmgd->mtx);
		assoc_bss = true;
	} else {
		bool not_auth_yet = false;

		mutex_unlock(&ifmgd->mtx);

		mutex_lock(&local->mtx);
		list_for_each_entry(wk, &local->work_list, list) {
			if (wk->sdata != sdata)
				continue;

			if (wk->type != IEEE80211_WORK_DIRECT_PROBE &&
			    wk->type != IEEE80211_WORK_AUTH &&
			    wk->type != IEEE80211_WORK_ASSOC &&
			    wk->type != IEEE80211_WORK_ASSOC_BEACON_WAIT)
				continue;

			if (memcmp(req->bss->bssid, wk->filter_ta, ETH_ALEN))
				continue;

			not_auth_yet = wk->type == IEEE80211_WORK_DIRECT_PROBE;
			list_del_rcu(&wk->list);
			free_work(wk);
			break;
		}
		mutex_unlock(&local->mtx);

		/*
		 * If somebody requests authentication and we haven't
		 * sent out an auth frame yet there's no need to send
		 * out a deauth frame either. If the state was PROBE,
		 * then this is the case. If it's AUTH we have sent a
		 * frame, and if it's IDLE we have completed the auth
		 * process already.
		 */
		if (not_auth_yet) {
			__cfg80211_auth_canceled(sdata->dev, bssid);
			return 0;
		}
	}

	printk(KERN_DEBUG "%s: deauthenticating from %pM by local choice (reason=%d)\n",
	       sdata->name, bssid, req->reason_code);

	ieee80211_send_deauth_disassoc(sdata, bssid, IEEE80211_STYPE_DEAUTH,
				       req->reason_code, cookie,
				       !req->local_state_change);
	if (assoc_bss)
		sta_info_flush(sdata->local, sdata);

	mutex_lock(&sdata->local->mtx);
	ieee80211_recalc_idle(sdata->local);
	mutex_unlock(&sdata->local->mtx);

	return 0;
}

int ieee80211_mgd_disassoc(struct ieee80211_sub_if_data *sdata,
			   struct cfg80211_disassoc_request *req,
			   void *cookie)
{
	struct ieee80211_if_managed *ifmgd = &sdata->u.mgd;
	u8 bssid[ETH_ALEN];

	mutex_lock(&ifmgd->mtx);

	/*
	 * cfg80211 should catch this ... but it's racy since
	 * we can receive a disassoc frame, process it, hand it
	 * to cfg80211 while that's in a locked section already
	 * trying to tell us that the user wants to disconnect.
	 */
	if (ifmgd->associated != req->bss) {
		mutex_unlock(&ifmgd->mtx);
		return -ENOLINK;
	}

	printk(KERN_DEBUG "%s: disassociating from %pM by local choice (reason=%d)\n",
	       sdata->name, req->bss->bssid, req->reason_code);

	memcpy(bssid, req->bss->bssid, ETH_ALEN);
	ieee80211_set_disassoc(sdata, false, true);

	mutex_unlock(&ifmgd->mtx);

	ieee80211_send_deauth_disassoc(sdata, req->bss->bssid,
			IEEE80211_STYPE_DISASSOC, req->reason_code,
			cookie, !req->local_state_change);
	sta_info_flush(sdata->local, sdata);

	mutex_lock(&sdata->local->mtx);
	ieee80211_recalc_idle(sdata->local);
	mutex_unlock(&sdata->local->mtx);

	return 0;
}

void ieee80211_cqm_rssi_notify(struct ieee80211_vif *vif,
			       enum nl80211_cqm_rssi_threshold_event rssi_event,
			       gfp_t gfp)
{
	struct ieee80211_sub_if_data *sdata = vif_to_sdata(vif);

	trace_api_cqm_rssi_notify(sdata, rssi_event);

	cfg80211_cqm_rssi_notify(sdata->dev, rssi_event, gfp);
}
EXPORT_SYMBOL(ieee80211_cqm_rssi_notify);

unsigned char ieee80211_get_operstate(struct ieee80211_vif *vif)
{
	struct ieee80211_sub_if_data *sdata = vif_to_sdata(vif);
	return sdata->dev->operstate;
}
EXPORT_SYMBOL(ieee80211_get_operstate);<|MERGE_RESOLUTION|>--- conflicted
+++ resolved
@@ -1583,65 +1583,14 @@
 	basic_rates = 0;
 	sband = local->hw.wiphy->bands[wk->chan->band];
 
-<<<<<<< HEAD
-	for (i = 0; i < elems.supp_rates_len; i++) {
-		int rate = (elems.supp_rates[i] & 0x7f) * 5;
-		bool is_basic = !!(elems.supp_rates[i] & 0x80);
-
-		if (rate > 110)
-			have_higher_than_11mbit = true;
-
-		for (j = 0; j < sband->n_bitrates; j++) {
-			if (sband->bitrates[j].bitrate == rate) {
-				rates |= BIT(j);
-				if (is_basic)
-					basic_rates |= BIT(j);
-				if (rate < min_rate) {
-					min_rate = rate;
-					min_rate_index = j;
-				}
-				break;
-			}
-		}
-	}
-=======
 	ieee80211_get_rates(sband, elems.supp_rates, elems.supp_rates_len,
 			    &rates, &basic_rates, &have_higher_than_11mbit,
 			    &min_rate, &min_rate_index);
->>>>>>> befdbc51
 
 	ieee80211_get_rates(sband, elems.ext_supp_rates,
 			    elems.ext_supp_rates_len, &rates, &basic_rates,
 			    &have_higher_than_11mbit,
 			    &min_rate, &min_rate_index);
-
-<<<<<<< HEAD
-		if (rate > 110)
-			have_higher_than_11mbit = true;
-
-		for (j = 0; j < sband->n_bitrates; j++) {
-			if (sband->bitrates[j].bitrate == rate) {
-				rates |= BIT(j);
-				if (is_basic)
-					basic_rates |= BIT(j);
-				if (rate < min_rate) {
-					min_rate = rate;
-					min_rate_index = j;
-				}
-				break;
-			}
-		}
-=======
-	/*
-	 * some buggy APs don't advertise basic_rates. use the lowest
-	 * supported rate instead.
-	 */
-	if (unlikely(!basic_rates) && min_rate_index >= 0) {
-		printk(KERN_DEBUG "%s: No basic rates in AssocResp. "
-		       "Using min supported rate instead.\n", sdata->name);
-		basic_rates = BIT(min_rate_index);
->>>>>>> befdbc51
-	}
 
 	/*
 	 * some buggy APs don't advertise basic_rates. use the lowest
