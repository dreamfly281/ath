--- conflicted
+++ resolved
@@ -52,10 +52,7 @@
  *	unblocks the station.
  * @WLAN_STA_SP: Station is in a service period, so don't try to
  *	reply to other uAPSD trigger frames or PS-Poll.
-<<<<<<< HEAD
-=======
  * @WLAN_STA_4ADDR_EVENT: 4-addr event was already sent for this frame.
->>>>>>> befdbc51
  */
 enum ieee80211_sta_info_flags {
 	WLAN_STA_AUTH,
@@ -75,10 +72,7 @@
 	WLAN_STA_TDLS_PEER_AUTH,
 	WLAN_STA_UAPSD,
 	WLAN_STA_SP,
-<<<<<<< HEAD
-=======
 	WLAN_STA_4ADDR_EVENT,
->>>>>>> befdbc51
 };
 
 #define STA_TID_NUM 16
@@ -390,27 +384,18 @@
 				enum ieee80211_sta_info_flags flag)
 {
 	return test_bit(flag, &sta->_flags);
-<<<<<<< HEAD
 }
 
 static inline int test_and_clear_sta_flag(struct sta_info *sta,
 					  enum ieee80211_sta_info_flags flag)
 {
 	return test_and_clear_bit(flag, &sta->_flags);
-=======
-}
-
-static inline int test_and_clear_sta_flag(struct sta_info *sta,
-					  enum ieee80211_sta_info_flags flag)
-{
-	return test_and_clear_bit(flag, &sta->_flags);
 }
 
 static inline int test_and_set_sta_flag(struct sta_info *sta,
 					enum ieee80211_sta_info_flags flag)
 {
 	return test_and_set_bit(flag, &sta->_flags);
->>>>>>> befdbc51
 }
 
 void ieee80211_assign_tid_tx(struct sta_info *sta, int tid,
