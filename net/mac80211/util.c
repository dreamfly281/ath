/*
 * Copyright 2002-2005, Instant802 Networks, Inc.
 * Copyright 2005-2006, Devicescape Software, Inc.
 * Copyright 2006-2007	Jiri Benc <jbenc@suse.cz>
 * Copyright 2007	Johannes Berg <johannes@sipsolutions.net>
 *
 * This program is free software; you can redistribute it and/or modify
 * it under the terms of the GNU General Public License version 2 as
 * published by the Free Software Foundation.
 *
 * utilities for mac80211
 */

#include <net/mac80211.h>
#include <linux/netdevice.h>
#include <linux/export.h>
#include <linux/types.h>
#include <linux/slab.h>
#include <linux/skbuff.h>
#include <linux/etherdevice.h>
#include <linux/if_arp.h>
#include <linux/bitmap.h>
#include <net/net_namespace.h>
#include <net/cfg80211.h>
#include <net/rtnetlink.h>

#include "ieee80211_i.h"
#include "driver-ops.h"
#include "rate.h"
#include "mesh.h"
#include "wme.h"
#include "led.h"
#include "wep.h"

/* privid for wiphys to determine whether they belong to us or not */
void *mac80211_wiphy_privid = &mac80211_wiphy_privid;

struct ieee80211_hw *wiphy_to_ieee80211_hw(struct wiphy *wiphy)
{
	struct ieee80211_local *local;
	BUG_ON(!wiphy);

	local = wiphy_priv(wiphy);
	return &local->hw;
}
EXPORT_SYMBOL(wiphy_to_ieee80211_hw);

u8 *ieee80211_get_bssid(struct ieee80211_hdr *hdr, size_t len,
			enum nl80211_iftype type)
{
	__le16 fc = hdr->frame_control;

	 /* drop ACK/CTS frames and incorrect hdr len (ctrl) */
	if (len < 16)
		return NULL;

	if (ieee80211_is_data(fc)) {
		if (len < 24) /* drop incorrect hdr len (data) */
			return NULL;

		if (ieee80211_has_a4(fc))
			return NULL;
		if (ieee80211_has_tods(fc))
			return hdr->addr1;
		if (ieee80211_has_fromds(fc))
			return hdr->addr2;

		return hdr->addr3;
	}

	if (ieee80211_is_mgmt(fc)) {
		if (len < 24) /* drop incorrect hdr len (mgmt) */
			return NULL;
		return hdr->addr3;
	}

	if (ieee80211_is_ctl(fc)) {
		if(ieee80211_is_pspoll(fc))
			return hdr->addr1;

		if (ieee80211_is_back_req(fc)) {
			switch (type) {
			case NL80211_IFTYPE_STATION:
				return hdr->addr2;
			case NL80211_IFTYPE_AP:
			case NL80211_IFTYPE_AP_VLAN:
				return hdr->addr1;
			default:
				break; /* fall through to the return */
			}
		}
	}

	return NULL;
}

void ieee80211_tx_set_protected(struct ieee80211_tx_data *tx)
{
	struct sk_buff *skb = tx->skb;
	struct ieee80211_hdr *hdr;

	do {
		hdr = (struct ieee80211_hdr *) skb->data;
		hdr->frame_control |= cpu_to_le16(IEEE80211_FCTL_PROTECTED);
	} while ((skb = skb->next));
}

int ieee80211_frame_duration(struct ieee80211_local *local, size_t len,
			     int rate, int erp, int short_preamble)
{
	int dur;

	/* calculate duration (in microseconds, rounded up to next higher
	 * integer if it includes a fractional microsecond) to send frame of
	 * len bytes (does not include FCS) at the given rate. Duration will
	 * also include SIFS.
	 *
	 * rate is in 100 kbps, so divident is multiplied by 10 in the
	 * DIV_ROUND_UP() operations.
	 */

	if (local->hw.conf.channel->band == IEEE80211_BAND_5GHZ || erp) {
		/*
		 * OFDM:
		 *
		 * N_DBPS = DATARATE x 4
		 * N_SYM = Ceiling((16+8xLENGTH+6) / N_DBPS)
		 *	(16 = SIGNAL time, 6 = tail bits)
		 * TXTIME = T_PREAMBLE + T_SIGNAL + T_SYM x N_SYM + Signal Ext
		 *
		 * T_SYM = 4 usec
		 * 802.11a - 17.5.2: aSIFSTime = 16 usec
		 * 802.11g - 19.8.4: aSIFSTime = 10 usec +
		 *	signal ext = 6 usec
		 */
		dur = 16; /* SIFS + signal ext */
		dur += 16; /* 17.3.2.3: T_PREAMBLE = 16 usec */
		dur += 4; /* 17.3.2.3: T_SIGNAL = 4 usec */
		dur += 4 * DIV_ROUND_UP((16 + 8 * (len + 4) + 6) * 10,
					4 * rate); /* T_SYM x N_SYM */
	} else {
		/*
		 * 802.11b or 802.11g with 802.11b compatibility:
		 * 18.3.4: TXTIME = PreambleLength + PLCPHeaderTime +
		 * Ceiling(((LENGTH+PBCC)x8)/DATARATE). PBCC=0.
		 *
		 * 802.11 (DS): 15.3.3, 802.11b: 18.3.4
		 * aSIFSTime = 10 usec
		 * aPreambleLength = 144 usec or 72 usec with short preamble
		 * aPLCPHeaderLength = 48 usec or 24 usec with short preamble
		 */
		dur = 10; /* aSIFSTime = 10 usec */
		dur += short_preamble ? (72 + 24) : (144 + 48);

		dur += DIV_ROUND_UP(8 * (len + 4) * 10, rate);
	}

	return dur;
}

/* Exported duration function for driver use */
__le16 ieee80211_generic_frame_duration(struct ieee80211_hw *hw,
					struct ieee80211_vif *vif,
					size_t frame_len,
					struct ieee80211_rate *rate)
{
	struct ieee80211_local *local = hw_to_local(hw);
	struct ieee80211_sub_if_data *sdata;
	u16 dur;
	int erp;
	bool short_preamble = false;

	erp = 0;
	if (vif) {
		sdata = vif_to_sdata(vif);
		short_preamble = sdata->vif.bss_conf.use_short_preamble;
		if (sdata->flags & IEEE80211_SDATA_OPERATING_GMODE)
			erp = rate->flags & IEEE80211_RATE_ERP_G;
	}

	dur = ieee80211_frame_duration(local, frame_len, rate->bitrate, erp,
				       short_preamble);

	return cpu_to_le16(dur);
}
EXPORT_SYMBOL(ieee80211_generic_frame_duration);

__le16 ieee80211_rts_duration(struct ieee80211_hw *hw,
			      struct ieee80211_vif *vif, size_t frame_len,
			      const struct ieee80211_tx_info *frame_txctl)
{
	struct ieee80211_local *local = hw_to_local(hw);
	struct ieee80211_rate *rate;
	struct ieee80211_sub_if_data *sdata;
	bool short_preamble;
	int erp;
	u16 dur;
	struct ieee80211_supported_band *sband;

	sband = local->hw.wiphy->bands[local->hw.conf.channel->band];

	short_preamble = false;

	rate = &sband->bitrates[frame_txctl->control.rts_cts_rate_idx];

	erp = 0;
	if (vif) {
		sdata = vif_to_sdata(vif);
		short_preamble = sdata->vif.bss_conf.use_short_preamble;
		if (sdata->flags & IEEE80211_SDATA_OPERATING_GMODE)
			erp = rate->flags & IEEE80211_RATE_ERP_G;
	}

	/* CTS duration */
	dur = ieee80211_frame_duration(local, 10, rate->bitrate,
				       erp, short_preamble);
	/* Data frame duration */
	dur += ieee80211_frame_duration(local, frame_len, rate->bitrate,
					erp, short_preamble);
	/* ACK duration */
	dur += ieee80211_frame_duration(local, 10, rate->bitrate,
					erp, short_preamble);

	return cpu_to_le16(dur);
}
EXPORT_SYMBOL(ieee80211_rts_duration);

__le16 ieee80211_ctstoself_duration(struct ieee80211_hw *hw,
				    struct ieee80211_vif *vif,
				    size_t frame_len,
				    const struct ieee80211_tx_info *frame_txctl)
{
	struct ieee80211_local *local = hw_to_local(hw);
	struct ieee80211_rate *rate;
	struct ieee80211_sub_if_data *sdata;
	bool short_preamble;
	int erp;
	u16 dur;
	struct ieee80211_supported_band *sband;

	sband = local->hw.wiphy->bands[local->hw.conf.channel->band];

	short_preamble = false;

	rate = &sband->bitrates[frame_txctl->control.rts_cts_rate_idx];
	erp = 0;
	if (vif) {
		sdata = vif_to_sdata(vif);
		short_preamble = sdata->vif.bss_conf.use_short_preamble;
		if (sdata->flags & IEEE80211_SDATA_OPERATING_GMODE)
			erp = rate->flags & IEEE80211_RATE_ERP_G;
	}

	/* Data frame duration */
	dur = ieee80211_frame_duration(local, frame_len, rate->bitrate,
				       erp, short_preamble);
	if (!(frame_txctl->flags & IEEE80211_TX_CTL_NO_ACK)) {
		/* ACK duration */
		dur += ieee80211_frame_duration(local, 10, rate->bitrate,
						erp, short_preamble);
	}

	return cpu_to_le16(dur);
}
EXPORT_SYMBOL(ieee80211_ctstoself_duration);

static void __ieee80211_wake_queue(struct ieee80211_hw *hw, int queue,
				   enum queue_stop_reason reason)
{
	struct ieee80211_local *local = hw_to_local(hw);
	struct ieee80211_sub_if_data *sdata;

	trace_wake_queue(local, queue, reason);

	if (WARN_ON(queue >= hw->queues))
		return;

	__clear_bit(reason, &local->queue_stop_reasons[queue]);

	if (local->queue_stop_reasons[queue] != 0)
		/* someone still has this queue stopped */
		return;

	if (skb_queue_empty(&local->pending[queue])) {
		rcu_read_lock();
		list_for_each_entry_rcu(sdata, &local->interfaces, list) {
			if (test_bit(SDATA_STATE_OFFCHANNEL, &sdata->state))
				continue;
			netif_wake_subqueue(sdata->dev, queue);
		}
		rcu_read_unlock();
	} else
		tasklet_schedule(&local->tx_pending_tasklet);
}

void ieee80211_wake_queue_by_reason(struct ieee80211_hw *hw, int queue,
				    enum queue_stop_reason reason)
{
	struct ieee80211_local *local = hw_to_local(hw);
	unsigned long flags;

	spin_lock_irqsave(&local->queue_stop_reason_lock, flags);
	__ieee80211_wake_queue(hw, queue, reason);
	spin_unlock_irqrestore(&local->queue_stop_reason_lock, flags);
}

void ieee80211_wake_queue(struct ieee80211_hw *hw, int queue)
{
	ieee80211_wake_queue_by_reason(hw, queue,
				       IEEE80211_QUEUE_STOP_REASON_DRIVER);
}
EXPORT_SYMBOL(ieee80211_wake_queue);

static void __ieee80211_stop_queue(struct ieee80211_hw *hw, int queue,
				   enum queue_stop_reason reason)
{
	struct ieee80211_local *local = hw_to_local(hw);
	struct ieee80211_sub_if_data *sdata;

	trace_stop_queue(local, queue, reason);

	if (WARN_ON(queue >= hw->queues))
		return;

	__set_bit(reason, &local->queue_stop_reasons[queue]);

	rcu_read_lock();
	list_for_each_entry_rcu(sdata, &local->interfaces, list)
		netif_stop_subqueue(sdata->dev, queue);
	rcu_read_unlock();
}

void ieee80211_stop_queue_by_reason(struct ieee80211_hw *hw, int queue,
				    enum queue_stop_reason reason)
{
	struct ieee80211_local *local = hw_to_local(hw);
	unsigned long flags;

	spin_lock_irqsave(&local->queue_stop_reason_lock, flags);
	__ieee80211_stop_queue(hw, queue, reason);
	spin_unlock_irqrestore(&local->queue_stop_reason_lock, flags);
}

void ieee80211_stop_queue(struct ieee80211_hw *hw, int queue)
{
	ieee80211_stop_queue_by_reason(hw, queue,
				       IEEE80211_QUEUE_STOP_REASON_DRIVER);
}
EXPORT_SYMBOL(ieee80211_stop_queue);

void ieee80211_add_pending_skb(struct ieee80211_local *local,
			       struct sk_buff *skb)
{
	struct ieee80211_hw *hw = &local->hw;
	unsigned long flags;
	int queue = skb_get_queue_mapping(skb);
	struct ieee80211_tx_info *info = IEEE80211_SKB_CB(skb);

	if (WARN_ON(!info->control.vif)) {
		kfree_skb(skb);
		return;
	}

	spin_lock_irqsave(&local->queue_stop_reason_lock, flags);
	__ieee80211_stop_queue(hw, queue, IEEE80211_QUEUE_STOP_REASON_SKB_ADD);
	__skb_queue_tail(&local->pending[queue], skb);
	__ieee80211_wake_queue(hw, queue, IEEE80211_QUEUE_STOP_REASON_SKB_ADD);
	spin_unlock_irqrestore(&local->queue_stop_reason_lock, flags);
}

void ieee80211_add_pending_skbs_fn(struct ieee80211_local *local,
				   struct sk_buff_head *skbs,
				   void (*fn)(void *data), void *data)
{
	struct ieee80211_hw *hw = &local->hw;
	struct sk_buff *skb;
	unsigned long flags;
	int queue, i;

	spin_lock_irqsave(&local->queue_stop_reason_lock, flags);
	for (i = 0; i < hw->queues; i++)
		__ieee80211_stop_queue(hw, i,
			IEEE80211_QUEUE_STOP_REASON_SKB_ADD);

	while ((skb = skb_dequeue(skbs))) {
		struct ieee80211_tx_info *info = IEEE80211_SKB_CB(skb);

		if (WARN_ON(!info->control.vif)) {
			kfree_skb(skb);
			continue;
		}

		queue = skb_get_queue_mapping(skb);
		__skb_queue_tail(&local->pending[queue], skb);
	}

	if (fn)
		fn(data);

	for (i = 0; i < hw->queues; i++)
		__ieee80211_wake_queue(hw, i,
			IEEE80211_QUEUE_STOP_REASON_SKB_ADD);
	spin_unlock_irqrestore(&local->queue_stop_reason_lock, flags);
}

void ieee80211_add_pending_skbs(struct ieee80211_local *local,
				struct sk_buff_head *skbs)
{
	ieee80211_add_pending_skbs_fn(local, skbs, NULL, NULL);
}

void ieee80211_stop_queues_by_reason(struct ieee80211_hw *hw,
				    enum queue_stop_reason reason)
{
	struct ieee80211_local *local = hw_to_local(hw);
	unsigned long flags;
	int i;

	spin_lock_irqsave(&local->queue_stop_reason_lock, flags);

	for (i = 0; i < hw->queues; i++)
		__ieee80211_stop_queue(hw, i, reason);

	spin_unlock_irqrestore(&local->queue_stop_reason_lock, flags);
}

void ieee80211_stop_queues(struct ieee80211_hw *hw)
{
	ieee80211_stop_queues_by_reason(hw,
					IEEE80211_QUEUE_STOP_REASON_DRIVER);
}
EXPORT_SYMBOL(ieee80211_stop_queues);

int ieee80211_queue_stopped(struct ieee80211_hw *hw, int queue)
{
	struct ieee80211_local *local = hw_to_local(hw);
	unsigned long flags;
	int ret;

	if (WARN_ON(queue >= hw->queues))
		return true;

	spin_lock_irqsave(&local->queue_stop_reason_lock, flags);
	ret = !!local->queue_stop_reasons[queue];
	spin_unlock_irqrestore(&local->queue_stop_reason_lock, flags);
	return ret;
}
EXPORT_SYMBOL(ieee80211_queue_stopped);

void ieee80211_wake_queues_by_reason(struct ieee80211_hw *hw,
				     enum queue_stop_reason reason)
{
	struct ieee80211_local *local = hw_to_local(hw);
	unsigned long flags;
	int i;

	spin_lock_irqsave(&local->queue_stop_reason_lock, flags);

	for (i = 0; i < hw->queues; i++)
		__ieee80211_wake_queue(hw, i, reason);

	spin_unlock_irqrestore(&local->queue_stop_reason_lock, flags);
}

void ieee80211_wake_queues(struct ieee80211_hw *hw)
{
	ieee80211_wake_queues_by_reason(hw, IEEE80211_QUEUE_STOP_REASON_DRIVER);
}
EXPORT_SYMBOL(ieee80211_wake_queues);

void ieee80211_iterate_active_interfaces(
	struct ieee80211_hw *hw,
	void (*iterator)(void *data, u8 *mac,
			 struct ieee80211_vif *vif),
	void *data)
{
	struct ieee80211_local *local = hw_to_local(hw);
	struct ieee80211_sub_if_data *sdata;

	mutex_lock(&local->iflist_mtx);

	list_for_each_entry(sdata, &local->interfaces, list) {
		switch (sdata->vif.type) {
		case NL80211_IFTYPE_MONITOR:
		case NL80211_IFTYPE_AP_VLAN:
			continue;
		default:
			break;
		}
		if (ieee80211_sdata_running(sdata))
			iterator(data, sdata->vif.addr,
				 &sdata->vif);
	}

	mutex_unlock(&local->iflist_mtx);
}
EXPORT_SYMBOL_GPL(ieee80211_iterate_active_interfaces);

void ieee80211_iterate_active_interfaces_atomic(
	struct ieee80211_hw *hw,
	void (*iterator)(void *data, u8 *mac,
			 struct ieee80211_vif *vif),
	void *data)
{
	struct ieee80211_local *local = hw_to_local(hw);
	struct ieee80211_sub_if_data *sdata;

	rcu_read_lock();

	list_for_each_entry_rcu(sdata, &local->interfaces, list) {
		switch (sdata->vif.type) {
		case NL80211_IFTYPE_MONITOR:
		case NL80211_IFTYPE_AP_VLAN:
			continue;
		default:
			break;
		}
		if (ieee80211_sdata_running(sdata))
			iterator(data, sdata->vif.addr,
				 &sdata->vif);
	}

	rcu_read_unlock();
}
EXPORT_SYMBOL_GPL(ieee80211_iterate_active_interfaces_atomic);

/*
 * Nothing should have been stuffed into the workqueue during
 * the suspend->resume cycle. If this WARN is seen then there
 * is a bug with either the driver suspend or something in
 * mac80211 stuffing into the workqueue which we haven't yet
 * cleared during mac80211's suspend cycle.
 */
static bool ieee80211_can_queue_work(struct ieee80211_local *local)
{
	if (WARN(local->suspended && !local->resuming,
		 "queueing ieee80211 work while going to suspend\n"))
		return false;

	return true;
}

void ieee80211_queue_work(struct ieee80211_hw *hw, struct work_struct *work)
{
	struct ieee80211_local *local = hw_to_local(hw);

	if (!ieee80211_can_queue_work(local))
		return;

	queue_work(local->workqueue, work);
}
EXPORT_SYMBOL(ieee80211_queue_work);

void ieee80211_queue_delayed_work(struct ieee80211_hw *hw,
				  struct delayed_work *dwork,
				  unsigned long delay)
{
	struct ieee80211_local *local = hw_to_local(hw);

	if (!ieee80211_can_queue_work(local))
		return;

	queue_delayed_work(local->workqueue, dwork, delay);
}
EXPORT_SYMBOL(ieee80211_queue_delayed_work);

void ieee802_11_parse_elems(u8 *start, size_t len,
			    struct ieee802_11_elems *elems)
{
	ieee802_11_parse_elems_crc(start, len, elems, 0, 0);
}

void ieee80211_set_wmm_default(struct ieee80211_sub_if_data *sdata)
{
	struct ieee80211_local *local = sdata->local;
	struct ieee80211_tx_queue_params qparam;
	int queue;
	bool use_11b;
	int aCWmin, aCWmax;

	if (!local->ops->conf_tx)
		return;

	memset(&qparam, 0, sizeof(qparam));

	use_11b = (local->hw.conf.channel->band == IEEE80211_BAND_2GHZ) &&
		 !(sdata->flags & IEEE80211_SDATA_OPERATING_GMODE);

	for (queue = 0; queue < local_to_hw(local)->queues; queue++) {
		/* Set defaults according to 802.11-2007 Table 7-37 */
		aCWmax = 1023;
		if (use_11b)
			aCWmin = 31;
		else
			aCWmin = 15;

		switch (queue) {
		case 3: /* AC_BK */
			qparam.cw_max = aCWmax;
			qparam.cw_min = aCWmin;
			qparam.txop = 0;
			qparam.aifs = 7;
			break;
		default: /* never happens but let's not leave undefined */
		case 2: /* AC_BE */
			qparam.cw_max = aCWmax;
			qparam.cw_min = aCWmin;
			qparam.txop = 0;
			qparam.aifs = 3;
			break;
		case 1: /* AC_VI */
			qparam.cw_max = aCWmin;
			qparam.cw_min = (aCWmin + 1) / 2 - 1;
			if (use_11b)
				qparam.txop = 6016/32;
			else
				qparam.txop = 3008/32;
			qparam.aifs = 2;
			break;
		case 0: /* AC_VO */
			qparam.cw_max = (aCWmin + 1) / 2 - 1;
			qparam.cw_min = (aCWmin + 1) / 4 - 1;
			if (use_11b)
				qparam.txop = 3264/32;
			else
				qparam.txop = 1504/32;
			qparam.aifs = 2;
			break;
		}

		qparam.uapsd = false;

		sdata->tx_conf[queue] = qparam;
		drv_conf_tx(local, sdata, queue, &qparam);
	}

	/* after reinitialize QoS TX queues setting to default,
	 * disable QoS at all */

	if (sdata->vif.type != NL80211_IFTYPE_MONITOR) {
		sdata->vif.bss_conf.qos =
			sdata->vif.type != NL80211_IFTYPE_STATION;
		ieee80211_bss_info_change_notify(sdata, BSS_CHANGED_QOS);
	}
}

void ieee80211_sta_def_wmm_params(struct ieee80211_sub_if_data *sdata,
				  const size_t supp_rates_len,
				  const u8 *supp_rates)
{
	struct ieee80211_local *local = sdata->local;
	int i, have_higher_than_11mbit = 0;

	/* cf. IEEE 802.11 9.2.12 */
	for (i = 0; i < supp_rates_len; i++)
		if ((supp_rates[i] & 0x7f) * 5 > 110)
			have_higher_than_11mbit = 1;

	if (local->hw.conf.channel->band == IEEE80211_BAND_2GHZ &&
	    have_higher_than_11mbit)
		sdata->flags |= IEEE80211_SDATA_OPERATING_GMODE;
	else
		sdata->flags &= ~IEEE80211_SDATA_OPERATING_GMODE;

	ieee80211_set_wmm_default(sdata);
}

u32 ieee80211_mandatory_rates(struct ieee80211_local *local,
			      enum ieee80211_band band)
{
	struct ieee80211_supported_band *sband;
	struct ieee80211_rate *bitrates;
	u32 mandatory_rates;
	enum ieee80211_rate_flags mandatory_flag;
	int i;

	sband = local->hw.wiphy->bands[band];
	if (!sband) {
		WARN_ON(1);
		sband = local->hw.wiphy->bands[local->hw.conf.channel->band];
	}

	if (band == IEEE80211_BAND_2GHZ)
		mandatory_flag = IEEE80211_RATE_MANDATORY_B;
	else
		mandatory_flag = IEEE80211_RATE_MANDATORY_A;

	bitrates = sband->bitrates;
	mandatory_rates = 0;
	for (i = 0; i < sband->n_bitrates; i++)
		if (bitrates[i].flags & mandatory_flag)
			mandatory_rates |= BIT(i);
	return mandatory_rates;
}

void ieee80211_send_auth(struct ieee80211_sub_if_data *sdata,
			 u16 transaction, u16 auth_alg,
			 u8 *extra, size_t extra_len, const u8 *bssid,
			 const u8 *key, u8 key_len, u8 key_idx)
{
	struct ieee80211_local *local = sdata->local;
	struct sk_buff *skb;
	struct ieee80211_mgmt *mgmt;
	int err;

	skb = dev_alloc_skb(local->hw.extra_tx_headroom +
			    sizeof(*mgmt) + 6 + extra_len);
	if (!skb)
		return;

	skb_reserve(skb, local->hw.extra_tx_headroom);

	mgmt = (struct ieee80211_mgmt *) skb_put(skb, 24 + 6);
	memset(mgmt, 0, 24 + 6);
	mgmt->frame_control = cpu_to_le16(IEEE80211_FTYPE_MGMT |
					  IEEE80211_STYPE_AUTH);
	memcpy(mgmt->da, bssid, ETH_ALEN);
	memcpy(mgmt->sa, sdata->vif.addr, ETH_ALEN);
	memcpy(mgmt->bssid, bssid, ETH_ALEN);
	mgmt->u.auth.auth_alg = cpu_to_le16(auth_alg);
	mgmt->u.auth.auth_transaction = cpu_to_le16(transaction);
	mgmt->u.auth.status_code = cpu_to_le16(0);
	if (extra)
		memcpy(skb_put(skb, extra_len), extra, extra_len);

	if (auth_alg == WLAN_AUTH_SHARED_KEY && transaction == 3) {
		mgmt->frame_control |= cpu_to_le16(IEEE80211_FCTL_PROTECTED);
		err = ieee80211_wep_encrypt(local, skb, key, key_len, key_idx);
		WARN_ON(err);
	}

	IEEE80211_SKB_CB(skb)->flags |= IEEE80211_TX_INTFL_DONT_ENCRYPT;
	ieee80211_tx_skb(sdata, skb);
}

int ieee80211_build_preq_ies(struct ieee80211_local *local, u8 *buffer,
			     const u8 *ie, size_t ie_len,
			     enum ieee80211_band band, u32 rate_mask,
			     u8 channel)
{
	struct ieee80211_supported_band *sband;
	u8 *pos;
	size_t offset = 0, noffset;
	int supp_rates_len, i;
	u8 rates[32];
	int num_rates;
	int ext_rates_len;

	sband = local->hw.wiphy->bands[band];

	pos = buffer;

	num_rates = 0;
	for (i = 0; i < sband->n_bitrates; i++) {
		if ((BIT(i) & rate_mask) == 0)
			continue; /* skip rate */
		rates[num_rates++] = (u8) (sband->bitrates[i].bitrate / 5);
	}

	supp_rates_len = min_t(int, num_rates, 8);

	*pos++ = WLAN_EID_SUPP_RATES;
	*pos++ = supp_rates_len;
	memcpy(pos, rates, supp_rates_len);
	pos += supp_rates_len;

	/* insert "request information" if in custom IEs */
	if (ie && ie_len) {
		static const u8 before_extrates[] = {
			WLAN_EID_SSID,
			WLAN_EID_SUPP_RATES,
			WLAN_EID_REQUEST,
		};
		noffset = ieee80211_ie_split(ie, ie_len,
					     before_extrates,
					     ARRAY_SIZE(before_extrates),
					     offset);
		memcpy(pos, ie + offset, noffset - offset);
		pos += noffset - offset;
		offset = noffset;
	}

	ext_rates_len = num_rates - supp_rates_len;
	if (ext_rates_len > 0) {
		*pos++ = WLAN_EID_EXT_SUPP_RATES;
		*pos++ = ext_rates_len;
		memcpy(pos, rates + supp_rates_len, ext_rates_len);
		pos += ext_rates_len;
	}

	if (channel && sband->band == IEEE80211_BAND_2GHZ) {
		*pos++ = WLAN_EID_DS_PARAMS;
		*pos++ = 1;
		*pos++ = channel;
	}

	/* insert custom IEs that go before HT */
	if (ie && ie_len) {
		static const u8 before_ht[] = {
			WLAN_EID_SSID,
			WLAN_EID_SUPP_RATES,
			WLAN_EID_REQUEST,
			WLAN_EID_EXT_SUPP_RATES,
			WLAN_EID_DS_PARAMS,
			WLAN_EID_SUPPORTED_REGULATORY_CLASSES,
		};
		noffset = ieee80211_ie_split(ie, ie_len,
					     before_ht, ARRAY_SIZE(before_ht),
					     offset);
		memcpy(pos, ie + offset, noffset - offset);
		pos += noffset - offset;
		offset = noffset;
	}

	if (sband->ht_cap.ht_supported)
		pos = ieee80211_ie_build_ht_cap(pos, sband, sband->ht_cap.cap);

	/*
	 * If adding more here, adjust code in main.c
	 * that calculates local->scan_ies_len.
	 */

	/* add any remaining custom IEs */
	if (ie && ie_len) {
		noffset = ie_len;
		memcpy(pos, ie + offset, noffset - offset);
		pos += noffset - offset;
	}

	return pos - buffer;
}

struct sk_buff *ieee80211_build_probe_req(struct ieee80211_sub_if_data *sdata,
					  u8 *dst, u32 ratemask,
					  const u8 *ssid, size_t ssid_len,
					  const u8 *ie, size_t ie_len,
					  bool directed)
{
	struct ieee80211_local *local = sdata->local;
	struct sk_buff *skb;
	struct ieee80211_mgmt *mgmt;
	size_t buf_len;
	u8 *buf;
	u8 chan;

	/* FIXME: come up with a proper value */
	buf = kmalloc(200 + ie_len, GFP_KERNEL);
	if (!buf)
		return NULL;

	/*
	 * Do not send DS Channel parameter for directed probe requests
	 * in order to maximize the chance that we get a response.  Some
	 * badly-behaved APs don't respond when this parameter is included.
	 */
	if (directed)
		chan = 0;
	else
		chan = ieee80211_frequency_to_channel(
			local->hw.conf.channel->center_freq);

	buf_len = ieee80211_build_preq_ies(local, buf, ie, ie_len,
					   local->hw.conf.channel->band,
					   ratemask, chan);

	skb = ieee80211_probereq_get(&local->hw, &sdata->vif,
				     ssid, ssid_len,
				     buf, buf_len);
	if (!skb)
		goto out;

	if (dst) {
		mgmt = (struct ieee80211_mgmt *) skb->data;
		memcpy(mgmt->da, dst, ETH_ALEN);
		memcpy(mgmt->bssid, dst, ETH_ALEN);
	}

	IEEE80211_SKB_CB(skb)->flags |= IEEE80211_TX_INTFL_DONT_ENCRYPT;

 out:
	kfree(buf);

	return skb;
}

void ieee80211_send_probe_req(struct ieee80211_sub_if_data *sdata, u8 *dst,
			      const u8 *ssid, size_t ssid_len,
			      const u8 *ie, size_t ie_len,
			      u32 ratemask, bool directed, bool no_cck)
{
	struct sk_buff *skb;

	skb = ieee80211_build_probe_req(sdata, dst, ratemask, ssid, ssid_len,
					ie, ie_len, directed);
	if (skb) {
		if (no_cck)
			IEEE80211_SKB_CB(skb)->flags |=
				IEEE80211_TX_CTL_NO_CCK_RATE;
		ieee80211_tx_skb(sdata, skb);
	}
}

u32 ieee80211_sta_get_rates(struct ieee80211_local *local,
			    struct ieee802_11_elems *elems,
			    enum ieee80211_band band)
{
	struct ieee80211_supported_band *sband;
	struct ieee80211_rate *bitrates;
	size_t num_rates;
	u32 supp_rates;
	int i, j;
	sband = local->hw.wiphy->bands[band];

	if (!sband) {
		WARN_ON(1);
		sband = local->hw.wiphy->bands[local->hw.conf.channel->band];
	}

	bitrates = sband->bitrates;
	num_rates = sband->n_bitrates;
	supp_rates = 0;
	for (i = 0; i < elems->supp_rates_len +
		     elems->ext_supp_rates_len; i++) {
		u8 rate = 0;
		int own_rate;
		if (i < elems->supp_rates_len)
			rate = elems->supp_rates[i];
		else if (elems->ext_supp_rates)
			rate = elems->ext_supp_rates
				[i - elems->supp_rates_len];
		own_rate = 5 * (rate & 0x7f);
		for (j = 0; j < num_rates; j++)
			if (bitrates[j].bitrate == own_rate)
				supp_rates |= BIT(j);
	}
	return supp_rates;
}

void ieee80211_stop_device(struct ieee80211_local *local)
{
	ieee80211_led_radio(local, false);
	ieee80211_mod_tpt_led_trig(local, 0, IEEE80211_TPT_LEDTRIG_FL_RADIO);

	cancel_work_sync(&local->reconfig_filter);

	flush_workqueue(local->workqueue);
	drv_stop(local);
}

int ieee80211_reconfig(struct ieee80211_local *local)
{
	struct ieee80211_hw *hw = &local->hw;
	struct ieee80211_sub_if_data *sdata;
	struct sta_info *sta;
	int res, i;

#ifdef CONFIG_PM
	if (local->suspended)
		local->resuming = true;

	if (local->wowlan) {
		local->wowlan = false;
		res = drv_resume(local);
		if (res < 0) {
			local->resuming = false;
			return res;
		}
		if (res == 0)
			goto wake_up;
		WARN_ON(res > 1);
		/*
		 * res is 1, which means the driver requested
		 * to go through a regular reset on wakeup.
		 */
	}
#endif

	/* setup fragmentation threshold */
	drv_set_frag_threshold(local, hw->wiphy->frag_threshold);

	/* setup RTS threshold */
	drv_set_rts_threshold(local, hw->wiphy->rts_threshold);

	/* reset coverage class */
	drv_set_coverage_class(local, hw->wiphy->coverage_class);

	/* everything else happens only if HW was up & running */
	if (!local->open_count)
		goto wake_up;

	/*
	 * Upon resume hardware can sometimes be goofy due to
	 * various platform / driver / bus issues, so restarting
	 * the device may at times not work immediately. Propagate
	 * the error.
	 */
	res = drv_start(local);
	if (res) {
		WARN(local->suspended, "Hardware became unavailable "
		     "upon resume. This could be a software issue "
		     "prior to suspend or a hardware issue.\n");
		return res;
	}

	ieee80211_led_radio(local, true);
	ieee80211_mod_tpt_led_trig(local,
				   IEEE80211_TPT_LEDTRIG_FL_RADIO, 0);

	/* add interfaces */
	list_for_each_entry(sdata, &local->interfaces, list) {
		if (sdata->vif.type != NL80211_IFTYPE_AP_VLAN &&
		    sdata->vif.type != NL80211_IFTYPE_MONITOR &&
		    ieee80211_sdata_running(sdata))
			res = drv_add_interface(local, sdata);
	}

	/* add STAs back */
	mutex_lock(&local->sta_mtx);
	list_for_each_entry(sta, &local->sta_list, list) {
		if (sta->uploaded) {
			sdata = sta->sdata;
			if (sdata->vif.type == NL80211_IFTYPE_AP_VLAN)
				sdata = container_of(sdata->bss,
					     struct ieee80211_sub_if_data,
					     u.ap);

			memset(&sta->sta.drv_priv, 0, hw->sta_data_size);
			WARN_ON(drv_sta_add(local, sdata, &sta->sta));
		}
	}
	mutex_unlock(&local->sta_mtx);

	/* reconfigure tx conf */
	list_for_each_entry(sdata, &local->interfaces, list) {
		if (sdata->vif.type == NL80211_IFTYPE_AP_VLAN ||
		    sdata->vif.type == NL80211_IFTYPE_MONITOR ||
		    !ieee80211_sdata_running(sdata))
			continue;

		for (i = 0; i < hw->queues; i++)
			drv_conf_tx(local, sdata, i, &sdata->tx_conf[i]);
	}

	/* reconfigure hardware */
	ieee80211_hw_config(local, ~0);

	ieee80211_configure_filter(local);

	/* Finally also reconfigure all the BSS information */
	list_for_each_entry(sdata, &local->interfaces, list) {
		u32 changed;

		if (!ieee80211_sdata_running(sdata))
			continue;

		/* common change flags for all interface types */
		changed = BSS_CHANGED_ERP_CTS_PROT |
			  BSS_CHANGED_ERP_PREAMBLE |
			  BSS_CHANGED_ERP_SLOT |
			  BSS_CHANGED_HT |
			  BSS_CHANGED_BASIC_RATES |
			  BSS_CHANGED_BEACON_INT |
			  BSS_CHANGED_BSSID |
			  BSS_CHANGED_CQM |
			  BSS_CHANGED_QOS |
			  BSS_CHANGED_IDLE;

		switch (sdata->vif.type) {
		case NL80211_IFTYPE_STATION:
			changed |= BSS_CHANGED_ASSOC;
			mutex_lock(&sdata->u.mgd.mtx);
			ieee80211_bss_info_change_notify(sdata, changed);
			mutex_unlock(&sdata->u.mgd.mtx);
			break;
		case NL80211_IFTYPE_ADHOC:
			changed |= BSS_CHANGED_IBSS;
			/* fall through */
		case NL80211_IFTYPE_AP:
			changed |= BSS_CHANGED_SSID;
			/* fall through */
		case NL80211_IFTYPE_MESH_POINT:
			changed |= BSS_CHANGED_BEACON |
				   BSS_CHANGED_BEACON_ENABLED;
			ieee80211_bss_info_change_notify(sdata, changed);
			break;
		case NL80211_IFTYPE_WDS:
			break;
		case NL80211_IFTYPE_AP_VLAN:
		case NL80211_IFTYPE_MONITOR:
			/* ignore virtual */
			break;
		case NL80211_IFTYPE_UNSPECIFIED:
		case NUM_NL80211_IFTYPES:
		case NL80211_IFTYPE_P2P_CLIENT:
		case NL80211_IFTYPE_P2P_GO:
			WARN_ON(1);
			break;
		}
	}

	/*
	 * Clear the WLAN_STA_BLOCK_BA flag so new aggregation
	 * sessions can be established after a resume.
	 *
	 * Also tear down aggregation sessions since reconfiguring
	 * them in a hardware restart scenario is not easily done
	 * right now, and the hardware will have lost information
	 * about the sessions, but we and the AP still think they
	 * are active. This is really a workaround though.
	 */
	if (hw->flags & IEEE80211_HW_AMPDU_AGGREGATION) {
		mutex_lock(&local->sta_mtx);

		list_for_each_entry(sta, &local->sta_list, list) {
			ieee80211_sta_tear_down_BA_sessions(sta, true);
			clear_sta_flag(sta, WLAN_STA_BLOCK_BA);
		}

		mutex_unlock(&local->sta_mtx);
	}

	/* add back keys */
	list_for_each_entry(sdata, &local->interfaces, list)
		if (ieee80211_sdata_running(sdata))
			ieee80211_enable_keys(sdata);

 wake_up:
	ieee80211_wake_queues_by_reason(hw,
			IEEE80211_QUEUE_STOP_REASON_SUSPEND);

	/*
	 * If this is for hw restart things are still running.
	 * We may want to change that later, however.
	 */
	if (!local->suspended)
		return 0;

#ifdef CONFIG_PM
	/* first set suspended false, then resuming */
	local->suspended = false;
	mb();
	local->resuming = false;

	list_for_each_entry(sdata, &local->interfaces, list) {
		switch(sdata->vif.type) {
		case NL80211_IFTYPE_STATION:
			ieee80211_sta_restart(sdata);
			break;
		case NL80211_IFTYPE_ADHOC:
			ieee80211_ibss_restart(sdata);
			break;
		case NL80211_IFTYPE_MESH_POINT:
			ieee80211_mesh_restart(sdata);
			break;
		default:
			break;
		}
	}

	mod_timer(&local->sta_cleanup, jiffies + 1);

	mutex_lock(&local->sta_mtx);
	list_for_each_entry(sta, &local->sta_list, list)
		mesh_plink_restart(sta);
	mutex_unlock(&local->sta_mtx);
#else
	WARN_ON(1);
#endif
	return 0;
}

void ieee80211_resume_disconnect(struct ieee80211_vif *vif)
{
	struct ieee80211_sub_if_data *sdata;
	struct ieee80211_local *local;
	struct ieee80211_key *key;

	if (WARN_ON(!vif))
		return;

	sdata = vif_to_sdata(vif);
	local = sdata->local;

	if (WARN_ON(!local->resuming))
		return;

	if (WARN_ON(vif->type != NL80211_IFTYPE_STATION))
		return;

	sdata->flags |= IEEE80211_SDATA_DISCONNECT_RESUME;

	mutex_lock(&local->key_mtx);
	list_for_each_entry(key, &sdata->key_list, list)
		key->flags |= KEY_FLAG_TAINTED;
	mutex_unlock(&local->key_mtx);
}
EXPORT_SYMBOL_GPL(ieee80211_resume_disconnect);

static int check_mgd_smps(struct ieee80211_if_managed *ifmgd,
			  enum ieee80211_smps_mode *smps_mode)
{
	if (ifmgd->associated) {
		*smps_mode = ifmgd->ap_smps;

		if (*smps_mode == IEEE80211_SMPS_AUTOMATIC) {
			if (ifmgd->powersave)
				*smps_mode = IEEE80211_SMPS_DYNAMIC;
			else
				*smps_mode = IEEE80211_SMPS_OFF;
		}

		return 1;
	}

	return 0;
}

/* must hold iflist_mtx */
void ieee80211_recalc_smps(struct ieee80211_local *local)
{
	struct ieee80211_sub_if_data *sdata;
	enum ieee80211_smps_mode smps_mode = IEEE80211_SMPS_OFF;
	int count = 0;

	lockdep_assert_held(&local->iflist_mtx);

	/*
	 * This function could be improved to handle multiple
	 * interfaces better, but right now it makes any
	 * non-station interfaces force SM PS to be turned
	 * off. If there are multiple station interfaces it
	 * could also use the best possible mode, e.g. if
	 * one is in static and the other in dynamic then
	 * dynamic is ok.
	 */

	list_for_each_entry(sdata, &local->interfaces, list) {
		if (!ieee80211_sdata_running(sdata))
			continue;
		if (sdata->vif.type != NL80211_IFTYPE_STATION)
			goto set;

		count += check_mgd_smps(&sdata->u.mgd, &smps_mode);

		if (count > 1) {
			smps_mode = IEEE80211_SMPS_OFF;
			break;
		}
	}

	if (smps_mode == local->smps_mode)
		return;

 set:
	local->smps_mode = smps_mode;
	/* changed flag is auto-detected for this */
	ieee80211_hw_config(local, 0);
}

static bool ieee80211_id_in_list(const u8 *ids, int n_ids, u8 id)
{
	int i;

	for (i = 0; i < n_ids; i++)
		if (ids[i] == id)
			return true;
	return false;
}

/**
 * ieee80211_ie_split - split an IE buffer according to ordering
 *
 * @ies: the IE buffer
 * @ielen: the length of the IE buffer
 * @ids: an array with element IDs that are allowed before
 *	the split
 * @n_ids: the size of the element ID array
 * @offset: offset where to start splitting in the buffer
 *
 * This function splits an IE buffer by updating the @offset
 * variable to point to the location where the buffer should be
 * split.
 *
 * It assumes that the given IE buffer is well-formed, this
 * has to be guaranteed by the caller!
 *
 * It also assumes that the IEs in the buffer are ordered
 * correctly, if not the result of using this function will not
 * be ordered correctly either, i.e. it does no reordering.
 *
 * The function returns the offset where the next part of the
 * buffer starts, which may be @ielen if the entire (remainder)
 * of the buffer should be used.
 */
size_t ieee80211_ie_split(const u8 *ies, size_t ielen,
			  const u8 *ids, int n_ids, size_t offset)
{
	size_t pos = offset;

	while (pos < ielen && ieee80211_id_in_list(ids, n_ids, ies[pos]))
		pos += 2 + ies[pos + 1];

	return pos;
}

size_t ieee80211_ie_split_vendor(const u8 *ies, size_t ielen, size_t offset)
{
	size_t pos = offset;

	while (pos < ielen && ies[pos] != WLAN_EID_VENDOR_SPECIFIC)
		pos += 2 + ies[pos + 1];

	return pos;
}

static void _ieee80211_enable_rssi_reports(struct ieee80211_sub_if_data *sdata,
					    int rssi_min_thold,
					    int rssi_max_thold)
{
	trace_api_enable_rssi_reports(sdata, rssi_min_thold, rssi_max_thold);

	if (WARN_ON(sdata->vif.type != NL80211_IFTYPE_STATION))
		return;

	/*
	 * Scale up threshold values before storing it, as the RSSI averaging
	 * algorithm uses a scaled up value as well. Change this scaling
	 * factor if the RSSI averaging algorithm changes.
	 */
	sdata->u.mgd.rssi_min_thold = rssi_min_thold*16;
	sdata->u.mgd.rssi_max_thold = rssi_max_thold*16;
}

void ieee80211_enable_rssi_reports(struct ieee80211_vif *vif,
				    int rssi_min_thold,
				    int rssi_max_thold)
{
	struct ieee80211_sub_if_data *sdata = vif_to_sdata(vif);

	WARN_ON(rssi_min_thold == rssi_max_thold ||
		rssi_min_thold > rssi_max_thold);

	_ieee80211_enable_rssi_reports(sdata, rssi_min_thold,
				       rssi_max_thold);
}
EXPORT_SYMBOL(ieee80211_enable_rssi_reports);

void ieee80211_disable_rssi_reports(struct ieee80211_vif *vif)
{
	struct ieee80211_sub_if_data *sdata = vif_to_sdata(vif);

	_ieee80211_enable_rssi_reports(sdata, 0, 0);
}
EXPORT_SYMBOL(ieee80211_disable_rssi_reports);

<<<<<<< HEAD
=======
u8 *ieee80211_ie_build_ht_cap(u8 *pos, struct ieee80211_supported_band *sband,
			      u16 cap)
{
	__le16 tmp;

	*pos++ = WLAN_EID_HT_CAPABILITY;
	*pos++ = sizeof(struct ieee80211_ht_cap);
	memset(pos, 0, sizeof(struct ieee80211_ht_cap));

	/* capability flags */
	tmp = cpu_to_le16(cap);
	memcpy(pos, &tmp, sizeof(u16));
	pos += sizeof(u16);

	/* AMPDU parameters */
	*pos++ = sband->ht_cap.ampdu_factor |
		 (sband->ht_cap.ampdu_density <<
			IEEE80211_HT_AMPDU_PARM_DENSITY_SHIFT);

	/* MCS set */
	memcpy(pos, &sband->ht_cap.mcs, sizeof(sband->ht_cap.mcs));
	pos += sizeof(sband->ht_cap.mcs);

	/* extended capabilities */
	pos += sizeof(__le16);

	/* BF capabilities */
	pos += sizeof(__le32);

	/* antenna selection */
	pos += sizeof(u8);

	return pos;
}

u8 *ieee80211_ie_build_ht_info(u8 *pos,
			       struct ieee80211_sta_ht_cap *ht_cap,
			       struct ieee80211_channel *channel,
			       enum nl80211_channel_type channel_type)
{
	struct ieee80211_ht_info *ht_info;
	/* Build HT Information */
	*pos++ = WLAN_EID_HT_INFORMATION;
	*pos++ = sizeof(struct ieee80211_ht_info);
	ht_info = (struct ieee80211_ht_info *)pos;
	ht_info->control_chan =
			ieee80211_frequency_to_channel(channel->center_freq);
	switch (channel_type) {
	case NL80211_CHAN_HT40MINUS:
		ht_info->ht_param = IEEE80211_HT_PARAM_CHA_SEC_BELOW;
		break;
	case NL80211_CHAN_HT40PLUS:
		ht_info->ht_param = IEEE80211_HT_PARAM_CHA_SEC_ABOVE;
		break;
	case NL80211_CHAN_HT20:
	default:
		ht_info->ht_param = IEEE80211_HT_PARAM_CHA_SEC_NONE;
		break;
	}
	if (ht_cap->cap & IEEE80211_HT_CAP_SUP_WIDTH_20_40)
		ht_info->ht_param |= IEEE80211_HT_PARAM_CHAN_WIDTH_ANY;
	ht_info->operation_mode = 0x0000;
	ht_info->stbc_param = 0x0000;

	/* It seems that Basic MCS set and Supported MCS set
	   are identical for the first 10 bytes */
	memset(&ht_info->basic_set, 0, 16);
	memcpy(&ht_info->basic_set, &ht_cap->mcs, 10);

	return pos + sizeof(struct ieee80211_ht_info);
}

enum nl80211_channel_type
ieee80211_ht_info_to_channel_type(struct ieee80211_ht_info *ht_info)
{
	enum nl80211_channel_type channel_type;

	if (!ht_info)
		return NL80211_CHAN_NO_HT;

	switch (ht_info->ht_param & IEEE80211_HT_PARAM_CHA_SEC_OFFSET) {
	case IEEE80211_HT_PARAM_CHA_SEC_NONE:
		channel_type = NL80211_CHAN_HT20;
		break;
	case IEEE80211_HT_PARAM_CHA_SEC_ABOVE:
		channel_type = NL80211_CHAN_HT40PLUS;
		break;
	case IEEE80211_HT_PARAM_CHA_SEC_BELOW:
		channel_type = NL80211_CHAN_HT40MINUS;
		break;
	default:
		channel_type = NL80211_CHAN_NO_HT;
	}

	return channel_type;
}

>>>>>>> befdbc51
int ieee80211_add_srates_ie(struct ieee80211_vif *vif, struct sk_buff *skb)
{
	struct ieee80211_sub_if_data *sdata = vif_to_sdata(vif);
	struct ieee80211_local *local = sdata->local;
	struct ieee80211_supported_band *sband;
	int rate;
	u8 i, rates, *pos;

	sband = local->hw.wiphy->bands[local->hw.conf.channel->band];
	rates = sband->n_bitrates;
	if (rates > 8)
		rates = 8;

	if (skb_tailroom(skb) < rates + 2)
		return -ENOMEM;

	pos = skb_put(skb, rates + 2);
	*pos++ = WLAN_EID_SUPP_RATES;
	*pos++ = rates;
	for (i = 0; i < rates; i++) {
		rate = sband->bitrates[i].bitrate;
		*pos++ = (u8) (rate / 5);
	}

	return 0;
}

int ieee80211_add_ext_srates_ie(struct ieee80211_vif *vif, struct sk_buff *skb)
{
	struct ieee80211_sub_if_data *sdata = vif_to_sdata(vif);
	struct ieee80211_local *local = sdata->local;
	struct ieee80211_supported_band *sband;
	int rate;
	u8 i, exrates, *pos;

	sband = local->hw.wiphy->bands[local->hw.conf.channel->band];
	exrates = sband->n_bitrates;
	if (exrates > 8)
		exrates -= 8;
	else
		exrates = 0;

	if (skb_tailroom(skb) < exrates + 2)
		return -ENOMEM;

	if (exrates) {
		pos = skb_put(skb, exrates + 2);
		*pos++ = WLAN_EID_EXT_SUPP_RATES;
		*pos++ = exrates;
		for (i = 8; i < sband->n_bitrates; i++) {
			rate = sband->bitrates[i].bitrate;
			*pos++ = (u8) (rate / 5);
		}
	}
	return 0;
}<|MERGE_RESOLUTION|>--- conflicted
+++ resolved
@@ -1353,8 +1353,6 @@
 }
 EXPORT_SYMBOL(ieee80211_disable_rssi_reports);
 
-<<<<<<< HEAD
-=======
 u8 *ieee80211_ie_build_ht_cap(u8 *pos, struct ieee80211_supported_band *sband,
 			      u16 cap)
 {
@@ -1452,7 +1450,6 @@
 	return channel_type;
 }
 
->>>>>>> befdbc51
 int ieee80211_add_srates_ie(struct ieee80211_vif *vif, struct sk_buff *skb)
 {
 	struct ieee80211_sub_if_data *sdata = vif_to_sdata(vif);
