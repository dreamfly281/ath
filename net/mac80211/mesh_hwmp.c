/*
 * Copyright (c) 2008, 2009 open80211s Ltd.
 * Author:     Luis Carlos Cobo <luisca@cozybit.com>
 *
 * This program is free software; you can redistribute it and/or modify
 * it under the terms of the GNU General Public License version 2 as
 * published by the Free Software Foundation.
 */

#include <linux/slab.h>
#include "wme.h"
#include "mesh.h"

#ifdef CONFIG_MAC80211_VERBOSE_MHWMP_DEBUG
#define mhwmp_dbg(fmt, args...) \
	printk(KERN_DEBUG "Mesh HWMP (%s): " fmt "\n", sdata->name, ##args)
#else
#define mhwmp_dbg(fmt, args...)   do { (void)(0); } while (0)
#endif

#define TEST_FRAME_LEN	8192
#define MAX_METRIC	0xffffffff
#define ARITH_SHIFT	8

/* Number of frames buffered per destination for unresolved destinations */
#define MESH_FRAME_QUEUE_LEN	10
#define MAX_PREQ_QUEUE_LEN	64

/* Destination only */
#define MP_F_DO	0x1
/* Reply and forward */
#define MP_F_RF	0x2
/* Unknown Sequence Number */
#define MP_F_USN    0x01
/* Reason code Present */
#define MP_F_RCODE  0x02

static void mesh_queue_preq(struct mesh_path *, u8);

static inline u32 u32_field_get(u8 *preq_elem, int offset, bool ae)
{
	if (ae)
		offset += 6;
	return get_unaligned_le32(preq_elem + offset);
}

static inline u32 u16_field_get(u8 *preq_elem, int offset, bool ae)
{
	if (ae)
		offset += 6;
	return get_unaligned_le16(preq_elem + offset);
}

/* HWMP IE processing macros */
#define AE_F			(1<<6)
#define AE_F_SET(x)		(*x & AE_F)
#define PREQ_IE_FLAGS(x)	(*(x))
#define PREQ_IE_HOPCOUNT(x)	(*(x + 1))
#define PREQ_IE_TTL(x)		(*(x + 2))
#define PREQ_IE_PREQ_ID(x)	u32_field_get(x, 3, 0)
#define PREQ_IE_ORIG_ADDR(x)	(x + 7)
#define PREQ_IE_ORIG_SN(x)	u32_field_get(x, 13, 0)
#define PREQ_IE_LIFETIME(x)	u32_field_get(x, 17, AE_F_SET(x))
#define PREQ_IE_METRIC(x) 	u32_field_get(x, 21, AE_F_SET(x))
#define PREQ_IE_TARGET_F(x)	(*(AE_F_SET(x) ? x + 32 : x + 26))
#define PREQ_IE_TARGET_ADDR(x) 	(AE_F_SET(x) ? x + 33 : x + 27)
#define PREQ_IE_TARGET_SN(x) 	u32_field_get(x, 33, AE_F_SET(x))


#define PREP_IE_FLAGS(x)	PREQ_IE_FLAGS(x)
#define PREP_IE_HOPCOUNT(x)	PREQ_IE_HOPCOUNT(x)
#define PREP_IE_TTL(x)		PREQ_IE_TTL(x)
#define PREP_IE_ORIG_ADDR(x)	(AE_F_SET(x) ? x + 27 : x + 21)
#define PREP_IE_ORIG_SN(x)	u32_field_get(x, 27, AE_F_SET(x))
#define PREP_IE_LIFETIME(x)	u32_field_get(x, 13, AE_F_SET(x))
#define PREP_IE_METRIC(x)	u32_field_get(x, 17, AE_F_SET(x))
#define PREP_IE_TARGET_ADDR(x)	(x + 3)
#define PREP_IE_TARGET_SN(x)	u32_field_get(x, 9, 0)

#define PERR_IE_TTL(x)		(*(x))
#define PERR_IE_TARGET_FLAGS(x)	(*(x + 2))
#define PERR_IE_TARGET_ADDR(x)	(x + 3)
#define PERR_IE_TARGET_SN(x)	u32_field_get(x, 9, 0)
#define PERR_IE_TARGET_RCODE(x)	u16_field_get(x, 13, 0)

#define MSEC_TO_TU(x) (x*1000/1024)
#define SN_GT(x, y) ((long) (y) - (long) (x) < 0)
#define SN_LT(x, y) ((long) (x) - (long) (y) < 0)

#define net_traversal_jiffies(s) \
	msecs_to_jiffies(s->u.mesh.mshcfg.dot11MeshHWMPnetDiameterTraversalTime)
#define default_lifetime(s) \
	MSEC_TO_TU(s->u.mesh.mshcfg.dot11MeshHWMPactivePathTimeout)
#define min_preq_int_jiff(s) \
	(msecs_to_jiffies(s->u.mesh.mshcfg.dot11MeshHWMPpreqMinInterval))
#define max_preq_retries(s) (s->u.mesh.mshcfg.dot11MeshHWMPmaxPREQretries)
#define disc_timeout_jiff(s) \
	msecs_to_jiffies(sdata->u.mesh.mshcfg.min_discovery_timeout)

enum mpath_frame_type {
	MPATH_PREQ = 0,
	MPATH_PREP,
	MPATH_PERR,
	MPATH_RANN
};

static const u8 broadcast_addr[ETH_ALEN] = {0xff, 0xff, 0xff, 0xff, 0xff, 0xff};

static int mesh_path_sel_frame_tx(enum mpath_frame_type action, u8 flags,
		u8 *orig_addr, __le32 orig_sn, u8 target_flags, u8 *target,
		__le32 target_sn, const u8 *da, u8 hop_count, u8 ttl,
		__le32 lifetime, __le32 metric, __le32 preq_id,
		struct ieee80211_sub_if_data *sdata)
{
	struct ieee80211_local *local = sdata->local;
	struct sk_buff *skb;
	struct ieee80211_mgmt *mgmt;
	u8 *pos, ie_len;
	int hdr_len = offsetof(struct ieee80211_mgmt, u.action.u.mesh_action) +
		      sizeof(mgmt->u.action.u.mesh_action);

	skb = dev_alloc_skb(local->hw.extra_tx_headroom +
			    hdr_len +
			    2 + 37); /* max HWMP IE */
	if (!skb)
		return -1;
	skb_reserve(skb, local->hw.extra_tx_headroom);
	mgmt = (struct ieee80211_mgmt *) skb_put(skb, hdr_len);
	memset(mgmt, 0, hdr_len);
	mgmt->frame_control = cpu_to_le16(IEEE80211_FTYPE_MGMT |
					  IEEE80211_STYPE_ACTION);

	memcpy(mgmt->da, da, ETH_ALEN);
	memcpy(mgmt->sa, sdata->vif.addr, ETH_ALEN);
	/* BSSID == SA */
	memcpy(mgmt->bssid, sdata->vif.addr, ETH_ALEN);
	mgmt->u.action.category = WLAN_CATEGORY_MESH_ACTION;
	mgmt->u.action.u.mesh_action.action_code =
					WLAN_MESH_ACTION_HWMP_PATH_SELECTION;

	switch (action) {
	case MPATH_PREQ:
		mhwmp_dbg("sending PREQ to %pM", target);
		ie_len = 37;
		pos = skb_put(skb, 2 + ie_len);
		*pos++ = WLAN_EID_PREQ;
		break;
	case MPATH_PREP:
		mhwmp_dbg("sending PREP to %pM", target);
		ie_len = 31;
		pos = skb_put(skb, 2 + ie_len);
		*pos++ = WLAN_EID_PREP;
		break;
	case MPATH_RANN:
		mhwmp_dbg("sending RANN from %pM", orig_addr);
		ie_len = sizeof(struct ieee80211_rann_ie);
		pos = skb_put(skb, 2 + ie_len);
		*pos++ = WLAN_EID_RANN;
		break;
	default:
		kfree_skb(skb);
		return -ENOTSUPP;
		break;
	}
	*pos++ = ie_len;
	*pos++ = flags;
	*pos++ = hop_count;
	*pos++ = ttl;
	if (action == MPATH_PREP) {
		memcpy(pos, target, ETH_ALEN);
		pos += ETH_ALEN;
		memcpy(pos, &target_sn, 4);
		pos += 4;
	} else {
		if (action == MPATH_PREQ) {
			memcpy(pos, &preq_id, 4);
			pos += 4;
		}
		memcpy(pos, orig_addr, ETH_ALEN);
		pos += ETH_ALEN;
		memcpy(pos, &orig_sn, 4);
		pos += 4;
	}
	memcpy(pos, &lifetime, 4);	/* interval for RANN */
	pos += 4;
	memcpy(pos, &metric, 4);
	pos += 4;
	if (action == MPATH_PREQ) {
		*pos++ = 1; /* destination count */
		*pos++ = target_flags;
		memcpy(pos, target, ETH_ALEN);
		pos += ETH_ALEN;
		memcpy(pos, &target_sn, 4);
		pos += 4;
	} else if (action == MPATH_PREP) {
		memcpy(pos, orig_addr, ETH_ALEN);
		pos += ETH_ALEN;
		memcpy(pos, &orig_sn, 4);
		pos += 4;
	}

	ieee80211_tx_skb(sdata, skb);
	return 0;
}


/*  Headroom is not adjusted.  Caller should ensure that skb has sufficient
 *  headroom in case the frame is encrypted. */
static void prepare_frame_for_deferred_tx(struct ieee80211_sub_if_data *sdata,
		struct sk_buff *skb)
{
	struct ieee80211_tx_info *info = IEEE80211_SKB_CB(skb);

	skb_set_mac_header(skb, 0);
	skb_set_network_header(skb, 0);
	skb_set_transport_header(skb, 0);

	/* Send all internal mgmt frames on VO. Accordingly set TID to 7. */
	skb_set_queue_mapping(skb, IEEE80211_AC_VO);
	skb->priority = 7;

	info->control.vif = &sdata->vif;
	ieee80211_set_qos_hdr(sdata, skb);
}

/**
 * mesh_send_path error - Sends a PERR mesh management frame
 *
 * @target: broken destination
 * @target_sn: SN of the broken destination
 * @target_rcode: reason code for this PERR
 * @ra: node this frame is addressed to
 *
 * Note: This function may be called with driver locks taken that the driver
 * also acquires in the TX path.  To avoid a deadlock we don't transmit the
 * frame directly but add it to the pending queue instead.
 */
int mesh_path_error_tx(u8 ttl, u8 *target, __le32 target_sn,
		       __le16 target_rcode, const u8 *ra,
		       struct ieee80211_sub_if_data *sdata)
{
	struct ieee80211_local *local = sdata->local;
	struct sk_buff *skb;
	struct ieee80211_mgmt *mgmt;
	u8 *pos, ie_len;
	int hdr_len = offsetof(struct ieee80211_mgmt, u.action.u.mesh_action) +
		      sizeof(mgmt->u.action.u.mesh_action);

	skb = dev_alloc_skb(local->hw.extra_tx_headroom +
			    hdr_len +
			    2 + 15 /* PERR IE */);
	if (!skb)
		return -1;
	skb_reserve(skb, local->tx_headroom + local->hw.extra_tx_headroom);
<<<<<<< HEAD
	/* 25 is the size of the common mgmt part (24) plus the size of the
	 * common action part (1)
	 */
	mgmt = (struct ieee80211_mgmt *)
		skb_put(skb, 25 + sizeof(mgmt->u.action.u.mesh_action));
	memset(mgmt, 0, 25 + sizeof(mgmt->u.action.u.mesh_action));
=======
	mgmt = (struct ieee80211_mgmt *) skb_put(skb, hdr_len);
	memset(mgmt, 0, hdr_len);
>>>>>>> befdbc51
	mgmt->frame_control = cpu_to_le16(IEEE80211_FTYPE_MGMT |
					  IEEE80211_STYPE_ACTION);

	memcpy(mgmt->da, ra, ETH_ALEN);
	memcpy(mgmt->sa, sdata->vif.addr, ETH_ALEN);
	/* BSSID == SA */
	memcpy(mgmt->bssid, sdata->vif.addr, ETH_ALEN);
	mgmt->u.action.category = WLAN_CATEGORY_MESH_ACTION;
	mgmt->u.action.u.mesh_action.action_code =
					WLAN_MESH_ACTION_HWMP_PATH_SELECTION;
	ie_len = 15;
	pos = skb_put(skb, 2 + ie_len);
	*pos++ = WLAN_EID_PERR;
	*pos++ = ie_len;
	/* ttl */
	*pos++ = ttl;
	/* number of destinations */
	*pos++ = 1;
	/*
	 * flags bit, bit 1 is unset if we know the sequence number and
	 * bit 2 is set if we have a reason code
	 */
	*pos = 0;
	if (!target_sn)
		*pos |= MP_F_USN;
	if (target_rcode)
		*pos |= MP_F_RCODE;
	pos++;
	memcpy(pos, target, ETH_ALEN);
	pos += ETH_ALEN;
	memcpy(pos, &target_sn, 4);
	pos += 4;
	memcpy(pos, &target_rcode, 2);

	/* see note in function header */
	prepare_frame_for_deferred_tx(sdata, skb);
	ieee80211_add_pending_skb(local, skb);
	return 0;
}

void ieee80211s_update_metric(struct ieee80211_local *local,
		struct sta_info *stainfo, struct sk_buff *skb)
{
	struct ieee80211_tx_info *txinfo = IEEE80211_SKB_CB(skb);
	struct ieee80211_hdr *hdr = (struct ieee80211_hdr *) skb->data;
	int failed;

	if (!ieee80211_is_data(hdr->frame_control))
		return;

	failed = !(txinfo->flags & IEEE80211_TX_STAT_ACK);

	/* moving average, scaled to 100 */
	stainfo->fail_avg = ((80 * stainfo->fail_avg + 5) / 100 + 20 * failed);
	if (stainfo->fail_avg > 95)
		mesh_plink_broken(stainfo);
}

static u32 airtime_link_metric_get(struct ieee80211_local *local,
				   struct sta_info *sta)
{
	struct ieee80211_supported_band *sband;
	/* This should be adjusted for each device */
	int device_constant = 1 << ARITH_SHIFT;
	int test_frame_len = TEST_FRAME_LEN << ARITH_SHIFT;
	int s_unit = 1 << ARITH_SHIFT;
	int rate, err;
	u32 tx_time, estimated_retx;
	u64 result;

	sband = local->hw.wiphy->bands[local->hw.conf.channel->band];

	if (sta->fail_avg >= 100)
		return MAX_METRIC;

	if (sta->last_tx_rate.flags & IEEE80211_TX_RC_MCS)
		return MAX_METRIC;

	err = (sta->fail_avg << ARITH_SHIFT) / 100;

	/* bitrate is in units of 100 Kbps, while we need rate in units of
	 * 1Mbps. This will be corrected on tx_time computation.
	 */
	rate = sband->bitrates[sta->last_tx_rate.idx].bitrate;
	tx_time = (device_constant + 10 * test_frame_len / rate);
	estimated_retx = ((1 << (2 * ARITH_SHIFT)) / (s_unit - err));
	result = (tx_time * estimated_retx) >> (2 * ARITH_SHIFT) ;
	return (u32)result;
}

/**
 * hwmp_route_info_get - Update routing info to originator and transmitter
 *
 * @sdata: local mesh subif
 * @mgmt: mesh management frame
 * @hwmp_ie: hwmp information element (PREP or PREQ)
 *
 * This function updates the path routing information to the originator and the
 * transmitter of a HWMP PREQ or PREP frame.
 *
 * Returns: metric to frame originator or 0 if the frame should not be further
 * processed
 *
 * Notes: this function is the only place (besides user-provided info) where
 * path routing information is updated.
 */
static u32 hwmp_route_info_get(struct ieee80211_sub_if_data *sdata,
			    struct ieee80211_mgmt *mgmt,
			    u8 *hwmp_ie, enum mpath_frame_type action)
{
	struct ieee80211_local *local = sdata->local;
	struct mesh_path *mpath;
	struct sta_info *sta;
	bool fresh_info;
	u8 *orig_addr, *ta;
	u32 orig_sn, orig_metric;
	unsigned long orig_lifetime, exp_time;
	u32 last_hop_metric, new_metric;
	bool process = true;

	rcu_read_lock();
	sta = sta_info_get(sdata, mgmt->sa);
	if (!sta) {
		rcu_read_unlock();
		return 0;
	}

	last_hop_metric = airtime_link_metric_get(local, sta);
	/* Update and check originator routing info */
	fresh_info = true;

	switch (action) {
	case MPATH_PREQ:
		orig_addr = PREQ_IE_ORIG_ADDR(hwmp_ie);
		orig_sn = PREQ_IE_ORIG_SN(hwmp_ie);
		orig_lifetime = PREQ_IE_LIFETIME(hwmp_ie);
		orig_metric = PREQ_IE_METRIC(hwmp_ie);
		break;
	case MPATH_PREP:
		/* Originator here refers to the MP that was the destination in
		 * the Path Request. The draft refers to that MP as the
		 * destination address, even though usually it is the origin of
		 * the PREP frame. We divert from the nomenclature in the draft
		 * so that we can easily use a single function to gather path
		 * information from both PREQ and PREP frames.
		 */
		orig_addr = PREP_IE_ORIG_ADDR(hwmp_ie);
		orig_sn = PREP_IE_ORIG_SN(hwmp_ie);
		orig_lifetime = PREP_IE_LIFETIME(hwmp_ie);
		orig_metric = PREP_IE_METRIC(hwmp_ie);
		break;
	default:
		rcu_read_unlock();
		return 0;
	}
	new_metric = orig_metric + last_hop_metric;
	if (new_metric < orig_metric)
		new_metric = MAX_METRIC;
	exp_time = TU_TO_EXP_TIME(orig_lifetime);

	if (memcmp(orig_addr, sdata->vif.addr, ETH_ALEN) == 0) {
		/* This MP is the originator, we are not interested in this
		 * frame, except for updating transmitter's path info.
		 */
		process = false;
		fresh_info = false;
	} else {
		mpath = mesh_path_lookup(orig_addr, sdata);
		if (mpath) {
			spin_lock_bh(&mpath->state_lock);
			if (mpath->flags & MESH_PATH_FIXED)
				fresh_info = false;
			else if ((mpath->flags & MESH_PATH_ACTIVE) &&
			    (mpath->flags & MESH_PATH_SN_VALID)) {
				if (SN_GT(mpath->sn, orig_sn) ||
				    (mpath->sn == orig_sn &&
				     new_metric >= mpath->metric)) {
					process = false;
					fresh_info = false;
				}
			}
		} else {
			mesh_path_add(orig_addr, sdata);
			mpath = mesh_path_lookup(orig_addr, sdata);
			if (!mpath) {
				rcu_read_unlock();
				return 0;
			}
			spin_lock_bh(&mpath->state_lock);
		}

		if (fresh_info) {
			mesh_path_assign_nexthop(mpath, sta);
			mpath->flags |= MESH_PATH_SN_VALID;
			mpath->metric = new_metric;
			mpath->sn = orig_sn;
			mpath->exp_time = time_after(mpath->exp_time, exp_time)
					  ?  mpath->exp_time : exp_time;
			mesh_path_activate(mpath);
			spin_unlock_bh(&mpath->state_lock);
			mesh_path_tx_pending(mpath);
			/* draft says preq_id should be saved to, but there does
			 * not seem to be any use for it, skipping by now
			 */
		} else
			spin_unlock_bh(&mpath->state_lock);
	}

	/* Update and check transmitter routing info */
	ta = mgmt->sa;
	if (memcmp(orig_addr, ta, ETH_ALEN) == 0)
		fresh_info = false;
	else {
		fresh_info = true;

		mpath = mesh_path_lookup(ta, sdata);
		if (mpath) {
			spin_lock_bh(&mpath->state_lock);
			if ((mpath->flags & MESH_PATH_FIXED) ||
				((mpath->flags & MESH_PATH_ACTIVE) &&
					(last_hop_metric > mpath->metric)))
				fresh_info = false;
		} else {
			mesh_path_add(ta, sdata);
			mpath = mesh_path_lookup(ta, sdata);
			if (!mpath) {
				rcu_read_unlock();
				return 0;
			}
			spin_lock_bh(&mpath->state_lock);
		}

		if (fresh_info) {
			mesh_path_assign_nexthop(mpath, sta);
			mpath->metric = last_hop_metric;
			mpath->exp_time = time_after(mpath->exp_time, exp_time)
					  ?  mpath->exp_time : exp_time;
			mesh_path_activate(mpath);
			spin_unlock_bh(&mpath->state_lock);
			mesh_path_tx_pending(mpath);
		} else
			spin_unlock_bh(&mpath->state_lock);
	}

	rcu_read_unlock();

	return process ? new_metric : 0;
}

static void hwmp_preq_frame_process(struct ieee80211_sub_if_data *sdata,
				    struct ieee80211_mgmt *mgmt,
				    u8 *preq_elem, u32 metric)
{
	struct ieee80211_if_mesh *ifmsh = &sdata->u.mesh;
	struct mesh_path *mpath;
	u8 *target_addr, *orig_addr;
	u8 target_flags, ttl;
	u32 orig_sn, target_sn, lifetime;
	bool reply = false;
	bool forward = true;

	/* Update target SN, if present */
	target_addr = PREQ_IE_TARGET_ADDR(preq_elem);
	orig_addr = PREQ_IE_ORIG_ADDR(preq_elem);
	target_sn = PREQ_IE_TARGET_SN(preq_elem);
	orig_sn = PREQ_IE_ORIG_SN(preq_elem);
	target_flags = PREQ_IE_TARGET_F(preq_elem);

	mhwmp_dbg("received PREQ from %pM", orig_addr);

	if (memcmp(target_addr, sdata->vif.addr, ETH_ALEN) == 0) {
		mhwmp_dbg("PREQ is for us");
		forward = false;
		reply = true;
		metric = 0;
		if (time_after(jiffies, ifmsh->last_sn_update +
					net_traversal_jiffies(sdata)) ||
		    time_before(jiffies, ifmsh->last_sn_update)) {
			target_sn = ++ifmsh->sn;
			ifmsh->last_sn_update = jiffies;
		}
	} else {
		rcu_read_lock();
		mpath = mesh_path_lookup(target_addr, sdata);
		if (mpath) {
			if ((!(mpath->flags & MESH_PATH_SN_VALID)) ||
					SN_LT(mpath->sn, target_sn)) {
				mpath->sn = target_sn;
				mpath->flags |= MESH_PATH_SN_VALID;
			} else if ((!(target_flags & MP_F_DO)) &&
					(mpath->flags & MESH_PATH_ACTIVE)) {
				reply = true;
				metric = mpath->metric;
				target_sn = mpath->sn;
				if (target_flags & MP_F_RF)
					target_flags |= MP_F_DO;
				else
					forward = false;
			}
		}
		rcu_read_unlock();
	}

	if (reply) {
		lifetime = PREQ_IE_LIFETIME(preq_elem);
		ttl = ifmsh->mshcfg.element_ttl;
		if (ttl != 0) {
			mhwmp_dbg("replying to the PREQ");
			mesh_path_sel_frame_tx(MPATH_PREP, 0, target_addr,
				cpu_to_le32(target_sn), 0, orig_addr,
				cpu_to_le32(orig_sn), mgmt->sa, 0, ttl,
				cpu_to_le32(lifetime), cpu_to_le32(metric),
				0, sdata);
		} else
			ifmsh->mshstats.dropped_frames_ttl++;
	}

	if (forward) {
		u32 preq_id;
		u8 hopcount, flags;

		ttl = PREQ_IE_TTL(preq_elem);
		lifetime = PREQ_IE_LIFETIME(preq_elem);
		if (ttl <= 1) {
			ifmsh->mshstats.dropped_frames_ttl++;
			return;
		}
		mhwmp_dbg("forwarding the PREQ from %pM", orig_addr);
		--ttl;
		flags = PREQ_IE_FLAGS(preq_elem);
		preq_id = PREQ_IE_PREQ_ID(preq_elem);
		hopcount = PREQ_IE_HOPCOUNT(preq_elem) + 1;
		mesh_path_sel_frame_tx(MPATH_PREQ, flags, orig_addr,
				cpu_to_le32(orig_sn), target_flags, target_addr,
				cpu_to_le32(target_sn), broadcast_addr,
				hopcount, ttl, cpu_to_le32(lifetime),
				cpu_to_le32(metric), cpu_to_le32(preq_id),
				sdata);
		ifmsh->mshstats.fwded_mcast++;
		ifmsh->mshstats.fwded_frames++;
	}
}


static inline struct sta_info *
next_hop_deref_protected(struct mesh_path *mpath)
{
	return rcu_dereference_protected(mpath->next_hop,
					 lockdep_is_held(&mpath->state_lock));
}


static void hwmp_prep_frame_process(struct ieee80211_sub_if_data *sdata,
				    struct ieee80211_mgmt *mgmt,
				    u8 *prep_elem, u32 metric)
{
	struct mesh_path *mpath;
	u8 *target_addr, *orig_addr;
	u8 ttl, hopcount, flags;
	u8 next_hop[ETH_ALEN];
	u32 target_sn, orig_sn, lifetime;

	mhwmp_dbg("received PREP from %pM", PREP_IE_ORIG_ADDR(prep_elem));

	/* Note that we divert from the draft nomenclature and denominate
	 * destination to what the draft refers to as origininator. So in this
	 * function destnation refers to the final destination of the PREP,
	 * which corresponds with the originator of the PREQ which this PREP
	 * replies
	 */
	target_addr = PREP_IE_TARGET_ADDR(prep_elem);
	if (memcmp(target_addr, sdata->vif.addr, ETH_ALEN) == 0)
		/* destination, no forwarding required */
		return;

	ttl = PREP_IE_TTL(prep_elem);
	if (ttl <= 1) {
		sdata->u.mesh.mshstats.dropped_frames_ttl++;
		return;
	}

	rcu_read_lock();
	mpath = mesh_path_lookup(target_addr, sdata);
	if (mpath)
		spin_lock_bh(&mpath->state_lock);
	else
		goto fail;
	if (!(mpath->flags & MESH_PATH_ACTIVE)) {
		spin_unlock_bh(&mpath->state_lock);
		goto fail;
	}
	memcpy(next_hop, next_hop_deref_protected(mpath)->sta.addr, ETH_ALEN);
	spin_unlock_bh(&mpath->state_lock);
	--ttl;
	flags = PREP_IE_FLAGS(prep_elem);
	lifetime = PREP_IE_LIFETIME(prep_elem);
	hopcount = PREP_IE_HOPCOUNT(prep_elem) + 1;
	orig_addr = PREP_IE_ORIG_ADDR(prep_elem);
	target_sn = PREP_IE_TARGET_SN(prep_elem);
	orig_sn = PREP_IE_ORIG_SN(prep_elem);

	mesh_path_sel_frame_tx(MPATH_PREP, flags, orig_addr,
		cpu_to_le32(orig_sn), 0, target_addr,
		cpu_to_le32(target_sn), next_hop, hopcount,
		ttl, cpu_to_le32(lifetime), cpu_to_le32(metric),
		0, sdata);
	rcu_read_unlock();

	sdata->u.mesh.mshstats.fwded_unicast++;
	sdata->u.mesh.mshstats.fwded_frames++;
	return;

fail:
	rcu_read_unlock();
	sdata->u.mesh.mshstats.dropped_frames_no_route++;
}

static void hwmp_perr_frame_process(struct ieee80211_sub_if_data *sdata,
			     struct ieee80211_mgmt *mgmt, u8 *perr_elem)
{
	struct ieee80211_if_mesh *ifmsh = &sdata->u.mesh;
	struct mesh_path *mpath;
	u8 ttl;
	u8 *ta, *target_addr;
	u32 target_sn;
	u16 target_rcode;

	ta = mgmt->sa;
	ttl = PERR_IE_TTL(perr_elem);
	if (ttl <= 1) {
		ifmsh->mshstats.dropped_frames_ttl++;
		return;
	}
	ttl--;
	target_addr = PERR_IE_TARGET_ADDR(perr_elem);
	target_sn = PERR_IE_TARGET_SN(perr_elem);
	target_rcode = PERR_IE_TARGET_RCODE(perr_elem);

	rcu_read_lock();
	mpath = mesh_path_lookup(target_addr, sdata);
	if (mpath) {
		spin_lock_bh(&mpath->state_lock);
		if (mpath->flags & MESH_PATH_ACTIVE &&
		    memcmp(ta, next_hop_deref_protected(mpath)->sta.addr,
							ETH_ALEN) == 0 &&
		    (!(mpath->flags & MESH_PATH_SN_VALID) ||
		    SN_GT(target_sn, mpath->sn))) {
			mpath->flags &= ~MESH_PATH_ACTIVE;
			mpath->sn = target_sn;
			spin_unlock_bh(&mpath->state_lock);
			mesh_path_error_tx(ttl, target_addr, cpu_to_le32(target_sn),
					   cpu_to_le16(target_rcode),
					   broadcast_addr, sdata);
		} else
			spin_unlock_bh(&mpath->state_lock);
	}
	rcu_read_unlock();
}

static void hwmp_rann_frame_process(struct ieee80211_sub_if_data *sdata,
				struct ieee80211_mgmt *mgmt,
				struct ieee80211_rann_ie *rann)
{
	struct ieee80211_if_mesh *ifmsh = &sdata->u.mesh;
	struct mesh_path *mpath;
	u8 ttl, flags, hopcount;
	u8 *orig_addr;
	u32 orig_sn, metric;
	u32 interval = ifmsh->mshcfg.dot11MeshHWMPRannInterval;
	bool root_is_gate;

	ttl = rann->rann_ttl;
	if (ttl <= 1) {
		ifmsh->mshstats.dropped_frames_ttl++;
		return;
	}
	ttl--;
	flags = rann->rann_flags;
	root_is_gate = !!(flags & RANN_FLAG_IS_GATE);
	orig_addr = rann->rann_addr;
	orig_sn = rann->rann_seq;
	hopcount = rann->rann_hopcount;
	hopcount++;
	metric = rann->rann_metric;

	/*  Ignore our own RANNs */
	if (memcmp(orig_addr, sdata->vif.addr, ETH_ALEN) == 0)
		return;

	mhwmp_dbg("received RANN from %pM (is_gate=%d)", orig_addr,
			root_is_gate);

	rcu_read_lock();
	mpath = mesh_path_lookup(orig_addr, sdata);
	if (!mpath) {
		mesh_path_add(orig_addr, sdata);
		mpath = mesh_path_lookup(orig_addr, sdata);
		if (!mpath) {
			rcu_read_unlock();
			sdata->u.mesh.mshstats.dropped_frames_no_route++;
			return;
		}
	}

	if ((!(mpath->flags & (MESH_PATH_ACTIVE | MESH_PATH_RESOLVING)) ||
	     time_after(jiffies, mpath->exp_time - 1*HZ)) &&
	     !(mpath->flags & MESH_PATH_FIXED)) {
		mhwmp_dbg("%s time to refresh root mpath %pM", sdata->name,
							       orig_addr);
		mesh_queue_preq(mpath, PREQ_Q_F_START | PREQ_Q_F_REFRESH);
	}

	if (mpath->sn < orig_sn) {
		mesh_path_sel_frame_tx(MPATH_RANN, flags, orig_addr,
				       cpu_to_le32(orig_sn),
				       0, NULL, 0, broadcast_addr,
				       hopcount, ttl, cpu_to_le32(interval),
				       cpu_to_le32(metric + mpath->metric),
				       0, sdata);
		mpath->sn = orig_sn;
	}
	if (root_is_gate)
		mesh_path_add_gate(mpath);

	rcu_read_unlock();
}


void mesh_rx_path_sel_frame(struct ieee80211_sub_if_data *sdata,
			    struct ieee80211_mgmt *mgmt,
			    size_t len)
{
	struct ieee802_11_elems elems;
	size_t baselen;
	u32 last_hop_metric;
	struct sta_info *sta;

	/* need action_code */
	if (len < IEEE80211_MIN_ACTION_SIZE + 1)
		return;

	rcu_read_lock();
	sta = sta_info_get(sdata, mgmt->sa);
	if (!sta || sta->plink_state != NL80211_PLINK_ESTAB) {
		rcu_read_unlock();
		return;
	}
	rcu_read_unlock();

	baselen = (u8 *) mgmt->u.action.u.mesh_action.variable - (u8 *) mgmt;
	ieee802_11_parse_elems(mgmt->u.action.u.mesh_action.variable,
			len - baselen, &elems);

	if (elems.preq) {
		if (elems.preq_len != 37)
			/* Right now we support just 1 destination and no AE */
			return;
		last_hop_metric = hwmp_route_info_get(sdata, mgmt, elems.preq,
						      MPATH_PREQ);
		if (last_hop_metric)
			hwmp_preq_frame_process(sdata, mgmt, elems.preq,
						last_hop_metric);
	}
	if (elems.prep) {
		if (elems.prep_len != 31)
			/* Right now we support no AE */
			return;
		last_hop_metric = hwmp_route_info_get(sdata, mgmt, elems.prep,
						      MPATH_PREP);
		if (last_hop_metric)
			hwmp_prep_frame_process(sdata, mgmt, elems.prep,
						last_hop_metric);
	}
	if (elems.perr) {
		if (elems.perr_len != 15)
			/* Right now we support only one destination per PERR */
			return;
		hwmp_perr_frame_process(sdata, mgmt, elems.perr);
	}
	if (elems.rann)
		hwmp_rann_frame_process(sdata, mgmt, elems.rann);
}

/**
 * mesh_queue_preq - queue a PREQ to a given destination
 *
 * @mpath: mesh path to discover
 * @flags: special attributes of the PREQ to be sent
 *
 * Locking: the function must be called from within a rcu read lock block.
 *
 */
static void mesh_queue_preq(struct mesh_path *mpath, u8 flags)
{
	struct ieee80211_sub_if_data *sdata = mpath->sdata;
	struct ieee80211_if_mesh *ifmsh = &sdata->u.mesh;
	struct mesh_preq_queue *preq_node;

	preq_node = kmalloc(sizeof(struct mesh_preq_queue), GFP_ATOMIC);
	if (!preq_node) {
		mhwmp_dbg("could not allocate PREQ node");
		return;
	}

	spin_lock_bh(&ifmsh->mesh_preq_queue_lock);
	if (ifmsh->preq_queue_len == MAX_PREQ_QUEUE_LEN) {
		spin_unlock_bh(&ifmsh->mesh_preq_queue_lock);
		kfree(preq_node);
		if (printk_ratelimit())
			mhwmp_dbg("PREQ node queue full");
<<<<<<< HEAD
=======
		return;
	}

	spin_lock_bh(&mpath->state_lock);
	if (mpath->flags & MESH_PATH_REQ_QUEUED) {
		spin_unlock_bh(&mpath->state_lock);
		spin_unlock_bh(&ifmsh->mesh_preq_queue_lock);
>>>>>>> befdbc51
		return;
	}

	memcpy(preq_node->dst, mpath->dst, ETH_ALEN);
	preq_node->flags = flags;

	mpath->flags |= MESH_PATH_REQ_QUEUED;
	spin_unlock_bh(&mpath->state_lock);

	list_add_tail(&preq_node->list, &ifmsh->preq_queue.list);
	++ifmsh->preq_queue_len;
	spin_unlock_bh(&ifmsh->mesh_preq_queue_lock);

	if (time_after(jiffies, ifmsh->last_preq + min_preq_int_jiff(sdata)))
		ieee80211_queue_work(&sdata->local->hw, &sdata->work);

	else if (time_before(jiffies, ifmsh->last_preq)) {
		/* avoid long wait if did not send preqs for a long time
		 * and jiffies wrapped around
		 */
		ifmsh->last_preq = jiffies - min_preq_int_jiff(sdata) - 1;
		ieee80211_queue_work(&sdata->local->hw, &sdata->work);
	} else
		mod_timer(&ifmsh->mesh_path_timer, ifmsh->last_preq +
						min_preq_int_jiff(sdata));
}

/**
 * mesh_path_start_discovery - launch a path discovery from the PREQ queue
 *
 * @sdata: local mesh subif
 */
void mesh_path_start_discovery(struct ieee80211_sub_if_data *sdata)
{
	struct ieee80211_if_mesh *ifmsh = &sdata->u.mesh;
	struct mesh_preq_queue *preq_node;
	struct mesh_path *mpath;
	u8 ttl, target_flags;
	u32 lifetime;

	spin_lock_bh(&ifmsh->mesh_preq_queue_lock);
	if (!ifmsh->preq_queue_len ||
		time_before(jiffies, ifmsh->last_preq +
				min_preq_int_jiff(sdata))) {
		spin_unlock_bh(&ifmsh->mesh_preq_queue_lock);
		return;
	}

	preq_node = list_first_entry(&ifmsh->preq_queue.list,
			struct mesh_preq_queue, list);
	list_del(&preq_node->list);
	--ifmsh->preq_queue_len;
	spin_unlock_bh(&ifmsh->mesh_preq_queue_lock);

	rcu_read_lock();
	mpath = mesh_path_lookup(preq_node->dst, sdata);
	if (!mpath)
		goto enddiscovery;

	spin_lock_bh(&mpath->state_lock);
	mpath->flags &= ~MESH_PATH_REQ_QUEUED;
	if (preq_node->flags & PREQ_Q_F_START) {
		if (mpath->flags & MESH_PATH_RESOLVING) {
			spin_unlock_bh(&mpath->state_lock);
			goto enddiscovery;
		} else {
			mpath->flags &= ~MESH_PATH_RESOLVED;
			mpath->flags |= MESH_PATH_RESOLVING;
			mpath->discovery_retries = 0;
			mpath->discovery_timeout = disc_timeout_jiff(sdata);
		}
	} else if (!(mpath->flags & MESH_PATH_RESOLVING) ||
			mpath->flags & MESH_PATH_RESOLVED) {
		mpath->flags &= ~MESH_PATH_RESOLVING;
		spin_unlock_bh(&mpath->state_lock);
		goto enddiscovery;
	}

	ifmsh->last_preq = jiffies;

	if (time_after(jiffies, ifmsh->last_sn_update +
				net_traversal_jiffies(sdata)) ||
	    time_before(jiffies, ifmsh->last_sn_update)) {
		++ifmsh->sn;
		sdata->u.mesh.last_sn_update = jiffies;
	}
	lifetime = default_lifetime(sdata);
	ttl = sdata->u.mesh.mshcfg.element_ttl;
	if (ttl == 0) {
		sdata->u.mesh.mshstats.dropped_frames_ttl++;
		spin_unlock_bh(&mpath->state_lock);
		goto enddiscovery;
	}

	if (preq_node->flags & PREQ_Q_F_REFRESH)
		target_flags = MP_F_DO;
	else
		target_flags = MP_F_RF;

	spin_unlock_bh(&mpath->state_lock);
	mesh_path_sel_frame_tx(MPATH_PREQ, 0, sdata->vif.addr,
			cpu_to_le32(ifmsh->sn), target_flags, mpath->dst,
			cpu_to_le32(mpath->sn), broadcast_addr, 0,
			ttl, cpu_to_le32(lifetime), 0,
			cpu_to_le32(ifmsh->preq_id++), sdata);
	mod_timer(&mpath->timer, jiffies + mpath->discovery_timeout);

enddiscovery:
	rcu_read_unlock();
	kfree(preq_node);
}

/**
 * mesh_nexthop_lookup - put the appropriate next hop on a mesh frame
 *
 * @skb: 802.11 frame to be sent
 * @sdata: network subif the frame will be sent through
 *
 * Returns: 0 if the next hop was found. Nonzero otherwise. If no next hop is
 * found, the function will start a path discovery and queue the frame so it is
 * sent when the path is resolved. This means the caller must not free the skb
 * in this case.
 */
int mesh_nexthop_lookup(struct sk_buff *skb,
			struct ieee80211_sub_if_data *sdata)
{
	struct sk_buff *skb_to_free = NULL;
	struct mesh_path *mpath;
	struct sta_info *next_hop;
	struct ieee80211_hdr *hdr = (struct ieee80211_hdr *) skb->data;
	u8 *target_addr = hdr->addr3;
	int err = 0;

	rcu_read_lock();
	mpath = mesh_path_lookup(target_addr, sdata);

	if (!mpath) {
		mesh_path_add(target_addr, sdata);
		mpath = mesh_path_lookup(target_addr, sdata);
		if (!mpath) {
			sdata->u.mesh.mshstats.dropped_frames_no_route++;
			err = -ENOSPC;
			goto endlookup;
		}
	}

	if (mpath->flags & MESH_PATH_ACTIVE) {
		if (time_after(jiffies,
			       mpath->exp_time -
			       msecs_to_jiffies(sdata->u.mesh.mshcfg.path_refresh_time)) &&
		    !memcmp(sdata->vif.addr, hdr->addr4, ETH_ALEN) &&
		    !(mpath->flags & MESH_PATH_RESOLVING) &&
		    !(mpath->flags & MESH_PATH_FIXED)) {
			mesh_queue_preq(mpath,
					PREQ_Q_F_START | PREQ_Q_F_REFRESH);
		}
		next_hop = rcu_dereference(mpath->next_hop);
		if (next_hop)
			memcpy(hdr->addr1, next_hop->sta.addr, ETH_ALEN);
		else
			err = -ENOENT;
	} else {
		struct ieee80211_tx_info *info = IEEE80211_SKB_CB(skb);
		if (!(mpath->flags & MESH_PATH_RESOLVING)) {
			/* Start discovery only if it is not running yet */
			mesh_queue_preq(mpath, PREQ_Q_F_START);
		}

		if (skb_queue_len(&mpath->frame_queue) >= MESH_FRAME_QUEUE_LEN)
			skb_to_free = skb_dequeue(&mpath->frame_queue);

		info->flags |= IEEE80211_TX_INTFL_NEED_TXPROCESSING;
		ieee80211_set_qos_hdr(sdata, skb);
		skb_queue_tail(&mpath->frame_queue, skb);
		if (skb_to_free)
			mesh_path_discard_frame(skb_to_free, sdata);
		err = -ENOENT;
	}

endlookup:
	rcu_read_unlock();
	return err;
}

void mesh_path_timer(unsigned long data)
{
	struct mesh_path *mpath = (void *) data;
	struct ieee80211_sub_if_data *sdata = mpath->sdata;
	int ret;

	if (sdata->local->quiescing)
		return;

	spin_lock_bh(&mpath->state_lock);
	if (mpath->flags & MESH_PATH_RESOLVED ||
			(!(mpath->flags & MESH_PATH_RESOLVING))) {
		mpath->flags &= ~(MESH_PATH_RESOLVING | MESH_PATH_RESOLVED);
		spin_unlock_bh(&mpath->state_lock);
	} else if (mpath->discovery_retries < max_preq_retries(sdata)) {
		++mpath->discovery_retries;
		mpath->discovery_timeout *= 2;
<<<<<<< HEAD
=======
		mpath->flags &= ~MESH_PATH_REQ_QUEUED;
>>>>>>> befdbc51
		spin_unlock_bh(&mpath->state_lock);
		mesh_queue_preq(mpath, 0);
	} else {
		mpath->flags = 0;
		mpath->exp_time = jiffies;
		spin_unlock_bh(&mpath->state_lock);
		if (!mpath->is_gate && mesh_gate_num(sdata) > 0) {
			ret = mesh_path_send_to_gates(mpath);
			if (ret)
				mhwmp_dbg("no gate was reachable");
		} else
			mesh_path_flush_pending(mpath);
	}
}

void
mesh_path_tx_root_frame(struct ieee80211_sub_if_data *sdata)
{
	struct ieee80211_if_mesh *ifmsh = &sdata->u.mesh;
	u32 interval = ifmsh->mshcfg.dot11MeshHWMPRannInterval;
	u8 flags;

	flags = (ifmsh->mshcfg.dot11MeshGateAnnouncementProtocol)
			? RANN_FLAG_IS_GATE : 0;
	mesh_path_sel_frame_tx(MPATH_RANN, flags, sdata->vif.addr,
			       cpu_to_le32(++ifmsh->sn),
			       0, NULL, 0, broadcast_addr,
			       0, sdata->u.mesh.mshcfg.element_ttl,
			       cpu_to_le32(interval), 0, 0, sdata);
}<|MERGE_RESOLUTION|>--- conflicted
+++ resolved
@@ -252,17 +252,8 @@
 	if (!skb)
 		return -1;
 	skb_reserve(skb, local->tx_headroom + local->hw.extra_tx_headroom);
-<<<<<<< HEAD
-	/* 25 is the size of the common mgmt part (24) plus the size of the
-	 * common action part (1)
-	 */
-	mgmt = (struct ieee80211_mgmt *)
-		skb_put(skb, 25 + sizeof(mgmt->u.action.u.mesh_action));
-	memset(mgmt, 0, 25 + sizeof(mgmt->u.action.u.mesh_action));
-=======
 	mgmt = (struct ieee80211_mgmt *) skb_put(skb, hdr_len);
 	memset(mgmt, 0, hdr_len);
->>>>>>> befdbc51
 	mgmt->frame_control = cpu_to_le16(IEEE80211_FTYPE_MGMT |
 					  IEEE80211_STYPE_ACTION);
 
@@ -873,8 +864,6 @@
 		kfree(preq_node);
 		if (printk_ratelimit())
 			mhwmp_dbg("PREQ node queue full");
-<<<<<<< HEAD
-=======
 		return;
 	}
 
@@ -882,7 +871,6 @@
 	if (mpath->flags & MESH_PATH_REQ_QUEUED) {
 		spin_unlock_bh(&mpath->state_lock);
 		spin_unlock_bh(&ifmsh->mesh_preq_queue_lock);
->>>>>>> befdbc51
 		return;
 	}
 
@@ -1084,10 +1072,7 @@
 	} else if (mpath->discovery_retries < max_preq_retries(sdata)) {
 		++mpath->discovery_retries;
 		mpath->discovery_timeout *= 2;
-<<<<<<< HEAD
-=======
 		mpath->flags &= ~MESH_PATH_REQ_QUEUED;
->>>>>>> befdbc51
 		spin_unlock_bh(&mpath->state_lock);
 		mesh_queue_preq(mpath, 0);
 	} else {
