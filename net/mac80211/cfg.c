/*
 * mac80211 configuration hooks for cfg80211
 *
 * Copyright 2006-2010	Johannes Berg <johannes@sipsolutions.net>
 *
 * This file is GPLv2 as found in COPYING.
 */

#include <linux/ieee80211.h>
#include <linux/nl80211.h>
#include <linux/rtnetlink.h>
#include <linux/slab.h>
#include <net/net_namespace.h>
#include <linux/rcupdate.h>
#include <linux/if_ether.h>
#include <net/cfg80211.h>
#include "ieee80211_i.h"
#include "driver-ops.h"
#include "cfg.h"
#include "rate.h"
#include "mesh.h"

static struct net_device *ieee80211_add_iface(struct wiphy *wiphy, char *name,
					      enum nl80211_iftype type,
					      u32 *flags,
					      struct vif_params *params)
{
	struct ieee80211_local *local = wiphy_priv(wiphy);
	struct net_device *dev;
	struct ieee80211_sub_if_data *sdata;
	int err;

	err = ieee80211_if_add(local, name, &dev, type, params);
	if (err)
		return ERR_PTR(err);

	if (type == NL80211_IFTYPE_MONITOR && flags) {
		sdata = IEEE80211_DEV_TO_SUB_IF(dev);
		sdata->u.mntr_flags = *flags;
	}

	return dev;
}

static int ieee80211_del_iface(struct wiphy *wiphy, struct net_device *dev)
{
	ieee80211_if_remove(IEEE80211_DEV_TO_SUB_IF(dev));

	return 0;
}

static int ieee80211_change_iface(struct wiphy *wiphy,
				  struct net_device *dev,
				  enum nl80211_iftype type, u32 *flags,
				  struct vif_params *params)
{
	struct ieee80211_sub_if_data *sdata = IEEE80211_DEV_TO_SUB_IF(dev);
	int ret;

	ret = ieee80211_if_change_type(sdata, type);
	if (ret)
		return ret;

	if (type == NL80211_IFTYPE_AP_VLAN &&
	    params && params->use_4addr == 0)
		RCU_INIT_POINTER(sdata->u.vlan.sta, NULL);
	else if (type == NL80211_IFTYPE_STATION &&
		 params && params->use_4addr >= 0)
		sdata->u.mgd.use_4addr = params->use_4addr;

	if (sdata->vif.type == NL80211_IFTYPE_MONITOR && flags) {
		struct ieee80211_local *local = sdata->local;

		if (ieee80211_sdata_running(sdata)) {
			/*
			 * Prohibit MONITOR_FLAG_COOK_FRAMES to be
			 * changed while the interface is up.
			 * Else we would need to add a lot of cruft
			 * to update everything:
			 *	cooked_mntrs, monitor and all fif_* counters
			 *	reconfigure hardware
			 */
			if ((*flags & MONITOR_FLAG_COOK_FRAMES) !=
			    (sdata->u.mntr_flags & MONITOR_FLAG_COOK_FRAMES))
				return -EBUSY;

			ieee80211_adjust_monitor_flags(sdata, -1);
			sdata->u.mntr_flags = *flags;
			ieee80211_adjust_monitor_flags(sdata, 1);

			ieee80211_configure_filter(local);
		} else {
			/*
			 * Because the interface is down, ieee80211_do_stop
			 * and ieee80211_do_open take care of "everything"
			 * mentioned in the comment above.
			 */
			sdata->u.mntr_flags = *flags;
		}
	}

	return 0;
}

static int ieee80211_add_key(struct wiphy *wiphy, struct net_device *dev,
			     u8 key_idx, bool pairwise, const u8 *mac_addr,
			     struct key_params *params)
{
	struct ieee80211_sub_if_data *sdata = IEEE80211_DEV_TO_SUB_IF(dev);
	struct sta_info *sta = NULL;
	struct ieee80211_key *key;
	int err;

	if (!ieee80211_sdata_running(sdata))
		return -ENETDOWN;

	/* reject WEP and TKIP keys if WEP failed to initialize */
	switch (params->cipher) {
	case WLAN_CIPHER_SUITE_WEP40:
	case WLAN_CIPHER_SUITE_TKIP:
	case WLAN_CIPHER_SUITE_WEP104:
		if (IS_ERR(sdata->local->wep_tx_tfm))
			return -EINVAL;
		break;
	default:
		break;
	}

	key = ieee80211_key_alloc(params->cipher, key_idx, params->key_len,
				  params->key, params->seq_len, params->seq);
	if (IS_ERR(key))
		return PTR_ERR(key);

	if (pairwise)
		key->conf.flags |= IEEE80211_KEY_FLAG_PAIRWISE;

	mutex_lock(&sdata->local->sta_mtx);

	if (mac_addr) {
		if (ieee80211_vif_is_mesh(&sdata->vif))
			sta = sta_info_get(sdata, mac_addr);
		else
			sta = sta_info_get_bss(sdata, mac_addr);
		if (!sta) {
			ieee80211_key_free(sdata->local, key);
			err = -ENOENT;
			goto out_unlock;
		}
	}

	err = ieee80211_key_link(key, sdata, sta);
	if (err)
		ieee80211_key_free(sdata->local, key);

 out_unlock:
	mutex_unlock(&sdata->local->sta_mtx);

	return err;
}

static int ieee80211_del_key(struct wiphy *wiphy, struct net_device *dev,
			     u8 key_idx, bool pairwise, const u8 *mac_addr)
{
	struct ieee80211_sub_if_data *sdata = IEEE80211_DEV_TO_SUB_IF(dev);
	struct ieee80211_local *local = sdata->local;
	struct sta_info *sta;
	struct ieee80211_key *key = NULL;
	int ret;

	mutex_lock(&local->sta_mtx);
	mutex_lock(&local->key_mtx);

	if (mac_addr) {
		ret = -ENOENT;

		sta = sta_info_get_bss(sdata, mac_addr);
		if (!sta)
			goto out_unlock;

		if (pairwise)
			key = key_mtx_dereference(local, sta->ptk);
		else
			key = key_mtx_dereference(local, sta->gtk[key_idx]);
	} else
		key = key_mtx_dereference(local, sdata->keys[key_idx]);

	if (!key) {
		ret = -ENOENT;
		goto out_unlock;
	}

	__ieee80211_key_free(key);

	ret = 0;
 out_unlock:
	mutex_unlock(&local->key_mtx);
	mutex_unlock(&local->sta_mtx);

	return ret;
}

static int ieee80211_get_key(struct wiphy *wiphy, struct net_device *dev,
			     u8 key_idx, bool pairwise, const u8 *mac_addr,
			     void *cookie,
			     void (*callback)(void *cookie,
					      struct key_params *params))
{
	struct ieee80211_sub_if_data *sdata;
	struct sta_info *sta = NULL;
	u8 seq[6] = {0};
	struct key_params params;
	struct ieee80211_key *key = NULL;
	u64 pn64;
	u32 iv32;
	u16 iv16;
	int err = -ENOENT;

	sdata = IEEE80211_DEV_TO_SUB_IF(dev);

	rcu_read_lock();

	if (mac_addr) {
		sta = sta_info_get_bss(sdata, mac_addr);
		if (!sta)
			goto out;

		if (pairwise)
			key = rcu_dereference(sta->ptk);
		else if (key_idx < NUM_DEFAULT_KEYS)
			key = rcu_dereference(sta->gtk[key_idx]);
	} else
		key = rcu_dereference(sdata->keys[key_idx]);

	if (!key)
		goto out;

	memset(&params, 0, sizeof(params));

	params.cipher = key->conf.cipher;

	switch (key->conf.cipher) {
	case WLAN_CIPHER_SUITE_TKIP:
		iv32 = key->u.tkip.tx.iv32;
		iv16 = key->u.tkip.tx.iv16;

		if (key->flags & KEY_FLAG_UPLOADED_TO_HARDWARE)
			drv_get_tkip_seq(sdata->local,
					 key->conf.hw_key_idx,
					 &iv32, &iv16);

		seq[0] = iv16 & 0xff;
		seq[1] = (iv16 >> 8) & 0xff;
		seq[2] = iv32 & 0xff;
		seq[3] = (iv32 >> 8) & 0xff;
		seq[4] = (iv32 >> 16) & 0xff;
		seq[5] = (iv32 >> 24) & 0xff;
		params.seq = seq;
		params.seq_len = 6;
		break;
	case WLAN_CIPHER_SUITE_CCMP:
		pn64 = atomic64_read(&key->u.ccmp.tx_pn);
		seq[0] = pn64;
		seq[1] = pn64 >> 8;
		seq[2] = pn64 >> 16;
		seq[3] = pn64 >> 24;
		seq[4] = pn64 >> 32;
		seq[5] = pn64 >> 40;
		params.seq = seq;
		params.seq_len = 6;
		break;
	case WLAN_CIPHER_SUITE_AES_CMAC:
		pn64 = atomic64_read(&key->u.aes_cmac.tx_pn);
		seq[0] = pn64;
		seq[1] = pn64 >> 8;
		seq[2] = pn64 >> 16;
		seq[3] = pn64 >> 24;
		seq[4] = pn64 >> 32;
		seq[5] = pn64 >> 40;
		params.seq = seq;
		params.seq_len = 6;
		break;
	}

	params.key = key->conf.key;
	params.key_len = key->conf.keylen;

	callback(cookie, &params);
	err = 0;

 out:
	rcu_read_unlock();
	return err;
}

static int ieee80211_config_default_key(struct wiphy *wiphy,
					struct net_device *dev,
					u8 key_idx, bool uni,
					bool multi)
{
	struct ieee80211_sub_if_data *sdata = IEEE80211_DEV_TO_SUB_IF(dev);

	ieee80211_set_default_key(sdata, key_idx, uni, multi);

	return 0;
}

static int ieee80211_config_default_mgmt_key(struct wiphy *wiphy,
					     struct net_device *dev,
					     u8 key_idx)
{
	struct ieee80211_sub_if_data *sdata = IEEE80211_DEV_TO_SUB_IF(dev);

	ieee80211_set_default_mgmt_key(sdata, key_idx);

	return 0;
}

static void rate_idx_to_bitrate(struct rate_info *rate, struct sta_info *sta, int idx)
{
	if (!(rate->flags & RATE_INFO_FLAGS_MCS)) {
		struct ieee80211_supported_band *sband;
		sband = sta->local->hw.wiphy->bands[
				sta->local->hw.conf.channel->band];
		rate->legacy = sband->bitrates[idx].bitrate;
	} else
		rate->mcs = idx;
}

static void sta_set_sinfo(struct sta_info *sta, struct station_info *sinfo)
{
	struct ieee80211_sub_if_data *sdata = sta->sdata;
	struct timespec uptime;

	sinfo->generation = sdata->local->sta_generation;

	sinfo->filled = STATION_INFO_INACTIVE_TIME |
			STATION_INFO_RX_BYTES |
			STATION_INFO_TX_BYTES |
			STATION_INFO_RX_PACKETS |
			STATION_INFO_TX_PACKETS |
			STATION_INFO_TX_RETRIES |
			STATION_INFO_TX_FAILED |
			STATION_INFO_TX_BITRATE |
			STATION_INFO_RX_BITRATE |
			STATION_INFO_RX_DROP_MISC |
			STATION_INFO_BSS_PARAM |
			STATION_INFO_CONNECTED_TIME |
			STATION_INFO_STA_FLAGS;

	do_posix_clock_monotonic_gettime(&uptime);
	sinfo->connected_time = uptime.tv_sec - sta->last_connected;

	sinfo->inactive_time = jiffies_to_msecs(jiffies - sta->last_rx);
	sinfo->rx_bytes = sta->rx_bytes;
	sinfo->tx_bytes = sta->tx_bytes;
	sinfo->rx_packets = sta->rx_packets;
	sinfo->tx_packets = sta->tx_packets;
	sinfo->tx_retries = sta->tx_retry_count;
	sinfo->tx_failed = sta->tx_retry_failed;
	sinfo->rx_dropped_misc = sta->rx_dropped;

	if ((sta->local->hw.flags & IEEE80211_HW_SIGNAL_DBM) ||
	    (sta->local->hw.flags & IEEE80211_HW_SIGNAL_UNSPEC)) {
		sinfo->filled |= STATION_INFO_SIGNAL | STATION_INFO_SIGNAL_AVG;
		sinfo->signal = (s8)sta->last_signal;
		sinfo->signal_avg = (s8) -ewma_read(&sta->avg_signal);
	}

	sinfo->txrate.flags = 0;
	if (sta->last_tx_rate.flags & IEEE80211_TX_RC_MCS)
		sinfo->txrate.flags |= RATE_INFO_FLAGS_MCS;
	if (sta->last_tx_rate.flags & IEEE80211_TX_RC_40_MHZ_WIDTH)
		sinfo->txrate.flags |= RATE_INFO_FLAGS_40_MHZ_WIDTH;
	if (sta->last_tx_rate.flags & IEEE80211_TX_RC_SHORT_GI)
		sinfo->txrate.flags |= RATE_INFO_FLAGS_SHORT_GI;
	rate_idx_to_bitrate(&sinfo->txrate, sta, sta->last_tx_rate.idx);

	sinfo->rxrate.flags = 0;
	if (sta->last_rx_rate_flag & RX_FLAG_HT)
		sinfo->rxrate.flags |= RATE_INFO_FLAGS_MCS;
	if (sta->last_rx_rate_flag & RX_FLAG_40MHZ)
		sinfo->rxrate.flags |= RATE_INFO_FLAGS_40_MHZ_WIDTH;
	if (sta->last_rx_rate_flag & RX_FLAG_SHORT_GI)
		sinfo->rxrate.flags |= RATE_INFO_FLAGS_SHORT_GI;
	rate_idx_to_bitrate(&sinfo->rxrate, sta, sta->last_rx_rate_idx);

	if (ieee80211_vif_is_mesh(&sdata->vif)) {
#ifdef CONFIG_MAC80211_MESH
		sinfo->filled |= STATION_INFO_LLID |
				 STATION_INFO_PLID |
				 STATION_INFO_PLINK_STATE;

		sinfo->llid = le16_to_cpu(sta->llid);
		sinfo->plid = le16_to_cpu(sta->plid);
		sinfo->plink_state = sta->plink_state;
#endif
	}

	sinfo->bss_param.flags = 0;
	if (sdata->vif.bss_conf.use_cts_prot)
		sinfo->bss_param.flags |= BSS_PARAM_FLAGS_CTS_PROT;
	if (sdata->vif.bss_conf.use_short_preamble)
		sinfo->bss_param.flags |= BSS_PARAM_FLAGS_SHORT_PREAMBLE;
	if (sdata->vif.bss_conf.use_short_slot)
		sinfo->bss_param.flags |= BSS_PARAM_FLAGS_SHORT_SLOT_TIME;
	sinfo->bss_param.dtim_period = sdata->local->hw.conf.ps_dtim_period;
	sinfo->bss_param.beacon_interval = sdata->vif.bss_conf.beacon_int;

	sinfo->sta_flags.set = 0;
	sinfo->sta_flags.mask = BIT(NL80211_STA_FLAG_AUTHORIZED) |
				BIT(NL80211_STA_FLAG_SHORT_PREAMBLE) |
				BIT(NL80211_STA_FLAG_WME) |
				BIT(NL80211_STA_FLAG_MFP) |
<<<<<<< HEAD
				BIT(NL80211_STA_FLAG_AUTHENTICATED);
=======
				BIT(NL80211_STA_FLAG_AUTHENTICATED) |
				BIT(NL80211_STA_FLAG_TDLS_PEER);
>>>>>>> befdbc51
	if (test_sta_flag(sta, WLAN_STA_AUTHORIZED))
		sinfo->sta_flags.set |= BIT(NL80211_STA_FLAG_AUTHORIZED);
	if (test_sta_flag(sta, WLAN_STA_SHORT_PREAMBLE))
		sinfo->sta_flags.set |= BIT(NL80211_STA_FLAG_SHORT_PREAMBLE);
	if (test_sta_flag(sta, WLAN_STA_WME))
		sinfo->sta_flags.set |= BIT(NL80211_STA_FLAG_WME);
	if (test_sta_flag(sta, WLAN_STA_MFP))
		sinfo->sta_flags.set |= BIT(NL80211_STA_FLAG_MFP);
	if (test_sta_flag(sta, WLAN_STA_AUTH))
		sinfo->sta_flags.set |= BIT(NL80211_STA_FLAG_AUTHENTICATED);
<<<<<<< HEAD
=======
	if (test_sta_flag(sta, WLAN_STA_TDLS_PEER))
		sinfo->sta_flags.set |= BIT(NL80211_STA_FLAG_TDLS_PEER);
>>>>>>> befdbc51
}


static int ieee80211_dump_station(struct wiphy *wiphy, struct net_device *dev,
				 int idx, u8 *mac, struct station_info *sinfo)
{
	struct ieee80211_sub_if_data *sdata = IEEE80211_DEV_TO_SUB_IF(dev);
	struct sta_info *sta;
	int ret = -ENOENT;

	rcu_read_lock();

	sta = sta_info_get_by_idx(sdata, idx);
	if (sta) {
		ret = 0;
		memcpy(mac, sta->sta.addr, ETH_ALEN);
		sta_set_sinfo(sta, sinfo);
	}

	rcu_read_unlock();

	return ret;
}

static int ieee80211_dump_survey(struct wiphy *wiphy, struct net_device *dev,
				 int idx, struct survey_info *survey)
{
	struct ieee80211_local *local = wdev_priv(dev->ieee80211_ptr);

	return drv_get_survey(local, idx, survey);
}

static int ieee80211_get_station(struct wiphy *wiphy, struct net_device *dev,
				 u8 *mac, struct station_info *sinfo)
{
	struct ieee80211_sub_if_data *sdata = IEEE80211_DEV_TO_SUB_IF(dev);
	struct sta_info *sta;
	int ret = -ENOENT;

	rcu_read_lock();

	sta = sta_info_get_bss(sdata, mac);
	if (sta) {
		ret = 0;
		sta_set_sinfo(sta, sinfo);
	}

	rcu_read_unlock();

	return ret;
}

static void ieee80211_config_ap_ssid(struct ieee80211_sub_if_data *sdata,
				     struct beacon_parameters *params)
{
	struct ieee80211_bss_conf *bss_conf = &sdata->vif.bss_conf;

	bss_conf->ssid_len = params->ssid_len;

	if (params->ssid_len)
		memcpy(bss_conf->ssid, params->ssid, params->ssid_len);

	bss_conf->hidden_ssid =
		(params->hidden_ssid != NL80211_HIDDEN_SSID_NOT_IN_USE);
}

/*
 * This handles both adding a beacon and setting new beacon info
 */
static int ieee80211_config_beacon(struct ieee80211_sub_if_data *sdata,
				   struct beacon_parameters *params)
{
	struct beacon_data *new, *old;
	int new_head_len, new_tail_len;
	int size;
	int err = -EINVAL;

	old = rtnl_dereference(sdata->u.ap.beacon);

	/* head must not be zero-length */
	if (params->head && !params->head_len)
		return -EINVAL;

	/*
	 * This is a kludge. beacon interval should really be part
	 * of the beacon information.
	 */
	if (params->interval &&
	    (sdata->vif.bss_conf.beacon_int != params->interval)) {
		sdata->vif.bss_conf.beacon_int = params->interval;
		ieee80211_bss_info_change_notify(sdata,
						 BSS_CHANGED_BEACON_INT);
	}

	/* Need to have a beacon head if we don't have one yet */
	if (!params->head && !old)
		return err;

	/* sorry, no way to start beaconing without dtim period */
	if (!params->dtim_period && !old)
		return err;

	/* new or old head? */
	if (params->head)
		new_head_len = params->head_len;
	else
		new_head_len = old->head_len;

	/* new or old tail? */
	if (params->tail || !old)
		/* params->tail_len will be zero for !params->tail */
		new_tail_len = params->tail_len;
	else
		new_tail_len = old->tail_len;

	size = sizeof(*new) + new_head_len + new_tail_len;

	new = kzalloc(size, GFP_KERNEL);
	if (!new)
		return -ENOMEM;

	/* start filling the new info now */

	/* new or old dtim period? */
	if (params->dtim_period)
		new->dtim_period = params->dtim_period;
	else
		new->dtim_period = old->dtim_period;

	/*
	 * pointers go into the block we allocated,
	 * memory is | beacon_data | head | tail |
	 */
	new->head = ((u8 *) new) + sizeof(*new);
	new->tail = new->head + new_head_len;
	new->head_len = new_head_len;
	new->tail_len = new_tail_len;

	/* copy in head */
	if (params->head)
		memcpy(new->head, params->head, new_head_len);
	else
		memcpy(new->head, old->head, new_head_len);

	/* copy in optional tail */
	if (params->tail)
		memcpy(new->tail, params->tail, new_tail_len);
	else
		if (old)
			memcpy(new->tail, old->tail, new_tail_len);

	sdata->vif.bss_conf.dtim_period = new->dtim_period;

	RCU_INIT_POINTER(sdata->u.ap.beacon, new);

	synchronize_rcu();

	kfree(old);

	ieee80211_config_ap_ssid(sdata, params);

	ieee80211_bss_info_change_notify(sdata, BSS_CHANGED_BEACON_ENABLED |
						BSS_CHANGED_BEACON |
						BSS_CHANGED_SSID);
	return 0;
}

static int ieee80211_add_beacon(struct wiphy *wiphy, struct net_device *dev,
				struct beacon_parameters *params)
{
	struct ieee80211_sub_if_data *sdata;
	struct beacon_data *old;
	struct ieee80211_sub_if_data *vlan;
	int ret;

	sdata = IEEE80211_DEV_TO_SUB_IF(dev);

	old = rtnl_dereference(sdata->u.ap.beacon);
	if (old)
		return -EALREADY;

	ret = ieee80211_config_beacon(sdata, params);
	if (ret)
		return ret;

	/*
	 * Apply control port protocol, this allows us to
	 * not encrypt dynamic WEP control frames.
	 */
	sdata->control_port_protocol = params->crypto.control_port_ethertype;
	sdata->control_port_no_encrypt = params->crypto.control_port_no_encrypt;
	list_for_each_entry(vlan, &sdata->u.ap.vlans, u.vlan.list) {
		vlan->control_port_protocol =
			params->crypto.control_port_ethertype;
		vlan->control_port_no_encrypt =
			params->crypto.control_port_no_encrypt;
	}

	return 0;
}

static int ieee80211_set_beacon(struct wiphy *wiphy, struct net_device *dev,
				struct beacon_parameters *params)
{
	struct ieee80211_sub_if_data *sdata;
	struct beacon_data *old;

	sdata = IEEE80211_DEV_TO_SUB_IF(dev);

	old = rtnl_dereference(sdata->u.ap.beacon);
	if (!old)
		return -ENOENT;

	return ieee80211_config_beacon(sdata, params);
}

static int ieee80211_del_beacon(struct wiphy *wiphy, struct net_device *dev)
{
	struct ieee80211_sub_if_data *sdata;
	struct beacon_data *old;

	sdata = IEEE80211_DEV_TO_SUB_IF(dev);

	old = rtnl_dereference(sdata->u.ap.beacon);
	if (!old)
		return -ENOENT;

	RCU_INIT_POINTER(sdata->u.ap.beacon, NULL);
	synchronize_rcu();
	kfree(old);

	ieee80211_bss_info_change_notify(sdata, BSS_CHANGED_BEACON_ENABLED);
	return 0;
}

/* Layer 2 Update frame (802.2 Type 1 LLC XID Update response) */
struct iapp_layer2_update {
	u8 da[ETH_ALEN];	/* broadcast */
	u8 sa[ETH_ALEN];	/* STA addr */
	__be16 len;		/* 6 */
	u8 dsap;		/* 0 */
	u8 ssap;		/* 0 */
	u8 control;
	u8 xid_info[3];
} __packed;

static void ieee80211_send_layer2_update(struct sta_info *sta)
{
	struct iapp_layer2_update *msg;
	struct sk_buff *skb;

	/* Send Level 2 Update Frame to update forwarding tables in layer 2
	 * bridge devices */

	skb = dev_alloc_skb(sizeof(*msg));
	if (!skb)
		return;
	msg = (struct iapp_layer2_update *)skb_put(skb, sizeof(*msg));

	/* 802.2 Type 1 Logical Link Control (LLC) Exchange Identifier (XID)
	 * Update response frame; IEEE Std 802.2-1998, 5.4.1.2.1 */

	memset(msg->da, 0xff, ETH_ALEN);
	memcpy(msg->sa, sta->sta.addr, ETH_ALEN);
	msg->len = htons(6);
	msg->dsap = 0;
	msg->ssap = 0x01;	/* NULL LSAP, CR Bit: Response */
	msg->control = 0xaf;	/* XID response lsb.1111F101.
				 * F=0 (no poll command; unsolicited frame) */
	msg->xid_info[0] = 0x81;	/* XID format identifier */
	msg->xid_info[1] = 1;	/* LLC types/classes: Type 1 LLC */
	msg->xid_info[2] = 0;	/* XID sender's receive window size (RW) */

	skb->dev = sta->sdata->dev;
	skb->protocol = eth_type_trans(skb, sta->sdata->dev);
	memset(skb->cb, 0, sizeof(skb->cb));
	netif_rx_ni(skb);
}

static void sta_apply_parameters(struct ieee80211_local *local,
				 struct sta_info *sta,
				 struct station_parameters *params)
{
	u32 rates;
	int i, j;
	struct ieee80211_supported_band *sband;
	struct ieee80211_sub_if_data *sdata = sta->sdata;
	u32 mask, set;

	sband = local->hw.wiphy->bands[local->oper_channel->band];

	mask = params->sta_flags_mask;
	set = params->sta_flags_set;

	if (mask & BIT(NL80211_STA_FLAG_AUTHORIZED)) {
		if (set & BIT(NL80211_STA_FLAG_AUTHORIZED))
			set_sta_flag(sta, WLAN_STA_AUTHORIZED);
		else
			clear_sta_flag(sta, WLAN_STA_AUTHORIZED);
	}

	if (mask & BIT(NL80211_STA_FLAG_SHORT_PREAMBLE)) {
		if (set & BIT(NL80211_STA_FLAG_SHORT_PREAMBLE))
			set_sta_flag(sta, WLAN_STA_SHORT_PREAMBLE);
		else
			clear_sta_flag(sta, WLAN_STA_SHORT_PREAMBLE);
	}

	if (mask & BIT(NL80211_STA_FLAG_WME)) {
		if (set & BIT(NL80211_STA_FLAG_WME)) {
			set_sta_flag(sta, WLAN_STA_WME);
			sta->sta.wme = true;
		} else {
			clear_sta_flag(sta, WLAN_STA_WME);
			sta->sta.wme = false;
		}
	}

	if (mask & BIT(NL80211_STA_FLAG_MFP)) {
		if (set & BIT(NL80211_STA_FLAG_MFP))
			set_sta_flag(sta, WLAN_STA_MFP);
		else
			clear_sta_flag(sta, WLAN_STA_MFP);
	}

	if (mask & BIT(NL80211_STA_FLAG_AUTHENTICATED)) {
		if (set & BIT(NL80211_STA_FLAG_AUTHENTICATED))
			set_sta_flag(sta, WLAN_STA_AUTH);
		else
			clear_sta_flag(sta, WLAN_STA_AUTH);
	}

	if (mask & BIT(NL80211_STA_FLAG_TDLS_PEER)) {
		if (set & BIT(NL80211_STA_FLAG_TDLS_PEER))
			set_sta_flag(sta, WLAN_STA_TDLS_PEER);
		else
			clear_sta_flag(sta, WLAN_STA_TDLS_PEER);
	}

	if (params->sta_modify_mask & STATION_PARAM_APPLY_UAPSD) {
		sta->sta.uapsd_queues = params->uapsd_queues;
		sta->sta.max_sp = params->max_sp;
	}

	/*
	 * cfg80211 validates this (1-2007) and allows setting the AID
	 * only when creating a new station entry
	 */
	if (params->aid)
		sta->sta.aid = params->aid;

	/*
	 * FIXME: updating the following information is racy when this
	 *	  function is called from ieee80211_change_station().
	 *	  However, all this information should be static so
	 *	  maybe we should just reject attemps to change it.
	 */

	if (params->listen_interval >= 0)
		sta->listen_interval = params->listen_interval;

	if (params->supported_rates) {
		rates = 0;

		for (i = 0; i < params->supported_rates_len; i++) {
			int rate = (params->supported_rates[i] & 0x7f) * 5;
			for (j = 0; j < sband->n_bitrates; j++) {
				if (sband->bitrates[j].bitrate == rate)
					rates |= BIT(j);
			}
		}
		sta->sta.supp_rates[local->oper_channel->band] = rates;
	}

	if (params->ht_capa)
		ieee80211_ht_cap_ie_to_sta_ht_cap(sband,
						  params->ht_capa,
						  &sta->sta.ht_cap);

	if (ieee80211_vif_is_mesh(&sdata->vif)) {
#ifdef CONFIG_MAC80211_MESH
		if (sdata->u.mesh.security & IEEE80211_MESH_SEC_SECURED)
			switch (params->plink_state) {
			case NL80211_PLINK_LISTEN:
			case NL80211_PLINK_ESTAB:
			case NL80211_PLINK_BLOCKED:
				sta->plink_state = params->plink_state;
				break;
			default:
				/*  nothing  */
				break;
			}
		else
			switch (params->plink_action) {
			case PLINK_ACTION_OPEN:
				mesh_plink_open(sta);
				break;
			case PLINK_ACTION_BLOCK:
				mesh_plink_block(sta);
				break;
			}
#endif
	}
}

static int ieee80211_add_station(struct wiphy *wiphy, struct net_device *dev,
				 u8 *mac, struct station_parameters *params)
{
	struct ieee80211_local *local = wiphy_priv(wiphy);
	struct sta_info *sta;
	struct ieee80211_sub_if_data *sdata;
	int err;
	int layer2_update;

	if (params->vlan) {
		sdata = IEEE80211_DEV_TO_SUB_IF(params->vlan);

		if (sdata->vif.type != NL80211_IFTYPE_AP_VLAN &&
		    sdata->vif.type != NL80211_IFTYPE_AP)
			return -EINVAL;
	} else
		sdata = IEEE80211_DEV_TO_SUB_IF(dev);

	if (compare_ether_addr(mac, sdata->vif.addr) == 0)
		return -EINVAL;

	if (is_multicast_ether_addr(mac))
		return -EINVAL;

	/* Only TDLS-supporting stations can add TDLS peers */
	if ((params->sta_flags_set & BIT(NL80211_STA_FLAG_TDLS_PEER)) &&
	    !((wiphy->flags & WIPHY_FLAG_SUPPORTS_TDLS) &&
	      sdata->vif.type == NL80211_IFTYPE_STATION))
		return -ENOTSUPP;

	sta = sta_info_alloc(sdata, mac, GFP_KERNEL);
	if (!sta)
		return -ENOMEM;

	set_sta_flag(sta, WLAN_STA_AUTH);
	set_sta_flag(sta, WLAN_STA_ASSOC);

	sta_apply_parameters(local, sta, params);

	rate_control_rate_init(sta);

	layer2_update = sdata->vif.type == NL80211_IFTYPE_AP_VLAN ||
		sdata->vif.type == NL80211_IFTYPE_AP;

	err = sta_info_insert_rcu(sta);
	if (err) {
		rcu_read_unlock();
		return err;
	}

	if (layer2_update)
		ieee80211_send_layer2_update(sta);

	rcu_read_unlock();

	return 0;
}

static int ieee80211_del_station(struct wiphy *wiphy, struct net_device *dev,
				 u8 *mac)
{
	struct ieee80211_local *local = wiphy_priv(wiphy);
	struct ieee80211_sub_if_data *sdata;

	sdata = IEEE80211_DEV_TO_SUB_IF(dev);

	if (mac)
		return sta_info_destroy_addr_bss(sdata, mac);

	sta_info_flush(local, sdata);
	return 0;
}

static int ieee80211_change_station(struct wiphy *wiphy,
				    struct net_device *dev,
				    u8 *mac,
				    struct station_parameters *params)
{
	struct ieee80211_sub_if_data *sdata = IEEE80211_DEV_TO_SUB_IF(dev);
	struct ieee80211_local *local = wiphy_priv(wiphy);
	struct sta_info *sta;
	struct ieee80211_sub_if_data *vlansdata;

	rcu_read_lock();

	sta = sta_info_get_bss(sdata, mac);
	if (!sta) {
		rcu_read_unlock();
		return -ENOENT;
	}

	/* The TDLS bit cannot be toggled after the STA was added */
	if ((params->sta_flags_mask & BIT(NL80211_STA_FLAG_TDLS_PEER)) &&
	    !!(params->sta_flags_set & BIT(NL80211_STA_FLAG_TDLS_PEER)) !=
	    !!test_sta_flag(sta, WLAN_STA_TDLS_PEER)) {
		rcu_read_unlock();
		return -EINVAL;
	}

	if (params->vlan && params->vlan != sta->sdata->dev) {
		vlansdata = IEEE80211_DEV_TO_SUB_IF(params->vlan);

		if (vlansdata->vif.type != NL80211_IFTYPE_AP_VLAN &&
		    vlansdata->vif.type != NL80211_IFTYPE_AP) {
			rcu_read_unlock();
			return -EINVAL;
		}

		if (params->vlan->ieee80211_ptr->use_4addr) {
			if (vlansdata->u.vlan.sta) {
				rcu_read_unlock();
				return -EBUSY;
			}

			RCU_INIT_POINTER(vlansdata->u.vlan.sta, sta);
		}

		sta->sdata = vlansdata;
		ieee80211_send_layer2_update(sta);
	}

	sta_apply_parameters(local, sta, params);

	rcu_read_unlock();

	if (sdata->vif.type == NL80211_IFTYPE_STATION &&
	    params->sta_flags_mask & BIT(NL80211_STA_FLAG_AUTHORIZED))
		ieee80211_recalc_ps(local, -1);

	return 0;
}

#ifdef CONFIG_MAC80211_MESH
static int ieee80211_add_mpath(struct wiphy *wiphy, struct net_device *dev,
				 u8 *dst, u8 *next_hop)
{
	struct ieee80211_sub_if_data *sdata;
	struct mesh_path *mpath;
	struct sta_info *sta;
	int err;

	sdata = IEEE80211_DEV_TO_SUB_IF(dev);

	rcu_read_lock();
	sta = sta_info_get(sdata, next_hop);
	if (!sta) {
		rcu_read_unlock();
		return -ENOENT;
	}

	err = mesh_path_add(dst, sdata);
	if (err) {
		rcu_read_unlock();
		return err;
	}

	mpath = mesh_path_lookup(dst, sdata);
	if (!mpath) {
		rcu_read_unlock();
		return -ENXIO;
	}
	mesh_path_fix_nexthop(mpath, sta);

	rcu_read_unlock();
	return 0;
}

static int ieee80211_del_mpath(struct wiphy *wiphy, struct net_device *dev,
				 u8 *dst)
{
	struct ieee80211_sub_if_data *sdata = IEEE80211_DEV_TO_SUB_IF(dev);

	if (dst)
		return mesh_path_del(dst, sdata);

	mesh_path_flush_by_iface(sdata);
	return 0;
}

static int ieee80211_change_mpath(struct wiphy *wiphy,
				    struct net_device *dev,
				    u8 *dst, u8 *next_hop)
{
	struct ieee80211_sub_if_data *sdata;
	struct mesh_path *mpath;
	struct sta_info *sta;

	sdata = IEEE80211_DEV_TO_SUB_IF(dev);

	rcu_read_lock();

	sta = sta_info_get(sdata, next_hop);
	if (!sta) {
		rcu_read_unlock();
		return -ENOENT;
	}

	mpath = mesh_path_lookup(dst, sdata);
	if (!mpath) {
		rcu_read_unlock();
		return -ENOENT;
	}

	mesh_path_fix_nexthop(mpath, sta);

	rcu_read_unlock();
	return 0;
}

static void mpath_set_pinfo(struct mesh_path *mpath, u8 *next_hop,
			    struct mpath_info *pinfo)
{
	struct sta_info *next_hop_sta = rcu_dereference(mpath->next_hop);

	if (next_hop_sta)
		memcpy(next_hop, next_hop_sta->sta.addr, ETH_ALEN);
	else
		memset(next_hop, 0, ETH_ALEN);

	pinfo->generation = mesh_paths_generation;

	pinfo->filled = MPATH_INFO_FRAME_QLEN |
			MPATH_INFO_SN |
			MPATH_INFO_METRIC |
			MPATH_INFO_EXPTIME |
			MPATH_INFO_DISCOVERY_TIMEOUT |
			MPATH_INFO_DISCOVERY_RETRIES |
			MPATH_INFO_FLAGS;

	pinfo->frame_qlen = mpath->frame_queue.qlen;
	pinfo->sn = mpath->sn;
	pinfo->metric = mpath->metric;
	if (time_before(jiffies, mpath->exp_time))
		pinfo->exptime = jiffies_to_msecs(mpath->exp_time - jiffies);
	pinfo->discovery_timeout =
			jiffies_to_msecs(mpath->discovery_timeout);
	pinfo->discovery_retries = mpath->discovery_retries;
	pinfo->flags = 0;
	if (mpath->flags & MESH_PATH_ACTIVE)
		pinfo->flags |= NL80211_MPATH_FLAG_ACTIVE;
	if (mpath->flags & MESH_PATH_RESOLVING)
		pinfo->flags |= NL80211_MPATH_FLAG_RESOLVING;
	if (mpath->flags & MESH_PATH_SN_VALID)
		pinfo->flags |= NL80211_MPATH_FLAG_SN_VALID;
	if (mpath->flags & MESH_PATH_FIXED)
		pinfo->flags |= NL80211_MPATH_FLAG_FIXED;
	if (mpath->flags & MESH_PATH_RESOLVING)
		pinfo->flags |= NL80211_MPATH_FLAG_RESOLVING;

	pinfo->flags = mpath->flags;
}

static int ieee80211_get_mpath(struct wiphy *wiphy, struct net_device *dev,
			       u8 *dst, u8 *next_hop, struct mpath_info *pinfo)

{
	struct ieee80211_sub_if_data *sdata;
	struct mesh_path *mpath;

	sdata = IEEE80211_DEV_TO_SUB_IF(dev);

	rcu_read_lock();
	mpath = mesh_path_lookup(dst, sdata);
	if (!mpath) {
		rcu_read_unlock();
		return -ENOENT;
	}
	memcpy(dst, mpath->dst, ETH_ALEN);
	mpath_set_pinfo(mpath, next_hop, pinfo);
	rcu_read_unlock();
	return 0;
}

static int ieee80211_dump_mpath(struct wiphy *wiphy, struct net_device *dev,
				 int idx, u8 *dst, u8 *next_hop,
				 struct mpath_info *pinfo)
{
	struct ieee80211_sub_if_data *sdata;
	struct mesh_path *mpath;

	sdata = IEEE80211_DEV_TO_SUB_IF(dev);

	rcu_read_lock();
	mpath = mesh_path_lookup_by_idx(idx, sdata);
	if (!mpath) {
		rcu_read_unlock();
		return -ENOENT;
	}
	memcpy(dst, mpath->dst, ETH_ALEN);
	mpath_set_pinfo(mpath, next_hop, pinfo);
	rcu_read_unlock();
	return 0;
}

static int ieee80211_get_mesh_config(struct wiphy *wiphy,
				struct net_device *dev,
				struct mesh_config *conf)
{
	struct ieee80211_sub_if_data *sdata;
	sdata = IEEE80211_DEV_TO_SUB_IF(dev);

	memcpy(conf, &(sdata->u.mesh.mshcfg), sizeof(struct mesh_config));
	return 0;
}

static inline bool _chg_mesh_attr(enum nl80211_meshconf_params parm, u32 mask)
{
	return (mask >> (parm-1)) & 0x1;
}

static int copy_mesh_setup(struct ieee80211_if_mesh *ifmsh,
		const struct mesh_setup *setup)
{
	u8 *new_ie;
	const u8 *old_ie;

	/* allocate information elements */
	new_ie = NULL;
	old_ie = ifmsh->ie;

	if (setup->ie_len) {
		new_ie = kmemdup(setup->ie, setup->ie_len,
				GFP_KERNEL);
		if (!new_ie)
			return -ENOMEM;
	}
	ifmsh->ie_len = setup->ie_len;
	ifmsh->ie = new_ie;
	kfree(old_ie);

	/* now copy the rest of the setup parameters */
	ifmsh->mesh_id_len = setup->mesh_id_len;
	memcpy(ifmsh->mesh_id, setup->mesh_id, ifmsh->mesh_id_len);
	ifmsh->mesh_pp_id = setup->path_sel_proto;
	ifmsh->mesh_pm_id = setup->path_metric;
	ifmsh->security = IEEE80211_MESH_SEC_NONE;
	if (setup->is_authenticated)
		ifmsh->security |= IEEE80211_MESH_SEC_AUTHED;
	if (setup->is_secure)
		ifmsh->security |= IEEE80211_MESH_SEC_SECURED;

	return 0;
}

static int ieee80211_update_mesh_config(struct wiphy *wiphy,
					struct net_device *dev, u32 mask,
					const struct mesh_config *nconf)
{
	struct mesh_config *conf;
	struct ieee80211_sub_if_data *sdata;
	struct ieee80211_if_mesh *ifmsh;

	sdata = IEEE80211_DEV_TO_SUB_IF(dev);
	ifmsh = &sdata->u.mesh;

	/* Set the config options which we are interested in setting */
	conf = &(sdata->u.mesh.mshcfg);
	if (_chg_mesh_attr(NL80211_MESHCONF_RETRY_TIMEOUT, mask))
		conf->dot11MeshRetryTimeout = nconf->dot11MeshRetryTimeout;
	if (_chg_mesh_attr(NL80211_MESHCONF_CONFIRM_TIMEOUT, mask))
		conf->dot11MeshConfirmTimeout = nconf->dot11MeshConfirmTimeout;
	if (_chg_mesh_attr(NL80211_MESHCONF_HOLDING_TIMEOUT, mask))
		conf->dot11MeshHoldingTimeout = nconf->dot11MeshHoldingTimeout;
	if (_chg_mesh_attr(NL80211_MESHCONF_MAX_PEER_LINKS, mask))
		conf->dot11MeshMaxPeerLinks = nconf->dot11MeshMaxPeerLinks;
	if (_chg_mesh_attr(NL80211_MESHCONF_MAX_RETRIES, mask))
		conf->dot11MeshMaxRetries = nconf->dot11MeshMaxRetries;
	if (_chg_mesh_attr(NL80211_MESHCONF_TTL, mask))
		conf->dot11MeshTTL = nconf->dot11MeshTTL;
	if (_chg_mesh_attr(NL80211_MESHCONF_ELEMENT_TTL, mask))
		conf->dot11MeshTTL = nconf->element_ttl;
	if (_chg_mesh_attr(NL80211_MESHCONF_AUTO_OPEN_PLINKS, mask))
		conf->auto_open_plinks = nconf->auto_open_plinks;
	if (_chg_mesh_attr(NL80211_MESHCONF_HWMP_MAX_PREQ_RETRIES, mask))
		conf->dot11MeshHWMPmaxPREQretries =
			nconf->dot11MeshHWMPmaxPREQretries;
	if (_chg_mesh_attr(NL80211_MESHCONF_PATH_REFRESH_TIME, mask))
		conf->path_refresh_time = nconf->path_refresh_time;
	if (_chg_mesh_attr(NL80211_MESHCONF_MIN_DISCOVERY_TIMEOUT, mask))
		conf->min_discovery_timeout = nconf->min_discovery_timeout;
	if (_chg_mesh_attr(NL80211_MESHCONF_HWMP_ACTIVE_PATH_TIMEOUT, mask))
		conf->dot11MeshHWMPactivePathTimeout =
			nconf->dot11MeshHWMPactivePathTimeout;
	if (_chg_mesh_attr(NL80211_MESHCONF_HWMP_PREQ_MIN_INTERVAL, mask))
		conf->dot11MeshHWMPpreqMinInterval =
			nconf->dot11MeshHWMPpreqMinInterval;
	if (_chg_mesh_attr(NL80211_MESHCONF_HWMP_NET_DIAM_TRVS_TIME,
			   mask))
		conf->dot11MeshHWMPnetDiameterTraversalTime =
			nconf->dot11MeshHWMPnetDiameterTraversalTime;
	if (_chg_mesh_attr(NL80211_MESHCONF_HWMP_ROOTMODE, mask)) {
		conf->dot11MeshHWMPRootMode = nconf->dot11MeshHWMPRootMode;
		ieee80211_mesh_root_setup(ifmsh);
	}
	if (_chg_mesh_attr(NL80211_MESHCONF_GATE_ANNOUNCEMENTS, mask)) {
		/* our current gate announcement implementation rides on root
		 * announcements, so require this ifmsh to also be a root node
		 * */
		if (nconf->dot11MeshGateAnnouncementProtocol &&
		    !conf->dot11MeshHWMPRootMode) {
			conf->dot11MeshHWMPRootMode = 1;
			ieee80211_mesh_root_setup(ifmsh);
		}
		conf->dot11MeshGateAnnouncementProtocol =
			nconf->dot11MeshGateAnnouncementProtocol;
	}
	if (_chg_mesh_attr(NL80211_MESHCONF_HWMP_RANN_INTERVAL, mask)) {
		conf->dot11MeshHWMPRannInterval =
			nconf->dot11MeshHWMPRannInterval;
	}
	return 0;
}

static int ieee80211_join_mesh(struct wiphy *wiphy, struct net_device *dev,
			       const struct mesh_config *conf,
			       const struct mesh_setup *setup)
{
	struct ieee80211_sub_if_data *sdata = IEEE80211_DEV_TO_SUB_IF(dev);
	struct ieee80211_if_mesh *ifmsh = &sdata->u.mesh;
	int err;

	memcpy(&ifmsh->mshcfg, conf, sizeof(struct mesh_config));
	err = copy_mesh_setup(ifmsh, setup);
	if (err)
		return err;
	ieee80211_start_mesh(sdata);

	return 0;
}

static int ieee80211_leave_mesh(struct wiphy *wiphy, struct net_device *dev)
{
	struct ieee80211_sub_if_data *sdata = IEEE80211_DEV_TO_SUB_IF(dev);

	ieee80211_stop_mesh(sdata);

	return 0;
}
#endif

static int ieee80211_change_bss(struct wiphy *wiphy,
				struct net_device *dev,
				struct bss_parameters *params)
{
	struct ieee80211_sub_if_data *sdata;
	u32 changed = 0;

	sdata = IEEE80211_DEV_TO_SUB_IF(dev);

	if (params->use_cts_prot >= 0) {
		sdata->vif.bss_conf.use_cts_prot = params->use_cts_prot;
		changed |= BSS_CHANGED_ERP_CTS_PROT;
	}
	if (params->use_short_preamble >= 0) {
		sdata->vif.bss_conf.use_short_preamble =
			params->use_short_preamble;
		changed |= BSS_CHANGED_ERP_PREAMBLE;
	}

	if (!sdata->vif.bss_conf.use_short_slot &&
	    sdata->local->hw.conf.channel->band == IEEE80211_BAND_5GHZ) {
		sdata->vif.bss_conf.use_short_slot = true;
		changed |= BSS_CHANGED_ERP_SLOT;
	}

	if (params->use_short_slot_time >= 0) {
		sdata->vif.bss_conf.use_short_slot =
			params->use_short_slot_time;
		changed |= BSS_CHANGED_ERP_SLOT;
	}

	if (params->basic_rates) {
		int i, j;
		u32 rates = 0;
		struct ieee80211_local *local = wiphy_priv(wiphy);
		struct ieee80211_supported_band *sband =
			wiphy->bands[local->oper_channel->band];

		for (i = 0; i < params->basic_rates_len; i++) {
			int rate = (params->basic_rates[i] & 0x7f) * 5;
			for (j = 0; j < sband->n_bitrates; j++) {
				if (sband->bitrates[j].bitrate == rate)
					rates |= BIT(j);
			}
		}
		sdata->vif.bss_conf.basic_rates = rates;
		changed |= BSS_CHANGED_BASIC_RATES;
	}

	if (params->ap_isolate >= 0) {
		if (params->ap_isolate)
			sdata->flags |= IEEE80211_SDATA_DONT_BRIDGE_PACKETS;
		else
			sdata->flags &= ~IEEE80211_SDATA_DONT_BRIDGE_PACKETS;
	}

	if (params->ht_opmode >= 0) {
		sdata->vif.bss_conf.ht_operation_mode =
			(u16) params->ht_opmode;
		changed |= BSS_CHANGED_HT;
	}

	ieee80211_bss_info_change_notify(sdata, changed);

	return 0;
}

static int ieee80211_set_txq_params(struct wiphy *wiphy,
				    struct net_device *dev,
				    struct ieee80211_txq_params *params)
{
	struct ieee80211_local *local = wiphy_priv(wiphy);
	struct ieee80211_sub_if_data *sdata = IEEE80211_DEV_TO_SUB_IF(dev);
	struct ieee80211_tx_queue_params p;

	if (!local->ops->conf_tx)
		return -EOPNOTSUPP;

	memset(&p, 0, sizeof(p));
	p.aifs = params->aifs;
	p.cw_max = params->cwmax;
	p.cw_min = params->cwmin;
	p.txop = params->txop;

	/*
	 * Setting tx queue params disables u-apsd because it's only
	 * called in master mode.
	 */
	p.uapsd = false;

	if (params->queue >= local->hw.queues)
		return -EINVAL;

	sdata->tx_conf[params->queue] = p;
	if (drv_conf_tx(local, sdata, params->queue, &p)) {
		wiphy_debug(local->hw.wiphy,
			    "failed to set TX queue parameters for queue %d\n",
			    params->queue);
		return -EINVAL;
	}

	return 0;
}

static int ieee80211_set_channel(struct wiphy *wiphy,
				 struct net_device *netdev,
				 struct ieee80211_channel *chan,
				 enum nl80211_channel_type channel_type)
{
	struct ieee80211_local *local = wiphy_priv(wiphy);
	struct ieee80211_sub_if_data *sdata = NULL;
	struct ieee80211_channel *old_oper;
	enum nl80211_channel_type old_oper_type;
	enum nl80211_channel_type old_vif_oper_type= NL80211_CHAN_NO_HT;

	if (netdev)
		sdata = IEEE80211_DEV_TO_SUB_IF(netdev);

	switch (ieee80211_get_channel_mode(local, NULL)) {
	case CHAN_MODE_HOPPING:
		return -EBUSY;
	case CHAN_MODE_FIXED:
		if (local->oper_channel != chan)
			return -EBUSY;
		if (!sdata && local->_oper_channel_type == channel_type)
			return 0;
		break;
	case CHAN_MODE_UNDEFINED:
		break;
	}

	if (sdata)
		old_vif_oper_type = sdata->vif.bss_conf.channel_type;
	old_oper_type = local->_oper_channel_type;

	if (!ieee80211_set_channel_type(local, sdata, channel_type))
		return -EBUSY;

	old_oper = local->oper_channel;
	local->oper_channel = chan;

	/* Update driver if changes were actually made. */
	if ((old_oper != local->oper_channel) ||
	    (old_oper_type != local->_oper_channel_type))
		ieee80211_hw_config(local, IEEE80211_CONF_CHANGE_CHANNEL);

	if (sdata && sdata->vif.type != NL80211_IFTYPE_MONITOR &&
	    old_vif_oper_type != sdata->vif.bss_conf.channel_type)
		ieee80211_bss_info_change_notify(sdata, BSS_CHANGED_HT);

	return 0;
}

#ifdef CONFIG_PM
static int ieee80211_suspend(struct wiphy *wiphy,
			     struct cfg80211_wowlan *wowlan)
{
	return __ieee80211_suspend(wiphy_priv(wiphy), wowlan);
}

static int ieee80211_resume(struct wiphy *wiphy)
{
	return __ieee80211_resume(wiphy_priv(wiphy));
}
#else
#define ieee80211_suspend NULL
#define ieee80211_resume NULL
#endif

static int ieee80211_scan(struct wiphy *wiphy,
			  struct net_device *dev,
			  struct cfg80211_scan_request *req)
{
	struct ieee80211_sub_if_data *sdata = IEEE80211_DEV_TO_SUB_IF(dev);

	switch (ieee80211_vif_type_p2p(&sdata->vif)) {
	case NL80211_IFTYPE_STATION:
	case NL80211_IFTYPE_ADHOC:
	case NL80211_IFTYPE_MESH_POINT:
	case NL80211_IFTYPE_P2P_CLIENT:
		break;
	case NL80211_IFTYPE_P2P_GO:
		if (sdata->local->ops->hw_scan)
			break;
		/*
		 * FIXME: implement NoA while scanning in software,
		 * for now fall through to allow scanning only when
		 * beaconing hasn't been configured yet
		 */
	case NL80211_IFTYPE_AP:
		if (sdata->u.ap.beacon)
			return -EOPNOTSUPP;
		break;
	default:
		return -EOPNOTSUPP;
	}

	return ieee80211_request_scan(sdata, req);
}

static int
ieee80211_sched_scan_start(struct wiphy *wiphy,
			   struct net_device *dev,
			   struct cfg80211_sched_scan_request *req)
{
	struct ieee80211_sub_if_data *sdata = IEEE80211_DEV_TO_SUB_IF(dev);

	if (!sdata->local->ops->sched_scan_start)
		return -EOPNOTSUPP;

	return ieee80211_request_sched_scan_start(sdata, req);
}

static int
ieee80211_sched_scan_stop(struct wiphy *wiphy, struct net_device *dev)
{
	struct ieee80211_sub_if_data *sdata = IEEE80211_DEV_TO_SUB_IF(dev);

	if (!sdata->local->ops->sched_scan_stop)
		return -EOPNOTSUPP;

	return ieee80211_request_sched_scan_stop(sdata);
}

static int ieee80211_auth(struct wiphy *wiphy, struct net_device *dev,
			  struct cfg80211_auth_request *req)
{
	return ieee80211_mgd_auth(IEEE80211_DEV_TO_SUB_IF(dev), req);
}

static int ieee80211_assoc(struct wiphy *wiphy, struct net_device *dev,
			   struct cfg80211_assoc_request *req)
{
	struct ieee80211_local *local = wiphy_priv(wiphy);
	struct ieee80211_sub_if_data *sdata = IEEE80211_DEV_TO_SUB_IF(dev);

	switch (ieee80211_get_channel_mode(local, sdata)) {
	case CHAN_MODE_HOPPING:
		return -EBUSY;
	case CHAN_MODE_FIXED:
		if (local->oper_channel == req->bss->channel)
			break;
		return -EBUSY;
	case CHAN_MODE_UNDEFINED:
		break;
	}

	return ieee80211_mgd_assoc(IEEE80211_DEV_TO_SUB_IF(dev), req);
}

static int ieee80211_deauth(struct wiphy *wiphy, struct net_device *dev,
			    struct cfg80211_deauth_request *req,
			    void *cookie)
{
	return ieee80211_mgd_deauth(IEEE80211_DEV_TO_SUB_IF(dev),
				    req, cookie);
}

static int ieee80211_disassoc(struct wiphy *wiphy, struct net_device *dev,
			      struct cfg80211_disassoc_request *req,
			      void *cookie)
{
	return ieee80211_mgd_disassoc(IEEE80211_DEV_TO_SUB_IF(dev),
				      req, cookie);
}

static int ieee80211_join_ibss(struct wiphy *wiphy, struct net_device *dev,
			       struct cfg80211_ibss_params *params)
{
	struct ieee80211_local *local = wiphy_priv(wiphy);
	struct ieee80211_sub_if_data *sdata = IEEE80211_DEV_TO_SUB_IF(dev);

	switch (ieee80211_get_channel_mode(local, sdata)) {
	case CHAN_MODE_HOPPING:
		return -EBUSY;
	case CHAN_MODE_FIXED:
		if (!params->channel_fixed)
			return -EBUSY;
		if (local->oper_channel == params->channel)
			break;
		return -EBUSY;
	case CHAN_MODE_UNDEFINED:
		break;
	}

	return ieee80211_ibss_join(sdata, params);
}

static int ieee80211_leave_ibss(struct wiphy *wiphy, struct net_device *dev)
{
	struct ieee80211_sub_if_data *sdata = IEEE80211_DEV_TO_SUB_IF(dev);

	return ieee80211_ibss_leave(sdata);
}

static int ieee80211_set_wiphy_params(struct wiphy *wiphy, u32 changed)
{
	struct ieee80211_local *local = wiphy_priv(wiphy);
	int err;

	if (changed & WIPHY_PARAM_FRAG_THRESHOLD) {
		err = drv_set_frag_threshold(local, wiphy->frag_threshold);

		if (err)
			return err;
	}

	if (changed & WIPHY_PARAM_COVERAGE_CLASS) {
		err = drv_set_coverage_class(local, wiphy->coverage_class);

		if (err)
			return err;
	}

	if (changed & WIPHY_PARAM_RTS_THRESHOLD) {
		err = drv_set_rts_threshold(local, wiphy->rts_threshold);

		if (err)
			return err;
	}

	if (changed & WIPHY_PARAM_RETRY_SHORT)
		local->hw.conf.short_frame_max_tx_count = wiphy->retry_short;
	if (changed & WIPHY_PARAM_RETRY_LONG)
		local->hw.conf.long_frame_max_tx_count = wiphy->retry_long;
	if (changed &
	    (WIPHY_PARAM_RETRY_SHORT | WIPHY_PARAM_RETRY_LONG))
		ieee80211_hw_config(local, IEEE80211_CONF_CHANGE_RETRY_LIMITS);

	return 0;
}

static int ieee80211_set_tx_power(struct wiphy *wiphy,
				  enum nl80211_tx_power_setting type, int mbm)
{
	struct ieee80211_local *local = wiphy_priv(wiphy);
	struct ieee80211_channel *chan = local->hw.conf.channel;
	u32 changes = 0;

	switch (type) {
	case NL80211_TX_POWER_AUTOMATIC:
		local->user_power_level = -1;
		break;
	case NL80211_TX_POWER_LIMITED:
		if (mbm < 0 || (mbm % 100))
			return -EOPNOTSUPP;
		local->user_power_level = MBM_TO_DBM(mbm);
		break;
	case NL80211_TX_POWER_FIXED:
		if (mbm < 0 || (mbm % 100))
			return -EOPNOTSUPP;
		/* TODO: move to cfg80211 when it knows the channel */
		if (MBM_TO_DBM(mbm) > chan->max_power)
			return -EINVAL;
		local->user_power_level = MBM_TO_DBM(mbm);
		break;
	}

	ieee80211_hw_config(local, changes);

	return 0;
}

static int ieee80211_get_tx_power(struct wiphy *wiphy, int *dbm)
{
	struct ieee80211_local *local = wiphy_priv(wiphy);

	*dbm = local->hw.conf.power_level;

	return 0;
}

static int ieee80211_set_wds_peer(struct wiphy *wiphy, struct net_device *dev,
				  const u8 *addr)
{
	struct ieee80211_sub_if_data *sdata = IEEE80211_DEV_TO_SUB_IF(dev);

	memcpy(&sdata->u.wds.remote_addr, addr, ETH_ALEN);

	return 0;
}

static void ieee80211_rfkill_poll(struct wiphy *wiphy)
{
	struct ieee80211_local *local = wiphy_priv(wiphy);

	drv_rfkill_poll(local);
}

#ifdef CONFIG_NL80211_TESTMODE
static int ieee80211_testmode_cmd(struct wiphy *wiphy, void *data, int len)
{
	struct ieee80211_local *local = wiphy_priv(wiphy);

	if (!local->ops->testmode_cmd)
		return -EOPNOTSUPP;

	return local->ops->testmode_cmd(&local->hw, data, len);
}

static int ieee80211_testmode_dump(struct wiphy *wiphy,
				   struct sk_buff *skb,
				   struct netlink_callback *cb,
				   void *data, int len)
{
	struct ieee80211_local *local = wiphy_priv(wiphy);

	if (!local->ops->testmode_dump)
		return -EOPNOTSUPP;

	return local->ops->testmode_dump(&local->hw, skb, cb, data, len);
}
#endif

int __ieee80211_request_smps(struct ieee80211_sub_if_data *sdata,
			     enum ieee80211_smps_mode smps_mode)
{
	const u8 *ap;
	enum ieee80211_smps_mode old_req;
	int err;

	lockdep_assert_held(&sdata->u.mgd.mtx);

	old_req = sdata->u.mgd.req_smps;
	sdata->u.mgd.req_smps = smps_mode;

	if (old_req == smps_mode &&
	    smps_mode != IEEE80211_SMPS_AUTOMATIC)
		return 0;

	/*
	 * If not associated, or current association is not an HT
	 * association, there's no need to send an action frame.
	 */
	if (!sdata->u.mgd.associated ||
	    sdata->vif.bss_conf.channel_type == NL80211_CHAN_NO_HT) {
		mutex_lock(&sdata->local->iflist_mtx);
		ieee80211_recalc_smps(sdata->local);
		mutex_unlock(&sdata->local->iflist_mtx);
		return 0;
	}

	ap = sdata->u.mgd.associated->bssid;

	if (smps_mode == IEEE80211_SMPS_AUTOMATIC) {
		if (sdata->u.mgd.powersave)
			smps_mode = IEEE80211_SMPS_DYNAMIC;
		else
			smps_mode = IEEE80211_SMPS_OFF;
	}

	/* send SM PS frame to AP */
	err = ieee80211_send_smps_action(sdata, smps_mode,
					 ap, ap);
	if (err)
		sdata->u.mgd.req_smps = old_req;

	return err;
}

static int ieee80211_set_power_mgmt(struct wiphy *wiphy, struct net_device *dev,
				    bool enabled, int timeout)
{
	struct ieee80211_sub_if_data *sdata = IEEE80211_DEV_TO_SUB_IF(dev);
	struct ieee80211_local *local = wdev_priv(dev->ieee80211_ptr);

	if (sdata->vif.type != NL80211_IFTYPE_STATION)
		return -EOPNOTSUPP;

	if (!(local->hw.flags & IEEE80211_HW_SUPPORTS_PS))
		return -EOPNOTSUPP;

	if (enabled == sdata->u.mgd.powersave &&
	    timeout == local->dynamic_ps_forced_timeout)
		return 0;

	sdata->u.mgd.powersave = enabled;
	local->dynamic_ps_forced_timeout = timeout;

	/* no change, but if automatic follow powersave */
	mutex_lock(&sdata->u.mgd.mtx);
	__ieee80211_request_smps(sdata, sdata->u.mgd.req_smps);
	mutex_unlock(&sdata->u.mgd.mtx);

	if (local->hw.flags & IEEE80211_HW_SUPPORTS_DYNAMIC_PS)
		ieee80211_hw_config(local, IEEE80211_CONF_CHANGE_PS);

	ieee80211_recalc_ps(local, -1);

	return 0;
}

static int ieee80211_set_cqm_rssi_config(struct wiphy *wiphy,
					 struct net_device *dev,
					 s32 rssi_thold, u32 rssi_hyst)
{
	struct ieee80211_sub_if_data *sdata = IEEE80211_DEV_TO_SUB_IF(dev);
	struct ieee80211_local *local = wdev_priv(dev->ieee80211_ptr);
	struct ieee80211_vif *vif = &sdata->vif;
	struct ieee80211_bss_conf *bss_conf = &vif->bss_conf;

	if (rssi_thold == bss_conf->cqm_rssi_thold &&
	    rssi_hyst == bss_conf->cqm_rssi_hyst)
		return 0;

	bss_conf->cqm_rssi_thold = rssi_thold;
	bss_conf->cqm_rssi_hyst = rssi_hyst;

	if (!(local->hw.flags & IEEE80211_HW_SUPPORTS_CQM_RSSI)) {
		if (sdata->vif.type != NL80211_IFTYPE_STATION)
			return -EOPNOTSUPP;
		return 0;
	}

	/* tell the driver upon association, unless already associated */
	if (sdata->u.mgd.associated)
		ieee80211_bss_info_change_notify(sdata, BSS_CHANGED_CQM);

	return 0;
}

static int ieee80211_set_bitrate_mask(struct wiphy *wiphy,
				      struct net_device *dev,
				      const u8 *addr,
				      const struct cfg80211_bitrate_mask *mask)
{
	struct ieee80211_sub_if_data *sdata = IEEE80211_DEV_TO_SUB_IF(dev);
	struct ieee80211_local *local = wdev_priv(dev->ieee80211_ptr);
	int i, ret;

	if (local->hw.flags & IEEE80211_HW_HAS_RATE_CONTROL) {
		ret = drv_set_bitrate_mask(local, sdata, mask);
		if (ret)
			return ret;
	}

	for (i = 0; i < IEEE80211_NUM_BANDS; i++)
		sdata->rc_rateidx_mask[i] = mask->control[i].legacy;

	return 0;
}

static int ieee80211_remain_on_channel_hw(struct ieee80211_local *local,
					  struct net_device *dev,
					  struct ieee80211_channel *chan,
					  enum nl80211_channel_type chantype,
					  unsigned int duration, u64 *cookie)
{
	int ret;
	u32 random_cookie;

	lockdep_assert_held(&local->mtx);

	if (local->hw_roc_cookie)
		return -EBUSY;
	/* must be nonzero */
	random_cookie = random32() | 1;

	*cookie = random_cookie;
	local->hw_roc_dev = dev;
	local->hw_roc_cookie = random_cookie;
	local->hw_roc_channel = chan;
	local->hw_roc_channel_type = chantype;
	local->hw_roc_duration = duration;
	ret = drv_remain_on_channel(local, chan, chantype, duration);
	if (ret) {
		local->hw_roc_channel = NULL;
		local->hw_roc_cookie = 0;
	}

	return ret;
}

static int ieee80211_remain_on_channel(struct wiphy *wiphy,
				       struct net_device *dev,
				       struct ieee80211_channel *chan,
				       enum nl80211_channel_type channel_type,
				       unsigned int duration,
				       u64 *cookie)
{
	struct ieee80211_sub_if_data *sdata = IEEE80211_DEV_TO_SUB_IF(dev);
	struct ieee80211_local *local = sdata->local;

	if (local->ops->remain_on_channel) {
		int ret;

		mutex_lock(&local->mtx);
		ret = ieee80211_remain_on_channel_hw(local, dev,
						     chan, channel_type,
						     duration, cookie);
		local->hw_roc_for_tx = false;
		mutex_unlock(&local->mtx);

		return ret;
	}

	return ieee80211_wk_remain_on_channel(sdata, chan, channel_type,
					      duration, cookie);
}

static int ieee80211_cancel_remain_on_channel_hw(struct ieee80211_local *local,
						 u64 cookie)
{
	int ret;

	lockdep_assert_held(&local->mtx);

	if (local->hw_roc_cookie != cookie)
		return -ENOENT;

	ret = drv_cancel_remain_on_channel(local);
	if (ret)
		return ret;

	local->hw_roc_cookie = 0;
	local->hw_roc_channel = NULL;

	ieee80211_recalc_idle(local);

	return 0;
}

static int ieee80211_cancel_remain_on_channel(struct wiphy *wiphy,
					      struct net_device *dev,
					      u64 cookie)
{
	struct ieee80211_sub_if_data *sdata = IEEE80211_DEV_TO_SUB_IF(dev);
	struct ieee80211_local *local = sdata->local;

	if (local->ops->cancel_remain_on_channel) {
		int ret;

		mutex_lock(&local->mtx);
		ret = ieee80211_cancel_remain_on_channel_hw(local, cookie);
		mutex_unlock(&local->mtx);

		return ret;
	}

	return ieee80211_wk_cancel_remain_on_channel(sdata, cookie);
}

static enum work_done_result
ieee80211_offchan_tx_done(struct ieee80211_work *wk, struct sk_buff *skb)
{
	/*
	 * Use the data embedded in the work struct for reporting
	 * here so if the driver mangled the SKB before dropping
	 * it (which is the only way we really should get here)
	 * then we don't report mangled data.
	 *
	 * If there was no wait time, then by the time we get here
	 * the driver will likely not have reported the status yet,
	 * so in that case userspace will have to deal with it.
	 */

	if (wk->offchan_tx.wait && !wk->offchan_tx.status)
		cfg80211_mgmt_tx_status(wk->sdata->dev,
					(unsigned long) wk->offchan_tx.frame,
					wk->ie, wk->ie_len, false, GFP_KERNEL);

	return WORK_DONE_DESTROY;
}

static int ieee80211_mgmt_tx(struct wiphy *wiphy, struct net_device *dev,
			     struct ieee80211_channel *chan, bool offchan,
			     enum nl80211_channel_type channel_type,
			     bool channel_type_valid, unsigned int wait,
			     const u8 *buf, size_t len, bool no_cck,
<<<<<<< HEAD
			     u64 *cookie)
=======
			     bool dont_wait_for_ack, u64 *cookie)
>>>>>>> befdbc51
{
	struct ieee80211_sub_if_data *sdata = IEEE80211_DEV_TO_SUB_IF(dev);
	struct ieee80211_local *local = sdata->local;
	struct sk_buff *skb;
	struct sta_info *sta;
	struct ieee80211_work *wk;
	const struct ieee80211_mgmt *mgmt = (void *)buf;
	u32 flags;
	bool is_offchan = false;

	if (dont_wait_for_ack)
		flags = IEEE80211_TX_CTL_NO_ACK;
	else
		flags = IEEE80211_TX_INTFL_NL80211_FRAME_TX |
			IEEE80211_TX_CTL_REQ_TX_STATUS;

	/* Check that we are on the requested channel for transmission */
	if (chan != local->tmp_channel &&
	    chan != local->oper_channel)
		is_offchan = true;
	if (channel_type_valid &&
	    (channel_type != local->tmp_channel_type &&
	     channel_type != local->_oper_channel_type))
		is_offchan = true;

	if (chan == local->hw_roc_channel) {
		/* TODO: check channel type? */
		is_offchan = false;
		flags |= IEEE80211_TX_CTL_TX_OFFCHAN;
	}

	if (no_cck)
		flags |= IEEE80211_TX_CTL_NO_CCK_RATE;

	if (is_offchan && !offchan)
		return -EBUSY;

	switch (sdata->vif.type) {
	case NL80211_IFTYPE_ADHOC:
	case NL80211_IFTYPE_AP:
	case NL80211_IFTYPE_AP_VLAN:
	case NL80211_IFTYPE_P2P_GO:
	case NL80211_IFTYPE_MESH_POINT:
		if (!ieee80211_is_action(mgmt->frame_control) ||
		    mgmt->u.action.category == WLAN_CATEGORY_PUBLIC)
			break;
		rcu_read_lock();
		sta = sta_info_get(sdata, mgmt->da);
		rcu_read_unlock();
		if (!sta)
			return -ENOLINK;
		break;
	case NL80211_IFTYPE_STATION:
	case NL80211_IFTYPE_P2P_CLIENT:
		break;
	default:
		return -EOPNOTSUPP;
	}

	skb = dev_alloc_skb(local->hw.extra_tx_headroom + len);
	if (!skb)
		return -ENOMEM;
	skb_reserve(skb, local->hw.extra_tx_headroom);

	memcpy(skb_put(skb, len), buf, len);

	IEEE80211_SKB_CB(skb)->flags = flags;

	skb->dev = sdata->dev;

	*cookie = (unsigned long) skb;

	if (is_offchan && local->ops->remain_on_channel) {
		unsigned int duration;
		int ret;

		mutex_lock(&local->mtx);
		/*
		 * If the duration is zero, then the driver
		 * wouldn't actually do anything. Set it to
		 * 100 for now.
		 *
		 * TODO: cancel the off-channel operation
		 *       when we get the SKB's TX status and
		 *       the wait time was zero before.
		 */
		duration = 100;
		if (wait)
			duration = wait;
		ret = ieee80211_remain_on_channel_hw(local, dev, chan,
						     channel_type,
						     duration, cookie);
		if (ret) {
			kfree_skb(skb);
			mutex_unlock(&local->mtx);
			return ret;
		}

		local->hw_roc_for_tx = true;
		local->hw_roc_duration = wait;

		/*
		 * queue up frame for transmission after
		 * ieee80211_ready_on_channel call
		 */

		/* modify cookie to prevent API mismatches */
		*cookie ^= 2;
		IEEE80211_SKB_CB(skb)->flags |= IEEE80211_TX_CTL_TX_OFFCHAN;
		local->hw_roc_skb = skb;
		local->hw_roc_skb_for_status = skb;
		mutex_unlock(&local->mtx);

		return 0;
	}

	/*
	 * Can transmit right away if the channel was the
	 * right one and there's no wait involved... If a
	 * wait is involved, we might otherwise not be on
	 * the right channel for long enough!
	 */
	if (!is_offchan && !wait && !sdata->vif.bss_conf.idle) {
		ieee80211_tx_skb(sdata, skb);
		return 0;
	}

	wk = kzalloc(sizeof(*wk) + len, GFP_KERNEL);
	if (!wk) {
		kfree_skb(skb);
		return -ENOMEM;
	}

	wk->type = IEEE80211_WORK_OFFCHANNEL_TX;
	wk->chan = chan;
	wk->chan_type = channel_type;
	wk->sdata = sdata;
	wk->done = ieee80211_offchan_tx_done;
	wk->offchan_tx.frame = skb;
	wk->offchan_tx.wait = wait;
	wk->ie_len = len;
	memcpy(wk->ie, buf, len);

	ieee80211_add_work(wk);
	return 0;
}

static int ieee80211_mgmt_tx_cancel_wait(struct wiphy *wiphy,
					 struct net_device *dev,
					 u64 cookie)
{
	struct ieee80211_sub_if_data *sdata = IEEE80211_DEV_TO_SUB_IF(dev);
	struct ieee80211_local *local = sdata->local;
	struct ieee80211_work *wk;
	int ret = -ENOENT;

	mutex_lock(&local->mtx);

	if (local->ops->cancel_remain_on_channel) {
		cookie ^= 2;
		ret = ieee80211_cancel_remain_on_channel_hw(local, cookie);

		if (ret == 0) {
			kfree_skb(local->hw_roc_skb);
			local->hw_roc_skb = NULL;
			local->hw_roc_skb_for_status = NULL;
		}

		mutex_unlock(&local->mtx);

		return ret;
	}

	list_for_each_entry(wk, &local->work_list, list) {
		if (wk->sdata != sdata)
			continue;

		if (wk->type != IEEE80211_WORK_OFFCHANNEL_TX)
			continue;

		if (cookie != (unsigned long) wk->offchan_tx.frame)
			continue;

		wk->timeout = jiffies;

		ieee80211_queue_work(&local->hw, &local->work_work);
		ret = 0;
		break;
	}
	mutex_unlock(&local->mtx);

	return ret;
}

static void ieee80211_mgmt_frame_register(struct wiphy *wiphy,
					  struct net_device *dev,
					  u16 frame_type, bool reg)
{
	struct ieee80211_local *local = wiphy_priv(wiphy);

	if (frame_type != (IEEE80211_FTYPE_MGMT | IEEE80211_STYPE_PROBE_REQ))
		return;

	if (reg)
		local->probe_req_reg++;
	else
		local->probe_req_reg--;

	ieee80211_queue_work(&local->hw, &local->reconfig_filter);
}

static int ieee80211_set_antenna(struct wiphy *wiphy, u32 tx_ant, u32 rx_ant)
{
	struct ieee80211_local *local = wiphy_priv(wiphy);

	if (local->started)
		return -EOPNOTSUPP;

	return drv_set_antenna(local, tx_ant, rx_ant);
}

static int ieee80211_get_antenna(struct wiphy *wiphy, u32 *tx_ant, u32 *rx_ant)
{
	struct ieee80211_local *local = wiphy_priv(wiphy);

	return drv_get_antenna(local, tx_ant, rx_ant);
}

static int ieee80211_set_ringparam(struct wiphy *wiphy, u32 tx, u32 rx)
{
	struct ieee80211_local *local = wiphy_priv(wiphy);

	return drv_set_ringparam(local, tx, rx);
}

static void ieee80211_get_ringparam(struct wiphy *wiphy,
				    u32 *tx, u32 *tx_max, u32 *rx, u32 *rx_max)
{
	struct ieee80211_local *local = wiphy_priv(wiphy);

	drv_get_ringparam(local, tx, tx_max, rx, rx_max);
}

static int ieee80211_set_rekey_data(struct wiphy *wiphy,
				    struct net_device *dev,
				    struct cfg80211_gtk_rekey_data *data)
{
	struct ieee80211_local *local = wiphy_priv(wiphy);
	struct ieee80211_sub_if_data *sdata = IEEE80211_DEV_TO_SUB_IF(dev);

	if (!local->ops->set_rekey_data)
		return -EOPNOTSUPP;

	drv_set_rekey_data(local, sdata, data);

	return 0;
}

static void ieee80211_tdls_add_ext_capab(struct sk_buff *skb)
{
	u8 *pos = (void *)skb_put(skb, 7);

	*pos++ = WLAN_EID_EXT_CAPABILITY;
	*pos++ = 5; /* len */
	*pos++ = 0x0;
	*pos++ = 0x0;
	*pos++ = 0x0;
	*pos++ = 0x0;
	*pos++ = WLAN_EXT_CAPA5_TDLS_ENABLED;
}

static u16 ieee80211_get_tdls_sta_capab(struct ieee80211_sub_if_data *sdata)
{
	struct ieee80211_local *local = sdata->local;
	u16 capab;

	capab = 0;
	if (local->oper_channel->band != IEEE80211_BAND_2GHZ)
		return capab;

	if (!(local->hw.flags & IEEE80211_HW_2GHZ_SHORT_SLOT_INCAPABLE))
		capab |= WLAN_CAPABILITY_SHORT_SLOT_TIME;
	if (!(local->hw.flags & IEEE80211_HW_2GHZ_SHORT_PREAMBLE_INCAPABLE))
		capab |= WLAN_CAPABILITY_SHORT_PREAMBLE;

	return capab;
}

static void ieee80211_tdls_add_link_ie(struct sk_buff *skb, u8 *src_addr,
				       u8 *peer, u8 *bssid)
{
	struct ieee80211_tdls_lnkie *lnkid;

	lnkid = (void *)skb_put(skb, sizeof(struct ieee80211_tdls_lnkie));

	lnkid->ie_type = WLAN_EID_LINK_ID;
	lnkid->ie_len = sizeof(struct ieee80211_tdls_lnkie) - 2;

	memcpy(lnkid->bssid, bssid, ETH_ALEN);
	memcpy(lnkid->init_sta, src_addr, ETH_ALEN);
	memcpy(lnkid->resp_sta, peer, ETH_ALEN);
}

static int
ieee80211_prep_tdls_encap_data(struct wiphy *wiphy, struct net_device *dev,
			       u8 *peer, u8 action_code, u8 dialog_token,
			       u16 status_code, struct sk_buff *skb)
{
	struct ieee80211_sub_if_data *sdata = IEEE80211_DEV_TO_SUB_IF(dev);
	struct ieee80211_tdls_data *tf;

	tf = (void *)skb_put(skb, offsetof(struct ieee80211_tdls_data, u));

	memcpy(tf->da, peer, ETH_ALEN);
	memcpy(tf->sa, sdata->vif.addr, ETH_ALEN);
	tf->ether_type = cpu_to_be16(ETH_P_TDLS);
	tf->payload_type = WLAN_TDLS_SNAP_RFTYPE;

	switch (action_code) {
	case WLAN_TDLS_SETUP_REQUEST:
		tf->category = WLAN_CATEGORY_TDLS;
		tf->action_code = WLAN_TDLS_SETUP_REQUEST;

		skb_put(skb, sizeof(tf->u.setup_req));
		tf->u.setup_req.dialog_token = dialog_token;
		tf->u.setup_req.capability =
			cpu_to_le16(ieee80211_get_tdls_sta_capab(sdata));

		ieee80211_add_srates_ie(&sdata->vif, skb);
		ieee80211_add_ext_srates_ie(&sdata->vif, skb);
		ieee80211_tdls_add_ext_capab(skb);
		break;
	case WLAN_TDLS_SETUP_RESPONSE:
		tf->category = WLAN_CATEGORY_TDLS;
		tf->action_code = WLAN_TDLS_SETUP_RESPONSE;

		skb_put(skb, sizeof(tf->u.setup_resp));
		tf->u.setup_resp.status_code = cpu_to_le16(status_code);
		tf->u.setup_resp.dialog_token = dialog_token;
		tf->u.setup_resp.capability =
			cpu_to_le16(ieee80211_get_tdls_sta_capab(sdata));

		ieee80211_add_srates_ie(&sdata->vif, skb);
		ieee80211_add_ext_srates_ie(&sdata->vif, skb);
		ieee80211_tdls_add_ext_capab(skb);
		break;
	case WLAN_TDLS_SETUP_CONFIRM:
		tf->category = WLAN_CATEGORY_TDLS;
		tf->action_code = WLAN_TDLS_SETUP_CONFIRM;

		skb_put(skb, sizeof(tf->u.setup_cfm));
		tf->u.setup_cfm.status_code = cpu_to_le16(status_code);
		tf->u.setup_cfm.dialog_token = dialog_token;
		break;
	case WLAN_TDLS_TEARDOWN:
		tf->category = WLAN_CATEGORY_TDLS;
		tf->action_code = WLAN_TDLS_TEARDOWN;

		skb_put(skb, sizeof(tf->u.teardown));
		tf->u.teardown.reason_code = cpu_to_le16(status_code);
		break;
	case WLAN_TDLS_DISCOVERY_REQUEST:
		tf->category = WLAN_CATEGORY_TDLS;
		tf->action_code = WLAN_TDLS_DISCOVERY_REQUEST;

		skb_put(skb, sizeof(tf->u.discover_req));
		tf->u.discover_req.dialog_token = dialog_token;
		break;
	default:
		return -EINVAL;
	}

	return 0;
}

static int
ieee80211_prep_tdls_direct(struct wiphy *wiphy, struct net_device *dev,
			   u8 *peer, u8 action_code, u8 dialog_token,
			   u16 status_code, struct sk_buff *skb)
{
	struct ieee80211_sub_if_data *sdata = IEEE80211_DEV_TO_SUB_IF(dev);
	struct ieee80211_mgmt *mgmt;

	mgmt = (void *)skb_put(skb, 24);
	memset(mgmt, 0, 24);
	memcpy(mgmt->da, peer, ETH_ALEN);
	memcpy(mgmt->sa, sdata->vif.addr, ETH_ALEN);
	memcpy(mgmt->bssid, sdata->u.mgd.bssid, ETH_ALEN);

	mgmt->frame_control = cpu_to_le16(IEEE80211_FTYPE_MGMT |
					  IEEE80211_STYPE_ACTION);

	switch (action_code) {
	case WLAN_PUB_ACTION_TDLS_DISCOVER_RES:
		skb_put(skb, 1 + sizeof(mgmt->u.action.u.tdls_discover_resp));
		mgmt->u.action.category = WLAN_CATEGORY_PUBLIC;
		mgmt->u.action.u.tdls_discover_resp.action_code =
			WLAN_PUB_ACTION_TDLS_DISCOVER_RES;
		mgmt->u.action.u.tdls_discover_resp.dialog_token =
			dialog_token;
		mgmt->u.action.u.tdls_discover_resp.capability =
			cpu_to_le16(ieee80211_get_tdls_sta_capab(sdata));

		ieee80211_add_srates_ie(&sdata->vif, skb);
		ieee80211_add_ext_srates_ie(&sdata->vif, skb);
		ieee80211_tdls_add_ext_capab(skb);
		break;
	default:
		return -EINVAL;
	}

	return 0;
}

static int ieee80211_tdls_mgmt(struct wiphy *wiphy, struct net_device *dev,
			       u8 *peer, u8 action_code, u8 dialog_token,
			       u16 status_code, const u8 *extra_ies,
			       size_t extra_ies_len)
{
	struct ieee80211_sub_if_data *sdata = IEEE80211_DEV_TO_SUB_IF(dev);
	struct ieee80211_local *local = sdata->local;
	struct ieee80211_tx_info *info;
	struct sk_buff *skb = NULL;
	bool send_direct;
	int ret;

	if (!(wiphy->flags & WIPHY_FLAG_SUPPORTS_TDLS))
		return -ENOTSUPP;

	/* make sure we are in managed mode, and associated */
	if (sdata->vif.type != NL80211_IFTYPE_STATION ||
	    !sdata->u.mgd.associated)
		return -EINVAL;

#ifdef CONFIG_MAC80211_VERBOSE_TDLS_DEBUG
	printk(KERN_DEBUG "TDLS mgmt action %d peer %pM\n", action_code, peer);
#endif

	skb = dev_alloc_skb(local->hw.extra_tx_headroom +
			    max(sizeof(struct ieee80211_mgmt),
				sizeof(struct ieee80211_tdls_data)) +
			    50 + /* supported rates */
			    7 + /* ext capab */
			    extra_ies_len +
			    sizeof(struct ieee80211_tdls_lnkie));
	if (!skb)
		return -ENOMEM;

	info = IEEE80211_SKB_CB(skb);
	skb_reserve(skb, local->hw.extra_tx_headroom);

	switch (action_code) {
	case WLAN_TDLS_SETUP_REQUEST:
	case WLAN_TDLS_SETUP_RESPONSE:
	case WLAN_TDLS_SETUP_CONFIRM:
	case WLAN_TDLS_TEARDOWN:
	case WLAN_TDLS_DISCOVERY_REQUEST:
		ret = ieee80211_prep_tdls_encap_data(wiphy, dev, peer,
						     action_code, dialog_token,
						     status_code, skb);
		send_direct = false;
		break;
	case WLAN_PUB_ACTION_TDLS_DISCOVER_RES:
		ret = ieee80211_prep_tdls_direct(wiphy, dev, peer, action_code,
						 dialog_token, status_code,
						 skb);
		send_direct = true;
		break;
	default:
		ret = -ENOTSUPP;
		break;
	}

	if (ret < 0)
		goto fail;

	if (extra_ies_len)
		memcpy(skb_put(skb, extra_ies_len), extra_ies, extra_ies_len);

	/* the TDLS link IE is always added last */
	switch (action_code) {
	case WLAN_TDLS_SETUP_REQUEST:
	case WLAN_TDLS_SETUP_CONFIRM:
	case WLAN_TDLS_TEARDOWN:
	case WLAN_TDLS_DISCOVERY_REQUEST:
		/* we are the initiator */
		ieee80211_tdls_add_link_ie(skb, sdata->vif.addr, peer,
					   sdata->u.mgd.bssid);
		break;
	case WLAN_TDLS_SETUP_RESPONSE:
	case WLAN_PUB_ACTION_TDLS_DISCOVER_RES:
		/* we are the responder */
		ieee80211_tdls_add_link_ie(skb, peer, sdata->vif.addr,
					   sdata->u.mgd.bssid);
		break;
	default:
		ret = -ENOTSUPP;
		goto fail;
	}

	if (send_direct) {
		ieee80211_tx_skb(sdata, skb);
		return 0;
	}

	/*
	 * According to 802.11z: Setup req/resp are sent in AC_BK, otherwise
	 * we should default to AC_VI.
	 */
	switch (action_code) {
	case WLAN_TDLS_SETUP_REQUEST:
	case WLAN_TDLS_SETUP_RESPONSE:
		skb_set_queue_mapping(skb, IEEE80211_AC_BK);
		skb->priority = 2;
		break;
	default:
		skb_set_queue_mapping(skb, IEEE80211_AC_VI);
		skb->priority = 5;
		break;
	}

	/* disable bottom halves when entering the Tx path */
	local_bh_disable();
	ret = ieee80211_subif_start_xmit(skb, dev);
	local_bh_enable();

	return ret;

fail:
	dev_kfree_skb(skb);
	return ret;
}

static int ieee80211_tdls_oper(struct wiphy *wiphy, struct net_device *dev,
			       u8 *peer, enum nl80211_tdls_operation oper)
{
	struct sta_info *sta;
	struct ieee80211_sub_if_data *sdata = IEEE80211_DEV_TO_SUB_IF(dev);

	if (!(wiphy->flags & WIPHY_FLAG_SUPPORTS_TDLS))
		return -ENOTSUPP;

	if (sdata->vif.type != NL80211_IFTYPE_STATION)
		return -EINVAL;

#ifdef CONFIG_MAC80211_VERBOSE_TDLS_DEBUG
	printk(KERN_DEBUG "TDLS oper %d peer %pM\n", oper, peer);
#endif

	switch (oper) {
	case NL80211_TDLS_ENABLE_LINK:
		rcu_read_lock();
		sta = sta_info_get(sdata, peer);
		if (!sta) {
			rcu_read_unlock();
			return -ENOLINK;
		}

		set_sta_flag(sta, WLAN_STA_TDLS_PEER_AUTH);
		rcu_read_unlock();
		break;
	case NL80211_TDLS_DISABLE_LINK:
		return sta_info_destroy_addr(sdata, peer);
	case NL80211_TDLS_TEARDOWN:
	case NL80211_TDLS_SETUP:
	case NL80211_TDLS_DISCOVERY_REQ:
		/* We don't support in-driver setup/teardown/discovery */
		return -ENOTSUPP;
	default:
		return -ENOTSUPP;
	}

	return 0;
}

<<<<<<< HEAD
=======
static int ieee80211_probe_client(struct wiphy *wiphy, struct net_device *dev,
				  const u8 *peer, u64 *cookie)
{
	struct ieee80211_sub_if_data *sdata = IEEE80211_DEV_TO_SUB_IF(dev);
	struct ieee80211_local *local = sdata->local;
	struct ieee80211_qos_hdr *nullfunc;
	struct sk_buff *skb;
	int size = sizeof(*nullfunc);
	__le16 fc;
	bool qos;
	struct ieee80211_tx_info *info;
	struct sta_info *sta;

	rcu_read_lock();
	sta = sta_info_get(sdata, peer);
	if (sta)
		qos = test_sta_flag(sta, WLAN_STA_WME);
	rcu_read_unlock();

	if (!sta)
		return -ENOLINK;

	if (qos) {
		fc = cpu_to_le16(IEEE80211_FTYPE_DATA |
				 IEEE80211_STYPE_QOS_NULLFUNC |
				 IEEE80211_FCTL_FROMDS);
	} else {
		size -= 2;
		fc = cpu_to_le16(IEEE80211_FTYPE_DATA |
				 IEEE80211_STYPE_NULLFUNC |
				 IEEE80211_FCTL_FROMDS);
	}

	skb = dev_alloc_skb(local->hw.extra_tx_headroom + size);
	if (!skb)
		return -ENOMEM;

	skb->dev = dev;

	skb_reserve(skb, local->hw.extra_tx_headroom);

	nullfunc = (void *) skb_put(skb, size);
	nullfunc->frame_control = fc;
	nullfunc->duration_id = 0;
	memcpy(nullfunc->addr1, sta->sta.addr, ETH_ALEN);
	memcpy(nullfunc->addr2, sdata->vif.addr, ETH_ALEN);
	memcpy(nullfunc->addr3, sdata->vif.addr, ETH_ALEN);
	nullfunc->seq_ctrl = 0;

	info = IEEE80211_SKB_CB(skb);

	info->flags |= IEEE80211_TX_CTL_REQ_TX_STATUS |
		       IEEE80211_TX_INTFL_NL80211_FRAME_TX;

	skb_set_queue_mapping(skb, IEEE80211_AC_VO);
	skb->priority = 7;
	if (qos)
		nullfunc->qos_ctrl = cpu_to_le16(7);

	local_bh_disable();
	ieee80211_xmit(sdata, skb);
	local_bh_enable();

	*cookie = (unsigned long) skb;
	return 0;
}

>>>>>>> befdbc51
struct cfg80211_ops mac80211_config_ops = {
	.add_virtual_intf = ieee80211_add_iface,
	.del_virtual_intf = ieee80211_del_iface,
	.change_virtual_intf = ieee80211_change_iface,
	.add_key = ieee80211_add_key,
	.del_key = ieee80211_del_key,
	.get_key = ieee80211_get_key,
	.set_default_key = ieee80211_config_default_key,
	.set_default_mgmt_key = ieee80211_config_default_mgmt_key,
	.add_beacon = ieee80211_add_beacon,
	.set_beacon = ieee80211_set_beacon,
	.del_beacon = ieee80211_del_beacon,
	.add_station = ieee80211_add_station,
	.del_station = ieee80211_del_station,
	.change_station = ieee80211_change_station,
	.get_station = ieee80211_get_station,
	.dump_station = ieee80211_dump_station,
	.dump_survey = ieee80211_dump_survey,
#ifdef CONFIG_MAC80211_MESH
	.add_mpath = ieee80211_add_mpath,
	.del_mpath = ieee80211_del_mpath,
	.change_mpath = ieee80211_change_mpath,
	.get_mpath = ieee80211_get_mpath,
	.dump_mpath = ieee80211_dump_mpath,
	.update_mesh_config = ieee80211_update_mesh_config,
	.get_mesh_config = ieee80211_get_mesh_config,
	.join_mesh = ieee80211_join_mesh,
	.leave_mesh = ieee80211_leave_mesh,
#endif
	.change_bss = ieee80211_change_bss,
	.set_txq_params = ieee80211_set_txq_params,
	.set_channel = ieee80211_set_channel,
	.suspend = ieee80211_suspend,
	.resume = ieee80211_resume,
	.scan = ieee80211_scan,
	.sched_scan_start = ieee80211_sched_scan_start,
	.sched_scan_stop = ieee80211_sched_scan_stop,
	.auth = ieee80211_auth,
	.assoc = ieee80211_assoc,
	.deauth = ieee80211_deauth,
	.disassoc = ieee80211_disassoc,
	.join_ibss = ieee80211_join_ibss,
	.leave_ibss = ieee80211_leave_ibss,
	.set_wiphy_params = ieee80211_set_wiphy_params,
	.set_tx_power = ieee80211_set_tx_power,
	.get_tx_power = ieee80211_get_tx_power,
	.set_wds_peer = ieee80211_set_wds_peer,
	.rfkill_poll = ieee80211_rfkill_poll,
	CFG80211_TESTMODE_CMD(ieee80211_testmode_cmd)
	CFG80211_TESTMODE_DUMP(ieee80211_testmode_dump)
	.set_power_mgmt = ieee80211_set_power_mgmt,
	.set_bitrate_mask = ieee80211_set_bitrate_mask,
	.remain_on_channel = ieee80211_remain_on_channel,
	.cancel_remain_on_channel = ieee80211_cancel_remain_on_channel,
	.mgmt_tx = ieee80211_mgmt_tx,
	.mgmt_tx_cancel_wait = ieee80211_mgmt_tx_cancel_wait,
	.set_cqm_rssi_config = ieee80211_set_cqm_rssi_config,
	.mgmt_frame_register = ieee80211_mgmt_frame_register,
	.set_antenna = ieee80211_set_antenna,
	.get_antenna = ieee80211_get_antenna,
	.set_ringparam = ieee80211_set_ringparam,
	.get_ringparam = ieee80211_get_ringparam,
	.set_rekey_data = ieee80211_set_rekey_data,
	.tdls_oper = ieee80211_tdls_oper,
	.tdls_mgmt = ieee80211_tdls_mgmt,
<<<<<<< HEAD
=======
	.probe_client = ieee80211_probe_client,
>>>>>>> befdbc51
};<|MERGE_RESOLUTION|>--- conflicted
+++ resolved
@@ -411,12 +411,8 @@
 				BIT(NL80211_STA_FLAG_SHORT_PREAMBLE) |
 				BIT(NL80211_STA_FLAG_WME) |
 				BIT(NL80211_STA_FLAG_MFP) |
-<<<<<<< HEAD
-				BIT(NL80211_STA_FLAG_AUTHENTICATED);
-=======
 				BIT(NL80211_STA_FLAG_AUTHENTICATED) |
 				BIT(NL80211_STA_FLAG_TDLS_PEER);
->>>>>>> befdbc51
 	if (test_sta_flag(sta, WLAN_STA_AUTHORIZED))
 		sinfo->sta_flags.set |= BIT(NL80211_STA_FLAG_AUTHORIZED);
 	if (test_sta_flag(sta, WLAN_STA_SHORT_PREAMBLE))
@@ -427,11 +423,8 @@
 		sinfo->sta_flags.set |= BIT(NL80211_STA_FLAG_MFP);
 	if (test_sta_flag(sta, WLAN_STA_AUTH))
 		sinfo->sta_flags.set |= BIT(NL80211_STA_FLAG_AUTHENTICATED);
-<<<<<<< HEAD
-=======
 	if (test_sta_flag(sta, WLAN_STA_TDLS_PEER))
 		sinfo->sta_flags.set |= BIT(NL80211_STA_FLAG_TDLS_PEER);
->>>>>>> befdbc51
 }
 
 
@@ -1946,11 +1939,7 @@
 			     enum nl80211_channel_type channel_type,
 			     bool channel_type_valid, unsigned int wait,
 			     const u8 *buf, size_t len, bool no_cck,
-<<<<<<< HEAD
-			     u64 *cookie)
-=======
 			     bool dont_wait_for_ack, u64 *cookie)
->>>>>>> befdbc51
 {
 	struct ieee80211_sub_if_data *sdata = IEEE80211_DEV_TO_SUB_IF(dev);
 	struct ieee80211_local *local = sdata->local;
@@ -2526,8 +2515,6 @@
 	return 0;
 }
 
-<<<<<<< HEAD
-=======
 static int ieee80211_probe_client(struct wiphy *wiphy, struct net_device *dev,
 				  const u8 *peer, u64 *cookie)
 {
@@ -2595,7 +2582,6 @@
 	return 0;
 }
 
->>>>>>> befdbc51
 struct cfg80211_ops mac80211_config_ops = {
 	.add_virtual_intf = ieee80211_add_iface,
 	.del_virtual_intf = ieee80211_del_iface,
@@ -2661,8 +2647,5 @@
 	.set_rekey_data = ieee80211_set_rekey_data,
 	.tdls_oper = ieee80211_tdls_oper,
 	.tdls_mgmt = ieee80211_tdls_mgmt,
-<<<<<<< HEAD
-=======
 	.probe_client = ieee80211_probe_client,
->>>>>>> befdbc51
 };