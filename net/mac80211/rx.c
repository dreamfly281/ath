--- conflicted
+++ resolved
@@ -870,8 +870,6 @@
 			    rx->sdata->control_port_protocol)
 				return RX_CONTINUE;
 		}
-<<<<<<< HEAD
-=======
 
 		if (rx->sdata->vif.type == NL80211_IFTYPE_AP &&
 		    cfg80211_rx_spurious_frame(rx->sdata->dev,
@@ -879,7 +877,6 @@
 					       GFP_ATOMIC))
 			return RX_DROP_UNUSABLE;
 
->>>>>>> befdbc51
 		return RX_DROP_MONITOR;
 	}
 
@@ -1985,19 +1982,10 @@
 			memset(info, 0, sizeof(*info));
 			info->flags |= IEEE80211_TX_INTFL_NEED_TXPROCESSING;
 			info->control.vif = &rx->sdata->vif;
-<<<<<<< HEAD
-			if (is_multicast_ether_addr(fwd_hdr->addr1)) {
-				IEEE80211_IFSTA_MESH_CTR_INC(&sdata->u.mesh,
-								fwded_mcast);
-				skb_set_queue_mapping(fwd_skb,
-					ieee80211_select_queue(sdata, fwd_skb));
-				ieee80211_set_qos_hdr(sdata, fwd_skb);
-=======
 			info->control.jiffies = jiffies;
 			if (is_multicast_ether_addr(fwd_hdr->addr1)) {
 				IEEE80211_IFSTA_MESH_CTR_INC(&sdata->u.mesh,
 								fwded_mcast);
->>>>>>> befdbc51
 			} else {
 				int err;
 				/*
