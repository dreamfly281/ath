--- conflicted
+++ resolved
@@ -1329,11 +1329,7 @@
 
 	list_add(&entry->list, &hdev->blacklist);
 
-<<<<<<< HEAD
-	return mgmt_device_blocked(hdev->id, bdaddr);
-=======
 	return mgmt_device_blocked(hdev, bdaddr);
->>>>>>> befdbc51
 }
 
 int hci_blacklist_del(struct hci_dev *hdev, bdaddr_t *bdaddr)
@@ -1352,11 +1348,7 @@
 	list_del(&entry->list);
 	kfree(entry);
 
-<<<<<<< HEAD
-	return mgmt_device_unblocked(hdev->id, bdaddr);
-=======
 	return mgmt_device_unblocked(hdev, bdaddr);
->>>>>>> befdbc51
 }
 
 static void hci_clear_adv_cache(unsigned long arg)
@@ -1520,12 +1512,6 @@
 	write_unlock_bh(&hci_dev_list_lock);
 
 	hdev->workqueue = create_singlethread_workqueue(hdev->name);
-<<<<<<< HEAD
-	if (!hdev->workqueue)
-		goto nomem;
-
-	hci_register_sysfs(hdev);
-=======
 	if (!hdev->workqueue) {
 		error = -ENOMEM;
 		goto err;
@@ -1534,7 +1520,6 @@
 	error = hci_add_sysfs(hdev);
 	if (error < 0)
 		goto err_wqueue;
->>>>>>> befdbc51
 
 	hdev->rfkill = rfkill_alloc(hdev->name, &hdev->dev,
 				RFKILL_TYPE_BLUETOOTH, &hci_rfkill_ops, hdev);
@@ -1587,13 +1572,10 @@
 		hci_dev_unlock_bh(hdev);
 	}
 
-<<<<<<< HEAD
-=======
 	/* mgmt_index_removed should take care of emptying the
 	 * pending list */
 	BUG_ON(!list_empty(&hdev->mgmt_pending));
 
->>>>>>> befdbc51
 	hci_notify(hdev, HCI_DEV_UNREG);
 
 	if (hdev->rfkill) {
