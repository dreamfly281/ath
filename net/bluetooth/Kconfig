--- conflicted
+++ resolved
@@ -41,12 +41,7 @@
 
 config BT_6LOWPAN
 	tristate "Bluetooth 6LoWPAN support"
-<<<<<<< HEAD
-	depends on BT && IPV6
-	select 6LOWPAN_IPHC if BT_6LOWPAN
-=======
 	depends on BT && 6LOWPAN
->>>>>>> 708b9bde
 	help
 	  IPv6 compression over Bluetooth Low Energy.
 
