--- conflicted
+++ resolved
@@ -148,16 +148,9 @@
 	put_unaligned_le16(count, &rp->num_controllers);
 
 	i = 0;
-<<<<<<< HEAD
-	list_for_each(p, &hci_dev_list) {
-		struct hci_dev *d = list_entry(p, struct hci_dev, list);
-
-		hci_del_off_timer(d);
-=======
 	list_for_each_entry(d, &hci_dev_list, list) {
 		if (test_and_clear_bit(HCI_AUTO_OFF, &d->flags))
 			cancel_delayed_work(&d->power_off);
->>>>>>> befdbc51
 
 		if (test_bit(HCI_SETUP, &d->flags))
 			continue;
@@ -925,20 +918,12 @@
 
 	key_count = get_unaligned_le16(&cp->key_count);
 
-<<<<<<< HEAD
-	expected_len = sizeof(*cp) + key_count * sizeof(struct mgmt_key_info);
-	if (expected_len != len) {
-		BT_ERR("load_keys: expected %u bytes, got %u bytes",
-							len, expected_len);
-		return -EINVAL;
-=======
 	expected_len = sizeof(*cp) + key_count *
 					sizeof(struct mgmt_link_key_info);
 	if (expected_len != len) {
 		BT_ERR("load_link_keys: expected %u bytes, got %u bytes",
 							len, expected_len);
 		return cmd_status(sk, index, MGMT_OP_LOAD_LINK_KEYS, EINVAL);
->>>>>>> befdbc51
 	}
 
 	hdev = hci_dev_get(index);
@@ -960,11 +945,7 @@
 		clear_bit(HCI_DEBUG_KEYS, &hdev->flags);
 
 	for (i = 0; i < key_count; i++) {
-<<<<<<< HEAD
-		struct mgmt_key_info *key = &cp->keys[i];
-=======
 		struct mgmt_link_key_info *key = &cp->keys[i];
->>>>>>> befdbc51
 
 		hci_add_link_key(hdev, NULL, 0, &key->bdaddr, key->val, key->type,
 								key->pin_len);
@@ -1713,10 +1694,6 @@
 								u16 len)
 {
 	struct hci_dev *hdev;
-<<<<<<< HEAD
-	struct pending_cmd *cmd;
-=======
->>>>>>> befdbc51
 	struct mgmt_cp_block_device *cp = (void *) data;
 	int err;
 
@@ -1732,17 +1709,6 @@
 							ENODEV);
 
 	hci_dev_lock_bh(hdev);
-<<<<<<< HEAD
-
-	cmd = mgmt_pending_add(sk, MGMT_OP_BLOCK_DEVICE, index, NULL, 0);
-	if (!cmd) {
-		err = -ENOMEM;
-		goto failed;
-	}
-
-	err = hci_blacklist_add(hdev, &cp->bdaddr);
-=======
->>>>>>> befdbc51
 
 	err = hci_blacklist_add(hdev, &cp->bdaddr);
 	if (err < 0)
@@ -1751,12 +1717,6 @@
 		err = cmd_complete(sk, index, MGMT_OP_BLOCK_DEVICE,
 							NULL, 0);
 
-<<<<<<< HEAD
-	mgmt_pending_remove(cmd);
-
-failed:
-=======
->>>>>>> befdbc51
 	hci_dev_unlock_bh(hdev);
 	hci_dev_put(hdev);
 
@@ -1767,10 +1727,6 @@
 								u16 len)
 {
 	struct hci_dev *hdev;
-<<<<<<< HEAD
-	struct pending_cmd *cmd;
-=======
->>>>>>> befdbc51
 	struct mgmt_cp_unblock_device *cp = (void *) data;
 	int err;
 
@@ -1787,15 +1743,6 @@
 
 	hci_dev_lock_bh(hdev);
 
-<<<<<<< HEAD
-	cmd = mgmt_pending_add(sk, MGMT_OP_UNBLOCK_DEVICE, index, NULL, 0);
-	if (!cmd) {
-		err = -ENOMEM;
-		goto failed;
-	}
-
-=======
->>>>>>> befdbc51
 	err = hci_blacklist_del(hdev, &cp->bdaddr);
 
 	if (err < 0)
@@ -1804,12 +1751,6 @@
 		err = cmd_complete(sk, index, MGMT_OP_UNBLOCK_DEVICE,
 								NULL, 0);
 
-<<<<<<< HEAD
-	mgmt_pending_remove(cmd);
-
-failed:
-=======
->>>>>>> befdbc51
 	hci_dev_unlock_bh(hdev);
 	hci_dev_put(hdev);
 
@@ -2121,10 +2062,6 @@
 
 int mgmt_write_scan_failed(struct hci_dev *hdev, u8 scan, u8 status)
 {
-<<<<<<< HEAD
-	struct mgmt_ev_new_key ev;
-
-=======
 	if (scan & SCAN_PAGE)
 		mgmt_pending_foreach(MGMT_OP_SET_CONNECTABLE, hdev,
 						cmd_status_rsp, &status);
@@ -2141,7 +2078,6 @@
 {
 	struct mgmt_ev_new_link_key ev;
 
->>>>>>> befdbc51
 	memset(&ev, 0, sizeof(ev));
 
 	ev.store_hint = persistent;
@@ -2150,26 +2086,15 @@
 	memcpy(ev.key.val, key->val, 16);
 	ev.key.pin_len = key->pin_len;
 
-<<<<<<< HEAD
-	return mgmt_event(MGMT_EV_NEW_KEY, index, &ev, sizeof(ev), NULL);
-}
-
-int mgmt_connected(u16 index, bdaddr_t *bdaddr, u8 link_type)
-=======
 	return mgmt_event(MGMT_EV_NEW_LINK_KEY, hdev, &ev, sizeof(ev), NULL);
 }
 
 int mgmt_connected(struct hci_dev *hdev, bdaddr_t *bdaddr, u8 link_type)
->>>>>>> befdbc51
 {
 	struct mgmt_addr_info ev;
 
 	bacpy(&ev.bdaddr, bdaddr);
-<<<<<<< HEAD
-	ev.link_type = link_type;
-=======
 	ev.type = link_to_mgmt(link_type);
->>>>>>> befdbc51
 
 	return mgmt_event(MGMT_EV_CONNECTED, hdev, &ev, sizeof(ev), NULL);
 }
@@ -2425,12 +2350,8 @@
 
 	memset(&ev, 0, sizeof(ev));
 
-<<<<<<< HEAD
-	bacpy(&ev.bdaddr, bdaddr);
-=======
 	bacpy(&ev.addr.bdaddr, bdaddr);
 	ev.addr.type = link_to_mgmt(type);
->>>>>>> befdbc51
 	ev.rssi = rssi;
 
 	if (eir)
@@ -2439,11 +2360,7 @@
 	if (dev_class)
 		memcpy(ev.dev_class, dev_class, sizeof(ev.dev_class));
 
-<<<<<<< HEAD
-	return mgmt_event(MGMT_EV_DEVICE_FOUND, index, &ev, sizeof(ev), NULL);
-=======
 	return mgmt_event(MGMT_EV_DEVICE_FOUND, hdev, &ev, sizeof(ev), NULL);
->>>>>>> befdbc51
 }
 
 int mgmt_remote_name(struct hci_dev *hdev, bdaddr_t *bdaddr, u8 *name)
@@ -2491,26 +2408,11 @@
 						sizeof(discovering), NULL);
 }
 
-<<<<<<< HEAD
-int mgmt_device_blocked(u16 index, bdaddr_t *bdaddr)
-=======
 int mgmt_device_blocked(struct hci_dev *hdev, bdaddr_t *bdaddr)
->>>>>>> befdbc51
 {
 	struct pending_cmd *cmd;
 	struct mgmt_ev_device_blocked ev;
 
-<<<<<<< HEAD
-	cmd = mgmt_pending_find(MGMT_OP_BLOCK_DEVICE, index);
-
-	bacpy(&ev.bdaddr, bdaddr);
-
-	return mgmt_event(MGMT_EV_DEVICE_BLOCKED, index, &ev, sizeof(ev),
-						cmd ? cmd->sk : NULL);
-}
-
-int mgmt_device_unblocked(u16 index, bdaddr_t *bdaddr)
-=======
 	cmd = mgmt_pending_find(MGMT_OP_BLOCK_DEVICE, hdev);
 
 	bacpy(&ev.bdaddr, bdaddr);
@@ -2520,24 +2422,14 @@
 }
 
 int mgmt_device_unblocked(struct hci_dev *hdev, bdaddr_t *bdaddr)
->>>>>>> befdbc51
 {
 	struct pending_cmd *cmd;
 	struct mgmt_ev_device_unblocked ev;
 
-<<<<<<< HEAD
-	cmd = mgmt_pending_find(MGMT_OP_UNBLOCK_DEVICE, index);
-
-	bacpy(&ev.bdaddr, bdaddr);
-
-	return mgmt_event(MGMT_EV_DEVICE_UNBLOCKED, index, &ev, sizeof(ev),
-						cmd ? cmd->sk : NULL);
-=======
 	cmd = mgmt_pending_find(MGMT_OP_UNBLOCK_DEVICE, hdev);
 
 	bacpy(&ev.bdaddr, bdaddr);
 
 	return mgmt_event(MGMT_EV_DEVICE_UNBLOCKED, hdev, &ev, sizeof(ev),
 							cmd ? cmd->sk : NULL);
->>>>>>> befdbc51
 }