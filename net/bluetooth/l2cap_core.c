--- conflicted
+++ resolved
@@ -4220,14 +4220,9 @@
 				}
 			} else {
 				sk->sk_state = BT_DISCONN;
-<<<<<<< HEAD
 				l2cap_chan_set_timer(chan, HZ / 10);
-				result = L2CAP_CR_SEC_BLOCK;
-=======
-				l2cap_sock_set_timer(sk, HZ / 10);
 				res = L2CAP_CR_SEC_BLOCK;
 				stat = L2CAP_CS_NO_INFO;
->>>>>>> fa7ccfb1
 			}
 
 			rsp.scid   = cpu_to_le16(chan->dcid);
