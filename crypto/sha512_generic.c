--- conflicted
+++ resolved
@@ -73,11 +73,7 @@
 
 static inline void BLEND_OP(int I, u64 *W)
 {
-<<<<<<< HEAD
-	W[I % 16] += s1(W[(I-2) % 16]) + W[(I-7) % 16] + s0(W[(I-15) % 16]);
-=======
 	W[I & 15] += s1(W[(I-2) & 15]) + W[(I-7) & 15] + s0(W[(I-15) & 15]);
->>>>>>> e51f74cf
 }
 
 static void
@@ -88,51 +84,10 @@
 	int i;
 	u64 W[16];
 
-<<<<<<< HEAD
-	/* load the input */
-        for (i = 0; i < 16; i++)
-                LOAD_OP(i, W, input);
-
-=======
->>>>>>> e51f74cf
 	/* load the state into our registers */
 	a=state[0];   b=state[1];   c=state[2];   d=state[3];
 	e=state[4];   f=state[5];   g=state[6];   h=state[7];
 
-<<<<<<< HEAD
-#define SHA512_0_15(i, a, b, c, d, e, f, g, h)			\
-	t1 = h + e1(e) + Ch(e, f, g) + sha512_K[i] + W[i];	\
-	t2 = e0(a) + Maj(a, b, c);				\
-	d += t1;						\
-	h = t1 + t2
-
-#define SHA512_16_79(i, a, b, c, d, e, f, g, h)			\
-	BLEND_OP(i, W);						\
-	t1 = h + e1(e) + Ch(e, f, g) + sha512_K[i] + W[(i)%16];	\
-	t2 = e0(a) + Maj(a, b, c);				\
-	d += t1;						\
-	h = t1 + t2
-
-	for (i = 0; i < 16; i += 8) {
-		SHA512_0_15(i, a, b, c, d, e, f, g, h);
-		SHA512_0_15(i + 1, h, a, b, c, d, e, f, g);
-		SHA512_0_15(i + 2, g, h, a, b, c, d, e, f);
-		SHA512_0_15(i + 3, f, g, h, a, b, c, d, e);
-		SHA512_0_15(i + 4, e, f, g, h, a, b, c, d);
-		SHA512_0_15(i + 5, d, e, f, g, h, a, b, c);
-		SHA512_0_15(i + 6, c, d, e, f, g, h, a, b);
-		SHA512_0_15(i + 7, b, c, d, e, f, g, h, a);
-	}
-	for (i = 16; i < 80; i += 8) {
-		SHA512_16_79(i, a, b, c, d, e, f, g, h);
-		SHA512_16_79(i + 1, h, a, b, c, d, e, f, g);
-		SHA512_16_79(i + 2, g, h, a, b, c, d, e, f);
-		SHA512_16_79(i + 3, f, g, h, a, b, c, d, e);
-		SHA512_16_79(i + 4, e, f, g, h, a, b, c, d);
-		SHA512_16_79(i + 5, d, e, f, g, h, a, b, c);
-		SHA512_16_79(i + 6, c, d, e, f, g, h, a, b);
-		SHA512_16_79(i + 7, b, c, d, e, f, g, h, a);
-=======
 	/* now iterate */
 	for (i=0; i<80; i+=8) {
 		if (!(i & 8)) {
@@ -165,7 +120,6 @@
 		t2 = e0(c) + Maj(c,d,e);    f+=t1;    b=t1+t2;
 		t1 = a + e1(f) + Ch(f,g,h) + sha512_K[i+7] + W[(i & 15) + 7];
 		t2 = e0(b) + Maj(b,c,d);    e+=t1;    a=t1+t2;
->>>>>>> e51f74cf
 	}
 
 	state[0] += a; state[1] += b; state[2] += c; state[3] += d;
