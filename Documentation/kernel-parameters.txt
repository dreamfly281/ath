                          Kernel Parameters
                          ~~~~~~~~~~~~~~~~~

The following is a consolidated list of the kernel parameters as implemented
(mostly) by the __setup() macro and sorted into English Dictionary order
(defined as ignoring all punctuation and sorting digits before letters in a
case insensitive manner), and with descriptions where known.

Module parameters for loadable modules are specified only as the
parameter name with optional '=' and value as appropriate, such as:

	modprobe usbcore blinkenlights=1

Module parameters for modules that are built into the kernel image
are specified on the kernel command line with the module name plus
'.' plus parameter name, with '=' and value if appropriate, such as:

	usbcore.blinkenlights=1

Hyphens (dashes) and underscores are equivalent in parameter names, so
	log_buf_len=1M print-fatal-signals=1
can also be entered as
	log-buf-len=1M print_fatal_signals=1


This document may not be entirely up to date and comprehensive. The command
"modinfo -p ${modulename}" shows a current list of all parameters of a loadable
module. Loadable modules, after being loaded into the running kernel, also
reveal their parameters in /sys/module/${modulename}/parameters/. Some of these
parameters may be changed at runtime by the command
"echo -n ${value} > /sys/module/${modulename}/parameters/${parm}".

The parameters listed below are only valid if certain kernel build options were
enabled and if respective hardware is present. The text in square brackets at
the beginning of each description states the restrictions within which a
parameter is applicable:

	ACPI	ACPI support is enabled.
	AGP	AGP (Accelerated Graphics Port) is enabled.
	ALSA	ALSA sound support is enabled.
	APIC	APIC support is enabled.
	APM	Advanced Power Management support is enabled.
	ARM	ARM architecture is enabled.
	AVR32	AVR32 architecture is enabled.
	AX25	Appropriate AX.25 support is enabled.
	BLACKFIN Blackfin architecture is enabled.
	DRM	Direct Rendering Management support is enabled.
	DYNAMIC_DEBUG Build in debug messages and enable them at runtime
	EDD	BIOS Enhanced Disk Drive Services (EDD) is enabled
	EFI	EFI Partitioning (GPT) is enabled
	EIDE	EIDE/ATAPI support is enabled.
	EVM	Extended Verification Module
	FB	The frame buffer device is enabled.
	FTRACE	Function tracing enabled.
	GCOV	GCOV profiling is enabled.
	HW	Appropriate hardware is enabled.
	IA-64	IA-64 architecture is enabled.
	IMA     Integrity measurement architecture is enabled.
	IOSCHED	More than one I/O scheduler is enabled.
	IP_PNP	IP DHCP, BOOTP, or RARP is enabled.
	IPV6	IPv6 support is enabled.
	ISAPNP	ISA PnP code is enabled.
	ISDN	Appropriate ISDN support is enabled.
	JOY	Appropriate joystick support is enabled.
	KGDB	Kernel debugger support is enabled.
	KVM	Kernel Virtual Machine support is enabled.
	LIBATA  Libata driver is enabled
	LP	Printer support is enabled.
	LOOP	Loopback device support is enabled.
	M68k	M68k architecture is enabled.
			These options have more detailed description inside of
			Documentation/m68k/kernel-options.txt.
	MCA	MCA bus support is enabled.
	MDA	MDA console support is enabled.
	MIPS	MIPS architecture is enabled.
	MOUSE	Appropriate mouse support is enabled.
	MSI	Message Signaled Interrupts (PCI).
	MTD	MTD (Memory Technology Device) support is enabled.
	NET	Appropriate network support is enabled.
	NUMA	NUMA support is enabled.
	NFS	Appropriate NFS support is enabled.
	OSS	OSS sound support is enabled.
	PV_OPS	A paravirtualized kernel is enabled.
	PARIDE	The ParIDE (parallel port IDE) subsystem is enabled.
	PARISC	The PA-RISC architecture is enabled.
	PCI	PCI bus support is enabled.
	PCIE	PCI Express support is enabled.
	PCMCIA	The PCMCIA subsystem is enabled.
	PNP	Plug & Play support is enabled.
	PPC	PowerPC architecture is enabled.
	PPT	Parallel port support is enabled.
	PS2	Appropriate PS/2 support is enabled.
	RAM	RAM disk support is enabled.
	S390	S390 architecture is enabled.
	SCSI	Appropriate SCSI support is enabled.
			A lot of drivers have their options described inside
			the Documentation/scsi/ sub-directory.
	SECURITY Different security models are enabled.
	SELINUX SELinux support is enabled.
	APPARMOR AppArmor support is enabled.
	SERIAL	Serial support is enabled.
	SH	SuperH architecture is enabled.
	SMP	The kernel is an SMP kernel.
	SPARC	Sparc architecture is enabled.
	SWSUSP	Software suspend (hibernation) is enabled.
	SUSPEND	System suspend states are enabled.
	TPM	TPM drivers are enabled.
	TS	Appropriate touchscreen support is enabled.
	UMS	USB Mass Storage support is enabled.
	USB	USB support is enabled.
	USBHID	USB Human Interface Device support is enabled.
	V4L	Video For Linux support is enabled.
	VGA	The VGA console has been enabled.
	VT	Virtual terminal support is enabled.
	WDT	Watchdog support is enabled.
	XT	IBM PC/XT MFM hard disk support is enabled.
	X86-32	X86-32, aka i386 architecture is enabled.
	X86-64	X86-64 architecture is enabled.
			More X86-64 boot options can be found in
			Documentation/x86/x86_64/boot-options.txt .
	X86	Either 32-bit or 64-bit x86 (same as X86-32+X86-64)
	XEN	Xen support is enabled

In addition, the following text indicates that the option:

	BUGS=	Relates to possible processor bugs on the said processor.
	KNL	Is a kernel start-up parameter.
	BOOT	Is a boot loader parameter.

Parameters denoted with BOOT are actually interpreted by the boot
loader, and have no meaning to the kernel directly.
Do not modify the syntax of boot loader parameters without extreme
need or coordination with <Documentation/x86/boot.txt>.

There are also arch-specific kernel-parameters not documented here.
See for example <Documentation/x86/x86_64/boot-options.txt>.

Note that ALL kernel parameters listed below are CASE SENSITIVE, and that
a trailing = on the name of any parameter states that that parameter will
be entered as an environment variable, whereas its absence indicates that
it will appear as a kernel argument readable via /proc/cmdline by programs
running once the system is up.

The number of kernel parameters is not limited, but the length of the
complete command line (parameters including spaces etc.) is limited to
a fixed number of characters. This limit depends on the architecture
and is between 256 and 4096 characters. It is defined in the file
./include/asm/setup.h as COMMAND_LINE_SIZE.

Finally, the [KMG] suffix is commonly described after a number of kernel
parameter values. These 'K', 'M', and 'G' letters represent the _binary_
multipliers 'Kilo', 'Mega', and 'Giga', equalling 2^10, 2^20, and 2^30
bytes respectively. Such letter suffixes can also be entirely omitted.


	acpi=		[HW,ACPI,X86]
			Advanced Configuration and Power Interface
			Format: { force | off | strict | noirq | rsdt }
			force -- enable ACPI if default was off
			off -- disable ACPI if default was on
			noirq -- do not use ACPI for IRQ routing
			strict -- Be less tolerant of platforms that are not
				strictly ACPI specification compliant.
			rsdt -- prefer RSDT over (default) XSDT
			copy_dsdt -- copy DSDT to memory

			See also Documentation/power/runtime_pm.txt, pci=noacpi

	acpi_rsdp=	[ACPI,EFI,KEXEC]
			Pass the RSDP address to the kernel, mostly used
			on machines running EFI runtime service to boot the
			second kernel for kdump.

	acpi_apic_instance=	[ACPI, IOAPIC]
			Format: <int>
			2: use 2nd APIC table, if available
			1,0: use 1st APIC table
			default: 0

	acpi_backlight=	[HW,ACPI]
			acpi_backlight=vendor
			acpi_backlight=video
			If set to vendor, prefer vendor specific driver
			(e.g. thinkpad_acpi, sony_acpi, etc.) instead
			of the ACPI video.ko driver.

	acpi.debug_layer=	[HW,ACPI,ACPI_DEBUG]
	acpi.debug_level=	[HW,ACPI,ACPI_DEBUG]
			Format: <int>
			CONFIG_ACPI_DEBUG must be enabled to produce any ACPI
			debug output.  Bits in debug_layer correspond to a
			_COMPONENT in an ACPI source file, e.g.,
			    #define _COMPONENT ACPI_PCI_COMPONENT
			Bits in debug_level correspond to a level in
			ACPI_DEBUG_PRINT statements, e.g.,
			    ACPI_DEBUG_PRINT((ACPI_DB_INFO, ...
			The debug_level mask defaults to "info".  See
			Documentation/acpi/debug.txt for more information about
			debug layers and levels.

			Enable processor driver info messages:
			    acpi.debug_layer=0x20000000
			Enable PCI/PCI interrupt routing info messages:
			    acpi.debug_layer=0x400000
			Enable AML "Debug" output, i.e., stores to the Debug
			object while interpreting AML:
			    acpi.debug_layer=0xffffffff acpi.debug_level=0x2
			Enable all messages related to ACPI hardware:
			    acpi.debug_layer=0x2 acpi.debug_level=0xffffffff

			Some values produce so much output that the system is
			unusable.  The "log_buf_len" parameter may be useful
			if you need to capture more output.

	acpi_irq_balance [HW,ACPI]
			ACPI will balance active IRQs
			default in APIC mode

	acpi_irq_nobalance [HW,ACPI]
			ACPI will not move active IRQs (default)
			default in PIC mode

	acpi_irq_isa=	[HW,ACPI] If irq_balance, mark listed IRQs used by ISA
			Format: <irq>,<irq>...

	acpi_irq_pci=	[HW,ACPI] If irq_balance, clear listed IRQs for
			use by PCI
			Format: <irq>,<irq>...

	acpi_no_auto_ssdt	[HW,ACPI] Disable automatic loading of SSDT

	acpi_os_name=	[HW,ACPI] Tell ACPI BIOS the name of the OS
			Format: To spoof as Windows 98: ="Microsoft Windows"

	acpi_osi=	[HW,ACPI] Modify list of supported OS interface strings
			acpi_osi="string1"	# add string1 -- only one string
			acpi_osi="!string2"	# remove built-in string2
			acpi_osi=		# disable all strings

	acpi_pm_good	[X86]
			Override the pmtimer bug detection: force the kernel
			to assume that this machine's pmtimer latches its value
			and always returns good values.

	acpi_sci=	[HW,ACPI] ACPI System Control Interrupt trigger mode
			Format: { level | edge | high | low }

	acpi_serialize	[HW,ACPI] force serialization of AML methods

	acpi_skip_timer_override [HW,ACPI]
			Recognize and ignore IRQ0/pin2 Interrupt Override.
			For broken nForce2 BIOS resulting in XT-PIC timer.

	acpi_sleep=	[HW,ACPI] Sleep options
			Format: { s3_bios, s3_mode, s3_beep, s4_nohwsig,
				  old_ordering, nonvs, sci_force_enable }
			See Documentation/power/video.txt for information on
			s3_bios and s3_mode.
			s3_beep is for debugging; it makes the PC's speaker beep
			as soon as the kernel's real-mode entry point is called.
			s4_nohwsig prevents ACPI hardware signature from being
			used during resume from hibernation.
			old_ordering causes the ACPI 1.0 ordering of the _PTS
			control method, with respect to putting devices into
			low power states, to be enforced (the ACPI 2.0 ordering
			of _PTS is used by default).
			nonvs prevents the kernel from saving/restoring the
			ACPI NVS memory during suspend/hibernation and resume.
			sci_force_enable causes the kernel to set SCI_EN directly
			on resume from S1/S3 (which is against the ACPI spec,
			but some broken systems don't work without it).

	acpi_use_timer_override [HW,ACPI]
			Use timer override. For some broken Nvidia NF5 boards
			that require a timer override, but don't have HPET

	acpi_enforce_resources=	[ACPI]
			{ strict | lax | no }
			Check for resource conflicts between native drivers
			and ACPI OperationRegions (SystemIO and SystemMemory
			only). IO ports and memory declared in ACPI might be
			used by the ACPI subsystem in arbitrary AML code and
			can interfere with legacy drivers.
			strict (default): access to resources claimed by ACPI
			is denied; legacy drivers trying to access reserved
			resources will fail to bind to device using them.
			lax: access to resources claimed by ACPI is allowed;
			legacy drivers trying to access reserved resources
			will bind successfully but a warning message is logged.
			no: ACPI OperationRegions are not marked as reserved,
			no further checks are performed.

	add_efi_memmap	[EFI; X86] Include EFI memory map in
			kernel's map of available physical RAM.

	agp=		[AGP]
			{ off | try_unsupported }
			off: disable AGP support
			try_unsupported: try to drive unsupported chipsets
				(may crash computer or cause data corruption)

	ALSA		[HW,ALSA]
			See Documentation/sound/alsa/alsa-parameters.txt

	alignment=	[KNL,ARM]
			Allow the default userspace alignment fault handler
			behaviour to be specified.  Bit 0 enables warnings,
			bit 1 enables fixups, and bit 2 sends a segfault.

	align_va_addr=	[X86-64]
			Align virtual addresses by clearing slice [14:12] when
			allocating a VMA at process creation time. This option
			gives you up to 3% performance improvement on AMD F15h
			machines (where it is enabled by default) for a
			CPU-intensive style benchmark, and it can vary highly in
			a microbenchmark depending on workload and compiler.

<<<<<<< HEAD
			1: only for 32-bit processes
			2: only for 64-bit processes
			on: enable for both 32- and 64-bit processes
			off: disable for both 32- and 64-bit processes

	amd_iommu=	[HW,X86-84]
=======
			32: only for 32-bit processes
			64: only for 64-bit processes
			on: enable for both 32- and 64-bit processes
			off: disable for both 32- and 64-bit processes

	amd_iommu=	[HW,X86-64]
>>>>>>> dc47ce90
			Pass parameters to the AMD IOMMU driver in the system.
			Possible values are:
			fullflush - enable flushing of IO/TLB entries when
				    they are unmapped. Otherwise they are
				    flushed before they will be reused, which
				    is a lot of faster
			off	  - do not initialize any AMD IOMMU found in
				    the system

	amijoy.map=	[HW,JOY] Amiga joystick support
			Map of devices attached to JOY0DAT and JOY1DAT
			Format: <a>,<b>
			See also Documentation/input/joystick.txt

	analog.map=	[HW,JOY] Analog joystick and gamepad support
			Specifies type or capabilities of an analog joystick
			connected to one of 16 gameports
			Format: <type1>,<type2>,..<type16>

	apc=		[HW,SPARC]
			Power management functions (SPARCstation-4/5 + deriv.)
			Format: noidle
			Disable APC CPU standby support. SPARCstation-Fox does
			not play well with APC CPU idle - disable it if you have
			APC and your system crashes randomly.

	apic=		[APIC,X86-32] Advanced Programmable Interrupt Controller
			Change the output verbosity whilst booting
			Format: { quiet (default) | verbose | debug }
			Change the amount of debugging information output
			when initialising the APIC and IO-APIC components.

	autoconf=	[IPV6]
			See Documentation/networking/ipv6.txt.

	show_lapic=	[APIC,X86] Advanced Programmable Interrupt Controller
			Limit apic dumping. The parameter defines the maximal
			number of local apics being dumped. Also it is possible
			to set it to "all" by meaning -- no limit here.
			Format: { 1 (default) | 2 | ... | all }.
			The parameter valid if only apic=debug or
			apic=verbose is specified.
			Example: apic=debug show_lapic=all

	apm=		[APM] Advanced Power Management
			See header of arch/x86/kernel/apm_32.c.

	arcrimi=	[HW,NET] ARCnet - "RIM I" (entirely mem-mapped) cards
			Format: <io>,<irq>,<nodeID>

	ataflop=	[HW,M68k]

	atarimouse=	[HW,MOUSE] Atari Mouse

	atkbd.extra=	[HW] Enable extra LEDs and keys on IBM RapidAccess,
			EzKey and similar keyboards

	atkbd.reset=	[HW] Reset keyboard during initialization

	atkbd.set=	[HW] Select keyboard code set
			Format: <int> (2 = AT (default), 3 = PS/2)

	atkbd.scroll=	[HW] Enable scroll wheel on MS Office and similar
			keyboards

	atkbd.softraw=	[HW] Choose between synthetic and real raw mode
			Format: <bool> (0 = real, 1 = synthetic (default))

	atkbd.softrepeat= [HW]
			Use software keyboard repeat

	autotest	[IA-64]

	baycom_epp=	[HW,AX25]
			Format: <io>,<mode>

	baycom_par=	[HW,AX25] BayCom Parallel Port AX.25 Modem
			Format: <io>,<mode>
			See header of drivers/net/hamradio/baycom_par.c.

	baycom_ser_fdx=	[HW,AX25]
			BayCom Serial Port AX.25 Modem (Full Duplex Mode)
			Format: <io>,<irq>,<mode>[,<baud>]
			See header of drivers/net/hamradio/baycom_ser_fdx.c.

	baycom_ser_hdx=	[HW,AX25]
			BayCom Serial Port AX.25 Modem (Half Duplex Mode)
			Format: <io>,<irq>,<mode>
			See header of drivers/net/hamradio/baycom_ser_hdx.c.

	boot_delay=	Milliseconds to delay each printk during boot.
			Values larger than 10 seconds (10000) are changed to
			no delay (0).
			Format: integer

	bootmem_debug	[KNL] Enable bootmem allocator debug messages.

	bttv.card=	[HW,V4L] bttv (bt848 + bt878 based grabber cards)
	bttv.radio=	Most important insmod options are available as
			kernel args too.
	bttv.pll=	See Documentation/video4linux/bttv/Insmod-options
	bttv.tuner=

	bulk_remove=off	[PPC]  This parameter disables the use of the pSeries
			firmware feature for flushing multiple hpte entries
			at a time.

	c101=		[NET] Moxa C101 synchronous serial card

	cachesize=	[BUGS=X86-32] Override level 2 CPU cache size detection.
			Sometimes CPU hardware bugs make them report the cache
			size incorrectly. The kernel will attempt work arounds
			to fix known problems, but for some CPUs it is not
			possible to determine what the correct size should be.
			This option provides an override for these situations.

	capability.disable=
			[SECURITY] Disable capabilities.  This would normally
			be used only if an alternative security model is to be
			configured.  Potentially dangerous and should only be
			used if you are entirely sure of the consequences.

	ccw_timeout_log [S390]
			See Documentation/s390/CommonIO for details.

	cgroup_disable= [KNL] Disable a particular controller
			Format: {name of the controller(s) to disable}
				{Currently supported controllers - "memory"}

	checkreqprot	[SELINUX] Set initial checkreqprot flag value.
			Format: { "0" | "1" }
			See security/selinux/Kconfig help text.
			0 -- check protection applied by kernel (includes
				any implied execute protection).
			1 -- check protection requested by application.
			Default value is set via a kernel config option.
			Value can be changed at runtime via
				/selinux/checkreqprot.

	cio_ignore=	[S390]
			See Documentation/s390/CommonIO for details.

	clock=		[BUGS=X86-32, HW] gettimeofday clocksource override.
			[Deprecated]
			Forces specified clocksource (if available) to be used
			when calculating gettimeofday(). If specified
			clocksource is not available, it defaults to PIT.
			Format: { pit | tsc | cyclone | pmtmr }

	clocksource=	Override the default clocksource
			Format: <string>
			Override the default clocksource and use the clocksource
			with the name specified.
			Some clocksource names to choose from, depending on
			the platform:
			[all] jiffies (this is the base, fallback clocksource)
			[ACPI] acpi_pm
			[ARM] imx_timer1,OSTS,netx_timer,mpu_timer2,
				pxa_timer,timer3,32k_counter,timer0_1
			[AVR32] avr32
			[X86-32] pit,hpet,tsc;
				scx200_hrt on Geode; cyclone on IBM x440
			[MIPS] MIPS
			[PARISC] cr16
			[S390] tod
			[SH] SuperH
			[SPARC64] tick
			[X86-64] hpet,tsc

	clearcpuid=BITNUM [X86]
			Disable CPUID feature X for the kernel. See
			arch/x86/include/asm/cpufeature.h for the valid bit
			numbers. Note the Linux specific bits are not necessarily
			stable over kernel options, but the vendor specific
			ones should be.
			Also note that user programs calling CPUID directly
			or using the feature without checking anything
			will still see it. This just prevents it from
			being used by the kernel or shown in /proc/cpuinfo.
			Also note the kernel might malfunction if you disable
			some critical bits.

	cmo_free_hint=	[PPC] Format: { yes | no }
			Specify whether pages are marked as being inactive
			when they are freed.  This is used in CMO environments
			to determine OS memory pressure for page stealing by
			a hypervisor.
			Default: yes

	code_bytes	[X86] How many bytes of object code to print
			in an oops report.
			Range: 0 - 8192
			Default: 64

	com20020=	[HW,NET] ARCnet - COM20020 chipset
			Format:
			<io>[,<irq>[,<nodeID>[,<backplane>[,<ckp>[,<timeout>]]]]]

	com90io=	[HW,NET] ARCnet - COM90xx chipset (IO-mapped buffers)
			Format: <io>[,<irq>]

	com90xx=	[HW,NET]
			ARCnet - COM90xx chipset (memory-mapped buffers)
			Format: <io>[,<irq>[,<memstart>]]

	condev=		[HW,S390] console device
	conmode=

	console=	[KNL] Output console device and options.

		tty<n>	Use the virtual console device <n>.

		ttyS<n>[,options]
		ttyUSB0[,options]
			Use the specified serial port.  The options are of
			the form "bbbbpnf", where "bbbb" is the baud rate,
			"p" is parity ("n", "o", or "e"), "n" is number of
			bits, and "f" is flow control ("r" for RTS or
			omit it).  Default is "9600n8".

			See Documentation/serial-console.txt for more
			information.  See
			Documentation/networking/netconsole.txt for an
			alternative.

		uart[8250],io,<addr>[,options]
		uart[8250],mmio,<addr>[,options]
			Start an early, polled-mode console on the 8250/16550
			UART at the specified I/O port or MMIO address,
			switching to the matching ttyS device later.  The
			options are the same as for ttyS, above.

                If the device connected to the port is not a TTY but a braille
                device, prepend "brl," before the device type, for instance
			console=brl,ttyS0
		For now, only VisioBraille is supported.

	consoleblank=	[KNL] The console blank (screen saver) timeout in
			seconds. Defaults to 10*60 = 10mins. A value of 0
			disables the blank timer.

	coredump_filter=
			[KNL] Change the default value for
			/proc/<pid>/coredump_filter.
			See also Documentation/filesystems/proc.txt.

	cpuidle.off=1	[CPU_IDLE]
			disable the cpuidle sub-system

	cpcihp_generic=	[HW,PCI] Generic port I/O CompactPCI driver
			Format:
			<first_slot>,<last_slot>,<port>,<enum_bit>[,<debug>]

	crashkernel=size[KMG][@offset[KMG]]
			[KNL] Using kexec, Linux can switch to a 'crash kernel'
			upon panic. This parameter reserves the physical
			memory region [offset, offset + size] for that kernel
			image. If '@offset' is omitted, then a suitable offset
			is selected automatically. Check
			Documentation/kdump/kdump.txt for further details.

	crashkernel=range1:size1[,range2:size2,...][@offset]
			[KNL] Same as above, but depends on the memory
			in the running system. The syntax of range is
			start-[end] where start and end are both
			a memory unit (amount[KMG]). See also
			Documentation/kdump/kdump.txt for an example.

	cs89x0_dma=	[HW,NET]
			Format: <dma>

	cs89x0_media=	[HW,NET]
			Format: { rj45 | aui | bnc }

	dasd=		[HW,NET]
			See header of drivers/s390/block/dasd_devmap.c.

	db9.dev[2|3]=	[HW,JOY] Multisystem joystick support via parallel port
			(one device per port)
			Format: <port#>,<type>
			See also Documentation/input/joystick-parport.txt

	ddebug_query=   [KNL,DYNAMIC_DEBUG] Enable debug messages at early boot
			time. See Documentation/dynamic-debug-howto.txt for
			details.

	debug		[KNL] Enable kernel debugging (events log level).

	debug_locks_verbose=
			[KNL] verbose self-tests
			Format=<0|1>
			Print debugging info while doing the locking API
			self-tests.
			We default to 0 (no extra messages), setting it to
			1 will print _a lot_ more information - normally
			only useful to kernel developers.

	debug_objects	[KNL] Enable object debugging

	no_debug_objects
			[KNL] Disable object debugging

	debugpat	[X86] Enable PAT debugging

	decnet.addr=	[HW,NET]
			Format: <area>[,<node>]
			See also Documentation/networking/decnet.txt.

	default_hugepagesz=
			[same as hugepagesz=] The size of the default
			HugeTLB page size. This is the size represented by
			the legacy /proc/ hugepages APIs, used for SHM, and
			default size when mounting hugetlbfs filesystems.
			Defaults to the default architecture's huge page size
			if not specified.

	dhash_entries=	[KNL]
			Set number of hash buckets for dentry cache.

	digi=		[HW,SERIAL]
			IO parameters + enable/disable command.

	digiepca=	[HW,SERIAL]
			See drivers/char/README.epca and
			Documentation/serial/digiepca.txt.

	disable=	[IPV6]
			See Documentation/networking/ipv6.txt.

	disable_ddw     [PPC/PSERIES]
			Disable Dynamic DMA Window support. Use this if
			to workaround buggy firmware.

	disable_ipv6=	[IPV6]
			See Documentation/networking/ipv6.txt.

	disable_mtrr_cleanup [X86]
			The kernel tries to adjust MTRR layout from continuous
			to discrete, to make X server driver able to add WB
			entry later. This parameter disables that.

	disable_mtrr_trim [X86, Intel and AMD only]
			By default the kernel will trim any uncacheable
			memory out of your available memory pool based on
			MTRR settings.  This parameter disables that behavior,
			possibly causing your machine to run very slowly.

	disable_timer_pin_1 [X86]
			Disable PIN 1 of APIC timer
			Can be useful to work around chipset bugs.

	dma_debug=off	If the kernel is compiled with DMA_API_DEBUG support,
			this option disables the debugging code at boot.

	dma_debug_entries=<number>
			This option allows to tune the number of preallocated
			entries for DMA-API debugging code. One entry is
			required per DMA-API allocation. Use this if the
			DMA-API debugging code disables itself because the
			architectural default is too low.

	dma_debug_driver=<driver_name>
			With this option the DMA-API debugging driver
			filter feature can be enabled at boot time. Just
			pass the driver to filter for as the parameter.
			The filter can be disabled or changed to another
			driver later using sysfs.

	dscc4.setup=	[NET]

	earlycon=	[KNL] Output early console device and options.
		uart[8250],io,<addr>[,options]
		uart[8250],mmio,<addr>[,options]
		uart[8250],mmio32,<addr>[,options]
			Start an early, polled-mode console on the 8250/16550
			UART at the specified I/O port or MMIO address.
			MMIO inter-register address stride is either 8-bit
			(mmio) or 32-bit (mmio32).
			The options are the same as for ttyS, above.

	earlyprintk=	[X86,SH,BLACKFIN]
			earlyprintk=vga
			earlyprintk=serial[,ttySn[,baudrate]]
			earlyprintk=ttySn[,baudrate]
			earlyprintk=dbgp[debugController#]

			Append ",keep" to not disable it when the real console
			takes over.

			Only vga or serial or usb debug port at a time.

			Currently only ttyS0 and ttyS1 are supported.

			Interaction with the standard serial driver is not
			very good.

			The VGA output is eventually overwritten by the real
			console.

	ekgdboc=	[X86,KGDB] Allow early kernel console debugging
			ekgdboc=kbd

			This is designed to be used in conjunction with
			the boot argument: earlyprintk=vga

	edd=		[EDD]
			Format: {"off" | "on" | "skip[mbr]"}

	eisa_irq_edge=	[PARISC,HW]
			See header of drivers/parisc/eisa.c.

	elanfreq=	[X86-32]
			See comment before function elanfreq_setup() in
			arch/x86/kernel/cpu/cpufreq/elanfreq.c.

	elevator=	[IOSCHED]
			Format: {"cfq" | "deadline" | "noop"}
			See Documentation/block/cfq-iosched.txt and
			Documentation/block/deadline-iosched.txt for details.

	elfcorehdr=[size[KMG]@]offset[KMG] [IA64,PPC,SH,X86,S390]
			Specifies physical address of start of kernel core
			image elf header and optionally the size. Generally
			kexec loader will pass this option to capture kernel.
			See Documentation/kdump/kdump.txt for details.

	enable_mtrr_cleanup [X86]
			The kernel tries to adjust MTRR layout from continuous
			to discrete, to make X server driver able to add WB
			entry later. This parameter enables that.

	enable_timer_pin_1 [X86]
			Enable PIN 1 of APIC timer
			Can be useful to work around chipset bugs
			(in particular on some ATI chipsets).
			The kernel tries to set a reasonable default.

	enforcing	[SELINUX] Set initial enforcing status.
			Format: {"0" | "1"}
			See security/selinux/Kconfig help text.
			0 -- permissive (log only, no denials).
			1 -- enforcing (deny and log).
			Default value is 0.
			Value can be changed at runtime via /selinux/enforce.

	erst_disable	[ACPI]
			Disable Error Record Serialization Table (ERST)
			support.

	ether=		[HW,NET] Ethernet cards parameters
			This option is obsoleted by the "netdev=" option, which
			has equivalent usage. See its documentation for details.

	evm=		[EVM]
			Format: { "fix" }
			Permit 'security.evm' to be updated regardless of
			current integrity status.

	failslab=
	fail_page_alloc=
	fail_make_request=[KNL]
			General fault injection mechanism.
			Format: <interval>,<probability>,<space>,<times>
			See also Documentation/fault-injection/.

	floppy=		[HW]
			See Documentation/blockdev/floppy.txt.

	force_pal_cache_flush
			[IA-64] Avoid check_sal_cache_flush which may hang on
			buggy SAL_CACHE_FLUSH implementations. Using this
			parameter will force ia64_sal_cache_flush to call
			ia64_pal_cache_flush instead of SAL_CACHE_FLUSH.

	ftrace=[tracer]
			[FTRACE] will set and start the specified tracer
			as early as possible in order to facilitate early
			boot debugging.

	ftrace_dump_on_oops[=orig_cpu]
			[FTRACE] will dump the trace buffers on oops.
			If no parameter is passed, ftrace will dump
			buffers of all CPUs, but if you pass orig_cpu, it will
			dump only the buffer of the CPU that triggered the
			oops.

	ftrace_filter=[function-list]
			[FTRACE] Limit the functions traced by the function
			tracer at boot up. function-list is a comma separated
			list of functions. This list can be changed at run
			time by the set_ftrace_filter file in the debugfs
			tracing directory.

	ftrace_notrace=[function-list]
			[FTRACE] Do not trace the functions specified in
			function-list. This list can be changed at run time
			by the set_ftrace_notrace file in the debugfs
			tracing directory.

	ftrace_graph_filter=[function-list]
			[FTRACE] Limit the top level callers functions traced
			by the function graph tracer at boot up.
			function-list is a comma separated list of functions
			that can be changed at run time by the
			set_graph_function file in the debugfs tracing directory.

	gamecon.map[2|3]=
			[HW,JOY] Multisystem joystick and NES/SNES/PSX pad
			support via parallel port (up to 5 devices per port)
			Format: <port#>,<pad1>,<pad2>,<pad3>,<pad4>,<pad5>
			See also Documentation/input/joystick-parport.txt

	gamma=		[HW,DRM]

	gart_fix_e820=  [X86_64] disable the fix e820 for K8 GART
			Format: off | on
			default: on

	gcov_persist=	[GCOV] When non-zero (default), profiling data for
			kernel modules is saved and remains accessible via
			debugfs, even when the module is unloaded/reloaded.
			When zero, profiling data is discarded and associated
			debugfs files are removed at module unload time.

	gpt		[EFI] Forces disk with valid GPT signature but
			invalid Protective MBR to be treated as GPT.

	hashdist=	[KNL,NUMA] Large hashes allocated during boot
			are distributed across NUMA nodes.  Defaults on
			for 64-bit NUMA, off otherwise.
			Format: 0 | 1 (for off | on)

	hcl=		[IA-64] SGI's Hardware Graph compatibility layer

	hd=		[EIDE] (E)IDE hard drive subsystem geometry
			Format: <cyl>,<head>,<sect>

	hest_disable	[ACPI]
			Disable Hardware Error Source Table (HEST) support;
			corresponding firmware-first mode error processing
			logic will be disabled.

	highmem=nn[KMG]	[KNL,BOOT] forces the highmem zone to have an exact
			size of <nn>. This works even on boxes that have no
			highmem otherwise. This also works to reduce highmem
			size on bigger boxes.

	highres=	[KNL] Enable/disable high resolution timer mode.
			Valid parameters: "on", "off"
			Default: "on"

	hisax=		[HW,ISDN]
			See Documentation/isdn/README.HiSax.

	hlt		[BUGS=ARM,SH]

	hpet=		[X86-32,HPET] option to control HPET usage
			Format: { enable (default) | disable | force |
				verbose }
			disable: disable HPET and use PIT instead
			force: allow force enabled of undocumented chips (ICH4,
				VIA, nVidia)
			verbose: show contents of HPET registers during setup

	hugepages=	[HW,X86-32,IA-64] HugeTLB pages to allocate at boot.
	hugepagesz=	[HW,IA-64,PPC,X86-64] The size of the HugeTLB pages.
			On x86-64 and powerpc, this option can be specified
			multiple times interleaved with hugepages= to reserve
			huge pages of different sizes. Valid pages sizes on
			x86-64 are 2M (when the CPU supports "pse") and 1G
			(when the CPU supports the "pdpe1gb" cpuinfo flag)
			Note that 1GB pages can only be allocated at boot time
			using hugepages= and not freed afterwards.

	hvc_iucv=	[S390] Number of z/VM IUCV hypervisor console (HVC)
			       terminal devices. Valid values: 0..8
	hvc_iucv_allow=	[S390] Comma-separated list of z/VM user IDs.
			       If specified, z/VM IUCV HVC accepts connections
			       from listed z/VM user IDs only.

	keep_bootcon	[KNL]
			Do not unregister boot console at start. This is only
			useful for debugging when something happens in the window
			between unregistering the boot console and initializing
			the real console.

	i2c_bus=	[HW] Override the default board specific I2C bus speed
			     or register an additional I2C bus that is not
			     registered from board initialization code.
			     Format:
			     <bus_id>,<clkrate>

	i8042.debug	[HW] Toggle i8042 debug mode
	i8042.direct	[HW] Put keyboard port into non-translated mode
	i8042.dumbkbd	[HW] Pretend that controller can only read data from
			     keyboard and cannot control its state
			     (Don't attempt to blink the leds)
	i8042.noaux	[HW] Don't check for auxiliary (== mouse) port
	i8042.nokbd	[HW] Don't check/create keyboard port
	i8042.noloop	[HW] Disable the AUX Loopback command while probing
			     for the AUX port
	i8042.nomux	[HW] Don't check presence of an active multiplexing
			     controller
	i8042.nopnp	[HW] Don't use ACPIPnP / PnPBIOS to discover KBD/AUX
			     controllers
	i8042.notimeout	[HW] Ignore timeout condition signalled by conroller
	i8042.reset	[HW] Reset the controller during init and cleanup
	i8042.unlock	[HW] Unlock (ignore) the keylock

	i810=		[HW,DRM]

	i8k.ignore_dmi	[HW] Continue probing hardware even if DMI data
			indicates that the driver is running on unsupported
			hardware.
	i8k.force	[HW] Activate i8k driver even if SMM BIOS signature
			does not match list of supported models.
	i8k.power_status
			[HW] Report power status in /proc/i8k
			(disabled by default)
	i8k.restricted	[HW] Allow controlling fans only if SYS_ADMIN
			capability is set.

	icn=		[HW,ISDN]
			Format: <io>[,<membase>[,<icn_id>[,<icn_id2>]]]

	ide-core.nodma=	[HW] (E)IDE subsystem
			Format: =0.0 to prevent dma on hda, =0.1 hdb =1.0 hdc
			.vlb_clock .pci_clock .noflush .nohpa .noprobe .nowerr
			.cdrom .chs .ignore_cable are additional options
			See Documentation/ide/ide.txt.

	ide-pci-generic.all-generic-ide [HW] (E)IDE subsystem
			Claim all unknown PCI IDE storage controllers.

	idle=		[X86]
			Format: idle=poll, idle=mwait, idle=halt, idle=nomwait
			Poll forces a polling idle loop that can slightly
			improve the performance of waking up a idle CPU, but
			will use a lot of power and make the system run hot.
			Not recommended.
			idle=mwait: On systems which support MONITOR/MWAIT but
			the kernel chose to not use it because it doesn't save
			as much power as a normal idle loop, use the
			MONITOR/MWAIT idle loop anyways. Performance should be
			the same as idle=poll.
			idle=halt: Halt is forced to be used for CPU idle.
			In such case C2/C3 won't be used again.
			idle=nomwait: Disable mwait for CPU C-states

	ignore_loglevel	[KNL]
			Ignore loglevel setting - this will print /all/
			kernel messages to the console. Useful for debugging.
			We also add it as printk module parameter, so users
			could change it dynamically, usually by
			/sys/module/printk/parameters/ignore_loglevel.

	ihash_entries=	[KNL]
			Set number of hash buckets for inode cache.

	ima_audit=	[IMA]
			Format: { "0" | "1" }
			0 -- integrity auditing messages. (Default)
			1 -- enable informational integrity auditing messages.

	ima_hash=	[IMA]
			Format: { "sha1" | "md5" }
			default: "sha1"

	ima_tcb		[IMA]
			Load a policy which meets the needs of the Trusted
			Computing Base.  This means IMA will measure all
			programs exec'd, files mmap'd for exec, and all files
			opened for read by uid=0.

	init=		[KNL]
			Format: <full_path>
			Run specified binary instead of /sbin/init as init
			process.

	initcall_debug	[KNL] Trace initcalls as they are executed.  Useful
			for working out where the kernel is dying during
			startup.

	initrd=		[BOOT] Specify the location of the initial ramdisk

	inport.irq=	[HW] Inport (ATI XL and Microsoft) busmouse driver
			Format: <irq>

	intel_iommu=	[DMAR] Intel IOMMU driver (DMAR) option
		on
			Enable intel iommu driver.
		off
			Disable intel iommu driver.
		igfx_off [Default Off]
			By default, gfx is mapped as normal device. If a gfx
			device has a dedicated DMAR unit, the DMAR unit is
			bypassed by not enabling DMAR with this option. In
			this case, gfx device will use physical address for
			DMA.
		forcedac [x86_64]
			With this option iommu will not optimize to look
			for io virtual address below 32-bit forcing dual
			address cycle on pci bus for cards supporting greater
			than 32-bit addressing. The default is to look
			for translation below 32-bit and if not available
			then look in the higher range.
		strict [Default Off]
			With this option on every unmap_single operation will
			result in a hardware IOTLB flush operation as opposed
			to batching them for performance.
		sp_off [Default Off]
			By default, super page will be supported if Intel IOMMU
			has the capability. With this option, super page will
			not be supported.
	intremap=	[X86-64, Intel-IOMMU]
			on	enable Interrupt Remapping (default)
			off	disable Interrupt Remapping
			nosid	disable Source ID checking
			no_x2apic_optout
				BIOS x2APIC opt-out request will be ignored

	inttest=	[IA-64]

	iomem=		Disable strict checking of access to MMIO memory
		strict	regions from userspace.
		relaxed

	iommu=		[x86]
		off
		force
		noforce
		biomerge
		panic
		nopanic
		merge
		nomerge
		forcesac
		soft
		pt	[x86, IA-64]

	io7=		[HW] IO7 for Marvel based alpha systems
			See comment before marvel_specify_io7 in
			arch/alpha/kernel/core_marvel.c.

	io_delay=	[X86] I/O delay method
		0x80
			Standard port 0x80 based delay
		0xed
			Alternate port 0xed based delay (needed on some systems)
		udelay
			Simple two microseconds delay
		none
			No delay

	ip=		[IP_PNP]
			See Documentation/filesystems/nfs/nfsroot.txt.

	ip2=		[HW] Set IO/IRQ pairs for up to 4 IntelliPort boards
			See comment before ip2_setup() in
			drivers/char/ip2/ip2base.c.

	irqfixup	[HW]
			When an interrupt is not handled search all handlers
			for it. Intended to get systems with badly broken
			firmware running.

	irqpoll		[HW]
			When an interrupt is not handled search all handlers
			for it. Also check all handlers each timer
			interrupt. Intended to get systems with badly broken
			firmware running.

	isapnp=		[ISAPNP]
			Format: <RDP>,<reset>,<pci_scan>,<verbosity>

	isolcpus=	[KNL,SMP] Isolate CPUs from the general scheduler.
			Format:
			<cpu number>,...,<cpu number>
			or
			<cpu number>-<cpu number>
			(must be a positive range in ascending order)
			or a mixture
			<cpu number>,...,<cpu number>-<cpu number>

			This option can be used to specify one or more CPUs
			to isolate from the general SMP balancing and scheduling
			algorithms. You can move a process onto or off an
			"isolated" CPU via the CPU affinity syscalls or cpuset.
			<cpu number> begins at 0 and the maximum value is
			"number of CPUs in system - 1".

			This option is the preferred way to isolate CPUs. The
			alternative -- manually setting the CPU mask of all
			tasks in the system -- can cause problems and
			suboptimal load balancer performance.

	iucv=		[HW,NET]

	js=		[HW,JOY] Analog joystick
			See Documentation/input/joystick.txt.

	keepinitrd	[HW,ARM]

	kernelcore=nn[KMG]	[KNL,X86,IA-64,PPC] This parameter
			specifies the amount of memory usable by the kernel
			for non-movable allocations.  The requested amount is
			spread evenly throughout all nodes in the system. The
			remaining memory in each node is used for Movable
			pages. In the event, a node is too small to have both
			kernelcore and Movable pages, kernelcore pages will
			take priority and other nodes will have a larger number
			of kernelcore pages.  The Movable zone is used for the
			allocation of pages that may be reclaimed or moved
			by the page migration subsystem.  This means that
			HugeTLB pages may not be allocated from this zone.
			Note that allocations like PTEs-from-HighMem still
			use the HighMem zone if it exists, and the Normal
			zone if it does not.

	kgdbdbgp=	[KGDB,HW] kgdb over EHCI usb debug port.
			Format: <Controller#>[,poll interval]
			The controller # is the number of the ehci usb debug
			port as it is probed via PCI.  The poll interval is
			optional and is the number seconds in between
			each poll cycle to the debug port in case you need
			the functionality for interrupting the kernel with
			gdb or control-c on the dbgp connection.  When
			not using this parameter you use sysrq-g to break into
			the kernel debugger.

	kgdboc=		[KGDB,HW] kgdb over consoles.
			Requires a tty driver that supports console polling,
			or a supported polling keyboard driver (non-usb).
			 Serial only format: <serial_device>[,baud]
			 keyboard only format: kbd
			 keyboard and serial format: kbd,<serial_device>[,baud]
			Optional Kernel mode setting:
			 kms, kbd format: kms,kbd
			 kms, kbd and serial format: kms,kbd,<ser_dev>[,baud]

	kgdbwait	[KGDB] Stop kernel execution and enter the
			kernel debugger at the earliest opportunity.

	kmac=		[MIPS] korina ethernet MAC address.
			Configure the RouterBoard 532 series on-chip
			Ethernet adapter MAC address.

	kmemleak=	[KNL] Boot-time kmemleak enable/disable
			Valid arguments: on, off
			Default: on

	kstack=N	[X86] Print N words from the kernel stack
			in oops dumps.

	kvm.ignore_msrs=[KVM] Ignore guest accesses to unhandled MSRs.
			Default is 0 (don't ignore, but inject #GP)

	kvm.oos_shadow=	[KVM] Disable out-of-sync shadow paging.
			Default is 1 (enabled)

	kvm.mmu_audit=	[KVM] This is a R/W parameter which allows audit
			KVM MMU at runtime.
			Default is 0 (off)

	kvm-amd.nested=	[KVM,AMD] Allow nested virtualization in KVM/SVM.
			Default is 1 (enabled)

	kvm-amd.npt=	[KVM,AMD] Disable nested paging (virtualized MMU)
			for all guests.
			Default is 1 (enabled) if in 64-bit or 32-bit PAE mode.

	kvm-intel.ept=	[KVM,Intel] Disable extended page tables
			(virtualized MMU) support on capable Intel chips.
			Default is 1 (enabled)

	kvm-intel.emulate_invalid_guest_state=
			[KVM,Intel] Enable emulation of invalid guest states
			Default is 0 (disabled)

	kvm-intel.flexpriority=
			[KVM,Intel] Disable FlexPriority feature (TPR shadow).
			Default is 1 (enabled)

	kvm-intel.nested=
			[KVM,Intel] Enable VMX nesting (nVMX).
			Default is 0 (disabled)

	kvm-intel.unrestricted_guest=
			[KVM,Intel] Disable unrestricted guest feature
			(virtualized real and unpaged mode) on capable
			Intel chips. Default is 1 (enabled)

	kvm-intel.vpid=	[KVM,Intel] Disable Virtual Processor Identification
			feature (tagged TLBs) on capable Intel chips.
			Default is 1 (enabled)

	l2cr=		[PPC]

	l3cr=		[PPC]

	lapic		[X86-32,APIC] Enable the local APIC even if BIOS
			disabled it.

	lapic_timer_c2_ok	[X86,APIC] trust the local apic timer
			in C2 power state.

	libata.dma=	[LIBATA] DMA control
			libata.dma=0	  Disable all PATA and SATA DMA
			libata.dma=1	  PATA and SATA Disk DMA only
			libata.dma=2	  ATAPI (CDROM) DMA only
			libata.dma=4	  Compact Flash DMA only
			Combinations also work, so libata.dma=3 enables DMA
			for disks and CDROMs, but not CFs.

	libata.ignore_hpa=	[LIBATA] Ignore HPA limit
			libata.ignore_hpa=0	  keep BIOS limits (default)
			libata.ignore_hpa=1	  ignore limits, using full disk

	libata.noacpi	[LIBATA] Disables use of ACPI in libata suspend/resume
			when set.
			Format: <int>

	libata.force=	[LIBATA] Force configurations.  The format is comma
			separated list of "[ID:]VAL" where ID is
			PORT[.DEVICE].  PORT and DEVICE are decimal numbers
			matching port, link or device.  Basically, it matches
			the ATA ID string printed on console by libata.  If
			the whole ID part is omitted, the last PORT and DEVICE
			values are used.  If ID hasn't been specified yet, the
			configuration applies to all ports, links and devices.

			If only DEVICE is omitted, the parameter applies to
			the port and all links and devices behind it.  DEVICE
			number of 0 either selects the first device or the
			first fan-out link behind PMP device.  It does not
			select the host link.  DEVICE number of 15 selects the
			host link and device attached to it.

			The VAL specifies the configuration to force.  As long
			as there's no ambiguity shortcut notation is allowed.
			For example, both 1.5 and 1.5G would work for 1.5Gbps.
			The following configurations can be forced.

			* Cable type: 40c, 80c, short40c, unk, ign or sata.
			  Any ID with matching PORT is used.

			* SATA link speed limit: 1.5Gbps or 3.0Gbps.

			* Transfer mode: pio[0-7], mwdma[0-4] and udma[0-7].
			  udma[/][16,25,33,44,66,100,133] notation is also
			  allowed.

			* [no]ncq: Turn on or off NCQ.

			* nohrst, nosrst, norst: suppress hard, soft
                          and both resets.

			* dump_id: dump IDENTIFY data.

			If there are multiple matching configurations changing
			the same attribute, the last one is used.

	memblock=debug	[KNL] Enable memblock debug messages.

	load_ramdisk=	[RAM] List of ramdisks to load from floppy
			See Documentation/blockdev/ramdisk.txt.

	lockd.nlm_grace_period=P  [NFS] Assign grace period.
			Format: <integer>

	lockd.nlm_tcpport=N	[NFS] Assign TCP port.
			Format: <integer>

	lockd.nlm_timeout=T	[NFS] Assign timeout value.
			Format: <integer>

	lockd.nlm_udpport=M	[NFS] Assign UDP port.
			Format: <integer>

	logibm.irq=	[HW,MOUSE] Logitech Bus Mouse Driver
			Format: <irq>

	loglevel=	All Kernel Messages with a loglevel smaller than the
			console loglevel will be printed to the console. It can
			also be changed with klogd or other programs. The
			loglevels are defined as follows:

			0 (KERN_EMERG)		system is unusable
			1 (KERN_ALERT)		action must be taken immediately
			2 (KERN_CRIT)		critical conditions
			3 (KERN_ERR)		error conditions
			4 (KERN_WARNING)	warning conditions
			5 (KERN_NOTICE)		normal but significant condition
			6 (KERN_INFO)		informational
			7 (KERN_DEBUG)		debug-level messages

	log_buf_len=n[KMG]	Sets the size of the printk ring buffer,
			in bytes.  n must be a power of two.  The default
			size is set in the kernel config file.

	logo.nologo	[FB] Disables display of the built-in Linux logo.
			This may be used to provide more screen space for
			kernel log messages and is useful when debugging
			kernel boot problems.

	lp=0		[LP]	Specify parallel ports to use, e.g,
	lp=port[,port...]	lp=none,parport0 (lp0 not configured, lp1 uses
	lp=reset		first parallel port). 'lp=0' disables the
	lp=auto			printer driver. 'lp=reset' (which can be
				specified in addition to the ports) causes
				attached printers to be reset. Using
				lp=port1,port2,... specifies the parallel ports
				to associate lp devices with, starting with
				lp0. A port specification may be 'none' to skip
				that lp device, or a parport name such as
				'parport0'. Specifying 'lp=auto' instead of a
				port specification list means that device IDs
				from each port should be examined, to see if
				an IEEE 1284-compliant printer is attached; if
				so, the driver will manage that printer.
				See also header of drivers/char/lp.c.

	lpj=n		[KNL]
			Sets loops_per_jiffy to given constant, thus avoiding
			time-consuming boot-time autodetection (up to 250 ms per
			CPU). 0 enables autodetection (default). To determine
			the correct value for your kernel, boot with normal
			autodetection and see what value is printed. Note that
			on SMP systems the preset will be applied to all CPUs,
			which is likely to cause problems if your CPUs need
			significantly divergent settings. An incorrect value
			will cause delays in the kernel to be wrong, leading to
			unpredictable I/O errors and other breakage. Although
			unlikely, in the extreme case this might damage your
			hardware.

	ltpc=		[NET]
			Format: <io>,<irq>,<dma>

	machvec=	[IA-64] Force the use of a particular machine-vector
			(machvec) in a generic kernel.
			Example: machvec=hpzx1_swiotlb

	machtype=	[Loongson] Share the same kernel image file between different
			 yeeloong laptop.
			Example: machtype=lemote-yeeloong-2f-7inch

	max_addr=nn[KMG]	[KNL,BOOT,ia64] All physical memory greater
			than or equal to this physical address is ignored.

	maxcpus=	[SMP] Maximum number of processors that	an SMP kernel
			should make use of.  maxcpus=n : n >= 0 limits the
			kernel to using 'n' processors.  n=0 is a special case,
			it is equivalent to "nosmp", which also disables
			the IO APIC.

	max_loop=	[LOOP] The number of loop block devices that get
	(loop.max_loop)	unconditionally pre-created at init time. The default
			number is configured by BLK_DEV_LOOP_MIN_COUNT. Instead
			of statically allocating a predefined number, loop
			devices can be requested on-demand with the
			/dev/loop-control interface.

	mcatest=	[IA-64]

	mce		[X86-32] Machine Check Exception

	mce=option	[X86-64] See Documentation/x86/x86_64/boot-options.txt

	md=		[HW] RAID subsystems devices and level
			See Documentation/md.txt.

	mdacon=		[MDA]
			Format: <first>,<last>
			Specifies range of consoles to be captured by the MDA.

	mem=nn[KMG]	[KNL,BOOT] Force usage of a specific amount of memory
			Amount of memory to be used when the kernel is not able
			to see the whole system memory or for test.
			[X86-32] Use together with memmap= to avoid physical
			address space collisions. Without memmap= PCI devices
			could be placed at addresses belonging to unused RAM.

	mem=nopentium	[BUGS=X86-32] Disable usage of 4MB pages for kernel
			memory.

	memchunk=nn[KMG]
			[KNL,SH] Allow user to override the default size for
			per-device physically contiguous DMA buffers.

	memmap=exactmap	[KNL,X86] Enable setting of an exact
			E820 memory map, as specified by the user.
			Such memmap=exactmap lines can be constructed based on
			BIOS output or other requirements. See the memmap=nn@ss
			option description.

	memmap=nn[KMG]@ss[KMG]
			[KNL] Force usage of a specific region of memory
			Region of memory to be used, from ss to ss+nn.

	memmap=nn[KMG]#ss[KMG]
			[KNL,ACPI] Mark specific memory as ACPI data.
			Region of memory to be used, from ss to ss+nn.

	memmap=nn[KMG]$ss[KMG]
			[KNL,ACPI] Mark specific memory as reserved.
			Region of memory to be used, from ss to ss+nn.
			Example: Exclude memory from 0x18690000-0x1869ffff
			         memmap=64K$0x18690000
			         or
			         memmap=0x10000$0x18690000

	memory_corruption_check=0/1 [X86]
			Some BIOSes seem to corrupt the first 64k of
			memory when doing things like suspend/resume.
			Setting this option will scan the memory
			looking for corruption.  Enabling this will
			both detect corruption and prevent the kernel
			from using the memory being corrupted.
			However, its intended as a diagnostic tool; if
			repeatable BIOS-originated corruption always
			affects the same memory, you can use memmap=
			to prevent the kernel from using that memory.

	memory_corruption_check_size=size [X86]
			By default it checks for corruption in the low
			64k, making this memory unavailable for normal
			use.  Use this parameter to scan for
			corruption in more or less memory.

	memory_corruption_check_period=seconds [X86]
			By default it checks for corruption every 60
			seconds.  Use this parameter to check at some
			other rate.  0 disables periodic checking.

	memtest=	[KNL,X86] Enable memtest
			Format: <integer>
			default : 0 <disable>
			Specifies the number of memtest passes to be
			performed. Each pass selects another test
			pattern from a given set of patterns. Memtest
			fills the memory with this pattern, validates
			memory contents and reserves bad memory
			regions that are detected.

	meye.*=		[HW] Set MotionEye Camera parameters
			See Documentation/video4linux/meye.txt.

	mfgpt_irq=	[IA-32] Specify the IRQ to use for the
			Multi-Function General Purpose Timers on AMD Geode
			platforms.

	mfgptfix	[X86-32] Fix MFGPT timers on AMD Geode platforms when
			the BIOS has incorrectly applied a workaround. TinyBIOS
			version 0.98 is known to be affected, 0.99 fixes the
			problem by letting the user disable the workaround.

	mga=		[HW,DRM]

	min_addr=nn[KMG]	[KNL,BOOT,ia64] All physical memory below this
			physical address is ignored.

	mini2440=	[ARM,HW,KNL]
			Format:[0..2][b][c][t]
			Default: "0tb"
			MINI2440 configuration specification:
			0 - The attached screen is the 3.5" TFT
			1 - The attached screen is the 7" TFT
			2 - The VGA Shield is attached (1024x768)
			Leaving out the screen size parameter will not load
			the TFT driver, and the framebuffer will be left
			unconfigured.
			b - Enable backlight. The TFT backlight pin will be
			linked to the kernel VESA blanking code and a GPIO
			LED. This parameter is not necessary when using the
			VGA shield.
			c - Enable the s3c camera interface.
			t - Reserved for enabling touchscreen support. The
			touchscreen support is not enabled in the mainstream
			kernel as of 2.6.30, a preliminary port can be found
			in the "bleeding edge" mini2440 support kernel at
			http://repo.or.cz/w/linux-2.6/mini2440.git

	mminit_loglevel=
			[KNL] When CONFIG_DEBUG_MEMORY_INIT is set, this
			parameter allows control of the logging verbosity for
			the additional memory initialisation checks. A value
			of 0 disables mminit logging and a level of 4 will
			log everything. Information is printed at KERN_DEBUG
			so loglevel=8 may also need to be specified.

	mousedev.tap_time=
			[MOUSE] Maximum time between finger touching and
			leaving touchpad surface for touch to be considered
			a tap and be reported as a left button click (for
			touchpads working in absolute mode only).
			Format: <msecs>
	mousedev.xres=	[MOUSE] Horizontal screen resolution, used for devices
			reporting absolute coordinates, such as tablets
	mousedev.yres=	[MOUSE] Vertical screen resolution, used for devices
			reporting absolute coordinates, such as tablets

	movablecore=nn[KMG]	[KNL,X86,IA-64,PPC] This parameter
			is similar to kernelcore except it specifies the
			amount of memory used for migratable allocations.
			If both kernelcore and movablecore is specified,
			then kernelcore will be at *least* the specified
			value but may be more. If movablecore on its own
			is specified, the administrator must be careful
			that the amount of memory usable for all allocations
			is not too small.

	MTD_Partition=	[MTD]
			Format: <name>,<region-number>,<size>,<offset>

	MTD_Region=	[MTD] Format:
			<name>,<region-number>[,<base>,<size>,<buswidth>,<altbuswidth>]

	mtdparts=	[MTD]
			See drivers/mtd/cmdlinepart.c.

	multitce=off	[PPC]  This parameter disables the use of the pSeries
			firmware feature for updating multiple TCE entries
			at a time.

	onenand.bdry=	[HW,MTD] Flex-OneNAND Boundary Configuration

			Format: [die0_boundary][,die0_lock][,die1_boundary][,die1_lock]

			boundary - index of last SLC block on Flex-OneNAND.
				   The remaining blocks are configured as MLC blocks.
			lock	 - Configure if Flex-OneNAND boundary should be locked.
				   Once locked, the boundary cannot be changed.
				   1 indicates lock status, 0 indicates unlock status.

	mtdset=		[ARM]
			ARM/S3C2412 JIVE boot control

			See arch/arm/mach-s3c2412/mach-jive.c

	mtouchusb.raw_coordinates=
			[HW] Make the MicroTouch USB driver use raw coordinates
			('y', default) or cooked coordinates ('n')

	mtrr_chunk_size=nn[KMG] [X86]
			used for mtrr cleanup. It is largest continuous chunk
			that could hold holes aka. UC entries.

	mtrr_gran_size=nn[KMG] [X86]
			Used for mtrr cleanup. It is granularity of mtrr block.
			Default is 1.
			Large value could prevent small alignment from
			using up MTRRs.

	mtrr_spare_reg_nr=n [X86]
			Format: <integer>
			Range: 0,7 : spare reg number
			Default : 1
			Used for mtrr cleanup. It is spare mtrr entries number.
			Set to 2 or more if your graphical card needs more.

	n2=		[NET] SDL Inc. RISCom/N2 synchronous serial card

	netdev=		[NET] Network devices parameters
			Format: <irq>,<io>,<mem_start>,<mem_end>,<name>
			Note that mem_start is often overloaded to mean
			something different and driver-specific.
			This usage is only documented in each driver source
			file if at all.

	nf_conntrack.acct=
			[NETFILTER] Enable connection tracking flow accounting
			0 to disable accounting
			1 to enable accounting
			Default value is 0.

	nfsaddrs=	[NFS] Deprecated.  Use ip= instead.
			See Documentation/filesystems/nfs/nfsroot.txt.

	nfsroot=	[NFS] nfs root filesystem for disk-less boxes.
			See Documentation/filesystems/nfs/nfsroot.txt.

	nfsrootdebug	[NFS] enable nfsroot debugging messages.
			See Documentation/filesystems/nfs/nfsroot.txt.

	nfs.callback_tcpport=
			[NFS] set the TCP port on which the NFSv4 callback
			channel should listen.

	nfs.cache_getent=
			[NFS] sets the pathname to the program which is used
			to update the NFS client cache entries.

	nfs.cache_getent_timeout=
			[NFS] sets the timeout after which an attempt to
			update a cache entry is deemed to have failed.

	nfs.idmap_cache_timeout=
			[NFS] set the maximum lifetime for idmapper cache
			entries.

	nfs.enable_ino64=
			[NFS] enable 64-bit inode numbers.
			If zero, the NFS client will fake up a 32-bit inode
			number for the readdir() and stat() syscalls instead
			of returning the full 64-bit number.
			The default is to return 64-bit inode numbers.

	nfs.nfs4_disable_idmapping=
			[NFSv4] When set, this option disables the NFSv4
			idmapper on the client, but only if the mount
			is using the 'sec=sys' security flavour. This may
			make migration from legacy NFSv2/v3 systems easier
			provided that the server has the appropriate support.
			The default is to always enable NFSv4 idmapping.

	nmi_debug=	[KNL,AVR32,SH] Specify one or more actions to take
			when a NMI is triggered.
			Format: [state][,regs][,debounce][,die]

	nmi_watchdog=	[KNL,BUGS=X86] Debugging features for SMP kernels
			Format: [panic,][nopanic,][num]
			Valid num: 0
			0 - turn nmi_watchdog off
			When panic is specified, panic when an NMI watchdog
			timeout occurs (or 'nopanic' to override the opposite
			default).
			This is useful when you use a panic=... timeout and
			need the box quickly up again.

	netpoll.carrier_timeout=
			[NET] Specifies amount of time (in seconds) that
			netpoll should wait for a carrier. By default netpoll
			waits 4 seconds.

	no387		[BUGS=X86-32] Tells the kernel to use the 387 maths
			emulation library even if a 387 maths coprocessor
			is present.

	no_console_suspend
			[HW] Never suspend the console
			Disable suspending of consoles during suspend and
			hibernate operations.  Once disabled, debugging
			messages can reach various consoles while the rest
			of the system is being put to sleep (ie, while
			debugging driver suspend/resume hooks).  This may
			not work reliably with all consoles, but is known
			to work with serial and VGA consoles.
			To facilitate more flexible debugging, we also add
			console_suspend, a printk module parameter to control
			it. Users could use console_suspend (usually
			/sys/module/printk/parameters/console_suspend) to
			turn on/off it dynamically.

	noaliencache	[MM, NUMA, SLAB] Disables the allocation of alien
			caches in the slab allocator.  Saves per-node memory,
			but will impact performance.

	noalign		[KNL,ARM]

	noapic		[SMP,APIC] Tells the kernel to not make use of any
			IOAPICs that may be present in the system.

	noautogroup	Disable scheduler automatic task group creation.

	nobats		[PPC] Do not use BATs for mapping kernel lowmem
			on "Classic" PPC cores.

	nocache		[ARM]

	noclflush	[BUGS=X86] Don't use the CLFLUSH instruction

	nodelayacct	[KNL] Disable per-task delay accounting

	nodisconnect	[HW,SCSI,M68K] Disables SCSI disconnects.

	nodsp		[SH] Disable hardware DSP at boot time.

	noefi		[X86] Disable EFI runtime services support.

	noexec		[IA-64]

	noexec		[X86]
			On X86-32 available only on PAE configured kernels.
			noexec=on: enable non-executable mappings (default)
			noexec=off: disable non-executable mappings

	nosmep		[X86]
			Disable SMEP (Supervisor Mode Execution Protection)
			even if it is supported by processor.

	noexec32	[X86-64]
			This affects only 32-bit executables.
			noexec32=on: enable non-executable mappings (default)
				read doesn't imply executable mappings
			noexec32=off: disable non-executable mappings
				read implies executable mappings

	nofpu		[SH] Disable hardware FPU at boot time.

	nofxsr		[BUGS=X86-32] Disables x86 floating point extended
			register save and restore. The kernel will only save
			legacy floating-point registers on task switch.

	noxsave		[BUGS=X86] Disables x86 extended register state save
			and restore using xsave. The kernel will fallback to
			enabling legacy floating-point and sse state.

	nohlt		[BUGS=ARM,SH] Tells the kernel that the sleep(SH) or
			wfi(ARM) instruction doesn't work correctly and not to
			use it. This is also useful when using JTAG debugger.

	no-hlt		[BUGS=X86-32] Tells the kernel that the hlt
			instruction doesn't work correctly and not to
			use it.

	no_file_caps	Tells the kernel not to honor file capabilities.  The
			only way then for a file to be executed with privilege
			is to be setuid root or executed by root.

	nohalt		[IA-64] Tells the kernel not to use the power saving
			function PAL_HALT_LIGHT when idle. This increases
			power-consumption. On the positive side, it reduces
			interrupt wake-up latency, which may improve performance
			in certain environments such as networked servers or
			real-time systems.

	nohz=		[KNL] Boottime enable/disable dynamic ticks
			Valid arguments: on, off
			Default: on

	noiotrap	[SH] Disables trapped I/O port accesses.

	noirqdebug	[X86-32] Disables the code which attempts to detect and
			disable unhandled interrupt sources.

	no_timer_check	[X86,APIC] Disables the code which tests for
			broken timer IRQ sources.

	noisapnp	[ISAPNP] Disables ISA PnP code.

	noinitrd	[RAM] Tells the kernel not to load any configured
			initial RAM disk.

	nointremap	[X86-64, Intel-IOMMU] Do not enable interrupt
			remapping.
			[Deprecated - use intremap=off]

	nointroute	[IA-64]

	nojitter	[IA-64] Disables jitter checking for ITC timers.

	no-kvmclock	[X86,KVM] Disable paravirtualized KVM clock driver

	no-kvmapf	[X86,KVM] Disable paravirtualized asynchronous page
			fault handling.

	no-steal-acc    [X86,KVM] Disable paravirtualized steal time accounting.
			steal time is computed, but won't influence scheduler
			behaviour

	nolapic		[X86-32,APIC] Do not enable or use the local APIC.

	nolapic_timer	[X86-32,APIC] Do not use the local APIC timer.

	noltlbs		[PPC] Do not use large page/tlb entries for kernel
			lowmem mapping on PPC40x.

	nomca		[IA-64] Disable machine check abort handling

	nomce		[X86-32] Machine Check Exception

	nomfgpt		[X86-32] Disable Multi-Function General Purpose
			Timer usage (for AMD Geode machines).

	nopat		[X86] Disable PAT (page attribute table extension of
			pagetables) support.

	norandmaps	Don't use address space randomization.  Equivalent to
			echo 0 > /proc/sys/kernel/randomize_va_space

	noreplace-paravirt	[X86,IA-64,PV_OPS] Don't patch paravirt_ops

	noreplace-smp	[X86-32,SMP] Don't replace SMP instructions
			with UP alternatives

	noresidual	[PPC] Don't use residual data on PReP machines.

	nordrand	[X86] Disable the direct use of the RDRAND
			instruction even if it is supported by the
			processor.  RDRAND is still available to user
			space applications.

	noresume	[SWSUSP] Disables resume and restores original swap
			space.

	no-scroll	[VGA] Disables scrollback.
			This is required for the Braillex ib80-piezo Braille
			reader made by F.H. Papenmeier (Germany).

	nosbagart	[IA-64]

	nosep		[BUGS=X86-32] Disables x86 SYSENTER/SYSEXIT support.

	nosmp		[SMP] Tells an SMP kernel to act as a UP kernel,
			and disable the IO APIC.  legacy for "maxcpus=0".

	nosoftlockup	[KNL] Disable the soft-lockup detector.

	nosync		[HW,M68K] Disables sync negotiation for all devices.

	notsc		[BUGS=X86-32] Disable Time Stamp Counter

	nousb		[USB] Disable the USB subsystem

	nowatchdog	[KNL] Disable the lockup detector (NMI watchdog).

	nowb		[ARM]

	nox2apic	[X86-64,APIC] Do not enable x2APIC mode.

	nptcg=		[IA-64] Override max number of concurrent global TLB
			purges which is reported from either PAL_VM_SUMMARY or
			SAL PALO.

	nr_cpus=	[SMP] Maximum number of processors that	an SMP kernel
			could support.  nr_cpus=n : n >= 1 limits the kernel to
			supporting 'n' processors. Later in runtime you can not
			use hotplug cpu feature to put more cpu back to online.
			just like you compile the kernel NR_CPUS=n

	nr_uarts=	[SERIAL] maximum number of UARTs to be registered.

	numa_zonelist_order= [KNL, BOOT] Select zonelist order for NUMA.
			one of ['zone', 'node', 'default'] can be specified
			This can be set from sysctl after boot.
			See Documentation/sysctl/vm.txt for details.

	ohci1394_dma=early	[HW] enable debugging via the ohci1394 driver.
			See Documentation/debugging-via-ohci1394.txt for more
			info.

	olpc_ec_timeout= [OLPC] ms delay when issuing EC commands
			Rather than timing out after 20 ms if an EC
			command is not properly ACKed, override the length
			of the timeout.  We have interrupts disabled while
			waiting for the ACK, so if this is set too high
			interrupts *may* be lost!

	omap_mux=	[OMAP] Override bootloader pin multiplexing.
			Format: <mux_mode0.mode_name=value>...
			For example, to override I2C bus2:
			omap_mux=i2c2_scl.i2c2_scl=0x100,i2c2_sda.i2c2_sda=0x100

	oprofile.timer=	[HW]
			Use timer interrupt instead of performance counters

	oprofile.cpu_type=	Force an oprofile cpu type
			This might be useful if you have an older oprofile
			userland or if you want common events.
			Format: { arch_perfmon }
			arch_perfmon: [X86] Force use of architectural
				perfmon on Intel CPUs instead of the
				CPU specific event set.

	oops=panic	Always panic on oopses. Default is to just kill the
			process, but there is a small probability of
			deadlocking the machine.
			This will also cause panics on machine check exceptions.
			Useful together with panic=30 to trigger a reboot.

	OSS		[HW,OSS]
			See Documentation/sound/oss/oss-parameters.txt

	panic=		[KNL] Kernel behaviour on panic: delay <timeout>
			timeout > 0: seconds before rebooting
			timeout = 0: wait forever
			timeout < 0: reboot immediately
			Format: <timeout>

	parkbd.port=	[HW] Parallel port number the keyboard adapter is
			connected to, default is 0.
			Format: <parport#>
	parkbd.mode=	[HW] Parallel port keyboard adapter mode of operation,
			0 for XT, 1 for AT (default is AT).
			Format: <mode>

	parport=	[HW,PPT] Specify parallel ports. 0 disables.
			Format: { 0 | auto | 0xBBB[,IRQ[,DMA]] }
			Use 'auto' to force the driver to use any
			IRQ/DMA settings detected (the default is to
			ignore detected IRQ/DMA settings because of
			possible conflicts). You can specify the base
			address, IRQ, and DMA settings; IRQ and DMA
			should be numbers, or 'auto' (for using detected
			settings on that particular port), or 'nofifo'
			(to avoid using a FIFO even if it is detected).
			Parallel ports are assigned in the order they
			are specified on the command line, starting
			with parport0.

	parport_init_mode=	[HW,PPT]
			Configure VIA parallel port to operate in
			a specific mode. This is necessary on Pegasos
			computer where firmware has no options for setting
			up parallel port mode and sets it to spp.
			Currently this function knows 686a and 8231 chips.
			Format: [spp|ps2|epp|ecp|ecpepp]

	pause_on_oops=
			Halt all CPUs after the first oops has been printed for
			the specified number of seconds.  This is to be used if
			your oopses keep scrolling off the screen.

	pcbit=		[HW,ISDN]

	pcd.		[PARIDE]
			See header of drivers/block/paride/pcd.c.
			See also Documentation/blockdev/paride.txt.

	pci=option[,option...]	[PCI] various PCI subsystem options:
		earlydump	[X86] dump PCI config space before the kernel
			        changes anything
		off		[X86] don't probe for the PCI bus
		bios		[X86-32] force use of PCI BIOS, don't access
				the hardware directly. Use this if your machine
				has a non-standard PCI host bridge.
		nobios		[X86-32] disallow use of PCI BIOS, only direct
				hardware access methods are allowed. Use this
				if you experience crashes upon bootup and you
				suspect they are caused by the BIOS.
		conf1		[X86] Force use of PCI Configuration
				Mechanism 1.
		conf2		[X86] Force use of PCI Configuration
				Mechanism 2.
		noaer		[PCIE] If the PCIEAER kernel config parameter is
				enabled, this kernel boot option can be used to
				disable the use of PCIE advanced error reporting.
		nodomains	[PCI] Disable support for multiple PCI
				root domains (aka PCI segments, in ACPI-speak).
		nommconf	[X86] Disable use of MMCONFIG for PCI
				Configuration
		check_enable_amd_mmconf [X86] check for and enable
				properly configured MMIO access to PCI
				config space on AMD family 10h CPU
		nomsi		[MSI] If the PCI_MSI kernel config parameter is
				enabled, this kernel boot option can be used to
				disable the use of MSI interrupts system-wide.
		noioapicquirk	[APIC] Disable all boot interrupt quirks.
				Safety option to keep boot IRQs enabled. This
				should never be necessary.
		ioapicreroute	[APIC] Enable rerouting of boot IRQs to the
				primary IO-APIC for bridges that cannot disable
				boot IRQs. This fixes a source of spurious IRQs
				when the system masks IRQs.
		noioapicreroute	[APIC] Disable workaround that uses the
				boot IRQ equivalent of an IRQ that connects to
				a chipset where boot IRQs cannot be disabled.
				The opposite of ioapicreroute.
		biosirq		[X86-32] Use PCI BIOS calls to get the interrupt
				routing table. These calls are known to be buggy
				on several machines and they hang the machine
				when used, but on other computers it's the only
				way to get the interrupt routing table. Try
				this option if the kernel is unable to allocate
				IRQs or discover secondary PCI buses on your
				motherboard.
		rom		[X86] Assign address space to expansion ROMs.
				Use with caution as certain devices share
				address decoders between ROMs and other
				resources.
		norom		[X86] Do not assign address space to
				expansion ROMs that do not already have
				BIOS assigned address ranges.
		nobar		[X86] Do not assign address space to the
				BARs that weren't assigned by the BIOS.
		irqmask=0xMMMM	[X86] Set a bit mask of IRQs allowed to be
				assigned automatically to PCI devices. You can
				make the kernel exclude IRQs of your ISA cards
				this way.
		pirqaddr=0xAAAAA	[X86] Specify the physical address
				of the PIRQ table (normally generated
				by the BIOS) if it is outside the
				F0000h-100000h range.
		lastbus=N	[X86] Scan all buses thru bus #N. Can be
				useful if the kernel is unable to find your
				secondary buses and you want to tell it
				explicitly which ones they are.
		assign-busses	[X86] Always assign all PCI bus
				numbers ourselves, overriding
				whatever the firmware may have done.
		usepirqmask	[X86] Honor the possible IRQ mask stored
				in the BIOS $PIR table. This is needed on
				some systems with broken BIOSes, notably
				some HP Pavilion N5400 and Omnibook XE3
				notebooks. This will have no effect if ACPI
				IRQ routing is enabled.
		noacpi		[X86] Do not use ACPI for IRQ routing
				or for PCI scanning.
		use_crs		[X86] Use PCI host bridge window information
				from ACPI.  On BIOSes from 2008 or later, this
				is enabled by default.  If you need to use this,
				please report a bug.
		nocrs		[X86] Ignore PCI host bridge windows from ACPI.
			        If you need to use this, please report a bug.
		routeirq	Do IRQ routing for all PCI devices.
				This is normally done in pci_enable_device(),
				so this option is a temporary workaround
				for broken drivers that don't call it.
		skip_isa_align	[X86] do not align io start addr, so can
				handle more pci cards
		firmware	[ARM] Do not re-enumerate the bus but instead
				just use the configuration from the
				bootloader. This is currently used on
				IXP2000 systems where the bus has to be
				configured a certain way for adjunct CPUs.
		noearly		[X86] Don't do any early type 1 scanning.
				This might help on some broken boards which
				machine check when some devices' config space
				is read. But various workarounds are disabled
				and some IOMMU drivers will not work.
		bfsort		Sort PCI devices into breadth-first order.
				This sorting is done to get a device
				order compatible with older (<= 2.4) kernels.
		nobfsort	Don't sort PCI devices into breadth-first order.
		cbiosize=nn[KMG]	The fixed amount of bus space which is
				reserved for the CardBus bridge's IO window.
				The default value is 256 bytes.
		cbmemsize=nn[KMG]	The fixed amount of bus space which is
				reserved for the CardBus bridge's memory
				window. The default value is 64 megabytes.
		resource_alignment=
				Format:
				[<order of align>@][<domain>:]<bus>:<slot>.<func>[; ...]
				Specifies alignment and device to reassign
				aligned memory resources.
				If <order of align> is not specified,
				PAGE_SIZE is used as alignment.
				PCI-PCI bridge can be specified, if resource
				windows need to be expanded.
		ecrc=		Enable/disable PCIe ECRC (transaction layer
				end-to-end CRC checking).
				bios: Use BIOS/firmware settings. This is the
				the default.
				off: Turn ECRC off
				on: Turn ECRC on.
		realloc		reallocate PCI resources if allocations done by BIOS
				are erroneous.

	pcie_aspm=	[PCIE] Forcibly enable or disable PCIe Active State Power
			Management.
		off	Disable ASPM.
		force	Enable ASPM even on devices that claim not to support it.
			WARNING: Forcing ASPM on may cause system lockups.

	pcie_ports=	[PCIE] PCIe ports handling:
		auto	Ask the BIOS whether or not to use native PCIe services
			associated with PCIe ports (PME, hot-plug, AER).  Use
			them only if that is allowed by the BIOS.
		native	Use native PCIe services associated with PCIe ports
			unconditionally.
		compat	Treat PCIe ports as PCI-to-PCI bridges, disable the PCIe
			ports driver.

	pcie_pme=	[PCIE,PM] Native PCIe PME signaling options:
		nomsi	Do not use MSI for native PCIe PME signaling (this makes
			all PCIe root ports use INTx for all services).

	pcmv=		[HW,PCMCIA] BadgePAD 4

	pd.		[PARIDE]
			See Documentation/blockdev/paride.txt.

	pdcchassis=	[PARISC,HW] Disable/Enable PDC Chassis Status codes at
			boot time.
			Format: { 0 | 1 }
			See arch/parisc/kernel/pdc_chassis.c

	percpu_alloc=	Select which percpu first chunk allocator to use.
			Currently supported values are "embed" and "page".
			Archs may support subset or none of the	selections.
			See comments in mm/percpu.c for details on each
			allocator.  This parameter is primarily	for debugging
			and performance comparison.

	pf.		[PARIDE]
			See Documentation/blockdev/paride.txt.

	pg.		[PARIDE]
			See Documentation/blockdev/paride.txt.

	pirq=		[SMP,APIC] Manual mp-table setup
			See Documentation/x86/i386/IO-APIC.txt.

	plip=		[PPT,NET] Parallel port network link
			Format: { parport<nr> | timid | 0 }
			See also Documentation/parport.txt.

	pmtmr=		[X86] Manual setup of pmtmr I/O Port.
			Override pmtimer IOPort with a hex value.
			e.g. pmtmr=0x508

	pnp.debug=1	[PNP]
			Enable PNP debug messages (depends on the
			CONFIG_PNP_DEBUG_MESSAGES option).  Change at run-time
			via /sys/module/pnp/parameters/debug.  We always show
			current resource usage; turning this on also shows
			possible settings and some assignment information.

	pnpacpi=	[ACPI]
			{ off }

	pnpbios=	[ISAPNP]
			{ on | off | curr | res | no-curr | no-res }

	pnp_reserve_irq=
			[ISAPNP] Exclude IRQs for the autoconfiguration

	pnp_reserve_dma=
			[ISAPNP] Exclude DMAs for the autoconfiguration

	pnp_reserve_io=	[ISAPNP] Exclude I/O ports for the autoconfiguration
			Ranges are in pairs (I/O port base and size).

	pnp_reserve_mem=
			[ISAPNP] Exclude memory regions for the
			autoconfiguration.
			Ranges are in pairs (memory base and size).

	ports=		[IP_VS_FTP] IPVS ftp helper module
			Default is 21.
			Up to 8 (IP_VS_APP_MAX_PORTS) ports
			may be specified.
			Format: <port>,<port>....

	print-fatal-signals=
			[KNL] debug: print fatal signals

			If enabled, warn about various signal handling
			related application anomalies: too many signals,
			too many POSIX.1 timers, fatal signals causing a
			coredump - etc.

			If you hit the warning due to signal overflow,
			you might want to try "ulimit -i unlimited".

			default: off.

	printk.time=	Show timing data prefixed to each printk message line
			Format: <bool>  (1/Y/y=enable, 0/N/n=disable)

	processor.max_cstate=	[HW,ACPI]
			Limit processor to maximum C-state
			max_cstate=9 overrides any DMI blacklist limit.

	processor.nocst	[HW,ACPI]
			Ignore the _CST method to determine C-states,
			instead using the legacy FADT method

	profile=	[KNL] Enable kernel profiling via /proc/profile
			Format: [schedule,]<number>
			Param: "schedule" - profile schedule points.
			Param: <number> - step/bucket size as a power of 2 for
				statistical time based profiling.
			Param: "sleep" - profile D-state sleeping (millisecs).
				Requires CONFIG_SCHEDSTATS
			Param: "kvm" - profile VM exits.

	prompt_ramdisk=	[RAM] List of RAM disks to prompt for floppy disk
			before loading.
			See Documentation/blockdev/ramdisk.txt.

	psmouse.proto=	[HW,MOUSE] Highest PS2 mouse protocol extension to
			probe for; one of (bare|imps|exps|lifebook|any).
	psmouse.rate=	[HW,MOUSE] Set desired mouse report rate, in reports
			per second.
	psmouse.resetafter=	[HW,MOUSE]
			Try to reset the device after so many bad packets
			(0 = never).
	psmouse.resolution=
			[HW,MOUSE] Set desired mouse resolution, in dpi.
	psmouse.smartscroll=
			[HW,MOUSE] Controls Logitech smartscroll autorepeat.
			0 = disabled, 1 = enabled (default).

	pstore.backend=	Specify the name of the pstore backend to use

	pt.		[PARIDE]
			See Documentation/blockdev/paride.txt.

	pty.legacy_count=
			[KNL] Number of legacy pty's. Overwrites compiled-in
			default number.

	quiet		[KNL] Disable most log messages

	r128=		[HW,DRM]

	raid=		[HW,RAID]
			See Documentation/md.txt.

	ramdisk_blocksize=	[RAM]
			See Documentation/blockdev/ramdisk.txt.

	ramdisk_size=	[RAM] Sizes of RAM disks in kilobytes
			See Documentation/blockdev/ramdisk.txt.

	rcupdate.blimit=	[KNL,BOOT]
			Set maximum number of finished RCU callbacks to process
			in one batch.

	rcupdate.qhimark=	[KNL,BOOT]
			Set threshold of queued
			RCU callbacks over which batch limiting is disabled.

	rcupdate.qlowmark=	[KNL,BOOT]
			Set threshold of queued RCU callbacks below which
			batch limiting is re-enabled.

	rdinit=		[KNL]
			Format: <full_path>
			Run specified binary instead of /init from the ramdisk,
			used for early userspace startup. See initrd.

	reboot=		[BUGS=X86-32,BUGS=ARM,BUGS=IA-64] Rebooting mode
			Format: <reboot_mode>[,<reboot_mode2>[,...]]
			See arch/*/kernel/reboot.c or arch/*/kernel/process.c

	relax_domain_level=
			[KNL, SMP] Set scheduler's default relax_domain_level.
			See Documentation/cgroups/cpusets.txt.

	reserve=	[KNL,BUGS] Force the kernel to ignore some iomem area

	reservetop=	[X86-32]
			Format: nn[KMG]
			Reserves a hole at the top of the kernel virtual
			address space.

	reservelow=	[X86]
			Format: nn[K]
			Set the amount of memory to reserve for BIOS at
			the bottom of the address space.

	reset_devices	[KNL] Force drivers to reset the underlying device
			during initialization.

	resume=		[SWSUSP]
			Specify the partition device for software suspend

	resume_offset=	[SWSUSP]
			Specify the offset from the beginning of the partition
			given by "resume=" at which the swap header is located,
			in <PAGE_SIZE> units (needed only for swap files).
			See  Documentation/power/swsusp-and-swap-files.txt

	resumedelay=	[HIBERNATION] Delay (in seconds) to pause before attempting to
			read the resume files

	resumewait	[HIBERNATION] Wait (indefinitely) for resume device to show up.
			Useful for devices that are detected asynchronously
			(e.g. USB and MMC devices).

	hibernate=	[HIBERNATION]
		noresume	Don't check if there's a hibernation image
				present during boot.
		nocompress	Don't compress/decompress hibernation images.

	retain_initrd	[RAM] Keep initrd memory after extraction

	rhash_entries=	[KNL,NET]
			Set number of hash buckets for route cache

	riscom8=	[HW,SERIAL]
			Format: <io_board1>[,<io_board2>[,...<io_boardN>]]

	ro		[KNL] Mount root device read-only on boot

	root=		[KNL] Root filesystem
			See name_to_dev_t comment in init/do_mounts.c.

	rootdelay=	[KNL] Delay (in seconds) to pause before attempting to
			mount the root filesystem

	rootflags=	[KNL] Set root filesystem mount option string

	rootfstype=	[KNL] Set root filesystem type

	rootwait	[KNL] Wait (indefinitely) for root device to show up.
			Useful for devices that are detected asynchronously
			(e.g. USB and MMC devices).

	rw		[KNL] Mount root device read-write on boot

	S		[KNL] Run init in single mode

	sa1100ir	[NET]
			See drivers/net/irda/sa1100_ir.c.

	sbni=		[NET] Granch SBNI12 leased line adapter

	sched_debug	[KNL] Enables verbose scheduler debug messages.

	security=	[SECURITY] Choose a security module to enable at boot.
			If this boot parameter is not specified, only the first
			security module asking for security registration will be
			loaded. An invalid security module name will be treated
			as if no module has been chosen.

	selinux=	[SELINUX] Disable or enable SELinux at boot time.
			Format: { "0" | "1" }
			See security/selinux/Kconfig help text.
			0 -- disable.
			1 -- enable.
			Default value is set via kernel config option.
			If enabled at boot time, /selinux/disable can be used
			later to disable prior to initial policy load.

	apparmor=	[APPARMOR] Disable or enable AppArmor at boot time
			Format: { "0" | "1" }
			See security/apparmor/Kconfig help text
			0 -- disable.
			1 -- enable.
			Default value is set via kernel config option.

	serialnumber	[BUGS=X86-32]

	shapers=	[NET]
			Maximal number of shapers.

	show_msr=	[x86] show boot-time MSR settings
			Format: { <integer> }
			Show boot-time (BIOS-initialized) MSR settings.
			The parameter means the number of CPUs to show,
			for example 1 means boot CPU only.

	simeth=		[IA-64]
	simscsi=

	slram=		[HW,MTD]

	slub_debug[=options[,slabs]]	[MM, SLUB]
			Enabling slub_debug allows one to determine the
			culprit if slab objects become corrupted. Enabling
			slub_debug can create guard zones around objects and
			may poison objects when not in use. Also tracks the
			last alloc / free. For more information see
			Documentation/vm/slub.txt.

	slub_max_order= [MM, SLUB]
			Determines the maximum allowed order for slabs.
			A high setting may cause OOMs due to memory
			fragmentation. For more information see
			Documentation/vm/slub.txt.

	slub_min_objects=	[MM, SLUB]
			The minimum number of objects per slab. SLUB will
			increase the slab order up to slub_max_order to
			generate a sufficiently large slab able to contain
			the number of objects indicated. The higher the number
			of objects the smaller the overhead of tracking slabs
			and the less frequently locks need to be acquired.
			For more information see Documentation/vm/slub.txt.

	slub_min_order=	[MM, SLUB]
			Determines the mininum page order for slabs. Must be
			lower than slub_max_order.
			For more information see Documentation/vm/slub.txt.

	slub_nomerge	[MM, SLUB]
			Disable merging of slabs with similar size. May be
			necessary if there is some reason to distinguish
			allocs to different slabs. Debug options disable
			merging on their own.
			For more information see Documentation/vm/slub.txt.

	smart2=		[HW]
			Format: <io1>[,<io2>[,...,<io8>]]

	smp-alt-once	[X86-32,SMP] On a hotplug CPU system, only
			attempt to substitute SMP alternatives once at boot.

	smsc-ircc2.nopnp	[HW] Don't use PNP to discover SMC devices
	smsc-ircc2.ircc_cfg=	[HW] Device configuration I/O port
	smsc-ircc2.ircc_sir=	[HW] SIR base I/O port
	smsc-ircc2.ircc_fir=	[HW] FIR base I/O port
	smsc-ircc2.ircc_irq=	[HW] IRQ line
	smsc-ircc2.ircc_dma=	[HW] DMA channel
	smsc-ircc2.ircc_transceiver= [HW] Transceiver type:
				0: Toshiba Satellite 1800 (GP data pin select)
				1: Fast pin select (default)
				2: ATC IRMode

	softlockup_panic=
			[KNL] Should the soft-lockup detector generate panics.
			Format: <integer>

	sonypi.*=	[HW] Sony Programmable I/O Control Device driver
			See Documentation/laptops/sonypi.txt

	specialix=	[HW,SERIAL] Specialix multi-serial port adapter
			See Documentation/serial/specialix.txt.

	spia_io_base=	[HW,MTD]
	spia_fio_base=
	spia_pedr=
	spia_peddr=

	stacktrace	[FTRACE]
			Enabled the stack tracer on boot up.

	sti=		[PARISC,HW]
			Format: <num>
			Set the STI (builtin display/keyboard on the HP-PARISC
			machines) console (graphic card) which should be used
			as the initial boot-console.
			See also comment in drivers/video/console/sticore.c.

	sti_font=	[HW]
			See comment in drivers/video/console/sticore.c.

	stifb=		[HW]
			Format: bpp:<bpp1>[:<bpp2>[:<bpp3>...]]

	sunrpc.min_resvport=
	sunrpc.max_resvport=
			[NFS,SUNRPC]
			SunRPC servers often require that client requests
			originate from a privileged port (i.e. a port in the
			range 0 < portnr < 1024).
			An administrator who wishes to reserve some of these
			ports for other uses may adjust the range that the
			kernel's sunrpc client considers to be privileged
			using these two parameters to set the minimum and
			maximum port values.

	sunrpc.pool_mode=
			[NFS]
			Control how the NFS server code allocates CPUs to
			service thread pools.  Depending on how many NICs
			you have and where their interrupts are bound, this
			option will affect which CPUs will do NFS serving.
			Note: this parameter cannot be changed while the
			NFS server is running.

			auto	    the server chooses an appropriate mode
				    automatically using heuristics
			global	    a single global pool contains all CPUs
			percpu	    one pool for each CPU
			pernode	    one pool for each NUMA node (equivalent
				    to global on non-NUMA machines)

	sunrpc.tcp_slot_table_entries=
	sunrpc.udp_slot_table_entries=
			[NFS,SUNRPC]
			Sets the upper limit on the number of simultaneous
			RPC calls that can be sent from the client to a
			server. Increasing these values may allow you to
			improve throughput, but will also increase the
			amount of memory reserved for use by the client.

	swapaccount[=0|1]
			[KNL] Enable accounting of swap in memory resource
			controller if no parameter or 1 is given or disable
			it if 0 is given (See Documentation/cgroups/memory.txt)

	swiotlb=	[IA-64] Number of I/O TLB slabs

	switches=	[HW,M68k]

	sysfs.deprecated=0|1 [KNL]
			Enable/disable old style sysfs layout for old udev
			on older distributions. When this option is enabled
			very new udev will not work anymore. When this option
			is disabled (or CONFIG_SYSFS_DEPRECATED not compiled)
			in older udev will not work anymore.
			Default depends on CONFIG_SYSFS_DEPRECATED_V2 set in
			the kernel configuration.

	sysrq_always_enabled
			[KNL]
			Ignore sysrq setting - this boot parameter will
			neutralize any effect of /proc/sys/kernel/sysrq.
			Useful for debugging.

	tdfx=		[HW,DRM]

	test_suspend=	[SUSPEND]
			Specify "mem" (for Suspend-to-RAM) or "standby" (for
			standby suspend) as the system sleep state to briefly
			enter during system startup.  The system is woken from
			this state using a wakeup-capable RTC alarm.

	thash_entries=	[KNL,NET]
			Set number of hash buckets for TCP connection

	thermal.act=	[HW,ACPI]
			-1: disable all active trip points in all thermal zones
			<degrees C>: override all lowest active trip points

	thermal.crt=	[HW,ACPI]
			-1: disable all critical trip points in all thermal zones
			<degrees C>: override all critical trip points

	thermal.nocrt=	[HW,ACPI]
			Set to disable actions on ACPI thermal zone
			critical and hot trip points.

	thermal.off=	[HW,ACPI]
			1: disable ACPI thermal control

	thermal.psv=	[HW,ACPI]
			-1: disable all passive trip points
			<degrees C>: override all passive trip points to this
			value

	thermal.tzp=	[HW,ACPI]
			Specify global default ACPI thermal zone polling rate
			<deci-seconds>: poll all this frequency
			0: no polling (default)

	threadirqs	[KNL]
			Force threading of all interrupt handlers except those
			marked explicitely IRQF_NO_THREAD.

	topology=	[S390]
			Format: {off | on}
			Specify if the kernel should make use of the cpu
			topology information if the hardware supports this.
			The scheduler will make use of this information and
			e.g. base its process migration decisions on it.
			Default is on.

	tp720=		[HW,PS2]

	tpm_suspend_pcr=[HW,TPM]
			Format: integer pcr id
			Specify that at suspend time, the tpm driver
			should extend the specified pcr with zeros,
			as a workaround for some chips which fail to
			flush the last written pcr on TPM_SaveState.
			This will guarantee that all the other pcrs
			are saved.

	trace_buf_size=nn[KMG]
			[FTRACE] will set tracing buffer size.

	trace_event=[event-list]
			[FTRACE] Set and start specified trace events in order
			to facilitate early boot debugging.
			See also Documentation/trace/events.txt

	tsc=		Disable clocksource stability checks for TSC.
			Format: <string>
			[x86] reliable: mark tsc clocksource as reliable, this
			disables clocksource verification at runtime, as well
			as the stability checks done at bootup.	Used to enable
			high-resolution timer mode on older hardware, and in
			virtualized environment.
			[x86] noirqtime: Do not use TSC to do irq accounting.
			Used to run time disable IRQ_TIME_ACCOUNTING on any
			platforms where RDTSC is slow and this accounting
			can add overhead.

	turbografx.map[2|3]=	[HW,JOY]
			TurboGraFX parallel port interface
			Format:
			<port#>,<js1>,<js2>,<js3>,<js4>,<js5>,<js6>,<js7>
			See also Documentation/input/joystick-parport.txt

	udbg-immortal	[PPC] When debugging early kernel crashes that
			happen after console_init() and before a proper 
			console driver takes over, this boot options might
			help "seeing" what's going on.

	uhash_entries=	[KNL,NET]
			Set number of hash buckets for UDP/UDP-Lite connections

	uhci-hcd.ignore_oc=
			[USB] Ignore overcurrent events (default N).
			Some badly-designed motherboards generate lots of
			bogus events, for ports that aren't wired to
			anything.  Set this parameter to avoid log spamming.
			Note that genuine overcurrent events won't be
			reported either.

	unknown_nmi_panic
			[X86] Cause panic on unknown NMI.

	usbcore.authorized_default=
			[USB] Default USB device authorization:
			(default -1 = authorized except for wireless USB,
			0 = not authorized, 1 = authorized)

	usbcore.autosuspend=
			[USB] The autosuspend time delay (in seconds) used
			for newly-detected USB devices (default 2).  This
			is the time required before an idle device will be
			autosuspended.  Devices for which the delay is set
			to a negative value won't be autosuspended at all.

	usbcore.usbfs_snoop=
			[USB] Set to log all usbfs traffic (default 0 = off).

	usbcore.blinkenlights=
			[USB] Set to cycle leds on hubs (default 0 = off).

	usbcore.old_scheme_first=
			[USB] Start with the old device initialization
			scheme (default 0 = off).

	usbcore.use_both_schemes=
			[USB] Try the other device initialization scheme
			if the first one fails (default 1 = enabled).

	usbcore.initial_descriptor_timeout=
			[USB] Specifies timeout for the initial 64-byte
                        USB_REQ_GET_DESCRIPTOR request in milliseconds
			(default 5000 = 5.0 seconds).

	usbhid.mousepoll=
			[USBHID] The interval which mice are to be polled at.

	usb-storage.delay_use=
			[UMS] The delay in seconds before a new device is
			scanned for Logical Units (default 5).

	usb-storage.quirks=
			[UMS] A list of quirks entries to supplement or
			override the built-in unusual_devs list.  List
			entries are separated by commas.  Each entry has
			the form VID:PID:Flags where VID and PID are Vendor
			and Product ID values (4-digit hex numbers) and
			Flags is a set of characters, each corresponding
			to a common usb-storage quirk flag as follows:
				a = SANE_SENSE (collect more than 18 bytes
					of sense data);
				b = BAD_SENSE (don't collect more than 18
					bytes of sense data);
				c = FIX_CAPACITY (decrease the reported
					device capacity by one sector);
				d = NO_READ_DISC_INFO (don't use
					READ_DISC_INFO command);
				e = NO_READ_CAPACITY_16 (don't use
					READ_CAPACITY_16 command);
				h = CAPACITY_HEURISTICS (decrease the
					reported device capacity by one
					sector if the number is odd);
				i = IGNORE_DEVICE (don't bind to this
					device);
				l = NOT_LOCKABLE (don't try to lock and
					unlock ejectable media);
				m = MAX_SECTORS_64 (don't transfer more
					than 64 sectors = 32 KB at a time);
				n = INITIAL_READ10 (force a retry of the
					initial READ(10) command);
				o = CAPACITY_OK (accept the capacity
					reported by the device);
				r = IGNORE_RESIDUE (the device reports
					bogus residue values);
				s = SINGLE_LUN (the device has only one
					Logical Unit);
				w = NO_WP_DETECT (don't test whether the
					medium is write-protected).
			Example: quirks=0419:aaf5:rl,0421:0433:rc

	user_debug=	[KNL,ARM]
			Format: <int>
			See arch/arm/Kconfig.debug help text.
				 1 - undefined instruction events
				 2 - system calls
				 4 - invalid data aborts
				 8 - SIGSEGV faults
				16 - SIGBUS faults
			Example: user_debug=31

	userpte=
			[X86] Flags controlling user PTE allocations.

				nohigh = do not allocate PTE pages in
					HIGHMEM regardless of setting
					of CONFIG_HIGHPTE.

	vdso=		[X86,SH]
			vdso=2: enable compat VDSO (default with COMPAT_VDSO)
			vdso=1: enable VDSO (default)
			vdso=0: disable VDSO mapping

	vdso32=		[X86]
			vdso32=2: enable compat VDSO (default with COMPAT_VDSO)
			vdso32=1: enable 32-bit VDSO (default)
			vdso32=0: disable 32-bit VDSO mapping

	vector=		[IA-64,SMP]
			vector=percpu: enable percpu vector domain

	video=		[FB] Frame buffer configuration
			See Documentation/fb/modedb.txt.

	vga=		[BOOT,X86-32] Select a particular video mode
			See Documentation/x86/boot.txt and
			Documentation/svga.txt.
			Use vga=ask for menu.
			This is actually a boot loader parameter; the value is
			passed to the kernel using a special protocol.

	vmalloc=nn[KMG]	[KNL,BOOT] Forces the vmalloc area to have an exact
			size of <nn>. This can be used to increase the
			minimum size (128MB on x86). It can also be used to
			decrease the size and leave more room for directly
			mapped kernel RAM.

	vmhalt=		[KNL,S390] Perform z/VM CP command after system halt.
			Format: <command>

	vmpanic=	[KNL,S390] Perform z/VM CP command after kernel panic.
			Format: <command>

	vmpoff=		[KNL,S390] Perform z/VM CP command after power off.
			Format: <command>

	vsyscall=	[X86-64]
			Controls the behavior of vsyscalls (i.e. calls to
			fixed addresses of 0xffffffffff600x00 from legacy
			code).  Most statically-linked binaries and older
			versions of glibc use these calls.  Because these
			functions are at fixed addresses, they make nice
			targets for exploits that can control RIP.

			emulate     Vsyscalls turn into traps and are emulated
			            reasonably safely.

			native      [default] Vsyscalls are native syscall
			            instructions.
			            This is a little bit faster than trapping
			            and makes a few dynamic recompilers work
			            better than they would in emulation mode.
			            It also makes exploits much easier to write.

			none        Vsyscalls don't work at all.  This makes
			            them quite hard to use for exploits but
			            might break your system.

	vt.cur_default=	[VT] Default cursor shape.
			Format: 0xCCBBAA, where AA, BB, and CC are the same as
			the parameters of the <Esc>[?A;B;Cc escape sequence;
			see VGA-softcursor.txt. Default: 2 = underline.

	vt.default_blu=	[VT]
			Format: <blue0>,<blue1>,<blue2>,...,<blue15>
			Change the default blue palette of the console.
			This is a 16-member array composed of values
			ranging from 0-255.

	vt.default_grn=	[VT]
			Format: <green0>,<green1>,<green2>,...,<green15>
			Change the default green palette of the console.
			This is a 16-member array composed of values
			ranging from 0-255.

	vt.default_red=	[VT]
			Format: <red0>,<red1>,<red2>,...,<red15>
			Change the default red palette of the console.
			This is a 16-member array composed of values
			ranging from 0-255.

	vt.default_utf8=
			[VT]
			Format=<0|1>
			Set system-wide default UTF-8 mode for all tty's.
			Default is 1, i.e. UTF-8 mode is enabled for all
			newly opened terminals.

	vt.global_cursor_default=
			[VT]
			Format=<-1|0|1>
			Set system-wide default for whether a cursor
			is shown on new VTs. Default is -1,
			i.e. cursors will be created by default unless
			overridden by individual drivers. 0 will hide
			cursors, 1 will display them.

	watchdog timers	[HW,WDT] For information on watchdog timers,
			see Documentation/watchdog/watchdog-parameters.txt
			or other driver-specific files in the
			Documentation/watchdog/ directory.

	x2apic_phys	[X86-64,APIC] Use x2apic physical mode instead of
			default x2apic cluster mode on platforms
			supporting x2apic.

	x86_mrst_timer= [X86-32,APBT]
			Choose timer option for x86 Moorestown MID platform.
			Two valid options are apbt timer only and lapic timer
			plus one apbt timer for broadcast timer.
			x86_mrst_timer=apbt_only | lapic_and_apbt

	xd=		[HW,XT] Original XT pre-IDE (RLL encoded) disks.
	xd_geo=		See header of drivers/block/xd.c.

	xen_emul_unplug=		[HW,X86,XEN]
			Unplug Xen emulated devices
			Format: [unplug0,][unplug1]
			ide-disks -- unplug primary master IDE devices
			aux-ide-disks -- unplug non-primary-master IDE devices
			nics -- unplug network devices
			all -- unplug all emulated devices (NICs and IDE disks)
			unnecessary -- unplugging emulated devices is
				unnecessary even if the host did not respond to
				the unplug protocol
			never -- do not unplug even if version check succeeds

	xirc2ps_cs=	[NET,PCMCIA]
			Format:
			<irq>,<irq_mask>,<io>,<full_duplex>,<do_sound>,<lockup_hack>[,<irq2>[,<irq3>[,<irq4>]]]

______________________________________________________________________

TODO:

	Add more DRM drivers.<|MERGE_RESOLUTION|>--- conflicted
+++ resolved
@@ -315,21 +315,12 @@
 			CPU-intensive style benchmark, and it can vary highly in
 			a microbenchmark depending on workload and compiler.
 
-<<<<<<< HEAD
-			1: only for 32-bit processes
-			2: only for 64-bit processes
-			on: enable for both 32- and 64-bit processes
-			off: disable for both 32- and 64-bit processes
-
-	amd_iommu=	[HW,X86-84]
-=======
 			32: only for 32-bit processes
 			64: only for 64-bit processes
 			on: enable for both 32- and 64-bit processes
 			off: disable for both 32- and 64-bit processes
 
 	amd_iommu=	[HW,X86-64]
->>>>>>> dc47ce90
 			Pass parameters to the AMD IOMMU driver in the system.
 			Possible values are:
 			fullflush - enable flushing of IO/TLB entries when
