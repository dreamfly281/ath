--- conflicted
+++ resolved
@@ -599,9 +599,6 @@
 Why:	The delaylog mode that has been the default since 2.6.39 has proven
 	stable, and the old code is in the way of additional improvements in
 	the log code.
-<<<<<<< HEAD
-Who:	Christoph Hellwig <hch@lst.de>
-=======
 Who:	Christoph Hellwig <hch@lst.de>
 
 ----------------------------
@@ -610,5 +607,4 @@
 When:	3.5
 Why:	The iwlagn module has been renamed iwlwifi.  The alias will be around
 	for backward compatibility for several cycles and then dropped.
-Who:	Don Fry <donald.h.fry@intel.com>
->>>>>>> 80ad2277
+Who:	Don Fry <donald.h.fry@intel.com>