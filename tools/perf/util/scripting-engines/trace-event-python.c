/*
 * trace-event-python.  Feed trace events to an embedded Python interpreter.
 *
 * Copyright (C) 2010 Tom Zanussi <tzanussi@gmail.com>
 *
 *  This program is free software; you can redistribute it and/or modify
 *  it under the terms of the GNU General Public License as published by
 *  the Free Software Foundation; either version 2 of the License, or
 *  (at your option) any later version.
 *
 *  This program is distributed in the hope that it will be useful,
 *  but WITHOUT ANY WARRANTY; without even the implied warranty of
 *  MERCHANTABILITY or FITNESS FOR A PARTICULAR PURPOSE.  See the
 *  GNU General Public License for more details.
 *
 *  You should have received a copy of the GNU General Public License
 *  along with this program; if not, write to the Free Software
 *  Foundation, Inc., 59 Temple Place, Suite 330, Boston, MA  02111-1307  USA
 *
 */

#include <Python.h>

#include <stdio.h>
#include <stdlib.h>
#include <string.h>
#include <errno.h>

#include "../../perf.h"
#include "../evsel.h"
#include "../util.h"
#include "../event.h"
#include "../thread.h"
#include "../trace-event.h"

PyMODINIT_FUNC initperf_trace_context(void);

#define FTRACE_MAX_EVENT				\
	((1 << (sizeof(unsigned short) * 8)) - 1)

struct event_format *events[FTRACE_MAX_EVENT];

#define MAX_FIELDS	64
#define N_COMMON_FIELDS	7

extern struct scripting_context *scripting_context;

static char *cur_field_name;
static int zero_flag_atom;

static PyObject *main_module, *main_dict;

static void handler_call_die(const char *handler_name)
{
	PyErr_Print();
	Py_FatalError("problem in Python trace event handler");
}

/*
 * Insert val into into the dictionary and decrement the reference counter.
 * This is necessary for dictionaries since PyDict_SetItemString() does not 
 * steal a reference, as opposed to PyTuple_SetItem().
 */
static void pydict_set_item_string_decref(PyObject *dict, const char *key, PyObject *val)
{
	PyDict_SetItemString(dict, key, val);
	Py_DECREF(val);
}

static void define_value(enum print_arg_type field_type,
			 const char *ev_name,
			 const char *field_name,
			 const char *field_value,
			 const char *field_str)
{
	const char *handler_name = "define_flag_value";
	PyObject *handler, *t, *retval;
	unsigned long long value;
	unsigned n = 0;

	if (field_type == PRINT_SYMBOL)
		handler_name = "define_symbolic_value";

	t = PyTuple_New(4);
	if (!t)
		Py_FatalError("couldn't create Python tuple");

	value = eval_flag(field_value);

	PyTuple_SetItem(t, n++, PyString_FromString(ev_name));
	PyTuple_SetItem(t, n++, PyString_FromString(field_name));
	PyTuple_SetItem(t, n++, PyInt_FromLong(value));
	PyTuple_SetItem(t, n++, PyString_FromString(field_str));

	handler = PyDict_GetItemString(main_dict, handler_name);
	if (handler && PyCallable_Check(handler)) {
		retval = PyObject_CallObject(handler, t);
		if (retval == NULL)
			handler_call_die(handler_name);
	}

	Py_DECREF(t);
}

static void define_values(enum print_arg_type field_type,
			  struct print_flag_sym *field,
			  const char *ev_name,
			  const char *field_name)
{
	define_value(field_type, ev_name, field_name, field->value,
		     field->str);

	if (field->next)
		define_values(field_type, field->next, ev_name, field_name);
}

static void define_field(enum print_arg_type field_type,
			 const char *ev_name,
			 const char *field_name,
			 const char *delim)
{
	const char *handler_name = "define_flag_field";
	PyObject *handler, *t, *retval;
	unsigned n = 0;

	if (field_type == PRINT_SYMBOL)
		handler_name = "define_symbolic_field";

	if (field_type == PRINT_FLAGS)
		t = PyTuple_New(3);
	else
		t = PyTuple_New(2);
	if (!t)
		Py_FatalError("couldn't create Python tuple");

	PyTuple_SetItem(t, n++, PyString_FromString(ev_name));
	PyTuple_SetItem(t, n++, PyString_FromString(field_name));
	if (field_type == PRINT_FLAGS)
		PyTuple_SetItem(t, n++, PyString_FromString(delim));

	handler = PyDict_GetItemString(main_dict, handler_name);
	if (handler && PyCallable_Check(handler)) {
		retval = PyObject_CallObject(handler, t);
		if (retval == NULL)
			handler_call_die(handler_name);
	}

	Py_DECREF(t);
}

static void define_event_symbols(struct event_format *event,
				 const char *ev_name,
				 struct print_arg *args)
{
	switch (args->type) {
	case PRINT_NULL:
		break;
	case PRINT_ATOM:
		define_value(PRINT_FLAGS, ev_name, cur_field_name, "0",
			     args->atom.atom);
		zero_flag_atom = 0;
		break;
	case PRINT_FIELD:
		if (cur_field_name)
			free(cur_field_name);
		cur_field_name = strdup(args->field.name);
		break;
	case PRINT_FLAGS:
		define_event_symbols(event, ev_name, args->flags.field);
		define_field(PRINT_FLAGS, ev_name, cur_field_name,
			     args->flags.delim);
		define_values(PRINT_FLAGS, args->flags.flags, ev_name,
			      cur_field_name);
		break;
	case PRINT_SYMBOL:
		define_event_symbols(event, ev_name, args->symbol.field);
		define_field(PRINT_SYMBOL, ev_name, cur_field_name, NULL);
		define_values(PRINT_SYMBOL, args->symbol.symbols, ev_name,
			      cur_field_name);
		break;
	case PRINT_HEX:
		define_event_symbols(event, ev_name, args->hex.field);
		define_event_symbols(event, ev_name, args->hex.size);
		break;
	case PRINT_STRING:
		break;
	case PRINT_TYPE:
		define_event_symbols(event, ev_name, args->typecast.item);
		break;
	case PRINT_OP:
		if (strcmp(args->op.op, ":") == 0)
			zero_flag_atom = 1;
		define_event_symbols(event, ev_name, args->op.left);
		define_event_symbols(event, ev_name, args->op.right);
		break;
	default:
		/* gcc warns for these? */
	case PRINT_BSTRING:
	case PRINT_DYNAMIC_ARRAY:
	case PRINT_FUNC:
		/* we should warn... */
		return;
	}

	if (args->next)
		define_event_symbols(event, ev_name, args->next);
}

static inline struct event_format *find_cache_event(struct perf_evsel *evsel)
{
	static char ev_name[256];
	struct event_format *event;
	int type = evsel->attr.config;

	/*
 	 * XXX: Do we really need to cache this since now we have evsel->tp_format
 	 * cached already? Need to re-read this "cache" routine that as well calls
 	 * define_event_symbols() :-\
 	 */
	if (events[type])
		return events[type];

	events[type] = event = evsel->tp_format;
	if (!event)
		return NULL;

	sprintf(ev_name, "%s__%s", event->system, event->name);

	define_event_symbols(event, ev_name, event->print_fmt.args);

	return event;
}

static void python_process_tracepoint(union perf_event *perf_event
				      __maybe_unused,
				 struct perf_sample *sample,
				 struct perf_evsel *evsel,
				 struct machine *machine __maybe_unused,
				 struct thread *thread,
				 struct addr_location *al)
{
	PyObject *handler, *retval, *context, *t, *obj, *dict = NULL;
	static char handler_name[256];
	struct format_field *field;
	unsigned long long val;
	unsigned long s, ns;
	struct event_format *event;
	unsigned n = 0;
	int pid;
	int cpu = sample->cpu;
	void *data = sample->raw_data;
	unsigned long long nsecs = sample->time;
<<<<<<< HEAD
	char *comm = thread->comm;
=======
	const char *comm = thread__comm_str(thread);
>>>>>>> d8ec26d7

	t = PyTuple_New(MAX_FIELDS);
	if (!t)
		Py_FatalError("couldn't create Python tuple");

	event = find_cache_event(evsel);
	if (!event)
		die("ug! no event found for type %d", (int)evsel->attr.config);

	pid = raw_field_value(event, "common_pid", data);

	sprintf(handler_name, "%s__%s", event->system, event->name);

	handler = PyDict_GetItemString(main_dict, handler_name);
	if (handler && !PyCallable_Check(handler))
		handler = NULL;
	if (!handler) {
		dict = PyDict_New();
		if (!dict)
			Py_FatalError("couldn't create Python dict");
	}
	s = nsecs / NSECS_PER_SEC;
	ns = nsecs - s * NSECS_PER_SEC;

	scripting_context->event_data = data;
	scripting_context->pevent = evsel->tp_format->pevent;

	context = PyCObject_FromVoidPtr(scripting_context, NULL);

	PyTuple_SetItem(t, n++, PyString_FromString(handler_name));
	PyTuple_SetItem(t, n++, context);

	if (handler) {
		PyTuple_SetItem(t, n++, PyInt_FromLong(cpu));
		PyTuple_SetItem(t, n++, PyInt_FromLong(s));
		PyTuple_SetItem(t, n++, PyInt_FromLong(ns));
		PyTuple_SetItem(t, n++, PyInt_FromLong(pid));
		PyTuple_SetItem(t, n++, PyString_FromString(comm));
	} else {
		pydict_set_item_string_decref(dict, "common_cpu", PyInt_FromLong(cpu));
		pydict_set_item_string_decref(dict, "common_s", PyInt_FromLong(s));
		pydict_set_item_string_decref(dict, "common_ns", PyInt_FromLong(ns));
		pydict_set_item_string_decref(dict, "common_pid", PyInt_FromLong(pid));
		pydict_set_item_string_decref(dict, "common_comm", PyString_FromString(comm));
	}
	for (field = event->format.fields; field; field = field->next) {
		if (field->flags & FIELD_IS_STRING) {
			int offset;
			if (field->flags & FIELD_IS_DYNAMIC) {
				offset = *(int *)(data + field->offset);
				offset &= 0xffff;
			} else
				offset = field->offset;
			obj = PyString_FromString((char *)data + offset);
		} else { /* FIELD_IS_NUMERIC */
			val = read_size(event, data + field->offset,
					field->size);
			if (field->flags & FIELD_IS_SIGNED) {
				if ((long long)val >= LONG_MIN &&
				    (long long)val <= LONG_MAX)
					obj = PyInt_FromLong(val);
				else
					obj = PyLong_FromLongLong(val);
			} else {
				if (val <= LONG_MAX)
					obj = PyInt_FromLong(val);
				else
					obj = PyLong_FromUnsignedLongLong(val);
			}
		}
		if (handler)
			PyTuple_SetItem(t, n++, obj);
		else
			pydict_set_item_string_decref(dict, field->name, obj);

	}
	if (!handler)
		PyTuple_SetItem(t, n++, dict);

	if (_PyTuple_Resize(&t, n) == -1)
		Py_FatalError("error resizing Python tuple");

	if (handler) {
		retval = PyObject_CallObject(handler, t);
		if (retval == NULL)
			handler_call_die(handler_name);
	} else {
		handler = PyDict_GetItemString(main_dict, "trace_unhandled");
		if (handler && PyCallable_Check(handler)) {

			retval = PyObject_CallObject(handler, t);
			if (retval == NULL)
				handler_call_die("trace_unhandled");
		}
		Py_DECREF(dict);
	}

	Py_DECREF(t);
}

static void python_process_general_event(union perf_event *perf_event
					 __maybe_unused,
					 struct perf_sample *sample,
					 struct perf_evsel *evsel,
					 struct machine *machine __maybe_unused,
					 struct thread *thread,
					 struct addr_location *al)
{
	PyObject *handler, *retval, *t, *dict;
	static char handler_name[64];
	unsigned n = 0;

	/*
	 * Use the MAX_FIELDS to make the function expandable, though
	 * currently there is only one item for the tuple.
	 */
	t = PyTuple_New(MAX_FIELDS);
	if (!t)
		Py_FatalError("couldn't create Python tuple");

	dict = PyDict_New();
	if (!dict)
		Py_FatalError("couldn't create Python dictionary");

	snprintf(handler_name, sizeof(handler_name), "%s", "process_event");

	handler = PyDict_GetItemString(main_dict, handler_name);
	if (!handler || !PyCallable_Check(handler))
		goto exit;

	pydict_set_item_string_decref(dict, "ev_name", PyString_FromString(perf_evsel__name(evsel)));
	pydict_set_item_string_decref(dict, "attr", PyString_FromStringAndSize(
			(const char *)&evsel->attr, sizeof(evsel->attr)));
	pydict_set_item_string_decref(dict, "sample", PyString_FromStringAndSize(
			(const char *)sample, sizeof(*sample)));
	pydict_set_item_string_decref(dict, "raw_buf", PyString_FromStringAndSize(
			(const char *)sample->raw_data, sample->raw_size));
	pydict_set_item_string_decref(dict, "comm",
<<<<<<< HEAD
			PyString_FromString(thread->comm));
=======
			PyString_FromString(thread__comm_str(thread)));
>>>>>>> d8ec26d7
	if (al->map) {
		pydict_set_item_string_decref(dict, "dso",
			PyString_FromString(al->map->dso->name));
	}
	if (al->sym) {
		pydict_set_item_string_decref(dict, "symbol",
			PyString_FromString(al->sym->name));
	}

	PyTuple_SetItem(t, n++, dict);
	if (_PyTuple_Resize(&t, n) == -1)
		Py_FatalError("error resizing Python tuple");

	retval = PyObject_CallObject(handler, t);
	if (retval == NULL)
		handler_call_die(handler_name);
exit:
	Py_DECREF(dict);
	Py_DECREF(t);
}

static void python_process_event(union perf_event *perf_event,
				 struct perf_sample *sample,
				 struct perf_evsel *evsel,
				 struct machine *machine,
				 struct thread *thread,
				 struct addr_location *al)
{
	switch (evsel->attr.type) {
	case PERF_TYPE_TRACEPOINT:
		python_process_tracepoint(perf_event, sample, evsel,
					  machine, thread, al);
		break;
	/* Reserve for future process_hw/sw/raw APIs */
	default:
		python_process_general_event(perf_event, sample, evsel,
					     machine, thread, al);
	}
}

static int run_start_sub(void)
{
	PyObject *handler, *retval;
	int err = 0;

	main_module = PyImport_AddModule("__main__");
	if (main_module == NULL)
		return -1;
	Py_INCREF(main_module);

	main_dict = PyModule_GetDict(main_module);
	if (main_dict == NULL) {
		err = -1;
		goto error;
	}
	Py_INCREF(main_dict);

	handler = PyDict_GetItemString(main_dict, "trace_begin");
	if (handler == NULL || !PyCallable_Check(handler))
		goto out;

	retval = PyObject_CallObject(handler, NULL);
	if (retval == NULL)
		handler_call_die("trace_begin");

	Py_DECREF(retval);
	return err;
error:
	Py_XDECREF(main_dict);
	Py_XDECREF(main_module);
out:
	return err;
}

/*
 * Start trace script
 */
static int python_start_script(const char *script, int argc, const char **argv)
{
	const char **command_line;
	char buf[PATH_MAX];
	int i, err = 0;
	FILE *fp;

	command_line = malloc((argc + 1) * sizeof(const char *));
	command_line[0] = script;
	for (i = 1; i < argc + 1; i++)
		command_line[i] = argv[i - 1];

	Py_Initialize();

	initperf_trace_context();

	PySys_SetArgv(argc + 1, (char **)command_line);

	fp = fopen(script, "r");
	if (!fp) {
		sprintf(buf, "Can't open python script \"%s\"", script);
		perror(buf);
		err = -1;
		goto error;
	}

	err = PyRun_SimpleFile(fp, script);
	if (err) {
		fprintf(stderr, "Error running python script %s\n", script);
		goto error;
	}

	err = run_start_sub();
	if (err) {
		fprintf(stderr, "Error starting python script %s\n", script);
		goto error;
	}

	free(command_line);

	return err;
error:
	Py_Finalize();
	free(command_line);

	return err;
}

/*
 * Stop trace script
 */
static int python_stop_script(void)
{
	PyObject *handler, *retval;
	int err = 0;

	handler = PyDict_GetItemString(main_dict, "trace_end");
	if (handler == NULL || !PyCallable_Check(handler))
		goto out;

	retval = PyObject_CallObject(handler, NULL);
	if (retval == NULL)
		handler_call_die("trace_end");
	else
		Py_DECREF(retval);
out:
	Py_XDECREF(main_dict);
	Py_XDECREF(main_module);
	Py_Finalize();

	return err;
}

static int python_generate_script(struct pevent *pevent, const char *outfile)
{
	struct event_format *event = NULL;
	struct format_field *f;
	char fname[PATH_MAX];
	int not_first, count;
	FILE *ofp;

	sprintf(fname, "%s.py", outfile);
	ofp = fopen(fname, "w");
	if (ofp == NULL) {
		fprintf(stderr, "couldn't open %s\n", fname);
		return -1;
	}
	fprintf(ofp, "# perf script event handlers, "
		"generated by perf script -g python\n");

	fprintf(ofp, "# Licensed under the terms of the GNU GPL"
		" License version 2\n\n");

	fprintf(ofp, "# The common_* event handler fields are the most useful "
		"fields common to\n");

	fprintf(ofp, "# all events.  They don't necessarily correspond to "
		"the 'common_*' fields\n");

	fprintf(ofp, "# in the format files.  Those fields not available as "
		"handler params can\n");

	fprintf(ofp, "# be retrieved using Python functions of the form "
		"common_*(context).\n");

	fprintf(ofp, "# See the perf-trace-python Documentation for the list "
		"of available functions.\n\n");

	fprintf(ofp, "import os\n");
	fprintf(ofp, "import sys\n\n");

	fprintf(ofp, "sys.path.append(os.environ['PERF_EXEC_PATH'] + \\\n");
	fprintf(ofp, "\t'/scripts/python/Perf-Trace-Util/lib/Perf/Trace')\n");
	fprintf(ofp, "\nfrom perf_trace_context import *\n");
	fprintf(ofp, "from Core import *\n\n\n");

	fprintf(ofp, "def trace_begin():\n");
	fprintf(ofp, "\tprint \"in trace_begin\"\n\n");

	fprintf(ofp, "def trace_end():\n");
	fprintf(ofp, "\tprint \"in trace_end\"\n\n");

	while ((event = trace_find_next_event(pevent, event))) {
		fprintf(ofp, "def %s__%s(", event->system, event->name);
		fprintf(ofp, "event_name, ");
		fprintf(ofp, "context, ");
		fprintf(ofp, "common_cpu,\n");
		fprintf(ofp, "\tcommon_secs, ");
		fprintf(ofp, "common_nsecs, ");
		fprintf(ofp, "common_pid, ");
		fprintf(ofp, "common_comm,\n\t");

		not_first = 0;
		count = 0;

		for (f = event->format.fields; f; f = f->next) {
			if (not_first++)
				fprintf(ofp, ", ");
			if (++count % 5 == 0)
				fprintf(ofp, "\n\t");

			fprintf(ofp, "%s", f->name);
		}
		fprintf(ofp, "):\n");

		fprintf(ofp, "\t\tprint_header(event_name, common_cpu, "
			"common_secs, common_nsecs,\n\t\t\t"
			"common_pid, common_comm)\n\n");

		fprintf(ofp, "\t\tprint \"");

		not_first = 0;
		count = 0;

		for (f = event->format.fields; f; f = f->next) {
			if (not_first++)
				fprintf(ofp, ", ");
			if (count && count % 3 == 0) {
				fprintf(ofp, "\" \\\n\t\t\"");
			}
			count++;

			fprintf(ofp, "%s=", f->name);
			if (f->flags & FIELD_IS_STRING ||
			    f->flags & FIELD_IS_FLAG ||
			    f->flags & FIELD_IS_SYMBOLIC)
				fprintf(ofp, "%%s");
			else if (f->flags & FIELD_IS_SIGNED)
				fprintf(ofp, "%%d");
			else
				fprintf(ofp, "%%u");
		}

		fprintf(ofp, "\\n\" %% \\\n\t\t(");

		not_first = 0;
		count = 0;

		for (f = event->format.fields; f; f = f->next) {
			if (not_first++)
				fprintf(ofp, ", ");

			if (++count % 5 == 0)
				fprintf(ofp, "\n\t\t");

			if (f->flags & FIELD_IS_FLAG) {
				if ((count - 1) % 5 != 0) {
					fprintf(ofp, "\n\t\t");
					count = 4;
				}
				fprintf(ofp, "flag_str(\"");
				fprintf(ofp, "%s__%s\", ", event->system,
					event->name);
				fprintf(ofp, "\"%s\", %s)", f->name,
					f->name);
			} else if (f->flags & FIELD_IS_SYMBOLIC) {
				if ((count - 1) % 5 != 0) {
					fprintf(ofp, "\n\t\t");
					count = 4;
				}
				fprintf(ofp, "symbol_str(\"");
				fprintf(ofp, "%s__%s\", ", event->system,
					event->name);
				fprintf(ofp, "\"%s\", %s)", f->name,
					f->name);
			} else
				fprintf(ofp, "%s", f->name);
		}

		fprintf(ofp, "),\n\n");
	}

	fprintf(ofp, "def trace_unhandled(event_name, context, "
		"event_fields_dict):\n");

	fprintf(ofp, "\t\tprint ' '.join(['%%s=%%s'%%(k,str(v))"
		"for k,v in sorted(event_fields_dict.items())])\n\n");

	fprintf(ofp, "def print_header("
		"event_name, cpu, secs, nsecs, pid, comm):\n"
		"\tprint \"%%-20s %%5u %%05u.%%09u %%8u %%-20s \" %% \\\n\t"
		"(event_name, cpu, secs, nsecs, pid, comm),\n");

	fclose(ofp);

	fprintf(stderr, "generated Python script: %s\n", fname);

	return 0;
}

struct scripting_ops python_scripting_ops = {
	.name = "Python",
	.start_script = python_start_script,
	.stop_script = python_stop_script,
	.process_event = python_process_event,
	.generate_script = python_generate_script,
};<|MERGE_RESOLUTION|>--- conflicted
+++ resolved
@@ -250,11 +250,7 @@
 	int cpu = sample->cpu;
 	void *data = sample->raw_data;
 	unsigned long long nsecs = sample->time;
-<<<<<<< HEAD
-	char *comm = thread->comm;
-=======
 	const char *comm = thread__comm_str(thread);
->>>>>>> d8ec26d7
 
 	t = PyTuple_New(MAX_FIELDS);
 	if (!t)
@@ -393,11 +389,7 @@
 	pydict_set_item_string_decref(dict, "raw_buf", PyString_FromStringAndSize(
 			(const char *)sample->raw_data, sample->raw_size));
 	pydict_set_item_string_decref(dict, "comm",
-<<<<<<< HEAD
-			PyString_FromString(thread->comm));
-=======
 			PyString_FromString(thread__comm_str(thread)));
->>>>>>> d8ec26d7
 	if (al->map) {
 		pydict_set_item_string_decref(dict, "dso",
 			PyString_FromString(al->map->dso->name));
