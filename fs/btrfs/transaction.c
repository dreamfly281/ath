/*
 * Copyright (C) 2007 Oracle.  All rights reserved.
 *
 * This program is free software; you can redistribute it and/or
 * modify it under the terms of the GNU General Public
 * License v2 as published by the Free Software Foundation.
 *
 * This program is distributed in the hope that it will be useful,
 * but WITHOUT ANY WARRANTY; without even the implied warranty of
 * MERCHANTABILITY or FITNESS FOR A PARTICULAR PURPOSE.  See the GNU
 * General Public License for more details.
 *
 * You should have received a copy of the GNU General Public
 * License along with this program; if not, write to the
 * Free Software Foundation, Inc., 59 Temple Place - Suite 330,
 * Boston, MA 021110-1307, USA.
 */

#include <linux/fs.h>
#include <linux/slab.h>
#include <linux/sched.h>
#include <linux/writeback.h>
#include <linux/pagemap.h>
#include <linux/blkdev.h>
#include "ctree.h"
#include "disk-io.h"
#include "transaction.h"
#include "locking.h"
#include "tree-log.h"
#include "inode-map.h"

#define BTRFS_ROOT_TRANS_TAG 0

static noinline void put_transaction(struct btrfs_transaction *transaction)
{
	WARN_ON(atomic_read(&transaction->use_count) == 0);
	if (atomic_dec_and_test(&transaction->use_count)) {
		BUG_ON(!list_empty(&transaction->list));
		memset(transaction, 0, sizeof(*transaction));
		kmem_cache_free(btrfs_transaction_cachep, transaction);
	}
}

static noinline void switch_commit_root(struct btrfs_root *root)
{
	free_extent_buffer(root->commit_root);
	root->commit_root = btrfs_root_node(root);
}

/*
 * either allocate a new transaction or hop into the existing one
 */
static noinline int join_transaction(struct btrfs_root *root, int nofail)
{
	struct btrfs_transaction *cur_trans;

	spin_lock(&root->fs_info->trans_lock);
	if (root->fs_info->trans_no_join) {
		if (!nofail) {
			spin_unlock(&root->fs_info->trans_lock);
			return -EBUSY;
		}
	}

	cur_trans = root->fs_info->running_transaction;
	if (cur_trans) {
		atomic_inc(&cur_trans->use_count);
<<<<<<< HEAD
		atomic_inc(&cur_trans->num_writers);
		cur_trans->num_joined++;
		spin_unlock(&root->fs_info->trans_lock);
		return 0;
	}
	spin_unlock(&root->fs_info->trans_lock);

	cur_trans = kmem_cache_alloc(btrfs_transaction_cachep, GFP_NOFS);
	if (!cur_trans)
		return -ENOMEM;
	spin_lock(&root->fs_info->trans_lock);
	if (root->fs_info->running_transaction) {
		kmem_cache_free(btrfs_transaction_cachep, cur_trans);
		cur_trans = root->fs_info->running_transaction;
		atomic_inc(&cur_trans->use_count);
=======
>>>>>>> 56299378
		atomic_inc(&cur_trans->num_writers);
		cur_trans->num_joined++;
		spin_unlock(&root->fs_info->trans_lock);
		return 0;
	}
<<<<<<< HEAD
=======
	spin_unlock(&root->fs_info->trans_lock);

	cur_trans = kmem_cache_alloc(btrfs_transaction_cachep, GFP_NOFS);
	if (!cur_trans)
		return -ENOMEM;
	spin_lock(&root->fs_info->trans_lock);
	if (root->fs_info->running_transaction) {
		kmem_cache_free(btrfs_transaction_cachep, cur_trans);
		cur_trans = root->fs_info->running_transaction;
		atomic_inc(&cur_trans->use_count);
		atomic_inc(&cur_trans->num_writers);
		cur_trans->num_joined++;
		spin_unlock(&root->fs_info->trans_lock);
		return 0;
	}
>>>>>>> 56299378
	atomic_set(&cur_trans->num_writers, 1);
	cur_trans->num_joined = 0;
	init_waitqueue_head(&cur_trans->writer_wait);
	init_waitqueue_head(&cur_trans->commit_wait);
	cur_trans->in_commit = 0;
	cur_trans->blocked = 0;
	/*
	 * One for this trans handle, one so it will live on until we
	 * commit the transaction.
	 */
	atomic_set(&cur_trans->use_count, 2);
	cur_trans->commit_done = 0;
	cur_trans->start_time = get_seconds();

	cur_trans->delayed_refs.root = RB_ROOT;
	cur_trans->delayed_refs.num_entries = 0;
	cur_trans->delayed_refs.num_heads_ready = 0;
	cur_trans->delayed_refs.num_heads = 0;
	cur_trans->delayed_refs.flushing = 0;
	cur_trans->delayed_refs.run_delayed_start = 0;
	spin_lock_init(&cur_trans->commit_lock);
	spin_lock_init(&cur_trans->delayed_refs.lock);

	INIT_LIST_HEAD(&cur_trans->pending_snapshots);
	list_add_tail(&cur_trans->list, &root->fs_info->trans_list);
	extent_io_tree_init(&cur_trans->dirty_pages,
			     root->fs_info->btree_inode->i_mapping);
	root->fs_info->generation++;
	cur_trans->transid = root->fs_info->generation;
	root->fs_info->running_transaction = cur_trans;
	spin_unlock(&root->fs_info->trans_lock);

	return 0;
}

/*
 * this does all the record keeping required to make sure that a reference
 * counted root is properly recorded in a given transaction.  This is required
 * to make sure the old root from before we joined the transaction is deleted
 * when the transaction commits
 */
<<<<<<< HEAD
int btrfs_record_root_in_trans(struct btrfs_trans_handle *trans,
=======
static int record_root_in_trans(struct btrfs_trans_handle *trans,
>>>>>>> 56299378
			       struct btrfs_root *root)
{
	if (root->ref_cows && root->last_trans < trans->transid) {
		WARN_ON(root == root->fs_info->extent_root);
		WARN_ON(root->commit_root != root->node);

<<<<<<< HEAD
=======
		/*
		 * see below for in_trans_setup usage rules
		 * we have the reloc mutex held now, so there
		 * is only one writer in this function
		 */
		root->in_trans_setup = 1;

		/* make sure readers find in_trans_setup before
		 * they find our root->last_trans update
		 */
		smp_wmb();

>>>>>>> 56299378
		spin_lock(&root->fs_info->fs_roots_radix_lock);
		if (root->last_trans == trans->transid) {
			spin_unlock(&root->fs_info->fs_roots_radix_lock);
			return 0;
		}
<<<<<<< HEAD
		root->last_trans = trans->transid;
=======
>>>>>>> 56299378
		radix_tree_tag_set(&root->fs_info->fs_roots_radix,
			   (unsigned long)root->root_key.objectid,
			   BTRFS_ROOT_TRANS_TAG);
		spin_unlock(&root->fs_info->fs_roots_radix_lock);
<<<<<<< HEAD
=======
		root->last_trans = trans->transid;

		/* this is pretty tricky.  We don't want to
		 * take the relocation lock in btrfs_record_root_in_trans
		 * unless we're really doing the first setup for this root in
		 * this transaction.
		 *
		 * Normally we'd use root->last_trans as a flag to decide
		 * if we want to take the expensive mutex.
		 *
		 * But, we have to set root->last_trans before we
		 * init the relocation root, otherwise, we trip over warnings
		 * in ctree.c.  The solution used here is to flag ourselves
		 * with root->in_trans_setup.  When this is 1, we're still
		 * fixing up the reloc trees and everyone must wait.
		 *
		 * When this is zero, they can trust root->last_trans and fly
		 * through btrfs_record_root_in_trans without having to take the
		 * lock.  smp_wmb() makes sure that all the writes above are
		 * done before we pop in the zero below
		 */
>>>>>>> 56299378
		btrfs_init_reloc_root(trans, root);
		smp_wmb();
		root->in_trans_setup = 0;
	}
	return 0;
}

<<<<<<< HEAD
=======

int btrfs_record_root_in_trans(struct btrfs_trans_handle *trans,
			       struct btrfs_root *root)
{
	if (!root->ref_cows)
		return 0;

	/*
	 * see record_root_in_trans for comments about in_trans_setup usage
	 * and barriers
	 */
	smp_rmb();
	if (root->last_trans == trans->transid &&
	    !root->in_trans_setup)
		return 0;

	mutex_lock(&root->fs_info->reloc_mutex);
	record_root_in_trans(trans, root);
	mutex_unlock(&root->fs_info->reloc_mutex);

	return 0;
}

>>>>>>> 56299378
/* wait for commit against the current transaction to become unblocked
 * when this is done, it is safe to start a new transaction, but the current
 * transaction might not be fully on disk.
 */
static void wait_current_trans(struct btrfs_root *root)
{
	struct btrfs_transaction *cur_trans;

	spin_lock(&root->fs_info->trans_lock);
	cur_trans = root->fs_info->running_transaction;
	if (cur_trans && cur_trans->blocked) {
		DEFINE_WAIT(wait);
		atomic_inc(&cur_trans->use_count);
		spin_unlock(&root->fs_info->trans_lock);
		while (1) {
			prepare_to_wait(&root->fs_info->transaction_wait, &wait,
					TASK_UNINTERRUPTIBLE);
			if (!cur_trans->blocked)
				break;
			schedule();
		}
		finish_wait(&root->fs_info->transaction_wait, &wait);
		put_transaction(cur_trans);
	} else {
		spin_unlock(&root->fs_info->trans_lock);
	}
}

enum btrfs_trans_type {
	TRANS_START,
	TRANS_JOIN,
	TRANS_USERSPACE,
	TRANS_JOIN_NOLOCK,
};

static int may_wait_transaction(struct btrfs_root *root, int type)
{
	if (root->fs_info->log_root_recovering)
		return 0;

	if (type == TRANS_USERSPACE)
<<<<<<< HEAD
		return 1;

	if (type == TRANS_START &&
	    !atomic_read(&root->fs_info->open_ioctl_trans))
		return 1;

=======
		return 1;

	if (type == TRANS_START &&
	    !atomic_read(&root->fs_info->open_ioctl_trans))
		return 1;

>>>>>>> 56299378
	return 0;
}

static struct btrfs_trans_handle *start_transaction(struct btrfs_root *root,
						    u64 num_items, int type)
{
	struct btrfs_trans_handle *h;
	struct btrfs_transaction *cur_trans;
	int retries = 0;
	int ret;

	if (root->fs_info->fs_state & BTRFS_SUPER_FLAG_ERROR)
		return ERR_PTR(-EROFS);

	if (current->journal_info) {
		WARN_ON(type != TRANS_JOIN && type != TRANS_JOIN_NOLOCK);
		h = current->journal_info;
		h->use_count++;
		h->orig_rsv = h->block_rsv;
		h->block_rsv = NULL;
		goto got_it;
	}
again:
	h = kmem_cache_alloc(btrfs_trans_handle_cachep, GFP_NOFS);
	if (!h)
		return ERR_PTR(-ENOMEM);

	if (may_wait_transaction(root, type))
		wait_current_trans(root);

	do {
		ret = join_transaction(root, type == TRANS_JOIN_NOLOCK);
		if (ret == -EBUSY)
			wait_current_trans(root);
	} while (ret == -EBUSY);

	if (ret < 0) {
		kmem_cache_free(btrfs_trans_handle_cachep, h);
		return ERR_PTR(ret);
	}

	cur_trans = root->fs_info->running_transaction;

	h->transid = cur_trans->transid;
	h->transaction = cur_trans;
	h->blocks_used = 0;
	h->bytes_reserved = 0;
	h->delayed_ref_updates = 0;
	h->use_count = 1;
	h->block_rsv = NULL;
	h->orig_rsv = NULL;

	smp_mb();
	if (cur_trans->blocked && may_wait_transaction(root, type)) {
		btrfs_commit_transaction(h, root);
		goto again;
	}

	if (num_items > 0) {
		ret = btrfs_trans_reserve_metadata(h, root, num_items);
		if (ret == -EAGAIN && !retries) {
			retries++;
			btrfs_commit_transaction(h, root);
			goto again;
		} else if (ret == -EAGAIN) {
			/*
			 * We have already retried and got EAGAIN, so really we
			 * don't have space, so set ret to -ENOSPC.
			 */
			ret = -ENOSPC;
		}

		if (ret < 0) {
			btrfs_end_transaction(h, root);
			return ERR_PTR(ret);
		}
	}

got_it:
	btrfs_record_root_in_trans(h, root);

	if (!current->journal_info && type != TRANS_USERSPACE)
		current->journal_info = h;
	return h;
}

struct btrfs_trans_handle *btrfs_start_transaction(struct btrfs_root *root,
						   int num_items)
{
	return start_transaction(root, num_items, TRANS_START);
}
struct btrfs_trans_handle *btrfs_join_transaction(struct btrfs_root *root)
{
	return start_transaction(root, 0, TRANS_JOIN);
}

struct btrfs_trans_handle *btrfs_join_transaction_nolock(struct btrfs_root *root)
{
	return start_transaction(root, 0, TRANS_JOIN_NOLOCK);
}

struct btrfs_trans_handle *btrfs_start_ioctl_transaction(struct btrfs_root *root)
{
	return start_transaction(root, 0, TRANS_USERSPACE);
}

/* wait for a transaction commit to be fully complete */
static noinline int wait_for_commit(struct btrfs_root *root,
				    struct btrfs_transaction *commit)
{
	DEFINE_WAIT(wait);
	while (!commit->commit_done) {
		prepare_to_wait(&commit->commit_wait, &wait,
				TASK_UNINTERRUPTIBLE);
		if (commit->commit_done)
			break;
		schedule();
	}
	finish_wait(&commit->commit_wait, &wait);
	return 0;
}

int btrfs_wait_for_commit(struct btrfs_root *root, u64 transid)
{
	struct btrfs_transaction *cur_trans = NULL, *t;
	int ret;

	ret = 0;
	if (transid) {
		if (transid <= root->fs_info->last_trans_committed)
			goto out;

		/* find specified transaction */
		spin_lock(&root->fs_info->trans_lock);
		list_for_each_entry(t, &root->fs_info->trans_list, list) {
			if (t->transid == transid) {
				cur_trans = t;
				atomic_inc(&cur_trans->use_count);
				break;
			}
			if (t->transid > transid)
				break;
		}
		spin_unlock(&root->fs_info->trans_lock);
		ret = -EINVAL;
		if (!cur_trans)
			goto out;  /* bad transid */
	} else {
		/* find newest transaction that is committing | committed */
		spin_lock(&root->fs_info->trans_lock);
		list_for_each_entry_reverse(t, &root->fs_info->trans_list,
					    list) {
			if (t->in_commit) {
				if (t->commit_done)
					break;
				cur_trans = t;
				atomic_inc(&cur_trans->use_count);
				break;
			}
		}
		spin_unlock(&root->fs_info->trans_lock);
		if (!cur_trans)
			goto out;  /* nothing committing|committed */
	}

	wait_for_commit(root, cur_trans);

	put_transaction(cur_trans);
	ret = 0;
out:
	return ret;
}

void btrfs_throttle(struct btrfs_root *root)
{
	if (!atomic_read(&root->fs_info->open_ioctl_trans))
		wait_current_trans(root);
}

static int should_end_transaction(struct btrfs_trans_handle *trans,
				  struct btrfs_root *root)
{
	int ret;
	ret = btrfs_block_rsv_check(trans, root,
				    &root->fs_info->global_block_rsv, 0, 5);
	return ret ? 1 : 0;
}

int btrfs_should_end_transaction(struct btrfs_trans_handle *trans,
				 struct btrfs_root *root)
{
	struct btrfs_transaction *cur_trans = trans->transaction;
	int updates;

	smp_mb();
	if (cur_trans->blocked || cur_trans->delayed_refs.flushing)
		return 1;

	updates = trans->delayed_ref_updates;
	trans->delayed_ref_updates = 0;
	if (updates)
		btrfs_run_delayed_refs(trans, root, updates);

	return should_end_transaction(trans, root);
}

static int __btrfs_end_transaction(struct btrfs_trans_handle *trans,
			  struct btrfs_root *root, int throttle, int lock)
{
	struct btrfs_transaction *cur_trans = trans->transaction;
	struct btrfs_fs_info *info = root->fs_info;
	int count = 0;

	if (--trans->use_count) {
		trans->block_rsv = trans->orig_rsv;
		return 0;
	}

	while (count < 4) {
		unsigned long cur = trans->delayed_ref_updates;
		trans->delayed_ref_updates = 0;
		if (cur &&
		    trans->transaction->delayed_refs.num_heads_ready > 64) {
			trans->delayed_ref_updates = 0;

			/*
			 * do a full flush if the transaction is trying
			 * to close
			 */
			if (trans->transaction->delayed_refs.flushing)
				cur = 0;
			btrfs_run_delayed_refs(trans, root, cur);
		} else {
			break;
		}
		count++;
	}

	btrfs_trans_release_metadata(trans, root);

	if (lock && !atomic_read(&root->fs_info->open_ioctl_trans) &&
	    should_end_transaction(trans, root)) {
		trans->transaction->blocked = 1;
		smp_wmb();
	}

	if (lock && cur_trans->blocked && !cur_trans->in_commit) {
		if (throttle)
			return btrfs_commit_transaction(trans, root);
		else
			wake_up_process(info->transaction_kthread);
	}

	WARN_ON(cur_trans != info->running_transaction);
	WARN_ON(atomic_read(&cur_trans->num_writers) < 1);
	atomic_dec(&cur_trans->num_writers);

	smp_mb();
	if (waitqueue_active(&cur_trans->writer_wait))
		wake_up(&cur_trans->writer_wait);
	put_transaction(cur_trans);

	if (current->journal_info == trans)
		current->journal_info = NULL;
	memset(trans, 0, sizeof(*trans));
	kmem_cache_free(btrfs_trans_handle_cachep, trans);

	if (throttle)
		btrfs_run_delayed_iputs(root);

	return 0;
}

int btrfs_end_transaction(struct btrfs_trans_handle *trans,
			  struct btrfs_root *root)
{
	int ret;

	ret = __btrfs_end_transaction(trans, root, 0, 1);
	if (ret)
		return ret;
	return 0;
}

int btrfs_end_transaction_throttle(struct btrfs_trans_handle *trans,
				   struct btrfs_root *root)
{
	int ret;

	ret = __btrfs_end_transaction(trans, root, 1, 1);
	if (ret)
		return ret;
	return 0;
}

int btrfs_end_transaction_nolock(struct btrfs_trans_handle *trans,
				 struct btrfs_root *root)
{
	int ret;

	ret = __btrfs_end_transaction(trans, root, 0, 0);
	if (ret)
		return ret;
	return 0;
}

int btrfs_end_transaction_dmeta(struct btrfs_trans_handle *trans,
				struct btrfs_root *root)
{
	return __btrfs_end_transaction(trans, root, 1, 1);
}

/*
 * when btree blocks are allocated, they have some corresponding bits set for
 * them in one of two extent_io trees.  This is used to make sure all of
 * those extents are sent to disk but does not wait on them
 */
int btrfs_write_marked_extents(struct btrfs_root *root,
			       struct extent_io_tree *dirty_pages, int mark)
{
	int ret;
	int err = 0;
	int werr = 0;
	struct page *page;
	struct inode *btree_inode = root->fs_info->btree_inode;
	u64 start = 0;
	u64 end;
	unsigned long index;

	while (1) {
		ret = find_first_extent_bit(dirty_pages, start, &start, &end,
					    mark);
		if (ret)
			break;
		while (start <= end) {
			cond_resched();

			index = start >> PAGE_CACHE_SHIFT;
			start = (u64)(index + 1) << PAGE_CACHE_SHIFT;
			page = find_get_page(btree_inode->i_mapping, index);
			if (!page)
				continue;

			btree_lock_page_hook(page);
			if (!page->mapping) {
				unlock_page(page);
				page_cache_release(page);
				continue;
			}

			if (PageWriteback(page)) {
				if (PageDirty(page))
					wait_on_page_writeback(page);
				else {
					unlock_page(page);
					page_cache_release(page);
					continue;
				}
			}
			err = write_one_page(page, 0);
			if (err)
				werr = err;
			page_cache_release(page);
		}
	}
	if (err)
		werr = err;
	return werr;
}

/*
 * when btree blocks are allocated, they have some corresponding bits set for
 * them in one of two extent_io trees.  This is used to make sure all of
 * those extents are on disk for transaction or log commit.  We wait
 * on all the pages and clear them from the dirty pages state tree
 */
int btrfs_wait_marked_extents(struct btrfs_root *root,
			      struct extent_io_tree *dirty_pages, int mark)
{
	int ret;
	int err = 0;
	int werr = 0;
	struct page *page;
	struct inode *btree_inode = root->fs_info->btree_inode;
	u64 start = 0;
	u64 end;
	unsigned long index;

	while (1) {
		ret = find_first_extent_bit(dirty_pages, start, &start, &end,
					    mark);
		if (ret)
			break;

		clear_extent_bits(dirty_pages, start, end, mark, GFP_NOFS);
		while (start <= end) {
			index = start >> PAGE_CACHE_SHIFT;
			start = (u64)(index + 1) << PAGE_CACHE_SHIFT;
			page = find_get_page(btree_inode->i_mapping, index);
			if (!page)
				continue;
			if (PageDirty(page)) {
				btree_lock_page_hook(page);
				wait_on_page_writeback(page);
				err = write_one_page(page, 0);
				if (err)
					werr = err;
			}
			wait_on_page_writeback(page);
			page_cache_release(page);
			cond_resched();
		}
	}
	if (err)
		werr = err;
	return werr;
}

/*
 * when btree blocks are allocated, they have some corresponding bits set for
 * them in one of two extent_io trees.  This is used to make sure all of
 * those extents are on disk for transaction or log commit
 */
int btrfs_write_and_wait_marked_extents(struct btrfs_root *root,
				struct extent_io_tree *dirty_pages, int mark)
{
	int ret;
	int ret2;

	ret = btrfs_write_marked_extents(root, dirty_pages, mark);
	ret2 = btrfs_wait_marked_extents(root, dirty_pages, mark);
	return ret || ret2;
}

int btrfs_write_and_wait_transaction(struct btrfs_trans_handle *trans,
				     struct btrfs_root *root)
{
	if (!trans || !trans->transaction) {
		struct inode *btree_inode;
		btree_inode = root->fs_info->btree_inode;
		return filemap_write_and_wait(btree_inode->i_mapping);
	}
	return btrfs_write_and_wait_marked_extents(root,
					   &trans->transaction->dirty_pages,
					   EXTENT_DIRTY);
}

/*
 * this is used to update the root pointer in the tree of tree roots.
 *
 * But, in the case of the extent allocation tree, updating the root
 * pointer may allocate blocks which may change the root of the extent
 * allocation tree.
 *
 * So, this loops and repeats and makes sure the cowonly root didn't
 * change while the root pointer was being updated in the metadata.
 */
static int update_cowonly_root(struct btrfs_trans_handle *trans,
			       struct btrfs_root *root)
{
	int ret;
	u64 old_root_bytenr;
	u64 old_root_used;
	struct btrfs_root *tree_root = root->fs_info->tree_root;

	old_root_used = btrfs_root_used(&root->root_item);
	btrfs_write_dirty_block_groups(trans, root);

	while (1) {
		old_root_bytenr = btrfs_root_bytenr(&root->root_item);
		if (old_root_bytenr == root->node->start &&
		    old_root_used == btrfs_root_used(&root->root_item))
			break;

		btrfs_set_root_node(&root->root_item, root->node);
		ret = btrfs_update_root(trans, tree_root,
					&root->root_key,
					&root->root_item);
		BUG_ON(ret);

		old_root_used = btrfs_root_used(&root->root_item);
		ret = btrfs_write_dirty_block_groups(trans, root);
		BUG_ON(ret);
	}

	if (root != root->fs_info->extent_root)
		switch_commit_root(root);

	return 0;
}

/*
 * update all the cowonly tree roots on disk
 */
static noinline int commit_cowonly_roots(struct btrfs_trans_handle *trans,
					 struct btrfs_root *root)
{
	struct btrfs_fs_info *fs_info = root->fs_info;
	struct list_head *next;
	struct extent_buffer *eb;
	int ret;

	ret = btrfs_run_delayed_refs(trans, root, (unsigned long)-1);
	BUG_ON(ret);

	eb = btrfs_lock_root_node(fs_info->tree_root);
	btrfs_cow_block(trans, fs_info->tree_root, eb, NULL, 0, &eb);
	btrfs_tree_unlock(eb);
	free_extent_buffer(eb);

	ret = btrfs_run_delayed_refs(trans, root, (unsigned long)-1);
	BUG_ON(ret);

	while (!list_empty(&fs_info->dirty_cowonly_roots)) {
		next = fs_info->dirty_cowonly_roots.next;
		list_del_init(next);
		root = list_entry(next, struct btrfs_root, dirty_list);

		update_cowonly_root(trans, root);
	}

	down_write(&fs_info->extent_commit_sem);
	switch_commit_root(fs_info->extent_root);
	up_write(&fs_info->extent_commit_sem);

	return 0;
}

/*
 * dead roots are old snapshots that need to be deleted.  This allocates
 * a dirty root struct and adds it into the list of dead roots that need to
 * be deleted
 */
int btrfs_add_dead_root(struct btrfs_root *root)
{
	spin_lock(&root->fs_info->trans_lock);
	list_add(&root->root_list, &root->fs_info->dead_roots);
	spin_unlock(&root->fs_info->trans_lock);
	return 0;
}

/*
 * update all the cowonly tree roots on disk
 */
static noinline int commit_fs_roots(struct btrfs_trans_handle *trans,
				    struct btrfs_root *root)
{
	struct btrfs_root *gang[8];
	struct btrfs_fs_info *fs_info = root->fs_info;
	int i;
	int ret;
	int err = 0;

	spin_lock(&fs_info->fs_roots_radix_lock);
	while (1) {
		ret = radix_tree_gang_lookup_tag(&fs_info->fs_roots_radix,
						 (void **)gang, 0,
						 ARRAY_SIZE(gang),
						 BTRFS_ROOT_TRANS_TAG);
		if (ret == 0)
			break;
		for (i = 0; i < ret; i++) {
			root = gang[i];
			radix_tree_tag_clear(&fs_info->fs_roots_radix,
					(unsigned long)root->root_key.objectid,
					BTRFS_ROOT_TRANS_TAG);
			spin_unlock(&fs_info->fs_roots_radix_lock);

			btrfs_free_log(trans, root);
			btrfs_update_reloc_root(trans, root);
			btrfs_orphan_commit_root(trans, root);

			btrfs_save_ino_cache(root, trans);

			if (root->commit_root != root->node) {
				mutex_lock(&root->fs_commit_mutex);
				switch_commit_root(root);
				btrfs_unpin_free_ino(root);
				mutex_unlock(&root->fs_commit_mutex);

				btrfs_set_root_node(&root->root_item,
						    root->node);
			}

			err = btrfs_update_root(trans, fs_info->tree_root,
						&root->root_key,
						&root->root_item);
			spin_lock(&fs_info->fs_roots_radix_lock);
			if (err)
				break;
		}
	}
	spin_unlock(&fs_info->fs_roots_radix_lock);
	return err;
}

/*
 * defrag a given btree.  If cacheonly == 1, this won't read from the disk,
 * otherwise every leaf in the btree is read and defragged.
 */
int btrfs_defrag_root(struct btrfs_root *root, int cacheonly)
{
	struct btrfs_fs_info *info = root->fs_info;
	struct btrfs_trans_handle *trans;
	int ret;
	unsigned long nr;

	if (xchg(&root->defrag_running, 1))
		return 0;

	while (1) {
		trans = btrfs_start_transaction(root, 0);
		if (IS_ERR(trans))
			return PTR_ERR(trans);

		ret = btrfs_defrag_leaves(trans, root, cacheonly);

		nr = trans->blocks_used;
		btrfs_end_transaction(trans, root);
		btrfs_btree_balance_dirty(info->tree_root, nr);
		cond_resched();

		if (btrfs_fs_closing(root->fs_info) || ret != -EAGAIN)
			break;
	}
	root->defrag_running = 0;
	return ret;
}

/*
 * new snapshots need to be created at a very specific time in the
 * transaction commit.  This does the actual creation
 */
static noinline int create_pending_snapshot(struct btrfs_trans_handle *trans,
				   struct btrfs_fs_info *fs_info,
				   struct btrfs_pending_snapshot *pending)
{
	struct btrfs_key key;
	struct btrfs_root_item *new_root_item;
	struct btrfs_root *tree_root = fs_info->tree_root;
	struct btrfs_root *root = pending->root;
	struct btrfs_root *parent_root;
	struct inode *parent_inode;
	struct dentry *parent;
	struct dentry *dentry;
	struct extent_buffer *tmp;
	struct extent_buffer *old;
	int ret;
	u64 to_reserve = 0;
	u64 index = 0;
	u64 objectid;
	u64 root_flags;

	new_root_item = kmalloc(sizeof(*new_root_item), GFP_NOFS);
	if (!new_root_item) {
		pending->error = -ENOMEM;
		goto fail;
	}

	ret = btrfs_find_free_objectid(tree_root, &objectid);
	if (ret) {
		pending->error = ret;
		goto fail;
	}

	btrfs_reloc_pre_snapshot(trans, pending, &to_reserve);
	btrfs_orphan_pre_snapshot(trans, pending, &to_reserve);

	if (to_reserve > 0) {
		ret = btrfs_block_rsv_add(trans, root, &pending->block_rsv,
					  to_reserve);
		if (ret) {
			pending->error = ret;
			goto fail;
		}
	}

	key.objectid = objectid;
	key.offset = (u64)-1;
	key.type = BTRFS_ROOT_ITEM_KEY;

	trans->block_rsv = &pending->block_rsv;

	dentry = pending->dentry;
	parent = dget_parent(dentry);
	parent_inode = parent->d_inode;
	parent_root = BTRFS_I(parent_inode)->root;
	btrfs_record_root_in_trans(trans, parent_root);

	/*
	 * insert the directory item
	 */
	ret = btrfs_set_inode_index(parent_inode, &index);
	BUG_ON(ret);
	ret = btrfs_insert_dir_item(trans, parent_root,
				dentry->d_name.name, dentry->d_name.len,
				parent_inode, &key,
				BTRFS_FT_DIR, index);
	BUG_ON(ret);

	btrfs_i_size_write(parent_inode, parent_inode->i_size +
					 dentry->d_name.len * 2);
	ret = btrfs_update_inode(trans, parent_root, parent_inode);
	BUG_ON(ret);

<<<<<<< HEAD
	btrfs_record_root_in_trans(trans, root);
=======
	/*
	 * pull in the delayed directory update
	 * and the delayed inode item
	 * otherwise we corrupt the FS during
	 * snapshot
	 */
	ret = btrfs_run_delayed_items(trans, root);
	BUG_ON(ret);

	record_root_in_trans(trans, root);
>>>>>>> 56299378
	btrfs_set_root_last_snapshot(&root->root_item, trans->transid);
	memcpy(new_root_item, &root->root_item, sizeof(*new_root_item));
	btrfs_check_and_init_root_item(new_root_item);

	root_flags = btrfs_root_flags(new_root_item);
	if (pending->readonly)
		root_flags |= BTRFS_ROOT_SUBVOL_RDONLY;
	else
		root_flags &= ~BTRFS_ROOT_SUBVOL_RDONLY;
	btrfs_set_root_flags(new_root_item, root_flags);

	old = btrfs_lock_root_node(root);
	btrfs_cow_block(trans, root, old, NULL, 0, &old);
	btrfs_set_lock_blocking(old);

	btrfs_copy_root(trans, root, old, &tmp, objectid);
	btrfs_tree_unlock(old);
	free_extent_buffer(old);

	btrfs_set_root_node(new_root_item, tmp);
	/* record when the snapshot was created in key.offset */
	key.offset = trans->transid;
	ret = btrfs_insert_root(trans, tree_root, &key, new_root_item);
	btrfs_tree_unlock(tmp);
	free_extent_buffer(tmp);
	BUG_ON(ret);

	/*
	 * insert root back/forward references
	 */
	ret = btrfs_add_root_ref(trans, tree_root, objectid,
				 parent_root->root_key.objectid,
				 btrfs_ino(parent_inode), index,
				 dentry->d_name.name, dentry->d_name.len);
	BUG_ON(ret);
	dput(parent);

	key.offset = (u64)-1;
	pending->snap = btrfs_read_fs_root_no_name(root->fs_info, &key);
	BUG_ON(IS_ERR(pending->snap));

	btrfs_reloc_post_snapshot(trans, pending);
	btrfs_orphan_post_snapshot(trans, pending);
fail:
	kfree(new_root_item);
	btrfs_block_rsv_release(root, &pending->block_rsv, (u64)-1);
	return 0;
}

/*
 * create all the snapshots we've scheduled for creation
 */
static noinline int create_pending_snapshots(struct btrfs_trans_handle *trans,
					     struct btrfs_fs_info *fs_info)
{
	struct btrfs_pending_snapshot *pending;
	struct list_head *head = &trans->transaction->pending_snapshots;
	int ret;

	list_for_each_entry(pending, head, list) {
		/*
		 * We must deal with the delayed items before creating
		 * snapshots, or we will create a snapthot with inconsistent
		 * information.
		*/
		ret = btrfs_run_delayed_items(trans, fs_info->fs_root);
		BUG_ON(ret);

		ret = create_pending_snapshot(trans, fs_info, pending);
		BUG_ON(ret);
	}
	return 0;
}

static void update_super_roots(struct btrfs_root *root)
{
	struct btrfs_root_item *root_item;
	struct btrfs_super_block *super;

	super = &root->fs_info->super_copy;

	root_item = &root->fs_info->chunk_root->root_item;
	super->chunk_root = root_item->bytenr;
	super->chunk_root_generation = root_item->generation;
	super->chunk_root_level = root_item->level;

	root_item = &root->fs_info->tree_root->root_item;
	super->root = root_item->bytenr;
	super->generation = root_item->generation;
	super->root_level = root_item->level;
	if (super->cache_generation != 0 || btrfs_test_opt(root, SPACE_CACHE))
		super->cache_generation = root_item->generation;
}

int btrfs_transaction_in_commit(struct btrfs_fs_info *info)
{
	int ret = 0;
	spin_lock(&info->trans_lock);
	if (info->running_transaction)
		ret = info->running_transaction->in_commit;
	spin_unlock(&info->trans_lock);
	return ret;
}

int btrfs_transaction_blocked(struct btrfs_fs_info *info)
{
	int ret = 0;
	spin_lock(&info->trans_lock);
	if (info->running_transaction)
		ret = info->running_transaction->blocked;
	spin_unlock(&info->trans_lock);
	return ret;
}

/*
 * wait for the current transaction commit to start and block subsequent
 * transaction joins
 */
static void wait_current_trans_commit_start(struct btrfs_root *root,
					    struct btrfs_transaction *trans)
{
	DEFINE_WAIT(wait);

	if (trans->in_commit)
		return;

	while (1) {
		prepare_to_wait(&root->fs_info->transaction_blocked_wait, &wait,
				TASK_UNINTERRUPTIBLE);
		if (trans->in_commit) {
			finish_wait(&root->fs_info->transaction_blocked_wait,
				    &wait);
			break;
		}
		schedule();
		finish_wait(&root->fs_info->transaction_blocked_wait, &wait);
	}
}

/*
 * wait for the current transaction to start and then become unblocked.
 * caller holds ref.
 */
static void wait_current_trans_commit_start_and_unblock(struct btrfs_root *root,
					 struct btrfs_transaction *trans)
{
	DEFINE_WAIT(wait);

	if (trans->commit_done || (trans->in_commit && !trans->blocked))
		return;

	while (1) {
		prepare_to_wait(&root->fs_info->transaction_wait, &wait,
				TASK_UNINTERRUPTIBLE);
		if (trans->commit_done ||
		    (trans->in_commit && !trans->blocked)) {
			finish_wait(&root->fs_info->transaction_wait,
				    &wait);
			break;
		}
		schedule();
		finish_wait(&root->fs_info->transaction_wait,
			    &wait);
	}
}

/*
 * commit transactions asynchronously. once btrfs_commit_transaction_async
 * returns, any subsequent transaction will not be allowed to join.
 */
struct btrfs_async_commit {
	struct btrfs_trans_handle *newtrans;
	struct btrfs_root *root;
	struct delayed_work work;
};

static void do_async_commit(struct work_struct *work)
{
	struct btrfs_async_commit *ac =
		container_of(work, struct btrfs_async_commit, work.work);

	btrfs_commit_transaction(ac->newtrans, ac->root);
	kfree(ac);
}

int btrfs_commit_transaction_async(struct btrfs_trans_handle *trans,
				   struct btrfs_root *root,
				   int wait_for_unblock)
{
	struct btrfs_async_commit *ac;
	struct btrfs_transaction *cur_trans;

	ac = kmalloc(sizeof(*ac), GFP_NOFS);
	if (!ac)
		return -ENOMEM;

	INIT_DELAYED_WORK(&ac->work, do_async_commit);
	ac->root = root;
	ac->newtrans = btrfs_join_transaction(root);
	if (IS_ERR(ac->newtrans)) {
		int err = PTR_ERR(ac->newtrans);
		kfree(ac);
		return err;
	}

	/* take transaction reference */
	cur_trans = trans->transaction;
	atomic_inc(&cur_trans->use_count);

	btrfs_end_transaction(trans, root);
	schedule_delayed_work(&ac->work, 0);

	/* wait for transaction to start and unblock */
	if (wait_for_unblock)
		wait_current_trans_commit_start_and_unblock(root, cur_trans);
	else
		wait_current_trans_commit_start(root, cur_trans);

	if (current->journal_info == trans)
		current->journal_info = NULL;

	put_transaction(cur_trans);
	return 0;
}

/*
 * btrfs_transaction state sequence:
 *    in_commit = 0, blocked = 0  (initial)
 *    in_commit = 1, blocked = 1
 *    blocked = 0
 *    commit_done = 1
 */
int btrfs_commit_transaction(struct btrfs_trans_handle *trans,
			     struct btrfs_root *root)
{
	unsigned long joined = 0;
	struct btrfs_transaction *cur_trans;
	struct btrfs_transaction *prev_trans = NULL;
	DEFINE_WAIT(wait);
	int ret;
	int should_grow = 0;
	unsigned long now = get_seconds();
	int flush_on_commit = btrfs_test_opt(root, FLUSHONCOMMIT);

	btrfs_run_ordered_operations(root, 0);

	/* make a pass through all the delayed refs we have so far
	 * any runnings procs may add more while we are here
	 */
	ret = btrfs_run_delayed_refs(trans, root, 0);
	BUG_ON(ret);

	btrfs_trans_release_metadata(trans, root);

	cur_trans = trans->transaction;
	/*
	 * set the flushing flag so procs in this transaction have to
	 * start sending their work down.
	 */
	cur_trans->delayed_refs.flushing = 1;

	ret = btrfs_run_delayed_refs(trans, root, 0);
	BUG_ON(ret);

	spin_lock(&cur_trans->commit_lock);
	if (cur_trans->in_commit) {
		spin_unlock(&cur_trans->commit_lock);
		atomic_inc(&cur_trans->use_count);
		btrfs_end_transaction(trans, root);

		ret = wait_for_commit(root, cur_trans);
		BUG_ON(ret);

		put_transaction(cur_trans);

		return 0;
	}

	trans->transaction->in_commit = 1;
	trans->transaction->blocked = 1;
	spin_unlock(&cur_trans->commit_lock);
	wake_up(&root->fs_info->transaction_blocked_wait);

	spin_lock(&root->fs_info->trans_lock);
	if (cur_trans->list.prev != &root->fs_info->trans_list) {
		prev_trans = list_entry(cur_trans->list.prev,
					struct btrfs_transaction, list);
		if (!prev_trans->commit_done) {
			atomic_inc(&prev_trans->use_count);
			spin_unlock(&root->fs_info->trans_lock);

			wait_for_commit(root, prev_trans);

			put_transaction(prev_trans);
		} else {
			spin_unlock(&root->fs_info->trans_lock);
		}
	} else {
		spin_unlock(&root->fs_info->trans_lock);
	}

	if (now < cur_trans->start_time || now - cur_trans->start_time < 1)
		should_grow = 1;

	do {
		int snap_pending = 0;

		joined = cur_trans->num_joined;
		if (!list_empty(&trans->transaction->pending_snapshots))
			snap_pending = 1;

		WARN_ON(cur_trans != trans->transaction);

		if (flush_on_commit || snap_pending) {
			btrfs_start_delalloc_inodes(root, 1);
			ret = btrfs_wait_ordered_extents(root, 0, 1);
			BUG_ON(ret);
		}

		ret = btrfs_run_delayed_items(trans, root);
		BUG_ON(ret);

		/*
		 * rename don't use btrfs_join_transaction, so, once we
		 * set the transaction to blocked above, we aren't going
		 * to get any new ordered operations.  We can safely run
		 * it here and no for sure that nothing new will be added
		 * to the list
		 */
		btrfs_run_ordered_operations(root, 1);

		prepare_to_wait(&cur_trans->writer_wait, &wait,
				TASK_UNINTERRUPTIBLE);

		if (atomic_read(&cur_trans->num_writers) > 1)
			schedule_timeout(MAX_SCHEDULE_TIMEOUT);
		else if (should_grow)
			schedule_timeout(1);

		finish_wait(&cur_trans->writer_wait, &wait);
		spin_lock(&root->fs_info->trans_lock);
		root->fs_info->trans_no_join = 1;
		spin_unlock(&root->fs_info->trans_lock);
	} while (atomic_read(&cur_trans->num_writers) > 1 ||
		 (should_grow && cur_trans->num_joined != joined));

	/*
	 * Ok now we need to make sure to block out any other joins while we
	 * commit the transaction.  We could have started a join before setting
	 * no_join so make sure to wait for num_writers to == 1 again.
	 */
	spin_lock(&root->fs_info->trans_lock);
	root->fs_info->trans_no_join = 1;
	spin_unlock(&root->fs_info->trans_lock);
	wait_event(cur_trans->writer_wait,
		   atomic_read(&cur_trans->num_writers) == 1);

	/*
	 * the reloc mutex makes sure that we stop
	 * the balancing code from coming in and moving
	 * extents around in the middle of the commit
	 */
	mutex_lock(&root->fs_info->reloc_mutex);

	ret = btrfs_run_delayed_items(trans, root);
	BUG_ON(ret);

	ret = create_pending_snapshots(trans, root->fs_info);
	BUG_ON(ret);

	ret = btrfs_run_delayed_items(trans, root);
	BUG_ON(ret);

	ret = btrfs_run_delayed_refs(trans, root, (unsigned long)-1);
	BUG_ON(ret);

	/*
	 * make sure none of the code above managed to slip in a
	 * delayed item
	 */
	btrfs_assert_delayed_root_empty(root);

	WARN_ON(cur_trans != trans->transaction);

	btrfs_scrub_pause(root);
	/* btrfs_commit_tree_roots is responsible for getting the
	 * various roots consistent with each other.  Every pointer
	 * in the tree of tree roots has to point to the most up to date
	 * root for every subvolume and other tree.  So, we have to keep
	 * the tree logging code from jumping in and changing any
	 * of the trees.
	 *
	 * At this point in the commit, there can't be any tree-log
	 * writers, but a little lower down we drop the trans mutex
	 * and let new people in.  By holding the tree_log_mutex
	 * from now until after the super is written, we avoid races
	 * with the tree-log code.
	 */
	mutex_lock(&root->fs_info->tree_log_mutex);

	ret = commit_fs_roots(trans, root);
	BUG_ON(ret);

	/* commit_fs_roots gets rid of all the tree log roots, it is now
	 * safe to free the root of tree log roots
	 */
	btrfs_free_log_root_tree(trans, root->fs_info);

	ret = commit_cowonly_roots(trans, root);
	BUG_ON(ret);

	btrfs_prepare_extent_commit(trans, root);

	cur_trans = root->fs_info->running_transaction;

	btrfs_set_root_node(&root->fs_info->tree_root->root_item,
			    root->fs_info->tree_root->node);
	switch_commit_root(root->fs_info->tree_root);

	btrfs_set_root_node(&root->fs_info->chunk_root->root_item,
			    root->fs_info->chunk_root->node);
	switch_commit_root(root->fs_info->chunk_root);

	update_super_roots(root);

	if (!root->fs_info->log_root_recovering) {
		btrfs_set_super_log_root(&root->fs_info->super_copy, 0);
		btrfs_set_super_log_root_level(&root->fs_info->super_copy, 0);
	}

	memcpy(&root->fs_info->super_for_commit, &root->fs_info->super_copy,
	       sizeof(root->fs_info->super_copy));

	trans->transaction->blocked = 0;
	spin_lock(&root->fs_info->trans_lock);
	root->fs_info->running_transaction = NULL;
	root->fs_info->trans_no_join = 0;
	spin_unlock(&root->fs_info->trans_lock);
<<<<<<< HEAD
=======
	mutex_unlock(&root->fs_info->reloc_mutex);
>>>>>>> 56299378

	wake_up(&root->fs_info->transaction_wait);

	ret = btrfs_write_and_wait_transaction(trans, root);
	BUG_ON(ret);
	write_ctree_super(trans, root, 0);

	/*
	 * the super is written, we can safely allow the tree-loggers
	 * to go about their business
	 */
	mutex_unlock(&root->fs_info->tree_log_mutex);

	btrfs_finish_extent_commit(trans, root);

	cur_trans->commit_done = 1;

	root->fs_info->last_trans_committed = cur_trans->transid;

	wake_up(&cur_trans->commit_wait);

	spin_lock(&root->fs_info->trans_lock);
	list_del_init(&cur_trans->list);
	spin_unlock(&root->fs_info->trans_lock);

	put_transaction(cur_trans);
	put_transaction(cur_trans);

	trace_btrfs_transaction_commit(root);

	btrfs_scrub_continue(root);

	if (current->journal_info == trans)
		current->journal_info = NULL;

	kmem_cache_free(btrfs_trans_handle_cachep, trans);

	if (current != root->fs_info->transaction_kthread)
		btrfs_run_delayed_iputs(root);

	return ret;
}

/*
 * interface function to delete all the snapshots we have scheduled for deletion
 */
int btrfs_clean_old_snapshots(struct btrfs_root *root)
{
	LIST_HEAD(list);
	struct btrfs_fs_info *fs_info = root->fs_info;

	spin_lock(&fs_info->trans_lock);
	list_splice_init(&fs_info->dead_roots, &list);
	spin_unlock(&fs_info->trans_lock);

	while (!list_empty(&list)) {
		root = list_entry(list.next, struct btrfs_root, root_list);
		list_del(&root->root_list);

		btrfs_kill_all_delayed_nodes(root);

		if (btrfs_header_backref_rev(root->node) <
		    BTRFS_MIXED_BACKREF_REV)
			btrfs_drop_snapshot(root, NULL, 0);
		else
			btrfs_drop_snapshot(root, NULL, 1);
	}
	return 0;
}<|MERGE_RESOLUTION|>--- conflicted
+++ resolved
@@ -65,31 +65,11 @@
 	cur_trans = root->fs_info->running_transaction;
 	if (cur_trans) {
 		atomic_inc(&cur_trans->use_count);
-<<<<<<< HEAD
 		atomic_inc(&cur_trans->num_writers);
 		cur_trans->num_joined++;
 		spin_unlock(&root->fs_info->trans_lock);
 		return 0;
 	}
-	spin_unlock(&root->fs_info->trans_lock);
-
-	cur_trans = kmem_cache_alloc(btrfs_transaction_cachep, GFP_NOFS);
-	if (!cur_trans)
-		return -ENOMEM;
-	spin_lock(&root->fs_info->trans_lock);
-	if (root->fs_info->running_transaction) {
-		kmem_cache_free(btrfs_transaction_cachep, cur_trans);
-		cur_trans = root->fs_info->running_transaction;
-		atomic_inc(&cur_trans->use_count);
-=======
->>>>>>> 56299378
-		atomic_inc(&cur_trans->num_writers);
-		cur_trans->num_joined++;
-		spin_unlock(&root->fs_info->trans_lock);
-		return 0;
-	}
-<<<<<<< HEAD
-=======
 	spin_unlock(&root->fs_info->trans_lock);
 
 	cur_trans = kmem_cache_alloc(btrfs_transaction_cachep, GFP_NOFS);
@@ -105,7 +85,6 @@
 		spin_unlock(&root->fs_info->trans_lock);
 		return 0;
 	}
->>>>>>> 56299378
 	atomic_set(&cur_trans->num_writers, 1);
 	cur_trans->num_joined = 0;
 	init_waitqueue_head(&cur_trans->writer_wait);
@@ -147,19 +126,13 @@
  * to make sure the old root from before we joined the transaction is deleted
  * when the transaction commits
  */
-<<<<<<< HEAD
-int btrfs_record_root_in_trans(struct btrfs_trans_handle *trans,
-=======
 static int record_root_in_trans(struct btrfs_trans_handle *trans,
->>>>>>> 56299378
 			       struct btrfs_root *root)
 {
 	if (root->ref_cows && root->last_trans < trans->transid) {
 		WARN_ON(root == root->fs_info->extent_root);
 		WARN_ON(root->commit_root != root->node);
 
-<<<<<<< HEAD
-=======
 		/*
 		 * see below for in_trans_setup usage rules
 		 * we have the reloc mutex held now, so there
@@ -172,22 +145,15 @@
 		 */
 		smp_wmb();
 
->>>>>>> 56299378
 		spin_lock(&root->fs_info->fs_roots_radix_lock);
 		if (root->last_trans == trans->transid) {
 			spin_unlock(&root->fs_info->fs_roots_radix_lock);
 			return 0;
 		}
-<<<<<<< HEAD
-		root->last_trans = trans->transid;
-=======
->>>>>>> 56299378
 		radix_tree_tag_set(&root->fs_info->fs_roots_radix,
 			   (unsigned long)root->root_key.objectid,
 			   BTRFS_ROOT_TRANS_TAG);
 		spin_unlock(&root->fs_info->fs_roots_radix_lock);
-<<<<<<< HEAD
-=======
 		root->last_trans = trans->transid;
 
 		/* this is pretty tricky.  We don't want to
@@ -209,7 +175,6 @@
 		 * lock.  smp_wmb() makes sure that all the writes above are
 		 * done before we pop in the zero below
 		 */
->>>>>>> 56299378
 		btrfs_init_reloc_root(trans, root);
 		smp_wmb();
 		root->in_trans_setup = 0;
@@ -217,8 +182,6 @@
 	return 0;
 }
 
-<<<<<<< HEAD
-=======
 
 int btrfs_record_root_in_trans(struct btrfs_trans_handle *trans,
 			       struct btrfs_root *root)
@@ -242,7 +205,6 @@
 	return 0;
 }
 
->>>>>>> 56299378
 /* wait for commit against the current transaction to become unblocked
  * when this is done, it is safe to start a new transaction, but the current
  * transaction might not be fully on disk.
@@ -284,21 +246,12 @@
 		return 0;
 
 	if (type == TRANS_USERSPACE)
-<<<<<<< HEAD
 		return 1;
 
 	if (type == TRANS_START &&
 	    !atomic_read(&root->fs_info->open_ioctl_trans))
 		return 1;
 
-=======
-		return 1;
-
-	if (type == TRANS_START &&
-	    !atomic_read(&root->fs_info->open_ioctl_trans))
-		return 1;
-
->>>>>>> 56299378
 	return 0;
 }
 
@@ -986,7 +939,7 @@
 	parent = dget_parent(dentry);
 	parent_inode = parent->d_inode;
 	parent_root = BTRFS_I(parent_inode)->root;
-	btrfs_record_root_in_trans(trans, parent_root);
+	record_root_in_trans(trans, parent_root);
 
 	/*
 	 * insert the directory item
@@ -1004,9 +957,6 @@
 	ret = btrfs_update_inode(trans, parent_root, parent_inode);
 	BUG_ON(ret);
 
-<<<<<<< HEAD
-	btrfs_record_root_in_trans(trans, root);
-=======
 	/*
 	 * pull in the delayed directory update
 	 * and the delayed inode item
@@ -1017,7 +967,6 @@
 	BUG_ON(ret);
 
 	record_root_in_trans(trans, root);
->>>>>>> 56299378
 	btrfs_set_root_last_snapshot(&root->root_item, trans->transid);
 	memcpy(new_root_item, &root->root_item, sizeof(*new_root_item));
 	btrfs_check_and_init_root_item(new_root_item);
@@ -1078,14 +1027,6 @@
 	int ret;
 
 	list_for_each_entry(pending, head, list) {
-		/*
-		 * We must deal with the delayed items before creating
-		 * snapshots, or we will create a snapthot with inconsistent
-		 * information.
-		*/
-		ret = btrfs_run_delayed_items(trans, fs_info->fs_root);
-		BUG_ON(ret);
-
 		ret = create_pending_snapshot(trans, fs_info, pending);
 		BUG_ON(ret);
 	}
@@ -1358,9 +1299,6 @@
 			schedule_timeout(1);
 
 		finish_wait(&cur_trans->writer_wait, &wait);
-		spin_lock(&root->fs_info->trans_lock);
-		root->fs_info->trans_no_join = 1;
-		spin_unlock(&root->fs_info->trans_lock);
 	} while (atomic_read(&cur_trans->num_writers) > 1 ||
 		 (should_grow && cur_trans->num_joined != joined));
 
@@ -1386,9 +1324,6 @@
 	BUG_ON(ret);
 
 	ret = create_pending_snapshots(trans, root->fs_info);
-	BUG_ON(ret);
-
-	ret = btrfs_run_delayed_items(trans, root);
 	BUG_ON(ret);
 
 	ret = btrfs_run_delayed_refs(trans, root, (unsigned long)-1);
@@ -1456,10 +1391,7 @@
 	root->fs_info->running_transaction = NULL;
 	root->fs_info->trans_no_join = 0;
 	spin_unlock(&root->fs_info->trans_lock);
-<<<<<<< HEAD
-=======
 	mutex_unlock(&root->fs_info->reloc_mutex);
->>>>>>> 56299378
 
 	wake_up(&root->fs_info->transaction_wait);
 
