--- conflicted
+++ resolved
@@ -1299,34 +1299,21 @@
 		return root;
 
 	root->free_ino_ctl = kzalloc(sizeof(*root->free_ino_ctl), GFP_NOFS);
-<<<<<<< HEAD
-	if (!root->free_ino_ctl)
-		goto fail;
-	root->free_ino_pinned = kzalloc(sizeof(*root->free_ino_pinned),
-					GFP_NOFS);
-	if (!root->free_ino_pinned)
-		goto fail;
-=======
 	root->free_ino_pinned = kzalloc(sizeof(*root->free_ino_pinned),
 					GFP_NOFS);
 	if (!root->free_ino_pinned || !root->free_ino_ctl) {
 		ret = -ENOMEM;
 		goto fail;
 	}
->>>>>>> 56299378
 
 	btrfs_init_free_ino_ctl(root);
 	mutex_init(&root->fs_commit_mutex);
 	spin_lock_init(&root->cache_lock);
 	init_waitqueue_head(&root->cache_wait);
 
-<<<<<<< HEAD
-	set_anon_super(&root->anon_super, NULL);
-=======
 	ret = set_anon_super(&root->anon_super, NULL);
 	if (ret)
 		goto fail;
->>>>>>> 56299378
 
 	if (btrfs_root_refs(&root->root_item) == 0) {
 		ret = -ENOENT;
@@ -1632,10 +1619,7 @@
 	spin_lock_init(&fs_info->fs_roots_radix_lock);
 	spin_lock_init(&fs_info->delayed_iput_lock);
 	spin_lock_init(&fs_info->defrag_inodes_lock);
-<<<<<<< HEAD
-=======
 	mutex_init(&fs_info->reloc_mutex);
->>>>>>> 56299378
 
 	init_completion(&fs_info->kobj_unregister);
 	fs_info->tree_root = tree_root;
