--- conflicted
+++ resolved
@@ -297,11 +297,7 @@
 	struct btrfs_delayed_extent_op *extent_op = head->extent_op;
 	struct rb_node *n = &head->node.rb_node;
 	int sgn;
-<<<<<<< HEAD
-	int ret;
-=======
 	int ret = 0;
->>>>>>> 62aa2b53
 
 	if (extent_op && extent_op->update_key)
 		btrfs_disk_key_to_cpu(info_key, &extent_op->key);
@@ -396,11 +392,7 @@
 			     struct btrfs_key *info_key, int *info_level,
 			     struct list_head *prefs)
 {
-<<<<<<< HEAD
-	int ret;
-=======
 	int ret = 0;
->>>>>>> 62aa2b53
 	int slot;
 	struct extent_buffer *leaf;
 	struct btrfs_key key;
