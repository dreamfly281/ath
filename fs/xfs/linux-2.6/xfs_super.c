/*
 * Copyright (c) 2000-2006 Silicon Graphics, Inc.
 * All Rights Reserved.
 *
 * This program is free software; you can redistribute it and/or
 * modify it under the terms of the GNU General Public License as
 * published by the Free Software Foundation.
 *
 * This program is distributed in the hope that it would be useful,
 * but WITHOUT ANY WARRANTY; without even the implied warranty of
 * MERCHANTABILITY or FITNESS FOR A PARTICULAR PURPOSE.  See the
 * GNU General Public License for more details.
 *
 * You should have received a copy of the GNU General Public License
 * along with this program; if not, write the Free Software Foundation,
 * Inc.,  51 Franklin St, Fifth Floor, Boston, MA  02110-1301  USA
 */

#include "xfs.h"
#include "xfs_bit.h"
#include "xfs_log.h"
#include "xfs_inum.h"
#include "xfs_trans.h"
#include "xfs_sb.h"
#include "xfs_ag.h"
#include "xfs_dir2.h"
#include "xfs_alloc.h"
#include "xfs_quota.h"
#include "xfs_mount.h"
#include "xfs_bmap_btree.h"
#include "xfs_alloc_btree.h"
#include "xfs_ialloc_btree.h"
#include "xfs_dinode.h"
#include "xfs_inode.h"
#include "xfs_btree.h"
#include "xfs_ialloc.h"
#include "xfs_bmap.h"
#include "xfs_rtalloc.h"
#include "xfs_error.h"
#include "xfs_itable.h"
#include "xfs_fsops.h"
#include "xfs_attr.h"
#include "xfs_buf_item.h"
#include "xfs_utils.h"
#include "xfs_vnodeops.h"
#include "xfs_log_priv.h"
#include "xfs_trans_priv.h"
#include "xfs_filestream.h"
#include "xfs_da_btree.h"
#include "xfs_extfree_item.h"
#include "xfs_mru_cache.h"
#include "xfs_inode_item.h"
#include "xfs_sync.h"
#include "xfs_trace.h"

#include <linux/namei.h>
#include <linux/init.h>
#include <linux/slab.h>
#include <linux/mount.h>
#include <linux/mempool.h>
#include <linux/writeback.h>
#include <linux/kthread.h>
#include <linux/freezer.h>
#include <linux/parser.h>

static const struct super_operations xfs_super_operations;
static kmem_zone_t *xfs_ioend_zone;
mempool_t *xfs_ioend_pool;

#define MNTOPT_LOGBUFS	"logbufs"	/* number of XFS log buffers */
#define MNTOPT_LOGBSIZE	"logbsize"	/* size of XFS log buffers */
#define MNTOPT_LOGDEV	"logdev"	/* log device */
#define MNTOPT_RTDEV	"rtdev"		/* realtime I/O device */
#define MNTOPT_BIOSIZE	"biosize"	/* log2 of preferred buffered io size */
#define MNTOPT_WSYNC	"wsync"		/* safe-mode nfs compatible mount */
#define MNTOPT_NOALIGN	"noalign"	/* turn off stripe alignment */
#define MNTOPT_SWALLOC	"swalloc"	/* turn on stripe width allocation */
#define MNTOPT_SUNIT	"sunit"		/* data volume stripe unit */
#define MNTOPT_SWIDTH	"swidth"	/* data volume stripe width */
#define MNTOPT_NOUUID	"nouuid"	/* ignore filesystem UUID */
#define MNTOPT_MTPT	"mtpt"		/* filesystem mount point */
#define MNTOPT_GRPID	"grpid"		/* group-ID from parent directory */
#define MNTOPT_NOGRPID	"nogrpid"	/* group-ID from current process */
#define MNTOPT_BSDGROUPS    "bsdgroups"    /* group-ID from parent directory */
#define MNTOPT_SYSVGROUPS   "sysvgroups"   /* group-ID from current process */
#define MNTOPT_ALLOCSIZE    "allocsize"    /* preferred allocation size */
#define MNTOPT_NORECOVERY   "norecovery"   /* don't run XFS recovery */
#define MNTOPT_BARRIER	"barrier"	/* use writer barriers for log write and
					 * unwritten extent conversion */
#define MNTOPT_NOBARRIER "nobarrier"	/* .. disable */
#define MNTOPT_64BITINODE   "inode64"	/* inodes can be allocated anywhere */
#define MNTOPT_IKEEP	"ikeep"		/* do not free empty inode clusters */
#define MNTOPT_NOIKEEP	"noikeep"	/* free empty inode clusters */
#define MNTOPT_LARGEIO	   "largeio"	/* report large I/O sizes in stat() */
#define MNTOPT_NOLARGEIO   "nolargeio"	/* do not report large I/O sizes
					 * in stat(). */
#define MNTOPT_ATTR2	"attr2"		/* do use attr2 attribute format */
#define MNTOPT_NOATTR2	"noattr2"	/* do not use attr2 attribute format */
#define MNTOPT_FILESTREAM  "filestreams" /* use filestreams allocator */
#define MNTOPT_QUOTA	"quota"		/* disk quotas (user) */
#define MNTOPT_NOQUOTA	"noquota"	/* no quotas */
#define MNTOPT_USRQUOTA	"usrquota"	/* user quota enabled */
#define MNTOPT_GRPQUOTA	"grpquota"	/* group quota enabled */
#define MNTOPT_PRJQUOTA	"prjquota"	/* project quota enabled */
#define MNTOPT_UQUOTA	"uquota"	/* user quota (IRIX variant) */
#define MNTOPT_GQUOTA	"gquota"	/* group quota (IRIX variant) */
#define MNTOPT_PQUOTA	"pquota"	/* project quota (IRIX variant) */
#define MNTOPT_UQUOTANOENF "uqnoenforce"/* user quota limit enforcement */
#define MNTOPT_GQUOTANOENF "gqnoenforce"/* group quota limit enforcement */
#define MNTOPT_PQUOTANOENF "pqnoenforce"/* project quota limit enforcement */
#define MNTOPT_QUOTANOENF  "qnoenforce"	/* same as uqnoenforce */
#define MNTOPT_DELAYLOG    "delaylog"	/* Delayed logging enabled */
#define MNTOPT_NODELAYLOG  "nodelaylog"	/* Delayed logging disabled */
#define MNTOPT_DISCARD	   "discard"	/* Discard unused blocks */
#define MNTOPT_NODISCARD   "nodiscard"	/* Do not discard unused blocks */

/*
 * Table driven mount option parser.
 *
 * Currently only used for remount, but it will be used for mount
 * in the future, too.
 */
enum {
	Opt_barrier, Opt_nobarrier, Opt_err
};

static const match_table_t tokens = {
	{Opt_barrier, "barrier"},
	{Opt_nobarrier, "nobarrier"},
	{Opt_err, NULL}
};


STATIC unsigned long
suffix_strtoul(char *s, char **endp, unsigned int base)
{
	int	last, shift_left_factor = 0;
	char	*value = s;

	last = strlen(value) - 1;
	if (value[last] == 'K' || value[last] == 'k') {
		shift_left_factor = 10;
		value[last] = '\0';
	}
	if (value[last] == 'M' || value[last] == 'm') {
		shift_left_factor = 20;
		value[last] = '\0';
	}
	if (value[last] == 'G' || value[last] == 'g') {
		shift_left_factor = 30;
		value[last] = '\0';
	}

	return simple_strtoul((const char *)s, endp, base) << shift_left_factor;
}

/*
 * This function fills in xfs_mount_t fields based on mount args.
 * Note: the superblock has _not_ yet been read in.
 *
 * Note that this function leaks the various device name allocations on
 * failure.  The caller takes care of them.
 */
STATIC int
xfs_parseargs(
	struct xfs_mount	*mp,
	char			*options)
{
	struct super_block	*sb = mp->m_super;
	char			*this_char, *value, *eov;
	int			dsunit = 0;
	int			dswidth = 0;
	int			iosize = 0;
	__uint8_t		iosizelog = 0;

	/*
	 * set up the mount name first so all the errors will refer to the
	 * correct device.
	 */
	mp->m_fsname = kstrndup(sb->s_id, MAXNAMELEN, GFP_KERNEL);
	if (!mp->m_fsname)
		return ENOMEM;
	mp->m_fsname_len = strlen(mp->m_fsname) + 1;

	/*
	 * Copy binary VFS mount flags we are interested in.
	 */
	if (sb->s_flags & MS_RDONLY)
		mp->m_flags |= XFS_MOUNT_RDONLY;
	if (sb->s_flags & MS_DIRSYNC)
		mp->m_flags |= XFS_MOUNT_DIRSYNC;
	if (sb->s_flags & MS_SYNCHRONOUS)
		mp->m_flags |= XFS_MOUNT_WSYNC;

	/*
	 * Set some default flags that could be cleared by the mount option
	 * parsing.
	 */
	mp->m_flags |= XFS_MOUNT_BARRIER;
	mp->m_flags |= XFS_MOUNT_COMPAT_IOSIZE;
	mp->m_flags |= XFS_MOUNT_SMALL_INUMS;
	mp->m_flags |= XFS_MOUNT_DELAYLOG;

	/*
	 * These can be overridden by the mount option parsing.
	 */
	mp->m_logbufs = -1;
	mp->m_logbsize = -1;

	if (!options)
		goto done;

	while ((this_char = strsep(&options, ",")) != NULL) {
		if (!*this_char)
			continue;
		if ((value = strchr(this_char, '=')) != NULL)
			*value++ = 0;

		if (!strcmp(this_char, MNTOPT_LOGBUFS)) {
			if (!value || !*value) {
				xfs_warn(mp, "%s option requires an argument",
					this_char);
				return EINVAL;
			}
			mp->m_logbufs = simple_strtoul(value, &eov, 10);
		} else if (!strcmp(this_char, MNTOPT_LOGBSIZE)) {
			if (!value || !*value) {
				xfs_warn(mp, "%s option requires an argument",
					this_char);
				return EINVAL;
			}
			mp->m_logbsize = suffix_strtoul(value, &eov, 10);
		} else if (!strcmp(this_char, MNTOPT_LOGDEV)) {
			if (!value || !*value) {
				xfs_warn(mp, "%s option requires an argument",
					this_char);
				return EINVAL;
			}
			mp->m_logname = kstrndup(value, MAXNAMELEN, GFP_KERNEL);
			if (!mp->m_logname)
				return ENOMEM;
		} else if (!strcmp(this_char, MNTOPT_MTPT)) {
			xfs_warn(mp, "%s option not allowed on this system",
				this_char);
			return EINVAL;
		} else if (!strcmp(this_char, MNTOPT_RTDEV)) {
			if (!value || !*value) {
				xfs_warn(mp, "%s option requires an argument",
					this_char);
				return EINVAL;
			}
			mp->m_rtname = kstrndup(value, MAXNAMELEN, GFP_KERNEL);
			if (!mp->m_rtname)
				return ENOMEM;
		} else if (!strcmp(this_char, MNTOPT_BIOSIZE)) {
			if (!value || !*value) {
				xfs_warn(mp, "%s option requires an argument",
					this_char);
				return EINVAL;
			}
			iosize = simple_strtoul(value, &eov, 10);
			iosizelog = ffs(iosize) - 1;
		} else if (!strcmp(this_char, MNTOPT_ALLOCSIZE)) {
			if (!value || !*value) {
				xfs_warn(mp, "%s option requires an argument",
					this_char);
				return EINVAL;
			}
			iosize = suffix_strtoul(value, &eov, 10);
			iosizelog = ffs(iosize) - 1;
		} else if (!strcmp(this_char, MNTOPT_GRPID) ||
			   !strcmp(this_char, MNTOPT_BSDGROUPS)) {
			mp->m_flags |= XFS_MOUNT_GRPID;
		} else if (!strcmp(this_char, MNTOPT_NOGRPID) ||
			   !strcmp(this_char, MNTOPT_SYSVGROUPS)) {
			mp->m_flags &= ~XFS_MOUNT_GRPID;
		} else if (!strcmp(this_char, MNTOPT_WSYNC)) {
			mp->m_flags |= XFS_MOUNT_WSYNC;
		} else if (!strcmp(this_char, MNTOPT_NORECOVERY)) {
			mp->m_flags |= XFS_MOUNT_NORECOVERY;
		} else if (!strcmp(this_char, MNTOPT_NOALIGN)) {
			mp->m_flags |= XFS_MOUNT_NOALIGN;
		} else if (!strcmp(this_char, MNTOPT_SWALLOC)) {
			mp->m_flags |= XFS_MOUNT_SWALLOC;
		} else if (!strcmp(this_char, MNTOPT_SUNIT)) {
			if (!value || !*value) {
				xfs_warn(mp, "%s option requires an argument",
					this_char);
				return EINVAL;
			}
			dsunit = simple_strtoul(value, &eov, 10);
		} else if (!strcmp(this_char, MNTOPT_SWIDTH)) {
			if (!value || !*value) {
				xfs_warn(mp, "%s option requires an argument",
					this_char);
				return EINVAL;
			}
			dswidth = simple_strtoul(value, &eov, 10);
		} else if (!strcmp(this_char, MNTOPT_64BITINODE)) {
			mp->m_flags &= ~XFS_MOUNT_SMALL_INUMS;
#if !XFS_BIG_INUMS
			xfs_warn(mp, "%s option not allowed on this system",
				this_char);
			return EINVAL;
#endif
		} else if (!strcmp(this_char, MNTOPT_NOUUID)) {
			mp->m_flags |= XFS_MOUNT_NOUUID;
		} else if (!strcmp(this_char, MNTOPT_BARRIER)) {
			mp->m_flags |= XFS_MOUNT_BARRIER;
		} else if (!strcmp(this_char, MNTOPT_NOBARRIER)) {
			mp->m_flags &= ~XFS_MOUNT_BARRIER;
		} else if (!strcmp(this_char, MNTOPT_IKEEP)) {
			mp->m_flags |= XFS_MOUNT_IKEEP;
		} else if (!strcmp(this_char, MNTOPT_NOIKEEP)) {
			mp->m_flags &= ~XFS_MOUNT_IKEEP;
		} else if (!strcmp(this_char, MNTOPT_LARGEIO)) {
			mp->m_flags &= ~XFS_MOUNT_COMPAT_IOSIZE;
		} else if (!strcmp(this_char, MNTOPT_NOLARGEIO)) {
			mp->m_flags |= XFS_MOUNT_COMPAT_IOSIZE;
		} else if (!strcmp(this_char, MNTOPT_ATTR2)) {
			mp->m_flags |= XFS_MOUNT_ATTR2;
		} else if (!strcmp(this_char, MNTOPT_NOATTR2)) {
			mp->m_flags &= ~XFS_MOUNT_ATTR2;
			mp->m_flags |= XFS_MOUNT_NOATTR2;
		} else if (!strcmp(this_char, MNTOPT_FILESTREAM)) {
			mp->m_flags |= XFS_MOUNT_FILESTREAMS;
		} else if (!strcmp(this_char, MNTOPT_NOQUOTA)) {
			mp->m_qflags &= ~(XFS_UQUOTA_ACCT | XFS_UQUOTA_ACTIVE |
					  XFS_GQUOTA_ACCT | XFS_GQUOTA_ACTIVE |
					  XFS_PQUOTA_ACCT | XFS_PQUOTA_ACTIVE |
					  XFS_UQUOTA_ENFD | XFS_OQUOTA_ENFD);
		} else if (!strcmp(this_char, MNTOPT_QUOTA) ||
			   !strcmp(this_char, MNTOPT_UQUOTA) ||
			   !strcmp(this_char, MNTOPT_USRQUOTA)) {
			mp->m_qflags |= (XFS_UQUOTA_ACCT | XFS_UQUOTA_ACTIVE |
					 XFS_UQUOTA_ENFD);
		} else if (!strcmp(this_char, MNTOPT_QUOTANOENF) ||
			   !strcmp(this_char, MNTOPT_UQUOTANOENF)) {
			mp->m_qflags |= (XFS_UQUOTA_ACCT | XFS_UQUOTA_ACTIVE);
			mp->m_qflags &= ~XFS_UQUOTA_ENFD;
		} else if (!strcmp(this_char, MNTOPT_PQUOTA) ||
			   !strcmp(this_char, MNTOPT_PRJQUOTA)) {
			mp->m_qflags |= (XFS_PQUOTA_ACCT | XFS_PQUOTA_ACTIVE |
					 XFS_OQUOTA_ENFD);
		} else if (!strcmp(this_char, MNTOPT_PQUOTANOENF)) {
			mp->m_qflags |= (XFS_PQUOTA_ACCT | XFS_PQUOTA_ACTIVE);
			mp->m_qflags &= ~XFS_OQUOTA_ENFD;
		} else if (!strcmp(this_char, MNTOPT_GQUOTA) ||
			   !strcmp(this_char, MNTOPT_GRPQUOTA)) {
			mp->m_qflags |= (XFS_GQUOTA_ACCT | XFS_GQUOTA_ACTIVE |
					 XFS_OQUOTA_ENFD);
		} else if (!strcmp(this_char, MNTOPT_GQUOTANOENF)) {
			mp->m_qflags |= (XFS_GQUOTA_ACCT | XFS_GQUOTA_ACTIVE);
			mp->m_qflags &= ~XFS_OQUOTA_ENFD;
		} else if (!strcmp(this_char, MNTOPT_DELAYLOG)) {
			mp->m_flags |= XFS_MOUNT_DELAYLOG;
		} else if (!strcmp(this_char, MNTOPT_NODELAYLOG)) {
			mp->m_flags &= ~XFS_MOUNT_DELAYLOG;
		} else if (!strcmp(this_char, MNTOPT_DISCARD)) {
			mp->m_flags |= XFS_MOUNT_DISCARD;
		} else if (!strcmp(this_char, MNTOPT_NODISCARD)) {
			mp->m_flags &= ~XFS_MOUNT_DISCARD;
		} else if (!strcmp(this_char, "ihashsize")) {
			xfs_warn(mp,
	"ihashsize no longer used, option is deprecated.");
		} else if (!strcmp(this_char, "osyncisdsync")) {
			xfs_warn(mp,
	"osyncisdsync has no effect, option is deprecated.");
		} else if (!strcmp(this_char, "osyncisosync")) {
			xfs_warn(mp,
	"osyncisosync has no effect, option is deprecated.");
		} else if (!strcmp(this_char, "irixsgid")) {
			xfs_warn(mp,
	"irixsgid is now a sysctl(2) variable, option is deprecated.");
		} else {
			xfs_warn(mp, "unknown mount option [%s].", this_char);
			return EINVAL;
		}
	}

	/*
	 * no recovery flag requires a read-only mount
	 */
	if ((mp->m_flags & XFS_MOUNT_NORECOVERY) &&
	    !(mp->m_flags & XFS_MOUNT_RDONLY)) {
		xfs_warn(mp, "no-recovery mounts must be read-only.");
		return EINVAL;
	}

	if ((mp->m_flags & XFS_MOUNT_NOALIGN) && (dsunit || dswidth)) {
		xfs_warn(mp,
	"sunit and swidth options incompatible with the noalign option");
		return EINVAL;
	}

	if ((mp->m_flags & XFS_MOUNT_DISCARD) &&
	    !(mp->m_flags & XFS_MOUNT_DELAYLOG)) {
		xfs_warn(mp,
	"the discard option is incompatible with the nodelaylog option");
		return EINVAL;
	}

#ifndef CONFIG_XFS_QUOTA
	if (XFS_IS_QUOTA_RUNNING(mp)) {
		xfs_warn(mp, "quota support not available in this kernel.");
		return EINVAL;
	}
#endif

	if ((mp->m_qflags & (XFS_GQUOTA_ACCT | XFS_GQUOTA_ACTIVE)) &&
	    (mp->m_qflags & (XFS_PQUOTA_ACCT | XFS_PQUOTA_ACTIVE))) {
		xfs_warn(mp, "cannot mount with both project and group quota");
		return EINVAL;
	}

	if ((dsunit && !dswidth) || (!dsunit && dswidth)) {
		xfs_warn(mp, "sunit and swidth must be specified together");
		return EINVAL;
	}

	if (dsunit && (dswidth % dsunit != 0)) {
		xfs_warn(mp,
	"stripe width (%d) must be a multiple of the stripe unit (%d)",
			dswidth, dsunit);
		return EINVAL;
	}

done:
	if (!(mp->m_flags & XFS_MOUNT_NOALIGN)) {
		/*
		 * At this point the superblock has not been read
		 * in, therefore we do not know the block size.
		 * Before the mount call ends we will convert
		 * these to FSBs.
		 */
		if (dsunit) {
			mp->m_dalign = dsunit;
			mp->m_flags |= XFS_MOUNT_RETERR;
		}

		if (dswidth)
			mp->m_swidth = dswidth;
	}

	if (mp->m_logbufs != -1 &&
	    mp->m_logbufs != 0 &&
	    (mp->m_logbufs < XLOG_MIN_ICLOGS ||
	     mp->m_logbufs > XLOG_MAX_ICLOGS)) {
		xfs_warn(mp, "invalid logbufs value: %d [not %d-%d]",
			mp->m_logbufs, XLOG_MIN_ICLOGS, XLOG_MAX_ICLOGS);
		return XFS_ERROR(EINVAL);
	}
	if (mp->m_logbsize != -1 &&
	    mp->m_logbsize !=  0 &&
	    (mp->m_logbsize < XLOG_MIN_RECORD_BSIZE ||
	     mp->m_logbsize > XLOG_MAX_RECORD_BSIZE ||
	     !is_power_of_2(mp->m_logbsize))) {
		xfs_warn(mp,
			"invalid logbufsize: %d [not 16k,32k,64k,128k or 256k]",
			mp->m_logbsize);
		return XFS_ERROR(EINVAL);
	}

	if (iosizelog) {
		if (iosizelog > XFS_MAX_IO_LOG ||
		    iosizelog < XFS_MIN_IO_LOG) {
			xfs_warn(mp, "invalid log iosize: %d [not %d-%d]",
				iosizelog, XFS_MIN_IO_LOG,
				XFS_MAX_IO_LOG);
			return XFS_ERROR(EINVAL);
		}

		mp->m_flags |= XFS_MOUNT_DFLT_IOSIZE;
		mp->m_readio_log = iosizelog;
		mp->m_writeio_log = iosizelog;
	}

	return 0;
}

struct proc_xfs_info {
	int	flag;
	char	*str;
};

STATIC int
xfs_showargs(
	struct xfs_mount	*mp,
	struct seq_file		*m)
{
	static struct proc_xfs_info xfs_info_set[] = {
		/* the few simple ones we can get from the mount struct */
		{ XFS_MOUNT_IKEEP,		"," MNTOPT_IKEEP },
		{ XFS_MOUNT_WSYNC,		"," MNTOPT_WSYNC },
		{ XFS_MOUNT_NOALIGN,		"," MNTOPT_NOALIGN },
		{ XFS_MOUNT_SWALLOC,		"," MNTOPT_SWALLOC },
		{ XFS_MOUNT_NOUUID,		"," MNTOPT_NOUUID },
		{ XFS_MOUNT_NORECOVERY,		"," MNTOPT_NORECOVERY },
		{ XFS_MOUNT_ATTR2,		"," MNTOPT_ATTR2 },
		{ XFS_MOUNT_FILESTREAMS,	"," MNTOPT_FILESTREAM },
		{ XFS_MOUNT_GRPID,		"," MNTOPT_GRPID },
		{ XFS_MOUNT_DELAYLOG,		"," MNTOPT_DELAYLOG },
		{ XFS_MOUNT_DISCARD,		"," MNTOPT_DISCARD },
		{ 0, NULL }
	};
	static struct proc_xfs_info xfs_info_unset[] = {
		/* the few simple ones we can get from the mount struct */
		{ XFS_MOUNT_COMPAT_IOSIZE,	"," MNTOPT_LARGEIO },
		{ XFS_MOUNT_BARRIER,		"," MNTOPT_NOBARRIER },
		{ XFS_MOUNT_SMALL_INUMS,	"," MNTOPT_64BITINODE },
		{ 0, NULL }
	};
	struct proc_xfs_info	*xfs_infop;

	for (xfs_infop = xfs_info_set; xfs_infop->flag; xfs_infop++) {
		if (mp->m_flags & xfs_infop->flag)
			seq_puts(m, xfs_infop->str);
	}
	for (xfs_infop = xfs_info_unset; xfs_infop->flag; xfs_infop++) {
		if (!(mp->m_flags & xfs_infop->flag))
			seq_puts(m, xfs_infop->str);
	}

	if (mp->m_flags & XFS_MOUNT_DFLT_IOSIZE)
		seq_printf(m, "," MNTOPT_ALLOCSIZE "=%dk",
				(int)(1 << mp->m_writeio_log) >> 10);

	if (mp->m_logbufs > 0)
		seq_printf(m, "," MNTOPT_LOGBUFS "=%d", mp->m_logbufs);
	if (mp->m_logbsize > 0)
		seq_printf(m, "," MNTOPT_LOGBSIZE "=%dk", mp->m_logbsize >> 10);

	if (mp->m_logname)
		seq_printf(m, "," MNTOPT_LOGDEV "=%s", mp->m_logname);
	if (mp->m_rtname)
		seq_printf(m, "," MNTOPT_RTDEV "=%s", mp->m_rtname);

	if (mp->m_dalign > 0)
		seq_printf(m, "," MNTOPT_SUNIT "=%d",
				(int)XFS_FSB_TO_BB(mp, mp->m_dalign));
	if (mp->m_swidth > 0)
		seq_printf(m, "," MNTOPT_SWIDTH "=%d",
				(int)XFS_FSB_TO_BB(mp, mp->m_swidth));

	if (mp->m_qflags & (XFS_UQUOTA_ACCT|XFS_UQUOTA_ENFD))
		seq_puts(m, "," MNTOPT_USRQUOTA);
	else if (mp->m_qflags & XFS_UQUOTA_ACCT)
		seq_puts(m, "," MNTOPT_UQUOTANOENF);

	/* Either project or group quotas can be active, not both */

	if (mp->m_qflags & XFS_PQUOTA_ACCT) {
		if (mp->m_qflags & XFS_OQUOTA_ENFD)
			seq_puts(m, "," MNTOPT_PRJQUOTA);
		else
			seq_puts(m, "," MNTOPT_PQUOTANOENF);
	} else if (mp->m_qflags & XFS_GQUOTA_ACCT) {
		if (mp->m_qflags & XFS_OQUOTA_ENFD)
			seq_puts(m, "," MNTOPT_GRPQUOTA);
		else
			seq_puts(m, "," MNTOPT_GQUOTANOENF);
	}

	if (!(mp->m_qflags & XFS_ALL_QUOTA_ACCT))
		seq_puts(m, "," MNTOPT_NOQUOTA);

	return 0;
}
__uint64_t
xfs_max_file_offset(
	unsigned int		blockshift)
{
	unsigned int		pagefactor = 1;
	unsigned int		bitshift = BITS_PER_LONG - 1;

	/* Figure out maximum filesize, on Linux this can depend on
	 * the filesystem blocksize (on 32 bit platforms).
	 * __block_write_begin does this in an [unsigned] long...
	 *      page->index << (PAGE_CACHE_SHIFT - bbits)
	 * So, for page sized blocks (4K on 32 bit platforms),
	 * this wraps at around 8Tb (hence MAX_LFS_FILESIZE which is
	 *      (((u64)PAGE_CACHE_SIZE << (BITS_PER_LONG-1))-1)
	 * but for smaller blocksizes it is less (bbits = log2 bsize).
	 * Note1: get_block_t takes a long (implicit cast from above)
	 * Note2: The Large Block Device (LBD and HAVE_SECTOR_T) patch
	 * can optionally convert the [unsigned] long from above into
	 * an [unsigned] long long.
	 */

#if BITS_PER_LONG == 32
# if defined(CONFIG_LBDAF)
	ASSERT(sizeof(sector_t) == 8);
	pagefactor = PAGE_CACHE_SIZE;
	bitshift = BITS_PER_LONG;
# else
	pagefactor = PAGE_CACHE_SIZE >> (PAGE_CACHE_SHIFT - blockshift);
# endif
#endif

	return (((__uint64_t)pagefactor) << bitshift) - 1;
}

STATIC int
xfs_blkdev_get(
	xfs_mount_t		*mp,
	const char		*name,
	struct block_device	**bdevp)
{
	int			error = 0;

	*bdevp = blkdev_get_by_path(name, FMODE_READ|FMODE_WRITE|FMODE_EXCL,
				    mp);
	if (IS_ERR(*bdevp)) {
		error = PTR_ERR(*bdevp);
		xfs_warn(mp, "Invalid device [%s], error=%d\n", name, error);
	}

	return -error;
}

STATIC void
xfs_blkdev_put(
	struct block_device	*bdev)
{
	if (bdev)
		blkdev_put(bdev, FMODE_READ|FMODE_WRITE|FMODE_EXCL);
}

void
xfs_blkdev_issue_flush(
	xfs_buftarg_t		*buftarg)
{
	blkdev_issue_flush(buftarg->bt_bdev, GFP_KERNEL, NULL);
}

STATIC void
xfs_close_devices(
	struct xfs_mount	*mp)
{
	if (mp->m_logdev_targp && mp->m_logdev_targp != mp->m_ddev_targp) {
		struct block_device *logdev = mp->m_logdev_targp->bt_bdev;
		xfs_free_buftarg(mp, mp->m_logdev_targp);
		xfs_blkdev_put(logdev);
	}
	if (mp->m_rtdev_targp) {
		struct block_device *rtdev = mp->m_rtdev_targp->bt_bdev;
		xfs_free_buftarg(mp, mp->m_rtdev_targp);
		xfs_blkdev_put(rtdev);
	}
	xfs_free_buftarg(mp, mp->m_ddev_targp);
}

/*
 * The file system configurations are:
 *	(1) device (partition) with data and internal log
 *	(2) logical volume with data and log subvolumes.
 *	(3) logical volume with data, log, and realtime subvolumes.
 *
 * We only have to handle opening the log and realtime volumes here if
 * they are present.  The data subvolume has already been opened by
 * get_sb_bdev() and is stored in sb->s_bdev.
 */
STATIC int
xfs_open_devices(
	struct xfs_mount	*mp)
{
	struct block_device	*ddev = mp->m_super->s_bdev;
	struct block_device	*logdev = NULL, *rtdev = NULL;
	int			error;

	/*
	 * Open real time and log devices - order is important.
	 */
	if (mp->m_logname) {
		error = xfs_blkdev_get(mp, mp->m_logname, &logdev);
		if (error)
			goto out;
	}

	if (mp->m_rtname) {
		error = xfs_blkdev_get(mp, mp->m_rtname, &rtdev);
		if (error)
			goto out_close_logdev;

		if (rtdev == ddev || rtdev == logdev) {
			xfs_warn(mp,
	"Cannot mount filesystem with identical rtdev and ddev/logdev.");
			error = EINVAL;
			goto out_close_rtdev;
		}
	}

	/*
	 * Setup xfs_mount buffer target pointers
	 */
	error = ENOMEM;
	mp->m_ddev_targp = xfs_alloc_buftarg(mp, ddev, 0, mp->m_fsname);
	if (!mp->m_ddev_targp)
		goto out_close_rtdev;

	if (rtdev) {
		mp->m_rtdev_targp = xfs_alloc_buftarg(mp, rtdev, 1,
							mp->m_fsname);
		if (!mp->m_rtdev_targp)
			goto out_free_ddev_targ;
	}

	if (logdev && logdev != ddev) {
		mp->m_logdev_targp = xfs_alloc_buftarg(mp, logdev, 1,
							mp->m_fsname);
		if (!mp->m_logdev_targp)
			goto out_free_rtdev_targ;
	} else {
		mp->m_logdev_targp = mp->m_ddev_targp;
	}

	return 0;

 out_free_rtdev_targ:
	if (mp->m_rtdev_targp)
		xfs_free_buftarg(mp, mp->m_rtdev_targp);
 out_free_ddev_targ:
	xfs_free_buftarg(mp, mp->m_ddev_targp);
 out_close_rtdev:
	if (rtdev)
		xfs_blkdev_put(rtdev);
 out_close_logdev:
	if (logdev && logdev != ddev)
		xfs_blkdev_put(logdev);
 out:
	return error;
}

/*
 * Setup xfs_mount buffer target pointers based on superblock
 */
STATIC int
xfs_setup_devices(
	struct xfs_mount	*mp)
{
	int			error;

	error = xfs_setsize_buftarg(mp->m_ddev_targp, mp->m_sb.sb_blocksize,
				    mp->m_sb.sb_sectsize);
	if (error)
		return error;

	if (mp->m_logdev_targp && mp->m_logdev_targp != mp->m_ddev_targp) {
		unsigned int	log_sector_size = BBSIZE;

		if (xfs_sb_version_hassector(&mp->m_sb))
			log_sector_size = mp->m_sb.sb_logsectsize;
		error = xfs_setsize_buftarg(mp->m_logdev_targp,
					    mp->m_sb.sb_blocksize,
					    log_sector_size);
		if (error)
			return error;
	}
	if (mp->m_rtdev_targp) {
		error = xfs_setsize_buftarg(mp->m_rtdev_targp,
					    mp->m_sb.sb_blocksize,
					    mp->m_sb.sb_sectsize);
		if (error)
			return error;
	}

	return 0;
}

/* Catch misguided souls that try to use this interface on XFS */
STATIC struct inode *
xfs_fs_alloc_inode(
	struct super_block	*sb)
{
	BUG();
	return NULL;
}

/*
 * Now that the generic code is guaranteed not to be accessing
 * the linux inode, we can reclaim the inode.
 */
STATIC void
xfs_fs_destroy_inode(
	struct inode		*inode)
{
	struct xfs_inode	*ip = XFS_I(inode);

	trace_xfs_destroy_inode(ip);

	XFS_STATS_INC(vn_reclaim);

	/* bad inode, get out here ASAP */
	if (is_bad_inode(inode))
		goto out_reclaim;

	xfs_ioend_wait(ip);

	ASSERT(XFS_FORCED_SHUTDOWN(ip->i_mount) || ip->i_delayed_blks == 0);

	/*
	 * We should never get here with one of the reclaim flags already set.
	 */
	ASSERT_ALWAYS(!xfs_iflags_test(ip, XFS_IRECLAIMABLE));
	ASSERT_ALWAYS(!xfs_iflags_test(ip, XFS_IRECLAIM));

	/*
	 * We always use background reclaim here because even if the
	 * inode is clean, it still may be under IO and hence we have
	 * to take the flush lock. The background reclaim path handles
	 * this more efficiently than we can here, so simply let background
	 * reclaim tear down all inodes.
	 */
out_reclaim:
	xfs_inode_set_reclaim_tag(ip);
}

/*
 * Slab object creation initialisation for the XFS inode.
 * This covers only the idempotent fields in the XFS inode;
 * all other fields need to be initialised on allocation
 * from the slab. This avoids the need to repeatedly initialise
 * fields in the xfs inode that left in the initialise state
 * when freeing the inode.
 */
STATIC void
xfs_fs_inode_init_once(
	void			*inode)
{
	struct xfs_inode	*ip = inode;

	memset(ip, 0, sizeof(struct xfs_inode));

	/* vfs inode */
	inode_init_once(VFS_I(ip));

	/* xfs inode */
	atomic_set(&ip->i_iocount, 0);
	atomic_set(&ip->i_pincount, 0);
	spin_lock_init(&ip->i_flags_lock);
	init_waitqueue_head(&ip->i_ipin_wait);
	/*
	 * Because we want to use a counting completion, complete
	 * the flush completion once to allow a single access to
	 * the flush completion without blocking.
	 */
	init_completion(&ip->i_flush);
	complete(&ip->i_flush);

	mrlock_init(&ip->i_lock, MRLOCK_ALLOW_EQUAL_PRI|MRLOCK_BARRIER,
		     "xfsino", ip->i_ino);
}

/*
 * Dirty the XFS inode when mark_inode_dirty_sync() is called so that
 * we catch unlogged VFS level updates to the inode.
 *
 * We need the barrier() to maintain correct ordering between unlogged
 * updates and the transaction commit code that clears the i_update_core
 * field. This requires all updates to be completed before marking the
 * inode dirty.
 */
STATIC void
xfs_fs_dirty_inode(
	struct inode	*inode,
	int		flags)
{
	barrier();
	XFS_I(inode)->i_update_core = 1;
}

STATIC int
xfs_log_inode(
	struct xfs_inode	*ip)
{
	struct xfs_mount	*mp = ip->i_mount;
	struct xfs_trans	*tp;
	int			error;

	xfs_iunlock(ip, XFS_ILOCK_SHARED);
	tp = xfs_trans_alloc(mp, XFS_TRANS_FSYNC_TS);
	error = xfs_trans_reserve(tp, 0, XFS_FSYNC_TS_LOG_RES(mp), 0, 0, 0);

	if (error) {
		xfs_trans_cancel(tp, 0);
		/* we need to return with the lock hold shared */
		xfs_ilock(ip, XFS_ILOCK_SHARED);
		return error;
	}

	xfs_ilock(ip, XFS_ILOCK_EXCL);

	/*
	 * Note - it's possible that we might have pushed ourselves out of the
	 * way during trans_reserve which would flush the inode.  But there's
	 * no guarantee that the inode buffer has actually gone out yet (it's
	 * delwri).  Plus the buffer could be pinned anyway if it's part of
	 * an inode in another recent transaction.  So we play it safe and
	 * fire off the transaction anyway.
	 */
	xfs_trans_ijoin(tp, ip);
	xfs_trans_log_inode(tp, ip, XFS_ILOG_CORE);
	error = xfs_trans_commit(tp, 0);
	xfs_ilock_demote(ip, XFS_ILOCK_EXCL);

	return error;
}

STATIC int
xfs_fs_write_inode(
	struct inode		*inode,
	struct writeback_control *wbc)
{
	struct xfs_inode	*ip = XFS_I(inode);
	struct xfs_mount	*mp = ip->i_mount;
	int			error = EAGAIN;

	trace_xfs_write_inode(ip);

	if (XFS_FORCED_SHUTDOWN(mp))
		return XFS_ERROR(EIO);

	if (wbc->sync_mode == WB_SYNC_ALL) {
		/*
		 * Make sure the inode has made it it into the log.  Instead
		 * of forcing it all the way to stable storage using a
		 * synchronous transaction we let the log force inside the
		 * ->sync_fs call do that for thus, which reduces the number
		 * of synchronous log foces dramatically.
		 */
		xfs_ioend_wait(ip);
		xfs_ilock(ip, XFS_ILOCK_SHARED);
		if (ip->i_update_core) {
			error = xfs_log_inode(ip);
			if (error)
				goto out_unlock;
		}
	} else {
		/*
		 * We make this non-blocking if the inode is contended, return
		 * EAGAIN to indicate to the caller that they did not succeed.
		 * This prevents the flush path from blocking on inodes inside
		 * another operation right now, they get caught later by
		 * xfs_sync.
		 */
		if (!xfs_ilock_nowait(ip, XFS_ILOCK_SHARED))
			goto out;

		if (xfs_ipincount(ip) || !xfs_iflock_nowait(ip))
			goto out_unlock;

		/*
		 * Now we have the flush lock and the inode is not pinned, we
		 * can check if the inode is really clean as we know that
		 * there are no pending transaction completions, it is not
		 * waiting on the delayed write queue and there is no IO in
		 * progress.
		 */
		if (xfs_inode_clean(ip)) {
			xfs_ifunlock(ip);
			error = 0;
			goto out_unlock;
		}
		error = xfs_iflush(ip, SYNC_TRYLOCK);
	}

 out_unlock:
	xfs_iunlock(ip, XFS_ILOCK_SHARED);
 out:
	/*
	 * if we failed to write out the inode then mark
	 * it dirty again so we'll try again later.
	 */
	if (error)
		xfs_mark_inode_dirty_sync(ip);
	return -error;
}

STATIC void
xfs_fs_evict_inode(
	struct inode		*inode)
{
	xfs_inode_t		*ip = XFS_I(inode);

	trace_xfs_evict_inode(ip);

	truncate_inode_pages(&inode->i_data, 0);
	end_writeback(inode);
	XFS_STATS_INC(vn_rele);
	XFS_STATS_INC(vn_remove);
	XFS_STATS_DEC(vn_active);

	/*
	 * The iolock is used by the file system to coordinate reads,
	 * writes, and block truncates.  Up to this point the lock
	 * protected concurrent accesses by users of the inode.  But
	 * from here forward we're doing some final processing of the
	 * inode because we're done with it, and although we reuse the
	 * iolock for protection it is really a distinct lock class
	 * (in the lockdep sense) from before.  To keep lockdep happy
	 * (and basically indicate what we are doing), we explicitly
	 * re-init the iolock here.
	 */
	ASSERT(!rwsem_is_locked(&ip->i_iolock.mr_lock));
	mrlock_init(&ip->i_iolock, MRLOCK_BARRIER, "xfsio", ip->i_ino);
	lockdep_set_class_and_name(&ip->i_iolock.mr_lock,
			&xfs_iolock_reclaimable, "xfs_iolock_reclaimable");

	xfs_inactive(ip);
}

STATIC void
xfs_free_fsname(
	struct xfs_mount	*mp)
{
	kfree(mp->m_fsname);
	kfree(mp->m_rtname);
	kfree(mp->m_logname);
}

STATIC void
xfs_fs_put_super(
	struct super_block	*sb)
{
	struct xfs_mount	*mp = XFS_M(sb);

	xfs_syncd_stop(mp);

	/*
	 * Blow away any referenced inode in the filestreams cache.
	 * This can and will cause log traffic as inodes go inactive
	 * here.
	 */
	xfs_filestream_unmount(mp);

	XFS_bflush(mp->m_ddev_targp);

	xfs_unmountfs(mp);
	xfs_freesb(mp);
	xfs_icsb_destroy_counters(mp);
	xfs_close_devices(mp);
	xfs_free_fsname(mp);
	kfree(mp);
}

STATIC int
xfs_fs_sync_fs(
	struct super_block	*sb,
	int			wait)
{
	struct xfs_mount	*mp = XFS_M(sb);
	int			error;

	/*
	 * Not much we can do for the first async pass.  Writing out the
	 * superblock would be counter-productive as we are going to redirty
	 * when writing out other data and metadata (and writing out a single
	 * block is quite fast anyway).
	 *
	 * Try to asynchronously kick off quota syncing at least.
	 */
	if (!wait) {
		xfs_qm_sync(mp, SYNC_TRYLOCK);
		return 0;
	}

	error = xfs_quiesce_data(mp);
	if (error)
		return -error;

	if (laptop_mode) {
		/*
		 * The disk must be active because we're syncing.
		 * We schedule xfssyncd now (now that the disk is
		 * active) instead of later (when it might not be).
		 */
		flush_delayed_work_sync(&mp->m_sync_work);
	}

	return 0;
}

STATIC int
xfs_fs_statfs(
	struct dentry		*dentry,
	struct kstatfs		*statp)
{
	struct xfs_mount	*mp = XFS_M(dentry->d_sb);
	xfs_sb_t		*sbp = &mp->m_sb;
	struct xfs_inode	*ip = XFS_I(dentry->d_inode);
	__uint64_t		fakeinos, id;
	xfs_extlen_t		lsize;
	__int64_t		ffree;

	statp->f_type = XFS_SB_MAGIC;
	statp->f_namelen = MAXNAMELEN - 1;

	id = huge_encode_dev(mp->m_ddev_targp->bt_dev);
	statp->f_fsid.val[0] = (u32)id;
	statp->f_fsid.val[1] = (u32)(id >> 32);

	xfs_icsb_sync_counters(mp, XFS_ICSB_LAZY_COUNT);

	spin_lock(&mp->m_sb_lock);
	statp->f_bsize = sbp->sb_blocksize;
	lsize = sbp->sb_logstart ? sbp->sb_logblocks : 0;
	statp->f_blocks = sbp->sb_dblocks - lsize;
	statp->f_bfree = statp->f_bavail =
				sbp->sb_fdblocks - XFS_ALLOC_SET_ASIDE(mp);
	fakeinos = statp->f_bfree << sbp->sb_inopblog;
	statp->f_files =
	    MIN(sbp->sb_icount + fakeinos, (__uint64_t)XFS_MAXINUMBER);
	if (mp->m_maxicount)
		statp->f_files = min_t(typeof(statp->f_files),
					statp->f_files,
					mp->m_maxicount);

	/* make sure statp->f_ffree does not underflow */
	ffree = statp->f_files - (sbp->sb_icount - sbp->sb_ifree);
	statp->f_ffree = max_t(__int64_t, ffree, 0);

	spin_unlock(&mp->m_sb_lock);

	if ((ip->i_d.di_flags & XFS_DIFLAG_PROJINHERIT) ||
	    ((mp->m_qflags & (XFS_PQUOTA_ACCT|XFS_OQUOTA_ENFD))) ==
			      (XFS_PQUOTA_ACCT|XFS_OQUOTA_ENFD))
		xfs_qm_statvfs(ip, statp);
	return 0;
}

STATIC void
xfs_save_resvblks(struct xfs_mount *mp)
{
	__uint64_t resblks = 0;

	mp->m_resblks_save = mp->m_resblks;
	xfs_reserve_blocks(mp, &resblks, NULL);
}

STATIC void
xfs_restore_resvblks(struct xfs_mount *mp)
{
	__uint64_t resblks;

	if (mp->m_resblks_save) {
		resblks = mp->m_resblks_save;
		mp->m_resblks_save = 0;
	} else
		resblks = xfs_default_resblks(mp);

	xfs_reserve_blocks(mp, &resblks, NULL);
}

STATIC int
xfs_fs_remount(
	struct super_block	*sb,
	int			*flags,
	char			*options)
{
	struct xfs_mount	*mp = XFS_M(sb);
	substring_t		args[MAX_OPT_ARGS];
	char			*p;
	int			error;

	while ((p = strsep(&options, ",")) != NULL) {
		int token;

		if (!*p)
			continue;

		token = match_token(p, tokens, args);
		switch (token) {
		case Opt_barrier:
			mp->m_flags |= XFS_MOUNT_BARRIER;
			break;
		case Opt_nobarrier:
			mp->m_flags &= ~XFS_MOUNT_BARRIER;
			break;
		default:
			/*
			 * Logically we would return an error here to prevent
			 * users from believing they might have changed
			 * mount options using remount which can't be changed.
			 *
			 * But unfortunately mount(8) adds all options from
			 * mtab and fstab to the mount arguments in some cases
			 * so we can't blindly reject options, but have to
			 * check for each specified option if it actually
			 * differs from the currently set option and only
			 * reject it if that's the case.
			 *
			 * Until that is implemented we return success for
			 * every remount request, and silently ignore all
			 * options that we can't actually change.
			 */
#if 0
			xfs_info(mp,
		"mount option \"%s\" not supported for remount\n", p);
			return -EINVAL;
#else
			break;
#endif
		}
	}

	/* ro -> rw */
	if ((mp->m_flags & XFS_MOUNT_RDONLY) && !(*flags & MS_RDONLY)) {
		mp->m_flags &= ~XFS_MOUNT_RDONLY;

		/*
		 * If this is the first remount to writeable state we
		 * might have some superblock changes to update.
		 */
		if (mp->m_update_flags) {
			error = xfs_mount_log_sb(mp, mp->m_update_flags);
			if (error) {
				xfs_warn(mp, "failed to write sb changes");
				return error;
			}
			mp->m_update_flags = 0;
		}

		/*
		 * Fill out the reserve pool if it is empty. Use the stashed
		 * value if it is non-zero, otherwise go with the default.
		 */
		xfs_restore_resvblks(mp);
	}

	/* rw -> ro */
	if (!(mp->m_flags & XFS_MOUNT_RDONLY) && (*flags & MS_RDONLY)) {
		/*
		 * After we have synced the data but before we sync the
		 * metadata, we need to free up the reserve block pool so that
		 * the used block count in the superblock on disk is correct at
		 * the end of the remount. Stash the current reserve pool size
		 * so that if we get remounted rw, we can return it to the same
		 * size.
		 */

		xfs_quiesce_data(mp);
		xfs_save_resvblks(mp);
		xfs_quiesce_attr(mp);
		mp->m_flags |= XFS_MOUNT_RDONLY;
	}

	return 0;
}

/*
 * Second stage of a freeze. The data is already frozen so we only
 * need to take care of the metadata. Once that's done write a dummy
 * record to dirty the log in case of a crash while frozen.
 */
STATIC int
xfs_fs_freeze(
	struct super_block	*sb)
{
	struct xfs_mount	*mp = XFS_M(sb);

	xfs_save_resvblks(mp);
	xfs_quiesce_attr(mp);
	return -xfs_fs_log_dummy(mp);
}

STATIC int
xfs_fs_unfreeze(
	struct super_block	*sb)
{
	struct xfs_mount	*mp = XFS_M(sb);

	xfs_restore_resvblks(mp);
	return 0;
}

STATIC int
xfs_fs_show_options(
	struct seq_file		*m,
	struct vfsmount		*mnt)
{
	return -xfs_showargs(XFS_M(mnt->mnt_sb), m);
}

/*
 * This function fills in xfs_mount_t fields based on mount args.
 * Note: the superblock _has_ now been read in.
 */
STATIC int
xfs_finish_flags(
	struct xfs_mount	*mp)
{
	int			ronly = (mp->m_flags & XFS_MOUNT_RDONLY);

	/* Fail a mount where the logbuf is smaller than the log stripe */
	if (xfs_sb_version_haslogv2(&mp->m_sb)) {
		if (mp->m_logbsize <= 0 &&
		    mp->m_sb.sb_logsunit > XLOG_BIG_RECORD_BSIZE) {
			mp->m_logbsize = mp->m_sb.sb_logsunit;
		} else if (mp->m_logbsize > 0 &&
			   mp->m_logbsize < mp->m_sb.sb_logsunit) {
			xfs_warn(mp,
		"logbuf size must be greater than or equal to log stripe size");
			return XFS_ERROR(EINVAL);
		}
	} else {
		/* Fail a mount if the logbuf is larger than 32K */
		if (mp->m_logbsize > XLOG_BIG_RECORD_BSIZE) {
			xfs_warn(mp,
		"logbuf size for version 1 logs must be 16K or 32K");
			return XFS_ERROR(EINVAL);
		}
	}

	/*
	 * mkfs'ed attr2 will turn on attr2 mount unless explicitly
	 * told by noattr2 to turn it off
	 */
	if (xfs_sb_version_hasattr2(&mp->m_sb) &&
	    !(mp->m_flags & XFS_MOUNT_NOATTR2))
		mp->m_flags |= XFS_MOUNT_ATTR2;

	/*
	 * prohibit r/w mounts of read-only filesystems
	 */
	if ((mp->m_sb.sb_flags & XFS_SBF_READONLY) && !ronly) {
		xfs_warn(mp,
			"cannot mount a read-only filesystem as read-write");
		return XFS_ERROR(EROFS);
	}

	return 0;
}

STATIC int
xfs_fs_fill_super(
	struct super_block	*sb,
	void			*data,
	int			silent)
{
	struct inode		*root;
	struct xfs_mount	*mp = NULL;
	int			flags = 0, error = ENOMEM;

	mp = kzalloc(sizeof(struct xfs_mount), GFP_KERNEL);
	if (!mp)
		goto out;

	spin_lock_init(&mp->m_sb_lock);
	mutex_init(&mp->m_growlock);
	atomic_set(&mp->m_active_trans, 0);

	mp->m_super = sb;
	sb->s_fs_info = mp;

	error = xfs_parseargs(mp, (char *)data);
	if (error)
		goto out_free_fsname;

	sb_min_blocksize(sb, BBSIZE);
	sb->s_xattr = xfs_xattr_handlers;
	sb->s_export_op = &xfs_export_operations;
#ifdef CONFIG_XFS_QUOTA
	sb->s_qcop = &xfs_quotactl_operations;
#endif
	sb->s_op = &xfs_super_operations;

	if (silent)
		flags |= XFS_MFSI_QUIET;

	error = xfs_open_devices(mp);
	if (error)
		goto out_free_fsname;

	error = xfs_icsb_init_counters(mp);
	if (error)
		goto out_close_devices;

	error = xfs_readsb(mp, flags);
	if (error)
		goto out_destroy_counters;

	error = xfs_finish_flags(mp);
	if (error)
		goto out_free_sb;

	error = xfs_setup_devices(mp);
	if (error)
		goto out_free_sb;

	error = xfs_filestream_mount(mp);
	if (error)
		goto out_free_sb;

	/*
	 * we must configure the block size in the superblock before we run the
	 * full mount process as the mount process can lookup and cache inodes.
	 * For the same reason we must also initialise the syncd and register
	 * the inode cache shrinker so that inodes can be reclaimed during
	 * operations like a quotacheck that iterate all inodes in the
	 * filesystem.
	 */
	sb->s_magic = XFS_SB_MAGIC;
	sb->s_blocksize = mp->m_sb.sb_blocksize;
	sb->s_blocksize_bits = ffs(sb->s_blocksize) - 1;
	sb->s_maxbytes = xfs_max_file_offset(sb->s_blocksize_bits);
	sb->s_time_gran = 1;
	set_posix_acl_flag(sb);

<<<<<<< HEAD
	xfs_inode_shrinker_register(mp);
=======
	error = xfs_syncd_init(mp);
	if (error)
		goto out_filestream_unmount;
>>>>>>> 5a9a4364

	error = xfs_mountfs(mp);
	if (error)
		goto out_filestream_unmount;

	error = xfs_syncd_init(mp);
	if (error)
		goto out_unmount;

	root = igrab(VFS_I(mp->m_rootip));
	if (!root) {
		error = ENOENT;
		goto out_syncd_stop;
	}
	if (is_bad_inode(root)) {
		error = EINVAL;
		goto out_syncd_stop;
	}
	sb->s_root = d_alloc_root(root);
	if (!sb->s_root) {
		error = ENOMEM;
		goto out_iput;
	}

	return 0;

<<<<<<< HEAD
=======
 out_syncd_stop:
	xfs_syncd_stop(mp);
>>>>>>> 5a9a4364
 out_filestream_unmount:
	xfs_inode_shrinker_unregister(mp);
	xfs_filestream_unmount(mp);
 out_free_sb:
	xfs_freesb(mp);
 out_destroy_counters:
	xfs_icsb_destroy_counters(mp);
 out_close_devices:
	xfs_close_devices(mp);
 out_free_fsname:
	xfs_free_fsname(mp);
	kfree(mp);
 out:
	return -error;

<<<<<<< HEAD
 out_iput:
	iput(root);
 out_syncd_stop:
=======
 fail_vnrele:
	if (sb->s_root) {
		dput(sb->s_root);
		sb->s_root = NULL;
	} else {
		iput(root);
	}

 fail_unmount:
>>>>>>> 5a9a4364
	xfs_syncd_stop(mp);
 out_unmount:
	xfs_inode_shrinker_unregister(mp);

	/*
	 * Blow away any referenced inode in the filestreams cache.
	 * This can and will cause log traffic as inodes go inactive
	 * here.
	 */
	xfs_filestream_unmount(mp);

	XFS_bflush(mp->m_ddev_targp);

	xfs_unmountfs(mp);
	goto out_free_sb;
}

STATIC struct dentry *
xfs_fs_mount(
	struct file_system_type	*fs_type,
	int			flags,
	const char		*dev_name,
	void			*data)
{
	return mount_bdev(fs_type, flags, dev_name, data, xfs_fs_fill_super);
}

static int
xfs_fs_nr_cached_objects(
	struct super_block	*sb)
{
	return xfs_reclaim_inodes_count(XFS_M(sb));
}

static void
xfs_fs_free_cached_objects(
	struct super_block	*sb,
	int			nr_to_scan)
{
	xfs_reclaim_inodes_nr(XFS_M(sb), nr_to_scan);
}

static const struct super_operations xfs_super_operations = {
	.alloc_inode		= xfs_fs_alloc_inode,
	.destroy_inode		= xfs_fs_destroy_inode,
	.dirty_inode		= xfs_fs_dirty_inode,
	.write_inode		= xfs_fs_write_inode,
	.evict_inode		= xfs_fs_evict_inode,
	.put_super		= xfs_fs_put_super,
	.sync_fs		= xfs_fs_sync_fs,
	.freeze_fs		= xfs_fs_freeze,
	.unfreeze_fs		= xfs_fs_unfreeze,
	.statfs			= xfs_fs_statfs,
	.remount_fs		= xfs_fs_remount,
	.show_options		= xfs_fs_show_options,
	.nr_cached_objects	= xfs_fs_nr_cached_objects,
	.free_cached_objects	= xfs_fs_free_cached_objects,
};

static struct file_system_type xfs_fs_type = {
	.owner			= THIS_MODULE,
	.name			= "xfs",
	.mount			= xfs_fs_mount,
	.kill_sb		= kill_block_super,
	.fs_flags		= FS_REQUIRES_DEV,
};

STATIC int __init
xfs_init_zones(void)
{

	xfs_ioend_zone = kmem_zone_init(sizeof(xfs_ioend_t), "xfs_ioend");
	if (!xfs_ioend_zone)
		goto out;

	xfs_ioend_pool = mempool_create_slab_pool(4 * MAX_BUF_PER_PAGE,
						  xfs_ioend_zone);
	if (!xfs_ioend_pool)
		goto out_destroy_ioend_zone;

	xfs_log_ticket_zone = kmem_zone_init(sizeof(xlog_ticket_t),
						"xfs_log_ticket");
	if (!xfs_log_ticket_zone)
		goto out_destroy_ioend_pool;

	xfs_bmap_free_item_zone = kmem_zone_init(sizeof(xfs_bmap_free_item_t),
						"xfs_bmap_free_item");
	if (!xfs_bmap_free_item_zone)
		goto out_destroy_log_ticket_zone;

	xfs_btree_cur_zone = kmem_zone_init(sizeof(xfs_btree_cur_t),
						"xfs_btree_cur");
	if (!xfs_btree_cur_zone)
		goto out_destroy_bmap_free_item_zone;

	xfs_da_state_zone = kmem_zone_init(sizeof(xfs_da_state_t),
						"xfs_da_state");
	if (!xfs_da_state_zone)
		goto out_destroy_btree_cur_zone;

	xfs_dabuf_zone = kmem_zone_init(sizeof(xfs_dabuf_t), "xfs_dabuf");
	if (!xfs_dabuf_zone)
		goto out_destroy_da_state_zone;

	xfs_ifork_zone = kmem_zone_init(sizeof(xfs_ifork_t), "xfs_ifork");
	if (!xfs_ifork_zone)
		goto out_destroy_dabuf_zone;

	xfs_trans_zone = kmem_zone_init(sizeof(xfs_trans_t), "xfs_trans");
	if (!xfs_trans_zone)
		goto out_destroy_ifork_zone;

	xfs_log_item_desc_zone =
		kmem_zone_init(sizeof(struct xfs_log_item_desc),
			       "xfs_log_item_desc");
	if (!xfs_log_item_desc_zone)
		goto out_destroy_trans_zone;

	/*
	 * The size of the zone allocated buf log item is the maximum
	 * size possible under XFS.  This wastes a little bit of memory,
	 * but it is much faster.
	 */
	xfs_buf_item_zone = kmem_zone_init((sizeof(xfs_buf_log_item_t) +
				(((XFS_MAX_BLOCKSIZE / XFS_BLF_CHUNK) /
				  NBWORD) * sizeof(int))), "xfs_buf_item");
	if (!xfs_buf_item_zone)
		goto out_destroy_log_item_desc_zone;

	xfs_efd_zone = kmem_zone_init((sizeof(xfs_efd_log_item_t) +
			((XFS_EFD_MAX_FAST_EXTENTS - 1) *
				 sizeof(xfs_extent_t))), "xfs_efd_item");
	if (!xfs_efd_zone)
		goto out_destroy_buf_item_zone;

	xfs_efi_zone = kmem_zone_init((sizeof(xfs_efi_log_item_t) +
			((XFS_EFI_MAX_FAST_EXTENTS - 1) *
				sizeof(xfs_extent_t))), "xfs_efi_item");
	if (!xfs_efi_zone)
		goto out_destroy_efd_zone;

	xfs_inode_zone =
		kmem_zone_init_flags(sizeof(xfs_inode_t), "xfs_inode",
			KM_ZONE_HWALIGN | KM_ZONE_RECLAIM | KM_ZONE_SPREAD,
			xfs_fs_inode_init_once);
	if (!xfs_inode_zone)
		goto out_destroy_efi_zone;

	xfs_ili_zone =
		kmem_zone_init_flags(sizeof(xfs_inode_log_item_t), "xfs_ili",
					KM_ZONE_SPREAD, NULL);
	if (!xfs_ili_zone)
		goto out_destroy_inode_zone;

	return 0;

 out_destroy_inode_zone:
	kmem_zone_destroy(xfs_inode_zone);
 out_destroy_efi_zone:
	kmem_zone_destroy(xfs_efi_zone);
 out_destroy_efd_zone:
	kmem_zone_destroy(xfs_efd_zone);
 out_destroy_buf_item_zone:
	kmem_zone_destroy(xfs_buf_item_zone);
 out_destroy_log_item_desc_zone:
	kmem_zone_destroy(xfs_log_item_desc_zone);
 out_destroy_trans_zone:
	kmem_zone_destroy(xfs_trans_zone);
 out_destroy_ifork_zone:
	kmem_zone_destroy(xfs_ifork_zone);
 out_destroy_dabuf_zone:
	kmem_zone_destroy(xfs_dabuf_zone);
 out_destroy_da_state_zone:
	kmem_zone_destroy(xfs_da_state_zone);
 out_destroy_btree_cur_zone:
	kmem_zone_destroy(xfs_btree_cur_zone);
 out_destroy_bmap_free_item_zone:
	kmem_zone_destroy(xfs_bmap_free_item_zone);
 out_destroy_log_ticket_zone:
	kmem_zone_destroy(xfs_log_ticket_zone);
 out_destroy_ioend_pool:
	mempool_destroy(xfs_ioend_pool);
 out_destroy_ioend_zone:
	kmem_zone_destroy(xfs_ioend_zone);
 out:
	return -ENOMEM;
}

STATIC void
xfs_destroy_zones(void)
{
	kmem_zone_destroy(xfs_ili_zone);
	kmem_zone_destroy(xfs_inode_zone);
	kmem_zone_destroy(xfs_efi_zone);
	kmem_zone_destroy(xfs_efd_zone);
	kmem_zone_destroy(xfs_buf_item_zone);
	kmem_zone_destroy(xfs_log_item_desc_zone);
	kmem_zone_destroy(xfs_trans_zone);
	kmem_zone_destroy(xfs_ifork_zone);
	kmem_zone_destroy(xfs_dabuf_zone);
	kmem_zone_destroy(xfs_da_state_zone);
	kmem_zone_destroy(xfs_btree_cur_zone);
	kmem_zone_destroy(xfs_bmap_free_item_zone);
	kmem_zone_destroy(xfs_log_ticket_zone);
	mempool_destroy(xfs_ioend_pool);
	kmem_zone_destroy(xfs_ioend_zone);

}

STATIC int __init
xfs_init_workqueues(void)
{
	/*
	 * max_active is set to 8 to give enough concurency to allow
	 * multiple work operations on each CPU to run. This allows multiple
	 * filesystems to be running sync work concurrently, and scales with
	 * the number of CPUs in the system.
	 */
	xfs_syncd_wq = alloc_workqueue("xfssyncd", WQ_CPU_INTENSIVE, 8);
	if (!xfs_syncd_wq)
		goto out;

	xfs_ail_wq = alloc_workqueue("xfsail", WQ_CPU_INTENSIVE, 8);
	if (!xfs_ail_wq)
		goto out_destroy_syncd;

	return 0;

out_destroy_syncd:
	destroy_workqueue(xfs_syncd_wq);
out:
	return -ENOMEM;
}

STATIC void
xfs_destroy_workqueues(void)
{
	destroy_workqueue(xfs_ail_wq);
	destroy_workqueue(xfs_syncd_wq);
}

STATIC int __init
init_xfs_fs(void)
{
	int			error;

	printk(KERN_INFO XFS_VERSION_STRING " with "
			 XFS_BUILD_OPTIONS " enabled\n");

	xfs_ioend_init();
	xfs_dir_startup();

	error = xfs_init_zones();
	if (error)
		goto out;

	error = xfs_init_workqueues();
	if (error)
		goto out_destroy_zones;

	error = xfs_mru_cache_init();
	if (error)
		goto out_destroy_wq;

	error = xfs_filestream_init();
	if (error)
		goto out_mru_cache_uninit;

	error = xfs_buf_init();
	if (error)
		goto out_filestream_uninit;

	error = xfs_init_procfs();
	if (error)
		goto out_buf_terminate;

	error = xfs_sysctl_register();
	if (error)
		goto out_cleanup_procfs;

	vfs_initquota();

	error = register_filesystem(&xfs_fs_type);
	if (error)
		goto out_sysctl_unregister;
	return 0;

 out_sysctl_unregister:
	xfs_sysctl_unregister();
 out_cleanup_procfs:
	xfs_cleanup_procfs();
 out_buf_terminate:
	xfs_buf_terminate();
 out_filestream_uninit:
	xfs_filestream_uninit();
 out_mru_cache_uninit:
	xfs_mru_cache_uninit();
 out_destroy_wq:
	xfs_destroy_workqueues();
 out_destroy_zones:
	xfs_destroy_zones();
 out:
	return error;
}

STATIC void __exit
exit_xfs_fs(void)
{
	vfs_exitquota();
	unregister_filesystem(&xfs_fs_type);
	xfs_sysctl_unregister();
	xfs_cleanup_procfs();
	xfs_buf_terminate();
	xfs_filestream_uninit();
	xfs_mru_cache_uninit();
	xfs_destroy_workqueues();
	xfs_destroy_zones();
}

module_init(init_xfs_fs);
module_exit(exit_xfs_fs);

MODULE_AUTHOR("Silicon Graphics, Inc.");
MODULE_DESCRIPTION(XFS_VERSION_STRING " with " XFS_BUILD_OPTIONS " enabled");
MODULE_LICENSE("GPL");<|MERGE_RESOLUTION|>--- conflicted
+++ resolved
@@ -1406,14 +1406,6 @@
 	sb->s_time_gran = 1;
 	set_posix_acl_flag(sb);
 
-<<<<<<< HEAD
-	xfs_inode_shrinker_register(mp);
-=======
-	error = xfs_syncd_init(mp);
-	if (error)
-		goto out_filestream_unmount;
->>>>>>> 5a9a4364
-
 	error = xfs_mountfs(mp);
 	if (error)
 		goto out_filestream_unmount;
@@ -1439,13 +1431,7 @@
 
 	return 0;
 
-<<<<<<< HEAD
-=======
- out_syncd_stop:
-	xfs_syncd_stop(mp);
->>>>>>> 5a9a4364
  out_filestream_unmount:
-	xfs_inode_shrinker_unregister(mp);
 	xfs_filestream_unmount(mp);
  out_free_sb:
 	xfs_freesb(mp);
@@ -1459,25 +1445,11 @@
  out:
 	return -error;
 
-<<<<<<< HEAD
  out_iput:
 	iput(root);
  out_syncd_stop:
-=======
- fail_vnrele:
-	if (sb->s_root) {
-		dput(sb->s_root);
-		sb->s_root = NULL;
-	} else {
-		iput(root);
-	}
-
- fail_unmount:
->>>>>>> 5a9a4364
 	xfs_syncd_stop(mp);
  out_unmount:
-	xfs_inode_shrinker_unregister(mp);
-
 	/*
 	 * Blow away any referenced inode in the filestreams cache.
 	 * This can and will cause log traffic as inodes go inactive
