--- conflicted
+++ resolved
@@ -1094,43 +1094,19 @@
 /*
  * Set/clear/test dir complete flag on the dir's dentry.
  */
-<<<<<<< HEAD
-static struct dentry * __d_find_any_alias(struct inode *inode)
-{
-	struct dentry *alias;
-
-	if (list_empty(&inode->i_dentry))
-		return NULL;
-	alias = list_first_entry(&inode->i_dentry, struct dentry, d_alias);
-	return alias;
-}
-
 void ceph_dir_set_complete(struct inode *inode)
 {
-	struct dentry *dentry = __d_find_any_alias(inode);
-	
-	if (dentry && ceph_dentry(dentry)) {
-		dout(" marking %p (%p) complete\n", inode, dentry);
-		set_bit(CEPH_D_COMPLETE, &ceph_dentry(dentry)->flags);
-	}
+	/* not yet implemented */
 }
 
 void ceph_dir_clear_complete(struct inode *inode)
 {
-	struct dentry *dentry = __d_find_any_alias(inode);
-
-	if (dentry && ceph_dentry(dentry)) {
-		dout(" marking %p (%p) NOT complete\n", inode, dentry);
-		clear_bit(CEPH_D_COMPLETE, &ceph_dentry(dentry)->flags);
-	}
+	/* not yet implemented */
 }
 
 bool ceph_dir_test_complete(struct inode *inode)
 {
-	struct dentry *dentry = __d_find_any_alias(inode);
-
-	if (dentry && ceph_dentry(dentry))
-		return test_bit(CEPH_D_COMPLETE, &ceph_dentry(dentry)->flags);
+	/* not yet implemented */
 	return false;
 }
 
@@ -1146,36 +1122,6 @@
 
 	dout("ceph_d_prune %p\n", dentry);
 
-=======
-void ceph_dir_set_complete(struct inode *inode)
-{
-	/* not yet implemented */
-}
-
-void ceph_dir_clear_complete(struct inode *inode)
-{
-	/* not yet implemented */
-}
-
-bool ceph_dir_test_complete(struct inode *inode)
-{
-	/* not yet implemented */
-	return false;
-}
-
-/*
- * When the VFS prunes a dentry from the cache, we need to clear the
- * complete flag on the parent directory.
- *
- * Called under dentry->d_lock.
- */
-static void ceph_d_prune(struct dentry *dentry)
-{
-	struct ceph_dentry_info *di;
-
-	dout("ceph_d_prune %p\n", dentry);
-
->>>>>>> 805a6af8
 	/* do we have a valid parent? */
 	if (!dentry->d_parent || IS_ROOT(dentry))
 		return;
